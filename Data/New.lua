--- conflicted
+++ resolved
@@ -82,22 +82,14 @@
 +47 to maximum Mana
 6% increased Movement Speed
 ]],[[
-<<<<<<< HEAD
-Vixen's Entrapment 
-Embroidered Gloves
-Requires Level: 36
-=======
 Vixen's Entrapment
 Embroidered Gloves
 Requires Level 36, 54 Int
->>>>>>> c8237f48
 +64 to maximum Energy Shield
 You can apply an additional Curse
 16% increased Cast Speed with Curse Skills
 0.2% of Spell Damage Leeched as Energy Shield for each Curse on Enemy
 Trigger Socketed Curse Spells when you cast a Curse
-<<<<<<< HEAD
-=======
 ]],[[
 The Eternity Shroud
 Blood Raiment
@@ -130,7 +122,6 @@
 6% increased Attack and Cast Speed
 22% increased Damage while Leeching
 Life Leech effects are not removed at Full Life
->>>>>>> c8237f48
 ]],
 
 }