--- conflicted
+++ resolved
@@ -19,336 +19,6 @@
 local bor = bit.bor
 local band = bit.band
 
-<<<<<<< HEAD
-
--- Identify the trigger action skill for trigger conditions, take highest Attack Per Second
-local function findTriggerSkill(env, skill, source, triggerRate, reqManaCost)
-	local uuid = cacheSkillUUID(skill)
-	if not GlobalCache.cachedData["CACHE"][uuid] or GlobalCache.noCache then
-		calcs.buildActiveSkill(env, "CACHE", skill)
-	end
-
-	if GlobalCache.cachedData["CACHE"][uuid] then
-		-- Below code sets the trigger skill to highest APS skill it finds that meets all conditions
-		local cachedSpeed = GlobalCache.cachedData["CACHE"][uuid].Speed
-		local cachedManaCost = GlobalCache.cachedData["CACHE"][uuid].ManaCost
-
-		if ((not source and cachedSpeed) or (cachedSpeed and cachedSpeed > triggerRate)) and
-			((reqManaCost and cachedManaCost and cachedManaCost >= reqManaCost) or not reqManaCost) then
-			return skill, GlobalCache.cachedData["CACHE"][uuid].Speed
-		end
-	end
-	return source, triggerRate
-end
-
--- Calculate Trigger Rate Cap accounting for ICDR
-local function getTriggerActionTriggerRate(baseActionCooldown, env, breakdown, focus, minion)
-	local icdr = 1
-	local cooldownOverride = false
-	if focus then
-		icdr = calcLib.mod(env.player.mainSkill.skillModList, env.player.mainSkill.skillCfg, "FocusCooldownRecovery")
-		env.player.mainSkill.skillData.focused = true
-	elseif minion then
-		icdr = calcLib.mod(env.minion.mainSkill.skillModList, env.minion.mainSkill.skillCfg, "CooldownRecovery")
-		cooldownOverride = env.minion.mainSkill.skillModList:Override(env.minion.mainSkill.skillCfg, "CooldownRecovery")
-	else
-		icdr = calcLib.mod(env.player.mainSkill.skillModList, env.player.mainSkill.skillCfg, "CooldownRecovery")
-		cooldownOverride = env.player.mainSkill.skillModList:Override(env.player.mainSkill.skillCfg, "CooldownRecovery")
-	end
-
-	local modActionCooldown = cooldownOverride or (baseActionCooldown / icdr)
-	local rateCapAdjusted = m_ceil(modActionCooldown * data.misc.ServerTickRate) / data.misc.ServerTickRate
-	local extraICDRNeeded = m_ceil((modActionCooldown - rateCapAdjusted + data.misc.ServerTickTime) * icdr * 1000)
-	if breakdown then
-		if cooldownOverride then
-			if minion then
-				env.minion.mainSkill.skillFlags.hasOverride = true
-			else
-				env.player.mainSkill.skillFlags.hasOverride = true
-			end
-			breakdown.ActionTriggerRate = {
-				s_format("%.2f ^8(hard override of cooldown of triggered skill)", cooldownOverride),
-				s_format(""),
-				s_format("%.3f ^8(adjusted for server tick rate)", rateCapAdjusted),
-				s_format(""),
-				s_format("Trigger rate:"),
-				s_format("1 / %.3f", rateCapAdjusted),
-				s_format("= %.2f ^8per second", 1 / rateCapAdjusted),
-			}
-		else
-			breakdown.ActionTriggerRate = {
-				s_format("%.2f ^8(base cooldown of triggered skill)", baseActionCooldown),
-				s_format("/ %.2f ^8(increased/reduced cooldown recovery)", icdr),
-				s_format("= %.4f ^8(final cooldown of trigger)", modActionCooldown),
-				s_format(""),
-				s_format("%.3f ^8(adjusted for server tick rate)", rateCapAdjusted),
-				s_format("^8(extra ICDR of %d%% would reach next breakpoint)", extraICDRNeeded),
-				s_format(""),
-				s_format("Trigger rate:"),
-				s_format("1 / %.3f", rateCapAdjusted),
-				s_format("= %.2f ^8per second", 1 / rateCapAdjusted),
-			}
-		end
-	end
-	return 1 / rateCapAdjusted
-end
-
--- Calculate Trigger Rate
--- This is achieved by simulating a 100 second cast rotation
-local function calcMultiSpellRotationImpact(env, skillRotation, sourceAPS)
-	local SIM_TIME = 100.0
-	local TIME_STEP = 0.0001
-	local index = 1
-	local time = 0
-	local tick = 0
-	local currTick = 0
-	local next_trigger = 0
-	local trigger_increment = 1 / sourceAPS
-	local wasted = 0
-	while time < SIM_TIME do
-		local currIndex = index
-
-		if time >= next_trigger then
-			while skillRotation[index].next_trig > time do
-				index = (index % #skillRotation) + 1
-				if index == currIndex then
-					wasted = wasted + 1
-					-- Triggers are free from the server tick so cooldown starts at current time
-					next_trigger = time + trigger_increment
-					break
-				end
-			end
-
-			if skillRotation[index].next_trig <= time then
-				skillRotation[index].count = skillRotation[index].count + 1
-				-- Cooldown starts at the beginning of current tick
-				skillRotation[index].next_trig = currTick + skillRotation[index].cd
-				local tempTick = tick
-
-				while skillRotation[index].next_trig > tempTick do
-					tempTick = tempTick + (1/data.misc.ServerTickRate)
-				end
-				-- Cooldown ends at the start of the next tick. Price is right rules.
-				skillRotation[index].next_trig = tempTick
-				index = (index % #skillRotation) + 1
-				next_trigger = time + trigger_increment
-			end
-		end
-		-- Increment time by smallest reasonable amount to attempt to hit every trigger event and every server tick. Frees attacks from the server tick.
-		time = time + TIME_STEP
-		-- Keep track of the server tick as the trigger cooldown is still bound by it
-		if tick < time then
-			currTick = tick
-			tick = tick + (1/data.misc.ServerTickRate)
-		end
-	end
-
-	local mainRate = 0
-	local trigRateTable = { simTime = SIM_TIME, rates = {}, }
-	if wasted > 0 then
-		trigRateTable.extraSimInfo = "Wasted trigger opportunities exist. Increasing your ICDR may fix this."
-	else
-		trigRateTable.extraSimInfo = "Good Job! There are no wasted trigger opportunities"
-	end
-	for _, sd in ipairs(skillRotation) do
-		if cacheSkillUUID(env.player.mainSkill) == sd.uuid or env.minion and cacheSkillUUID(env.minion.mainSkill) == sd.uuid then
-			mainRate = sd.count / SIM_TIME
-		end
-		t_insert(trigRateTable.rates, { name = sd.uuid, rate = sd.count / SIM_TIME })
-	end
-
-	return mainRate, trigRateTable
-end
-
--- Calculate the actual Trigger rate of active skill causing the trigger
-local function calcActualTriggerRate(env, source, sourceAPS, spellCount, output, breakdown, dualWield, minion)
-	-- Check if we need to add Spell CastTime to Trigger Cooldown
-	local extraTriggerCD = 0
-	if not minion and env.player.mainSkill.skillModList:Flag(skillCfg, "SpellCastTimeAddedToCooldownIfTriggered") then
-		extraTriggerCD = env.player.mainSkill.activeEffect.grantedEffect.castTime
-	end
-	-- Get action trigger rate
-	if sourceAPS == nil and source.skillTypes[SkillType.Channel] then
-		output.ActionTriggerRate = 1 / (source.skillData.triggerTime or 1)
-		if breakdown then
-			breakdown.ActionTriggerRate = {
-				s_format("%.2f ^8(base cooldown of trigger)", source.skillData.triggerTime),
-				s_format(""),
-				s_format("Trigger rate:"),
-				s_format("1 / %.2f", source.skillData.triggerTime),
-				s_format("= %.2f ^8per second", output.ActionTriggerRate),
-			}
-		end
-	else
-		if minion then
-			output.ActionTriggerRate = getTriggerActionTriggerRate(env.minion.mainSkill.skillData.cooldown, env, breakdown, false, minion)
-		else
-			output.ActionTriggerRate = getTriggerActionTriggerRate(env.player.mainSkill.skillData.cooldown + extraTriggerCD, env, breakdown, false, minion)
-		end
-	end
-	local trigRate
-	local skillRotationImpact = #spellCount
-	if sourceAPS ~= nil then
-		output.SourceTriggerRate = sourceAPS / skillRotationImpact
-		if dualWield then
-			output.SourceTriggerRate, simBreakdown = calcMultiSpellRotationImpact(env, spellCount, sourceAPS)
-			if breakdown then
-				breakdown.SourceTriggerRate = {
-					s_format("(%.2f ^8(%s attacks per second)", sourceAPS * 2, source.activeEffect.grantedEffect.name),
-					s_format("/ 2) ^8(due to dual wielding)"),
-					s_format("/ %.2f ^8(simulated impact of linked spells)", sourceAPS / output.SourceTriggerRate),
-					s_format("= %.2f ^8per second", output.SourceTriggerRate),
-					s_format(""),
-					s_format("Simulation Breakdown"),
-					s_format("Simulation Duration: %.2f", simBreakdown.simTime),
-				}
-				if simBreakdown.extraSimInfo then
-					t_insert(breakdown.SourceTriggerRate, "")
-					t_insert(breakdown.SourceTriggerRate, simBreakdown.extraSimInfo)
-				end
-				breakdown.SimData = {
-					rowList = { },
-					colList = {
-						{ label = "Rate", key = "rate" },
-						{ label = "Skill Name", key = "skillName" },
-						{ label = "Slot Name", key = "slotName" },
-						{ label = "Gem Index", key = "gemIndex" },
-					},
-				}
-				for _, rateData in ipairs(simBreakdown.rates) do
-					local t = { }
-					for str in string.gmatch(rateData.name, "([^_]+)") do
-						t_insert(t, str)
-					end
-
-					local row = {
-						rate = rateData.rate,
-						skillName = t[1],
-						slotName = t[2],
-						gemIndex = t[3],
-					}
-					t_insert(breakdown.SimData.rowList, row)
-				end
-			end
-		else
-			output.SourceTriggerRate, simBreakdown = calcMultiSpellRotationImpact(env, spellCount, sourceAPS)
-			if breakdown then
-				breakdown.SourceTriggerRate = {
-					s_format("%.2f ^8(%s attacks per second)", sourceAPS, source.activeEffect.grantedEffect.name),
-					s_format("/ %.2f ^8(simulated impact of linked spells)", sourceAPS / output.SourceTriggerRate),
-					s_format("= %.2f ^8per second", output.SourceTriggerRate),
-					s_format(""),
-					s_format("Simulation Breakdown"),
-					s_format("Simulation Duration: %.2f", simBreakdown.simTime),
-				}
-				if simBreakdown.extraSimInfo then
-					t_insert(breakdown.SourceTriggerRate, "")
-					t_insert(breakdown.SourceTriggerRate, simBreakdown.extraSimInfo)
-				end
-				breakdown.SimData = {
-					rowList = { },
-					colList = {
-						{ label = "Rate", key = "rate" },
-						{ label = "Skill Name", key = "skillName" },
-						{ label = "Slot Name", key = "slotName" },
-						{ label = "Gem Index", key = "gemIndex" },
-					},
-				}
-				for _, rateData in ipairs(simBreakdown.rates) do
-					local t = { }
-					for str in string.gmatch(rateData.name, "([^_]+)") do
-						t_insert(t, str)
-					end
-
-					local row = {
-						rate = rateData.rate,
-						skillName = t[1],
-						slotName = t[2],
-						gemIndex = t[3],
-					}
-					t_insert(breakdown.SimData.rowList, row)
-				end
-			end
-		end
-		-- Set trigger rate
-		trigRate = m_min(output.SourceTriggerRate, output.ActionTriggerRate)
-	else
-		output.SourceTriggerRate = output.ActionTriggerRate / skillRotationImpact
-		if breakdown then
-			breakdown.SourceTriggerRate = {
-				s_format("%.2f ^8(%s triggers per second)", output.ActionTriggerRate, source.activeEffect.grantedEffect.name),
-				s_format("/ %.2f ^8(number of linked active spells to trigger)", skillRotationImpact),
-				s_format("= %.2f ^8per second", output.SourceTriggerRate),
-			}
-		end
-		-- Set trigger rate
-		trigRate = output.SourceTriggerRate
-	end
-
-	-- Adjust for server tick rate
-	local trigCD = 1 / trigRate
-	if breakdown then
-		breakdown.ServerTriggerRate = {
-			s_format("%.2f ^8(smaller of 'cap' and 'skill' trigger rates)", trigRate),
-		}
-	end
-	output.ServerTriggerRate = trigRate
-	return trigRate
-end
-
--- Account for APS modifications do to Dual Wield or Simultaneous Strikes
-local function calcDualWieldImpact(env, sourceAPS, skillDoubleHitsWhenDualWielding)
-	-- See if we are dual wielding
-	local dualWield = false
-	if env.player.weaponData1.type and env.player.weaponData2.type then
-		dualWield = true
-		sourceAPS = sourceAPS * 0.5
-	end
-
-	-- See if we are using a trigger skill that hits with both weapons simultaneously
-	if dualWield and skillDoubleHitsWhenDualWielding then
-		-- those source skills hit with both weapons simultaneously, thus doubling the trigger rate
-		sourceAPS = sourceAPS * 2.0
-	end
-	return sourceAPS, dualWield
-end
-
--- Add trigger-based damage modifiers
-local function addTriggerIncMoreMods(activeSkill, sourceSkill)
-	for _, value in ipairs(activeSkill.skillModList:Tabulate("INC", sourceSkill.skillCfg, "TriggeredDamage")) do
-		activeSkill.skillModList:NewMod("Damage", "INC", value.mod.value, value.mod.source, value.mod.flags, value.mod.keywordFlags, unpack(value.mod))
-	end
-	for _, value in ipairs(activeSkill.skillModList:Tabulate("MORE", sourceSkill.skillCfg, "TriggeredDamage")) do
-		activeSkill.skillModList:NewMod("Damage", "MORE", value.mod.value, value.mod.source, value.mod.flags, value.mod.keywordFlags, unpack(value.mod))
-	end
-end
-
--- Find unique item trigger name
-local function getUniqueItemTriggerName(skill)
-	if skill.skillData.triggerSource then
-		return skill.skillData.triggerSource
-	elseif skill.supportList and #skill.supportList >= 1 then
-		for _, gemInstance in ipairs(skill.supportList) do
-			if gemInstance.grantedEffect and gemInstance.grantedEffect.fromItem then
-				return gemInstance.grantedEffect.name
-			end
-		end
-	end
-	return ""
-end
-
---
-local function getTriggerDefaultCooldown(supportList, name)
-	for _, support in ipairs(supportList) do
-		if support.grantedEffect and support.grantedEffect.id == name then
-			return support.grantedEffect.levels[support.level].cooldown
-		end
-	end
-	return 100
-end
-
-=======
->>>>>>> e6f4e2d3
 -- Merge an instance of a buff, taking the highest value of each modifier
 local function mergeBuff(src, destTable, destKey)
 	if not destTable[destKey] then
@@ -695,14 +365,6 @@
 			if breakdown then
 				breakdown["Omni"] = breakdown.simple(nil, nil, output["Omni"], "Omni")
 			end
-<<<<<<< HEAD
-
-      local stats = { output.Str, output.Dex, output.Int }
-      table.sort(stats)
-      output.LowestAttribute = stats[1]
-      condList["TwoHighestAttributesEqual"] = stats[2] == stats[3]
-=======
->>>>>>> e6f4e2d3
 
 			local stats = { output.Str, output.Dex, output.Int }
 			table.sort(stats)
@@ -960,15 +622,9 @@
 	modDB.multipliers["BloodCharge"] = output.BloodCharges
 	modDB.multipliers["SpiritCharge"] = output.SpiritCharges
 
-<<<<<<< HEAD
-	-- Process enemy modifiers
-	for _, value in ipairs(modDB:List(nil, "EnemyModifier")) do
-		enemyDB:AddMod(value.mod)
-=======
 	-- Process enemy modifiers 
 	for _, value in ipairs(modDB:Tabulate(nil, nil, "EnemyModifier")) do
 		enemyDB:AddMod(modLib.setSource(value.value.mod, value.value.mod.source or value.mod.source))
->>>>>>> e6f4e2d3
 	end
 
 	-- Add misc buffs/debuffs
@@ -1732,11 +1388,7 @@
 					minionModDB:AddList(buffModList)
 				end
 			else -- Not all flasks apply to minions. Check if some flasks need to be selectively applied
-<<<<<<< HEAD
-				if modDB:Flag(env.player.mainSkill.skillCfg, "QuickSilverAppliesToAllies") and flaskBuffsPerBase["Quicksilver Flask"] then
-=======
 				if quickSilverAppliesToAllies and flaskBuffsPerBaseNonPlayer["Quicksilver Flask"] then
->>>>>>> e6f4e2d3
 					local minionModDB = env.minion.modDB
 					minionModDB.conditions["UsingQuicksilverFlask"] = flaskConditions["UsingQuicksilverFlask"]
 					minionModDB.conditions["UsingFlask"] = flaskConditions["UsingFlask"]
@@ -2793,686 +2445,7 @@
 			processBuffDebuff(activeSkill)
 		end
 	end
-<<<<<<< HEAD
-
-	-- Process Triggered Skill and Set Trigger Conditions
-	-- Cospri's Malice
-	if env.player.mainSkill.skillData.triggeredByCospris and not env.player.mainSkill.skillFlags.minion then
-		local spellCount = {}
-		local icdr = calcLib.mod(env.player.mainSkill.skillModList, env.player.mainSkill.skillCfg, "CooldownRecovery")
-		local trigRate = 0
-		local source = nil
-		for _, skill in ipairs(env.player.activeSkillList) do
-			if skill.skillTypes[SkillType.Melee] and band(skill.skillCfg.flags, bor(ModFlag.Sword, ModFlag.Weapon1H)) > 0 and skill ~= env.player.mainSkill then
-				source, trigRate = findTriggerSkill(env, skill, source, trigRate)
-			end
-			if skill.skillData.triggeredByCospris and env.player.mainSkill.socketGroup.slot == skill.socketGroup.slot then
-				t_insert(spellCount, { uuid = cacheSkillUUID(skill), cd = skill.skillData.cooldown / icdr, next_trig = 0, count = 0 })
-			end
-		end
-		if not source or #spellCount < 1 then
-			env.player.mainSkill.skillData.triggeredByCospris = nil
-			env.player.mainSkill.infoMessage = "No Cospri Triggering Skill Found"
-			env.player.mainSkill.infoMessage2 = "DPS reported assuming Self-Cast"
-			env.player.mainSkill.infoTrigger = ""
-		else
-			env.player.mainSkill.skillData.triggered = true
-			local uuid = cacheSkillUUID(source)
-			local sourceAPS = GlobalCache.cachedData["CACHE"][uuid].Speed
-			local dualWield = false
-
-			sourceAPS, dualWield = calcDualWieldImpact(env, sourceAPS, source.skillData.doubleHitsWhenDualWielding)
-
-			-- Get action trigger rate
-			trigRate = calcActualTriggerRate(env, source, sourceAPS, spellCount, output, breakdown, dualWield)
-
-			-- Account for chance to hit/crit
-			local sourceCritChance = GlobalCache.cachedData["CACHE"][uuid].CritChance
-			trigRate = trigRate * sourceCritChance / 100
-			if breakdown then
-				breakdown.Speed = {
-					s_format("%.2fs ^8(adjusted trigger rate)", output.ServerTriggerRate),
-					s_format("x %.2f%% ^8(%s effective crit chance)", sourceCritChance, source.activeEffect.grantedEffect.name),
-					s_format("= %.2f ^8per second", trigRate),
-				}
-			end
-
-			-- Account for Trigger-related INC/MORE modifiers
-			addTriggerIncMoreMods(env.player.mainSkill, env.player.mainSkill)
-			env.player.mainSkill.skillData.triggerRate = trigRate
-			env.player.mainSkill.skillData.triggerSource = source
-			env.player.mainSkill.infoMessage = "Cospri Triggering Skill: " .. source.activeEffect.grantedEffect.name
-			env.player.mainSkill.infoTrigger = "Cospri"
-		end
-	end
-
-	-- Mjolner
-	if env.player.mainSkill.skillData.triggeredByMjolner and not env.player.mainSkill.skillFlags.minion then
-		local spellCount = {}
-		local icdr = calcLib.mod(env.player.mainSkill.skillModList, env.player.mainSkill.skillCfg, "CooldownRecovery")
-		local trigRate = 0
-		local source = nil
-		for _, skill in ipairs(env.player.activeSkillList) do
-			if (skill.skillTypes[SkillType.Damage] or skill.skillTypes[SkillType.Attack]) and band(skill.skillCfg.flags, bor(ModFlag.Mace, ModFlag.Weapon1H)) > 0 and skill ~= env.player.mainSkill then
-				source, trigRate = findTriggerSkill(env, skill, source, trigRate)
-			end
-			if skill.skillData.triggeredByMjolner and env.player.mainSkill.socketGroup.slot == skill.socketGroup.slot then
-				t_insert(spellCount, { uuid = cacheSkillUUID(skill), cd = skill.skillData.cooldown / icdr, next_trig = 0, count = 0 })
-			end
-		end
-		if not source or #spellCount < 1 then
-			env.player.mainSkill.skillData.triggeredByMjolner = nil
-			env.player.mainSkill.infoMessage = "No Mjolner Triggering Skill Found"
-			env.player.mainSkill.infoMessage2 = "DPS reported assuming Self-Cast"
-			env.player.mainSkill.infoTrigger = ""
-		else
-			env.player.mainSkill.skillData.triggered = true
-			local uuid = cacheSkillUUID(source)
-			local sourceAPS = GlobalCache.cachedData["CACHE"][uuid].Speed
-			local dualWield = false
-
-			sourceAPS, dualWield = calcDualWieldImpact(env, sourceAPS, source.skillData.doubleHitsWhenDualWielding)
-
-			-- Get action trigger rate
-			trigRate = calcActualTriggerRate(env, source, sourceAPS, spellCount, output, breakdown, dualWield)
-
-			-- Account for chance to hit/crit
-			local sourceHitChance = GlobalCache.cachedData["CACHE"][uuid].AccuracyHitChance
-			trigRate = trigRate * sourceHitChance / 100
-			if breakdown then
-				breakdown.Speed = {
-					s_format("%.2fs ^8(adjusted trigger rate)", output.ServerTriggerRate),
-					s_format("x %.0f%% ^8(%s hit chance)", sourceHitChance, source.activeEffect.grantedEffect.name),
-					s_format("= %.2f ^8per second", trigRate),
-				}
-			end
-
-			-- Account for Trigger-related INC/MORE modifiers
-			addTriggerIncMoreMods(env.player.mainSkill, env.player.mainSkill)
-			env.player.mainSkill.skillData.triggerRate = trigRate
-			env.player.mainSkill.skillData.triggerSource = source
-			env.player.mainSkill.infoMessage = "Mjolner Triggering Skill: " .. source.activeEffect.grantedEffect.name
-			env.player.mainSkill.infoTrigger = "Mjolner"
-		end
-	end
-
-	-- Mirage Archer Support
-	-- This creates and populates env.player.mainSkill.mirage table
-	if env.player.mainSkill.skillData.triggeredByMirageArcher and not env.player.mainSkill.skillFlags.minion and not env.player.mainSkill.marked then
-		local usedSkill = nil
-		local uuid = cacheSkillUUID(env.player.mainSkill)
-		local calcMode = env.mode == "CALCS" and "CALCS" or "MAIN"
-
-		-- cache a new copy of this skill that's affected by Mirage Archer
-		if avoidCache then
-			usedSkill = env.player.mainSkill
-		else
-			if not GlobalCache.cachedData[calcMode][uuid] then
-				calcs.buildActiveSkill(env, calcMode, env.player.mainSkill, true)
-			end
-
-			if GlobalCache.cachedData[calcMode][uuid] and not avoidCache then
-				usedSkill = GlobalCache.cachedData[calcMode][uuid].ActiveSkill
-			end
-		end
-
-		if usedSkill then
-			local moreDamage =  usedSkill.skillModList:Sum("BASE", usedSkill.skillCfg, "MirageArcherLessDamage")
-			local moreAttackSpeed = usedSkill.skillModList:Sum("BASE", usedSkill.skillCfg, "MirageArcherLessAttackSpeed")
-			local mirageCount =  usedSkill.skillModList:Sum("BASE", env.player.mainSkill.skillCfg, "MirageArcherMaxCount")
-
-			-- Make a copy of this skill so we can add new modifiers to the copy affected by Mirage Archers
-			local newSkill, newEnv = calcs.copyActiveSkill(env, calcMode, usedSkill)
-
-			-- Add new modifiers to new skill (which already has all the old skill's modifiers)
-			newSkill.skillModList:NewMod("Damage", "MORE", moreDamage, "Mirage Archer", env.player.mainSkill.ModFlags, env.player.mainSkill.KeywordFlags)
-			newSkill.skillModList:NewMod("Speed", "MORE", moreAttackSpeed, "Mirage Archer", env.player.mainSkill.ModFlags, env.player.mainSkill.KeywordFlags)
-
-			env.player.mainSkill.mirage = { }
-			env.player.mainSkill.mirage.count = mirageCount
-			env.player.mainSkill.mirage.name = usedSkill.activeEffect.grantedEffect.name
-
-			if usedSkill.skillPartName then
-				env.player.mainSkill.mirage.skillPart = usedSkill.skillPart
-				env.player.mainSkill.mirage.skillPartName = usedSkill.skillPartName
-				env.player.mainSkill.mirage.infoMessage2 = usedSkill.activeEffect.grantedEffect.name
-			else
-				env.player.mainSkill.mirage.skillPartName = nil
-			end
-			env.player.mainSkill.mirage.infoTrigger = "MA"
-
-			-- Recalculate the offensive/defensive aspects of the Mirage Archer influence on skill
-			newEnv.player.mainSkill = newSkill
-			-- mark it so we don't recurse infinitely
-			newSkill.marked = true
-			calcs.perform(newEnv)
-
-			env.player.mainSkill.infoMessage = tostring(mirageCount) .. " Mirage Archers using " .. usedSkill.activeEffect.grantedEffect.name
-
-			-- Re-link over the output
-			env.player.mainSkill.mirage.output = newEnv.player.output
-
-			if newSkill.minion then
-				env.player.mainSkill.mirage.minion = {}
-				env.player.mainSkill.mirage.minion.output = newEnv.minion.output
-			end
-
-			-- Make any necessary corrections to output
-			env.player.mainSkill.mirage.output.ManaCost = 0
-
-			if newEnv.player.breakdown then
-				env.player.mainSkill.mirage.breakdown = newEnv.player.breakdown
-				-- Make any necessary corrections to breakdown
-				env.player.mainSkill.mirage.breakdown.ManaCost = nil
-				if newSkill.minion then
-					env.player.mainSkill.mirage.minion.breakdown = newEnv.minion.breakdown
-				end
-			end
-		else
-			env.player.mainSkill.infoMessage2 = "No Mirage Archer active skill found"
-		end
-	end
-
-	-- Kitava's Thirst
-	if env.player.mainSkill.skillData.triggeredByManaSpent and not env.player.mainSkill.skillFlags.minion then
-		local triggerName = "Kitava"
-		local spellCount = 0
-		local icdr = calcLib.mod(env.player.mainSkill.skillModList, env.player.mainSkill.skillCfg, "CooldownRecovery")
-		local reqManaCost = env.player.modDB:Sum("BASE", nil, "KitavaRequiredManaCost")
-		local trigRate = 0
-		local source = nil
-		for _, skill in ipairs(env.player.activeSkillList) do
-			if not skill.skillTypes[SkillType.Triggered] and skill ~= env.player.mainSkill and not skill.skillData.triggeredByManaSpent then
-				source, trigRate = findTriggerSkill(env, skill, source, trigRate, reqManaCost)
-			end
-			if skill.skillData.triggeredByManaSpent and env.player.mainSkill.socketGroup.slot == skill.socketGroup.slot then
-				spellCount = spellCount + 1
-			end
-		end
-
-		if not source or spellCount < 1 then
-			env.player.mainSkill.skillData.triggeredByManaSpent = nil
-			env.player.mainSkill.infoMessage = s_format("No %s Triggering Skill Found", triggerName)
-			env.player.mainSkill.infoMessage2 = "DPS reported assuming Self-Cast"
-			env.player.mainSkill.infoTrigger = ""
-		else
-			env.player.mainSkill.skillData.triggered = true
-
-			output.ActionTriggerRate = getTriggerActionTriggerRate(env.player.mainSkill.skillData.cooldown, env, breakdown)
-
-			-- Get action trigger rate
-			local kitavaCD = getTriggerDefaultCooldown(env.player.mainSkill.supportList, "SupportCastOnManaSpent")
-
-			trigRate = icdr / kitavaCD
-			output.SourceTriggerRate = trigRate
-			output.ServerTriggerRate = m_min(output.SourceTriggerRate, output.ActionTriggerRate)
-			if breakdown then
-				local modActionCooldown = kitavaCD / icdr
-				local rateCapAdjusted = m_ceil(modActionCooldown * data.misc.ServerTickRate) / data.misc.ServerTickRate
-				local extraICDRNeeded = m_ceil((modActionCooldown - rateCapAdjusted + data.misc.ServerTickTime) * icdr * 1000)
-				breakdown.SimData = {
-					s_format("%.2f ^8(base cooldown of kitava's trigger)", kitavaCD),
-					s_format("/ %.2f ^8(increased/reduced cooldown recovery)", icdr),
-					s_format("= %.4f ^8(final cooldown of trigger)", modActionCooldown),
-					s_format(""),
-					s_format("%.3f ^8(adjusted for server tick rate)", rateCapAdjusted),
-					s_format("^8(extra ICDR of %d%% would reach next breakpoint)", extraICDRNeeded),
-					s_format(""),
-					s_format("Trigger rate:"),
-					s_format("1 / %.3f", rateCapAdjusted),
-					s_format("= %.2f ^8per second", 1 / rateCapAdjusted),
-				}
-				breakdown.ServerTriggerRate = {
-					s_format("%.2f ^8(smaller of 'cap' and 'skill' trigger rates)", output.ServerTriggerRate),
-				}
-			end
-
-			-- Account for chance to trigger
-			local kitavaTriggerChance = env.player.modDB:Sum("BASE", nil, "KitavaTriggerChance")
-			trigRate = output.ServerTriggerRate * kitavaTriggerChance / 100
-			if breakdown then
-				breakdown.Speed = {
-					s_format("%.2fs ^8(adjusted trigger rate)", output.ServerTriggerRate),
-					s_format("x %.2f%% ^8(kitava's trigger chance)", kitavaTriggerChance),
-					s_format("= %.2f ^8per second", trigRate),
-				}
-			end
-
-			-- Account for Trigger-related INC/MORE modifiers
-			addTriggerIncMoreMods(env.player.mainSkill, env.player.mainSkill)
-			env.player.mainSkill.skillData.triggerRate = trigRate
-			env.player.mainSkill.skillData.triggerSource = source
-			env.player.mainSkill.infoMessage = "Kitava's Triggering Skill: " .. source.activeEffect.grantedEffect.name
-			env.player.mainSkill.infoTrigger = triggerName
-		end
-    end
-
-	-- Cast when Damage Taken Trigger
-	if env.player.mainSkill.skillData.triggeredByDamageTaken and not env.player.mainSkill.skillFlags.minion then
-		local triggerName = "Cast when Damage Taken"
-		local spellCount = {}
-		local icdr = calcLib.mod(env.player.mainSkill.skillModList, env.player.mainSkill.skillCfg, "CooldownRecovery")
-		local trigRate = 0
-		local source = nil
-		for _, skill in ipairs(env.player.activeSkillList) do
-			if not skill.skillTypes[SkillType.Triggered] and skill ~= env.player.mainSkill and not skill.skillData.triggeredByDamageTaken then
-				source, trigRate = findTriggerSkill(env, skill, source, trigRate)
-			end
-			if skill.skillData.triggeredByDamageTaken and env.player.mainSkill.socketGroup.slot == skill.socketGroup.slot then
-				t_insert(spellCount, { uuid = cacheSkillUUID(skill), cd = skill.skillData.cooldown / icdr, next_trig = 0, count = 0 })
-			end
-		end
-
-		if not source or #spellCount < 1 then
-			env.player.mainSkill.skillData.triggeredByDamageTaken = nil
-			env.player.mainSkill.infoMessage = s_format("No %s Triggering Skill Found", triggerName)
-			env.player.mainSkill.infoMessage2 = "DPS reported assuming Self-Cast"
-			env.player.mainSkill.infoTrigger = ""
-		else
-			env.player.mainSkill.skillData.triggered = true
-
-			-- Get action trigger rate
-            trigRate = calcActualTriggerRate(env, source, nil, spellCount, output, breakdown, false)
-
-			-- Account for Trigger-related INC/MORE modifiers
-			addTriggerIncMoreMods(env.player.mainSkill, env.player.mainSkill)
-			env.player.mainSkill.skillData.triggerRate = trigRate
-			env.player.mainSkill.skillData.triggerSource = source
-			env.player.mainSkill.infoMessage = "CWDT Triggering Skill: " .. source.activeEffect.grantedEffect.name
-			env.player.mainSkill.infoTrigger = triggerName
-		end
-	end
-
-	-- Crafted Trigger
-	if env.player.mainSkill.skillData.triggeredByCraft and not env.player.mainSkill.skillFlags.minion then
-		local triggerName = "Crafted"
-		local spellCount = 0
-		local icdr = calcLib.mod(env.player.mainSkill.skillModList, env.player.mainSkill.skillCfg, "CooldownRecovery")
-		local trigRate = 0
-		local source = nil
-		for _, skill in ipairs(env.player.activeSkillList) do
-			if (skill.skillTypes[SkillType.Damage] or skill.skillTypes[SkillType.Attack] or skill.skillTypes[SkillType.Spell]) and skill ~= env.player.mainSkill and not skill.skillData.triggeredByCraft then
-				source, trigRate = skill, 0
-			end
-			if skill.skillData.triggeredByCraft and env.player.mainSkill.socketGroup.slot == skill.socketGroup.slot then
-				spellCount = spellCount + 1
-			end
-			-- we just need one source and one linked spell
-			if source and spellCount > 0 then
-				break
-			end
-		end
-		if not source or spellCount < 1 then
-			env.player.mainSkill.skillData.triggeredByCraft = nil
-			env.player.mainSkill.infoMessage = s_format("No %s Triggering Skill Found", triggerName)
-			env.player.mainSkill.infoMessage2 = "DPS reported assuming Self-Cast"
-			env.player.mainSkill.infoTrigger = ""
-		else
-			env.player.mainSkill.skillData.triggered = true
-
-			output.ActionTriggerRate = getTriggerActionTriggerRate(env.player.mainSkill.skillData.cooldown, env, breakdown)
-
-			-- Get action trigger rate
-			local craftedCD = getTriggerDefaultCooldown(env.player.mainSkill.supportList, "SupportTriggerSpellOnSkillUse")
-
-			trigRate = icdr / craftedCD
-			output.SourceTriggerRate = trigRate
-			output.ServerTriggerRate = m_min(output.SourceTriggerRate, output.ActionTriggerRate)
-			if breakdown then
-				local modActionCooldown = craftedCD / icdr
-				local rateCapAdjusted = m_ceil(modActionCooldown * data.misc.ServerTickRate) / data.misc.ServerTickRate
-				local extraICDRNeeded = m_ceil((modActionCooldown - rateCapAdjusted + data.misc.ServerTickTime) * icdr * 1000)
-				breakdown.SimData = {
-					s_format("%.2f ^8(base cooldown of crafted trigger)", craftedCD),
-					s_format("/ %.2f ^8(increased/reduced cooldown recovery)", icdr),
-					s_format("= %.4f ^8(final cooldown of trigger)", modActionCooldown),
-					s_format(""),
-					s_format("%.3f ^8(adjusted for server tick rate)", rateCapAdjusted),
-					s_format("^8(extra ICDR of %d%% would reach next breakpoint)", extraICDRNeeded),
-					s_format(""),
-					s_format("Trigger rate:"),
-					s_format("1 / %.3f", rateCapAdjusted),
-					s_format("= %.2f ^8per second", 1 / rateCapAdjusted),
-				}
-				breakdown.ServerTriggerRate = {
-					s_format("%.2f ^8(smaller of 'cap' and 'skill' trigger rates)", output.ServerTriggerRate),
-				}
-			end
-
-			-- Account for Trigger-related INC/MORE modifiers
-			addTriggerIncMoreMods(env.player.mainSkill, env.player.mainSkill)
-			env.player.mainSkill.skillData.triggerRate = output.ServerTriggerRate
-			env.player.mainSkill.skillData.triggerSource = source
-			env.player.mainSkill.infoMessage = "Weapon-Crafted Triggering Skill Found"
-			env.player.mainSkill.infoTrigger = triggerName
-			env.player.mainSkill.skillFlags.dontDisplay = true
-		end
-	end
-
-	-- Helmet Focus Trigger
-	if env.player.mainSkill.skillData.triggeredByFocus and not env.player.mainSkill.skillFlags.minion then
-		local triggerName = "Focus"
-		local spellCount = 0
-		local icdr = calcLib.mod(env.player.mainSkill.skillModList, env.player.mainSkill.skillCfg, "FocusCooldownRecovery")
-		local trigRate = 0
-		local source = env.player.modDB:Flag(nil, "Condition:Focused")
-		for _, skill in ipairs(env.player.activeSkillList) do
-			if skill.skillData.triggeredByFocus and env.player.mainSkill.socketGroup.slot == skill.socketGroup.slot then
-				spellCount = spellCount + 1
-			end
-		end
-		if not source or spellCount < 1 then
-			env.player.mainSkill.skillData.triggeredByFocus = nil
-			env.player.mainSkill.infoMessage = s_format("No %s Triggering Skill Found", triggerName)
-			env.player.mainSkill.infoMessage2 = "DPS reported assuming Self-Cast"
-			env.player.mainSkill.infoTrigger = ""
-		else
-			env.player.mainSkill.skillData.triggered = true
-
-			output.ActionTriggerRate = getTriggerActionTriggerRate(env.player.mainSkill.skillData.cooldown, env, breakdown, true)
-
-			-- Get action trigger rate
-			local skillFocus = env.data.skills["Focus"]
-			local focusCD = skillFocus.levels[1].cooldown
-
-			trigRate = icdr / focusCD
-			output.SourceTriggerRate = trigRate
-			output.ServerTriggerRate = m_min(output.SourceTriggerRate, output.ActionTriggerRate)
-			if breakdown then
-				local modActionCooldown = focusCD / icdr
-				local rateCapAdjusted = m_ceil(modActionCooldown * data.misc.ServerTickRate) / data.misc.ServerTickRate
-				breakdown.SimData = {
-					s_format("%.2f ^8(base cooldown of focus trigger)", focusCD),
-					s_format("/ %.2f ^8(increased/reduced cooldown recovery)", icdr),
-					s_format("= %.4f ^8(final cooldown of trigger)", modActionCooldown),
-					s_format(""),
-					s_format("%.3f ^8(adjusted for server tick rate)", rateCapAdjusted),
-					s_format(""),
-					s_format("Trigger rate:"),
-					s_format("1 / %.3f", rateCapAdjusted),
-					s_format("= %.2f ^8per second", 1 / rateCapAdjusted),
-				}
-				breakdown.ServerTriggerRate = {
-					s_format("%.2f ^8(smaller of 'cap' and 'skill' trigger rates)", output.ServerTriggerRate),
-				}
-			end
-
-			-- Account for Trigger-related INC/MORE modifiers
-			addTriggerIncMoreMods(env.player.mainSkill, env.player.mainSkill)
-			env.player.mainSkill.skillData.triggerRate = output.ServerTriggerRate
-			env.player.mainSkill.skillData.triggerSource = source
-			env.player.mainSkill.infoMessage = "Focus Triggering Skill Found"
-			env.player.mainSkill.infoTrigger = triggerName
-			env.player.mainSkill.skillFlags.dontDisplay = true
-		end
-	end
-
-	-- Unique Item Trigger
-	if env.player.mainSkill.skillData.triggeredByUnique and not env.player.mainSkill.skillFlags.minion then
-		local uniqueTriggerName = getUniqueItemTriggerName(env.player.mainSkill)
-		local triggerName = ""
-		local spellCount = {}
-		local icdr = calcLib.mod(env.player.mainSkill.skillModList, env.player.mainSkill.skillCfg, "CooldownRecovery")
-		local trigRate = 0
-		local source = nil
-		for _, skill in ipairs(env.player.activeSkillList) do
-			local cooldownOverride = skill.skillModList:Override(env.player.mainSkill.skillCfg, "CooldownRecovery")
-			if uniqueTriggerName == "Poet's Pen" then
-				triggerName = "Poet"
-				if (skill.skillTypes[SkillType.Damage] or skill.skillTypes[SkillType.Attack]) and band(skill.skillCfg.flags, ModFlag.Wand) > 0 and skill ~= env.player.mainSkill and not skill.skillData.triggeredByUnique then
-					source, trigRate = findTriggerSkill(env, skill, source, trigRate)
-				end
-				if skill.skillData.triggeredByUnique and env.player.mainSkill.socketGroup.slot == skill.socketGroup.slot and skill.skillTypes[SkillType.Spell] then
-					t_insert(spellCount, { uuid = cacheSkillUUID(skill), cd = cooldownOverride or (skill.skillData.cooldown / icdr), next_trig = 0, count = 0 })
-				end
-			elseif uniqueTriggerName == "Maloney's Mechanism" then
-				triggerName = "Maloney"
-				if skill.skillTypes[SkillType.Attack] and band(skill.skillCfg.flags, ModFlag.Bow) > 0 and skill ~= env.player.mainSkill and not skill.skillData.triggeredByUnique then
-					source, trigRate = findTriggerSkill(env, skill, source, trigRate)
-				end
-				if skill.skillData.triggeredByUnique and env.player.mainSkill.socketGroup.slot == skill.socketGroup.slot and skill.skillTypes[SkillType.RangedAttack] then
-					t_insert(spellCount, { uuid = cacheSkillUUID(skill), cd = cooldownOverride or (skill.skillData.cooldown / icdr), next_trig = 0, count = 0 })
-				end
-			elseif uniqueTriggerName == "Asenath's Chant" then
-				triggerName = "Asenath"
-				if (skill.skillTypes[SkillType.Damage] or skill.skillTypes[SkillType.Attack]) and band(skill.skillCfg.flags, ModFlag.Bow) > 0 and skill ~= env.player.mainSkill and not skill.skillData.triggeredByUnique then
-					source, trigRate = findTriggerSkill(env, skill, source, trigRate)
-				end
-				if skill.skillData.triggeredByUnique and env.player.mainSkill.socketGroup.slot == skill.socketGroup.slot and skill.skillTypes[SkillType.Spell] then
-					t_insert(spellCount, { uuid = cacheSkillUUID(skill), cd = cooldownOverride or (skill.skillData.cooldown / icdr), next_trig = 0, count = 0 })
-				end
-			elseif uniqueTriggerName == "Queen's Demand" then
-				triggerName = "QD"
-				if skill.activeEffect.grantedEffect.name == uniqueTriggerName then
-					source, trigRate = findTriggerSkill(env, skill, source, trigRate)
-				end
-				if skill.skillData.triggeredByUnique and env.player.mainSkill.socketGroup.slot == skill.socketGroup.slot then
-					t_insert(spellCount, { uuid = cacheSkillUUID(skill), cd = cooldownOverride or (skill.skillData.cooldown / icdr), next_trig = 0, count = 0 })
-				end
-			else
-				ConPrintf("[ERROR]: Unhandled Unique Trigger Name: " .. uniqueTriggerName)
-			end
-		end
-		if not source or #spellCount < 1 then
-			env.player.mainSkill.skillData.triggeredByUnique = nil
-			env.player.mainSkill.infoMessage = s_format("No %s Triggering Skill Found", triggerName)
-			env.player.mainSkill.infoMessage2 = "DPS reported assuming Self-Cast"
-			env.player.mainSkill.infoTrigger = ""
-		else
-			env.player.mainSkill.skillData.triggered = true
-			local uuid = cacheSkillUUID(source)
-			local sourceAPS = GlobalCache.cachedData["CACHE"][uuid].Speed
-			local dualWield = false
-
-			sourceAPS, dualWield = calcDualWieldImpact(env, sourceAPS, source.skillData.doubleHitsWhenDualWielding)
-
-			-- Get action trigger rate
-			trigRate = calcActualTriggerRate(env, source, sourceAPS, spellCount, output, breakdown, dualWield)
-
-			-- Account for Trigger-related INC/MORE modifiers
-			addTriggerIncMoreMods(env.player.mainSkill, env.player.mainSkill)
-
-			env.player.mainSkill.skillData.triggerRate = trigRate
-			env.player.mainSkill.skillData.triggerSource = source
-			env.player.mainSkill.skillData.triggerSourceUUID = cacheSkillUUID(source, env.mode)
-			env.player.mainSkill.skillData.triggerUnleash = source.skillModList:Flag(nil, "HasSeals") and source.skillTypes[SkillType.CanRapidFire]
-			env.player.mainSkill.infoMessage = env.player.mainSkill.activeEffect.grantedEffect.name .. "'s Trigger: " .. source.activeEffect.grantedEffect.name
-			env.player.mainSkill.infoTrigger = env.player.mainSkill.infoTrigger or triggerName
-		end
-	end
-
-	-- Cast On Critical Strike Support (CoC)
-	if env.player.mainSkill.skillData.triggeredByCoC and not env.player.mainSkill.skillFlags.minion then
-		local spellCount = {}
-		local icdr = calcLib.mod(env.player.mainSkill.skillModList, env.player.mainSkill.skillCfg, "CooldownRecovery")
-		local trigRate = 0
-		local source = nil
-		for _, skill in ipairs(env.player.activeSkillList) do
-			local match1 = env.player.mainSkill.activeEffect.grantedEffect.fromItem and skill.socketGroup.slot == env.player.mainSkill.socketGroup.slot
-			local match2 = (not env.player.mainSkill.activeEffect.grantedEffect.fromItem) and skill.socketGroup == env.player.mainSkill.socketGroup
-			if skill.skillTypes[SkillType.Attack] and skill ~= env.player.mainSkill and (match1 or match2) then
-				source, trigRate = findTriggerSkill(env, skill, source, trigRate)
-			end
-			if skill.skillData.triggeredByCoC and (match1 or match2) then
-				local cooldownOverride = skill.skillModList:Override(env.player.mainSkill.skillCfg, "CooldownRecovery")
-				t_insert(spellCount, { uuid = cacheSkillUUID(skill), cd = cooldownOverride or (skill.skillData.cooldown / icdr), next_trig = 0, count = 0 })
-			end
-		end
-		if not source or #spellCount < 1 then
-			env.player.mainSkill.skillData.triggeredByCoC = nil
-			env.player.mainSkill.infoMessage = "No CoC Triggering Skill Found"
-			env.player.mainSkill.infoMessage2 = "DPS reported assuming Self-Cast"
-			env.player.mainSkill.infoTrigger = ""
-		else
-			env.player.mainSkill.skillData.triggered = true
-			local uuid = cacheSkillUUID(source)
-			local sourceAPS = GlobalCache.cachedData["CACHE"][uuid].Speed
-
-			-- Get action trigger rate
-			trigRate = calcActualTriggerRate(env, source, sourceAPS, spellCount, output, breakdown)
-
-			-- Account for chance to hit/crit
-			local sourceCritChance = GlobalCache.cachedData["CACHE"][uuid].CritChance
-			trigRate = trigRate * sourceCritChance / 100
-			trigRate = trigRate * (source.skillData.chanceToTriggerOnCrit or 100) / 100
-			if breakdown then
-				breakdown.Speed = {
-					s_format("%.2fs ^8(adjusted trigger rate)", output.ServerTriggerRate),
-					s_format("x %.2f%% ^8(%s crit chance)", sourceCritChance, source.activeEffect.grantedEffect.name),
-					s_format("x %.2f%% ^8(chance to trigger on crit)", source.skillData.chanceToTriggerOnCrit or 100),
-					s_format("= %.2f ^8per second", trigRate),
-				}
-			end
-
-			-- Account for Trigger-related INC/MORE modifiers
-			addTriggerIncMoreMods(env.player.mainSkill, env.player.mainSkill)
-			env.player.mainSkill.skillData.triggerRate = trigRate
-			env.player.mainSkill.skillData.triggerSource = source
-			env.player.mainSkill.infoMessage = "CoC Triggering Skill: " .. source.activeEffect.grantedEffect.name
-			env.player.mainSkill.infoTrigger = "CoC"
-		end
-	end
-
-	-- Cast On Melee Kill Support (CoMK)
-	if env.player.mainSkill.skillData.triggeredByMeleeKill and not env.player.mainSkill.skillFlags.minion and modDB:Flag(nil, "Condition:KilledRecently") then
-		local spellCount = {}
-		local icdr = calcLib.mod(env.player.mainSkill.skillModList, env.player.mainSkill.skillCfg, "CooldownRecovery")
-		local trigRate = 0
-		local source = nil
-		for _, skill in ipairs(env.player.activeSkillList) do
-			local match1 = env.player.mainSkill.activeEffect.grantedEffect.fromItem and skill.socketGroup.slot == env.player.mainSkill.socketGroup.slot
-			local match2 = (not env.player.mainSkill.activeEffect.grantedEffect.fromItem) and skill.socketGroup == env.player.mainSkill.socketGroup
-			if skill.skillTypes[SkillType.Attack] and skill.skillTypes[SkillType.Melee] and skill ~= env.player.mainSkill and (match1 or match2) then
-				source, trigRate = findTriggerSkill(env, skill, source, trigRate)
-			end
-			if skill.skillData.triggeredByMeleeKill and (match1 or match2) then
-				local cooldownOverride = skill.skillModList:Override(env.player.mainSkill.skillCfg, "CooldownRecovery")
-				t_insert(spellCount, { uuid = cacheSkillUUID(skill), cd = cooldownOverride or (skill.skillData.cooldown / icdr), next_trig = 0, count = 0 })
-			end
-		end
-		if not source or #spellCount < 1 then
-			env.player.mainSkill.skillData.triggeredByMeleeKill = nil
-			env.player.mainSkill.infoMessage = "No CoMK Triggering Skill Found"
-			env.player.mainSkill.infoMessage2 = "DPS reported assuming Self-Cast"
-			env.player.mainSkill.infoTrigger = ""
-		else
-			env.player.mainSkill.skillData.triggered = true
-			local uuid = cacheSkillUUID(source)
-			local sourceAPS = GlobalCache.cachedData["CACHE"][uuid].Speed
-
-			-- Get action trigger rate
-			trigRate = calcActualTriggerRate(env, source, sourceAPS, spellCount, output, breakdown)
-
-			-- Account for chance to trigger on Melee Kill
-			trigRate = trigRate * source.skillData.chanceToTriggerOnMeleeKill / 100
-
-			if breakdown then
-				breakdown.Speed = {
-					s_format("%.2fs ^8(adjusted trigger rate)", output.ServerTriggerRate),
-					s_format("x %.2f%% ^8(chance to trigger on melee kill)", source.skillData.chanceToTriggerOnMeleeKill),
-					s_format("= %.2f ^8per second", trigRate),
-				}
-			end
-
-			-- Account for Trigger-related INC/MORE modifiers
-			addTriggerIncMoreMods(env.player.mainSkill, env.player.mainSkill)
-			env.player.mainSkill.skillData.triggerRate = trigRate
-			env.player.mainSkill.skillData.triggerSource = source
-			env.player.mainSkill.infoMessage = "CoMK Triggering Skill: " .. source.activeEffect.grantedEffect.name
-			env.player.mainSkill.infoTrigger = "CoMK"
-		end
-	end
-
-	-- Cast While Channelling
-	if env.player.mainSkill.skillData.triggeredWhileChannelling and not env.player.mainSkill.skillFlags.minion then
-		local spellCount = {}
-		local trigRate = 0
-		local source = nil
-		for _, skill in ipairs(env.player.activeSkillList) do
-			local match1 = env.player.mainSkill.activeEffect.grantedEffect.fromItem and skill.socketGroup.slot == env.player.mainSkill.socketGroup.slot
-			local match2 = (not env.player.mainSkill.activeEffect.grantedEffect.fromItem) and skill.socketGroup == env.player.mainSkill.socketGroup
-			if skill.skillTypes[SkillType.Channel] and skill ~= env.player.mainSkill and (match1 or match2) then
-				source, trigRate = findTriggerSkill(env, skill, source, trigRate)
-			end
-			if skill.skillData.triggeredWhileChannelling and (match1 or match2) then
-				t_insert(spellCount, { uuid = cacheSkillUUID(skill), cd = skill.skillData.cooldown, next_trig = 0, count = 0 })
-			end
-		end
-		if not source or #spellCount < 1 then
-			env.player.mainSkill.skillData.triggeredWhileChannelling = nil
-			env.player.mainSkill.infoMessage = "No CwC Triggering Skill Found"
-			env.player.mainSkill.infoMessage2 = "DPS reported assuming Self-Cast"
-			env.player.mainSkill.infoTrigger = ""
-		else
-			env.player.mainSkill.skillData.triggered = true
-
-			-- Get action trigger rate
-			trigRate = calcActualTriggerRate(env, source, nil, spellCount, output, breakdown)
-
-			-- Account for Trigger-related INC/MORE modifiers
-			addTriggerIncMoreMods(env.player.mainSkill, env.player.mainSkill)
-			env.player.mainSkill.skillData.triggerRate = trigRate
-			env.player.mainSkill.skillData.triggerSource = source
-			env.player.mainSkill.infoMessage = "CwC Triggering Skill: " .. source.activeEffect.grantedEffect.name
-			env.player.mainSkill.infoTrigger = "CwC"
-
-			env.player.mainSkill.skillFlags.dontDisplay = true
-		end
-	end
-
-	-- Triggered by parent attack
-	if env.minion and env.player.mainSkill.minion then
-		if env.minion.mainSkill.skillData.triggeredByParentAttack then
-			local spellCount = {}
-			local trigRate = 0
-			local source = nil
-			for _, skill in ipairs(env.player.activeSkillList) do
-				if skill.skillTypes[SkillType.Attack] and skill ~= env.player.mainSkill then
-					source, trigRate = findTriggerSkill(env, skill, source, trigRate)
-				end
-			end
-
-			local icdr = calcLib.mod(env.minion.mainSkill.skillModList, env.minion.mainSkill.skillCfg, "CooldownRecovery")
-			t_insert(spellCount, { uuid = cacheSkillUUID(env.minion.mainSkill), cd = env.minion.mainSkill.skillData.cooldown / icdr, next_trig = 0, count = 0 })
-
-			if not source then
-				env.minion.mainSkill.skillData.triggeredByParentAttack = nil
-				env.minion.mainSkill.infoMessage = "No triggering Skill Found"
-				env.minion.mainSkill.infoMessage2 = "DPS reported assuming regular cast"
-				env.minion.mainSkill.infoTrigger = ""
-			else
-				env.minion.mainSkill.skillData.triggered = true
-				local uuid = cacheSkillUUID(source)
-
-				local sourceAPS = GlobalCache.cachedData["CACHE"][uuid].Speed
-
-				-- Get action trigger rate
-				trigRate = calcActualTriggerRate(env, source, sourceAPS, spellCount, env.minion.output, env.minion.breakdown, false, true)
-
-				-- Account for chance to hit
-				local sourceHitChance = GlobalCache.cachedData["CACHE"][uuid].AccuracyHitChance
-				trigRate = trigRate * sourceHitChance / 100
-				if env.minion.breakdown then
-					env.minion.breakdown.Speed = {
-						s_format("%.2fs ^8(adjusted trigger rate)", env.minion.output.ServerTriggerRate),
-						s_format("x %.2f%% ^8(%s Hit chance)", sourceHitChance, source.activeEffect.grantedEffect.name),
-						s_format("= %.2f ^8per second", trigRate),
-					}
-				end
-
-				-- Account for Trigger-related INC/MORE modifiers
-				addTriggerIncMoreMods(env.minion.mainSkill, env.minion.mainSkill)
-				env.minion.mainSkill.skillData.triggerRate = trigRate
-				env.minion.mainSkill.skillData.triggerSource = source
-				env.minion.mainSkill.infoMessage = "Triggering Skill: " .. source.activeEffect.grantedEffect.name
-				env.minion.mainSkill.infoTrigger = "Parent attack"
-			end
-		end
-	end
-
-=======
 	
->>>>>>> e6f4e2d3
 	-- Fix the configured impale stacks on the enemy
 	-- 		If the config is missing (blank), then use the maximum number of stacks
 	--		If the config is larger than the maximum number of stacks, replace it with the correct maximum
