-- Path of Building
--
-- Module: Calc Perform
-- Manages the offence/defence calculations.
--
local calcs = ...

local pairs = pairs
local ipairs = ipairs
local t_insert = table.insert
local m_min = math.min
local m_max = math.max
local m_ceil = math.ceil
local m_floor = math.floor
local m_modf = math.modf
local s_format = string.format
local bor = bit.bor
local band = bit.band


-- Identify the trigger action skill for trigger conditions, take highest Attack Per Second 
local function findTriggerSkill(env, skill, source, triggerRate, reqManaCost)
	local uuid = cacheSkillUUID(skill)
	if not GlobalCache.cachedData["CACHE"][uuid] or GlobalCache.dontUseCache then
		calcs.buildActiveSkill(env, "CACHE", skill)
		env.dontCache = true
	end

	if GlobalCache.cachedData["CACHE"][uuid] then
		-- Below code sets the trigger skill to highest APS skill it finds that meets all conditions
		local cachedSpeed = GlobalCache.cachedData["CACHE"][uuid].Speed
		local cachedManaCost = GlobalCache.cachedData["CACHE"][uuid].ManaCost

		if ((not source and cachedSpeed) or (cachedSpeed and cachedSpeed > triggerRate)) and 
			((reqManaCost and cachedManaCost and cachedManaCost >= reqManaCost) or not reqManaCost) then
			return skill, GlobalCache.cachedData["CACHE"][uuid].Speed
		end
	end
	return source, triggerRate
end

-- Calculate Trigger Rate Cap accounting for ICDR
local function getTriggerActionTriggerRate(baseActionCooldown, env, breakdown, focus, minion)
	local icdr = 1
	local cooldownOverride = false
	if focus then
		icdr = calcLib.mod(env.player.mainSkill.skillModList, env.player.mainSkill.skillCfg, "FocusCooldownRecovery")
		env.player.mainSkill.skillData.focused = true
	elseif minion then
		icdr = calcLib.mod(env.minion.mainSkill.skillModList, env.minion.mainSkill.skillCfg, "CooldownRecovery")
		cooldownOverride = env.minion.mainSkill.skillModList:Override(env.minion.mainSkill.skillCfg, "CooldownRecovery")
	else
		icdr = calcLib.mod(env.player.mainSkill.skillModList, env.player.mainSkill.skillCfg, "CooldownRecovery")
		cooldownOverride = env.player.mainSkill.skillModList:Override(env.player.mainSkill.skillCfg, "CooldownRecovery")
	end

	local modActionCooldown = cooldownOverride or (baseActionCooldown / icdr)
	local rateCapAdjusted = m_ceil(modActionCooldown * data.misc.ServerTickRate) / data.misc.ServerTickRate
	local extraICDRNeeded = m_ceil((modActionCooldown - rateCapAdjusted + data.misc.ServerTickTime) * icdr * 1000)
	if breakdown then
		if cooldownOverride then
			if minion then
				env.minion.mainSkill.skillFlags.hasOverride = true
			else
				env.player.mainSkill.skillFlags.hasOverride = true
			end
			breakdown.ActionTriggerRate = {
				s_format("%.2f ^8(hard override of cooldown of triggered skill)", cooldownOverride),
				s_format(""),
				s_format("%.3f ^8(adjusted for server tick rate)", rateCapAdjusted),
				s_format(""),
				s_format("Trigger rate:"),
				s_format("1 / %.3f", rateCapAdjusted),
				s_format("= %.2f ^8per second", 1 / rateCapAdjusted),
			}
		else
			breakdown.ActionTriggerRate = {
				s_format("%.2f ^8(base cooldown of triggered skill)", baseActionCooldown),
				s_format("/ %.2f ^8(increased/reduced cooldown recovery)", icdr),
				s_format("= %.4f ^8(final cooldown of trigger)", modActionCooldown),
				s_format(""),
				s_format("%.3f ^8(adjusted for server tick rate)", rateCapAdjusted),
				s_format("^8(extra ICDR of %d%% would reach next breakpoint)", extraICDRNeeded),
				s_format(""),
				s_format("Trigger rate:"),
				s_format("1 / %.3f", rateCapAdjusted),
				s_format("= %.2f ^8per second", 1 / rateCapAdjusted),
			}
		end
	end
	return 1 / rateCapAdjusted
end

-- Calculate Trigger Rate
-- This is achieved by simulating a 100 second cast rotation
local function calcMultiSpellRotationImpact(env, skillRotation, sourceAPS)
	local SIM_TIME = 100.0
	local TIME_STEP = 0.0001
	local index = 1
	local time = 0
	local tick = 0
	local currTick = 0
	local next_trigger = 0
	local trigger_increment = 1 / sourceAPS
	local wasted = 0
	while time < SIM_TIME do
		local currIndex = index
	
		if time >= next_trigger then
			while skillRotation[index].next_trig > time do
				index = (index % #skillRotation) + 1
				if index == currIndex then
					wasted = wasted + 1
					-- Triggers are free from the server tick so cooldown starts at current time
					next_trigger = time + trigger_increment
					break
				end
			end

			if skillRotation[index].next_trig <= time then
				skillRotation[index].count = skillRotation[index].count + 1
				-- Cooldown starts at the beginning of current tick
				skillRotation[index].next_trig = currTick + skillRotation[index].cd
				local tempTick = tick

				while skillRotation[index].next_trig > tempTick do
					tempTick = tempTick + (1/data.misc.ServerTickRate)
				end
				-- Cooldown ends at the start of the next tick. Price is right rules.
				skillRotation[index].next_trig = tempTick
				index = (index % #skillRotation) + 1
				next_trigger = time + trigger_increment
			end
		end
		-- Increment time by smallest reasonable amount to attempt to hit every trigger event and every server tick. Frees attacks from the server tick. 
		time = time + TIME_STEP
		-- Keep track of the server tick as the trigger cooldown is still bound by it
		if tick < time then
			currTick = tick
			tick = tick + (1/data.misc.ServerTickRate)
		end
	end

	local mainRate = 0
	local trigRateTable = { simTime = SIM_TIME, rates = {}, }
	if wasted > 0 then
		trigRateTable.extraSimInfo = "Wasted trigger opportunities exist. Increasing your ICDR may fix this."
	else
		trigRateTable.extraSimInfo = "Good Job! There are no wasted trigger opportunities"
	end
	for _, sd in ipairs(skillRotation) do
		if cacheSkillUUID(env.player.mainSkill) == sd.uuid or env.minion and cacheSkillUUID(env.minion.mainSkill) == sd.uuid then
			mainRate = sd.count / SIM_TIME
		end
		t_insert(trigRateTable.rates, { name = sd.uuid, rate = sd.count / SIM_TIME })
	end

	return mainRate, trigRateTable
end

-- Calculate the actual Trigger rate of active skill causing the trigger
local function calcActualTriggerRate(env, source, sourceAPS, spellCount, output, breakdown, dualWield, minion)
	-- Get action trigger rate
	if sourceAPS == nil and source.skillTypes[SkillType.Channel] then
		output.ActionTriggerRate = 1 / (source.skillData.triggerTime or 1)
		if breakdown then
			breakdown.ActionTriggerRate = {
				s_format("%.2f ^8(base cooldown of trigger)", source.skillData.triggerTime),
				s_format(""),
				s_format("Trigger rate:"),
				s_format("1 / %.2f", source.skillData.triggerTime),
				s_format("= %.2f ^8per second", output.ActionTriggerRate),
			}
		end
	else
		if minion then 
			output.ActionTriggerRate = getTriggerActionTriggerRate(env.minion.mainSkill.skillData.cooldown, env, breakdown, false, minion)
		else 
			output.ActionTriggerRate = getTriggerActionTriggerRate(env.player.mainSkill.skillData.cooldown, env, breakdown, false, minion)
		end
	end
	local trigRate
	local skillRotationImpact = #spellCount
	if sourceAPS ~= nil then
		output.SourceTriggerRate = sourceAPS / skillRotationImpact
		if dualWield then
			output.SourceTriggerRate, simBreakdown = calcMultiSpellRotationImpact(env, spellCount, sourceAPS)
			if breakdown then
				breakdown.SourceTriggerRate = {
					s_format("(%.2f ^8(%s attacks per second)", sourceAPS * 2, source.activeEffect.grantedEffect.name),
					s_format("/ 2) ^8(due to dual wielding)"),
					s_format("/ %.2f ^8(simulated impact of linked spells)", sourceAPS / output.SourceTriggerRate),
					s_format("= %.2f ^8per second", output.SourceTriggerRate),
					s_format(""),
					s_format("Simulation Breakdown"),
					s_format("Simulation Duration: %.2f", simBreakdown.simTime),
				}
				if simBreakdown.extraSimInfo then
					t_insert(breakdown.SourceTriggerRate, "")
					t_insert(breakdown.SourceTriggerRate, simBreakdown.extraSimInfo)
				end
				breakdown.SimData = {
					rowList = { },
					colList = {
						{ label = "Rate", key = "rate" },
						{ label = "Skill Name", key = "skillName" },
						{ label = "Slot Name", key = "slotName" },
						{ label = "Gem Index", key = "gemIndex" },
					},
				}
				for _, rateData in ipairs(simBreakdown.rates) do
					local t = { }
					for str in string.gmatch(rateData.name, "([^_]+)") do
						t_insert(t, str)
					end

					local row = {
						rate = rateData.rate,
						skillName = t[1],
						slotName = t[2],
						gemIndex = t[3],
					}
					t_insert(breakdown.SimData.rowList, row)
				end
			end
		else
			output.SourceTriggerRate, simBreakdown = calcMultiSpellRotationImpact(env, spellCount, sourceAPS)
			if breakdown then
				breakdown.SourceTriggerRate = {
					s_format("%.2f ^8(%s attacks per second)", sourceAPS, source.activeEffect.grantedEffect.name),
					s_format("/ %.2f ^8(simulated impact of linked spells)", sourceAPS / output.SourceTriggerRate),
					s_format("= %.2f ^8per second", output.SourceTriggerRate),
					s_format(""),
					s_format("Simulation Breakdown"),
					s_format("Simulation Duration: %.2f", simBreakdown.simTime),
				}
				if simBreakdown.extraSimInfo then
					t_insert(breakdown.SourceTriggerRate, "")
					t_insert(breakdown.SourceTriggerRate, simBreakdown.extraSimInfo)
				end
				breakdown.SimData = {
					rowList = { },
					colList = {
						{ label = "Rate", key = "rate" },
						{ label = "Skill Name", key = "skillName" },
						{ label = "Slot Name", key = "slotName" },
						{ label = "Gem Index", key = "gemIndex" },
					},
				}
				for _, rateData in ipairs(simBreakdown.rates) do
					local t = { }
					for str in string.gmatch(rateData.name, "([^_]+)") do
						t_insert(t, str)
					end

					local row = {
						rate = rateData.rate,
						skillName = t[1],
						slotName = t[2],
						gemIndex = t[3],
					}
					t_insert(breakdown.SimData.rowList, row)
				end
			end
		end
		-- Set trigger rate
		trigRate = m_min(output.SourceTriggerRate, output.ActionTriggerRate)
	else
		output.SourceTriggerRate = output.ActionTriggerRate / skillRotationImpact
		if breakdown then
			breakdown.SourceTriggerRate = {
				s_format("%.2f ^8(%s triggers per second)", output.ActionTriggerRate, source.activeEffect.grantedEffect.name),
				s_format("/ %.2f ^8(number of linked active spells to trigger)", skillRotationImpact),
				s_format("= %.2f ^8per second", output.SourceTriggerRate),
			}
		end
		-- Set trigger rate
		trigRate = output.SourceTriggerRate
	end

	-- Adjust for server tick rate
	local trigCD = 1 / trigRate
	if breakdown then
		breakdown.ServerTriggerRate = {
			s_format("%.2f ^8(smaller of 'cap' and 'skill' trigger rates)", trigRate),
		}
	end
	output.ServerTriggerRate = trigRate
	return trigRate
end

-- Account for APS modifications do to Dual Wield or Simultaneous Strikes
local function calcDualWieldImpact(env, sourceAPS, skillDoubleHitsWhenDualWielding)
	-- See if we are dual wielding
	local dualWield = false
	if env.player.weaponData1.type and env.player.weaponData2.type then
		dualWield = true
		sourceAPS = sourceAPS * 0.5
	end

	-- See if we are using a trigger skill that hits with both weapons simultaneously
	if dualWield and skillDoubleHitsWhenDualWielding then
		-- those source skills hit with both weapons simultaneously, thus doubling the trigger rate
		sourceAPS = sourceAPS * 2.0
	end
	return sourceAPS, dualWield
end

-- Add trigger-based damage modifiers
local function addTriggerIncMoreMods(activeSkill, sourceSkill)
	for _, value in ipairs(activeSkill.skillModList:Tabulate("INC", sourceSkill.skillCfg, "TriggeredDamage")) do
		activeSkill.skillModList:NewMod("Damage", "INC", value.mod.value, value.mod.source, value.mod.flags, value.mod.keywordFlags, unpack(value.mod))
	end
	for _, value in ipairs(activeSkill.skillModList:Tabulate("MORE", sourceSkill.skillCfg, "TriggeredDamage")) do
		activeSkill.skillModList:NewMod("Damage", "MORE", value.mod.value, value.mod.source, value.mod.flags, value.mod.keywordFlags, unpack(value.mod))
	end
end

-- Find unique item trigger name
local function getUniqueItemTriggerName(skill)
	if skill.skillData.triggerSource then
		return skill.skillData.triggerSource
	elseif skill.supportList and #skill.supportList >= 1 then
		for _, gemInstance in ipairs(skill.supportList) do
			if gemInstance.grantedEffect and gemInstance.grantedEffect.fromItem then
				return gemInstance.grantedEffect.name
			end
		end
	end
	return ""
end

--
local function getTriggerDefaultCooldown(supportList, name)
	for _, support in ipairs(supportList) do
		if support.grantedEffect and support.grantedEffect.id == name then
			return support.grantedEffect.levels[support.level].cooldown
		end
	end
	return 100
end

-- Merge an instance of a buff, taking the highest value of each modifier
local function mergeBuff(src, destTable, destKey)
	if not destTable[destKey] then
		destTable[destKey] = new("ModList")
	end
	local dest = destTable[destKey]
	for _, mod in ipairs(src) do
		local match = false
		if mod.type ~= "LIST" then
			for index, destMod in ipairs(dest) do
				if modLib.compareModParams(mod, destMod) then
					if type(destMod.value) == "number" and mod.value > destMod.value then
						dest[index] = mod
					end
					match = true
					break
				end
			end
		end
		if not match then
			t_insert(dest, mod)
		end
	end
end

-- Merge keystone modifiers
local function mergeKeystones(env)
	local modDB = env.modDB

	for _, name in ipairs(modDB:List(nil, "Keystone")) do
		if not env.keystonesAdded[name] and env.spec.tree.keystoneMap[name] then
			env.keystonesAdded[name] = true
			modDB:AddList(env.spec.tree.keystoneMap[name].modList)
		end
	end
end

-- Calculate attributes and life/mana pools, and set conditions
---@param env table
---@param actor table
local function doActorAttribsPoolsConditions(env, actor)
	local modDB = actor.modDB
	local output = actor.output
	local breakdown = actor.breakdown
	local condList = modDB.conditions

	-- Set conditions
	if (actor.itemList["Weapon 2"] and actor.itemList["Weapon 2"].type == "Shield") or (actor == env.player and env.aegisModList) then
		condList["UsingShield"] = true
	end
	if not actor.itemList["Weapon 2"] then
		condList["OffHandIsEmpty"] = true
	end
	if actor.weaponData1.type == "None" then
		condList["Unarmed"] = true
		if not actor.itemList["Weapon 2"] and not actor.itemList["Gloves"] then
			condList["Unencumbered"] = true
		end
	else
		local info = env.data.weaponTypeInfo[actor.weaponData1.type]
		condList["Using"..info.flag] = true
		if actor.weaponData1.countsAsAll1H then
			condList["UsingAxe"] = true
			condList["UsingSword"] = true
			condList["UsingDagger"] = true
			condList["UsingMace"] = true
			condList["UsingClaw"] = true
			-- GGG stated that a single Varunastra satisfied requirement for wielding two different weapons
			condList["WieldingDifferentWeaponTypes"] = true
		end
		if info.melee then
			condList["UsingMeleeWeapon"] = true
		end
		if info.oneHand then
			condList["UsingOneHandedWeapon"] = true
		else
			condList["UsingTwoHandedWeapon"] = true
		end
	end
	if actor.weaponData2.type then
		local info = env.data.weaponTypeInfo[actor.weaponData2.type]
		condList["Using"..info.flag] = true
		if actor.weaponData2.countsAsAll1H then
			condList["UsingAxe"] = true
			condList["UsingSword"] = true
			condList["UsingDagger"] = true
			condList["UsingMace"] = true
			condList["UsingClaw"] = true
			-- GGG stated that a single Varunastra satisfied requirement for wielding two different weapons
			condList["WieldingDifferentWeaponTypes"] = true
		end
		if info.melee then
			condList["UsingMeleeWeapon"] = true
		end
		if info.oneHand then
			condList["UsingOneHandedWeapon"] = true
		else
			condList["UsingTwoHandedWeapon"] = true
		end
	end
	if actor.weaponData1.type and actor.weaponData2.type then
		condList["DualWielding"] = true
		if (actor.weaponData1.type == "Claw" or actor.weaponData1.countsAsAll1H) and (actor.weaponData2.type == "Claw" or actor.weaponData2.countsAsAll1H) then
			condList["DualWieldingClaws"] = true
		end
		if (actor.weaponData1.type == "Dagger" or actor.weaponData1.countsAsAll1H) and (actor.weaponData2.type == "Dagger" or actor.weaponData2.countsAsAll1H) then
			condList["DualWieldingDaggers"] = true
		end
		if (env.data.weaponTypeInfo[actor.weaponData1.type].label or actor.weaponData1.type) ~= (env.data.weaponTypeInfo[actor.weaponData2.type].label or actor.weaponData2.type) then
			local info1 = env.data.weaponTypeInfo[actor.weaponData1.type]
			local info2 = env.data.weaponTypeInfo[actor.weaponData2.type]
			if info1.oneHand and info2.oneHand then
				condList["WieldingDifferentWeaponTypes"] = true
			end
		end
	end
	if env.mode_combat then		
		if not modDB:Flag(nil, "NeverCrit") then
			condList["CritInPast8Sec"] = true
		end
		if not actor.mainSkill.skillData.triggered and not actor.mainSkill.skillFlags.trap and not actor.mainSkill.skillFlags.mine and not actor.mainSkill.skillFlags.totem then 
			if actor.mainSkill.skillFlags.attack then
				condList["AttackedRecently"] = true
			elseif actor.mainSkill.skillFlags.spell then
				condList["CastSpellRecently"] = true
			end
			if actor.mainSkill.skillTypes[SkillType.Movement] then
				condList["UsedMovementSkillRecently"] = true
			end
			if actor.mainSkill.skillFlags.minion then
				condList["UsedMinionSkillRecently"] = true
			end
			if actor.mainSkill.skillTypes[SkillType.Vaal] then
				condList["UsedVaalSkillRecently"] = true
			end
			if actor.mainSkill.skillTypes[SkillType.Channel] then
				condList["Channelling"] = true
			end
		end
		if actor.mainSkill.skillFlags.hit and not actor.mainSkill.skillFlags.trap and not actor.mainSkill.skillFlags.mine and not actor.mainSkill.skillFlags.totem then
			condList["HitRecently"] = true
		end
		if actor.mainSkill.skillFlags.totem then
			condList["HaveTotem"] = true
			condList["SummonedTotemRecently"] = true
		end
		if actor.mainSkill.skillFlags.mine then
			condList["DetonatedMinesRecently"] = true
		end
		if modDB:Sum("BASE", nil, "EnemyScorchChance") > 0 or modDB:Flag(nil, "CritAlwaysAltAilments") and not modDB:Flag(nil, "NeverCrit") then
			condList["CanInflictScorch"] = true
		end
		if modDB:Sum("BASE", nil, "EnemyBrittleChance") > 0 or modDB:Flag(nil, "CritAlwaysAltAilments") and not modDB:Flag(nil, "NeverCrit") then
			condList["CanInflictBrittle"] = true
		end
		if modDB:Sum("BASE", nil, "EnemySapChance") > 0 or modDB:Flag(nil, "CritAlwaysAltAilments") and not modDB:Flag(nil, "NeverCrit") then
			condList["CanInflictSap"] = true
		end
	end
	if env.mode_effective then
		if env.player.mainSkill.skillModList:Sum("BASE", env.player.mainSkill.skillCfg, "FireExposureChance") > 0 or modDB:Sum("BASE", nil, "FireExposureChance") > 0 then
			condList["CanApplyFireExposure"] = true
		end
		if env.player.mainSkill.skillModList:Sum("BASE", env.player.mainSkill.skillCfg, "ColdExposureChance") > 0 or modDB:Sum("BASE", nil, "ColdExposureChance") > 0 then
			condList["CanApplyColdExposure"] = true
		end
		if env.player.mainSkill.skillModList:Sum("BASE", env.player.mainSkill.skillCfg, "LightningExposureChance") > 0 or modDB:Sum("BASE", nil, "LightningExposureChance") > 0 then
			condList["CanApplyLightningExposure"] = true
		end
	end

	-- Calculate attributes
	local calculateAttributes = function()
		for pass = 1, 2 do -- Calculate twice because of circular dependency (X attribute higher than Y attribute)
			for _, stat in pairs({"Str","Dex","Int"}) do
				output[stat] = m_max(round(calcLib.val(modDB, stat)), 0)
				if breakdown then
					breakdown[stat] = breakdown.simple(nil, nil, output[stat], stat)
				end
			end
			
      local stats = { output.Str, output.Dex, output.Int }
      table.sort(stats)
      output.LowestAttribute = stats[1]
      condList["TwoHighestAttributesEqual"] = stats[2] == stats[3]
      
			condList["DexHigherThanInt"] = output.Dex > output.Int
			condList["StrHigherThanDex"] = output.Str > output.Dex
			condList["IntHigherThanStr"] = output.Int > output.Str
			condList["StrHigherThanInt"] = output.Str > output.Int
		end
	end

	local calculateOmniscience = function (convert)
		local classStats = env.spec.tree.characterData and env.spec.tree.characterData[env.classId] or env.spec.tree.classes[env.classId]

		for pass = 1, 2 do -- Calculate twice because of circular dependency (X attribute higher than Y attribute)
			if pass ~= 1 then
				for _, stat in pairs({"Str","Dex","Int"}) do
					local base = classStats["base_"..stat:lower()]
					output[stat] = m_min(round(calcLib.val(modDB, stat)), base)
					if breakdown then
						breakdown[stat] = breakdown.simple(nil, nil, output[stat], stat)
					end

					modDB:NewMod("Omni", "BASE", (modDB:Sum("BASE", nil, stat) - base), stat.." conversion Omniscience")
					modDB:NewMod("Omni", "INC", modDB:Sum("INC", nil, stat), "Omniscience")
					modDB:NewMod("Omni", "MORE", modDB:Sum("MORE", nil, stat), "Omniscience")
				end
			end

			if pass ~= 2 then
				-- Subtract out double and triple dips
				local conversion = { }
				local reduction = { }
				for _, type in pairs({"BASE", "INC", "MORE"}) do
					conversion[type] = { }
					for _, stat in pairs({"StrDex", "StrInt", "DexInt", "All"}) do
						conversion[type][stat] = modDB:Sum(type, nil, stat) or 0
					end
					reduction[type] = conversion[type].StrDex + conversion[type].StrInt + conversion[type].DexInt + 2*conversion[type].All
				end
				modDB:NewMod("Omni", "BASE", -reduction["BASE"], "Reduction from Double/Triple Dipped attributes to Omniscience")
				modDB:NewMod("Omni", "INC", -reduction["INC"], "Reduction from Double/Triple Dipped attributes to Omniscience")
				modDB:NewMod("Omni", "MORE", -reduction["MORE"], "Reduction from Double/Triple Dipped attributes to Omniscience")
			end
				
			for _, stat in pairs({"Str","Dex","Int"}) do
				local base = classStats["base_"..stat:lower()]
				output[stat] = base
			end

			output["Omni"] = m_max(round(calcLib.val(modDB, "Omni")), 0)
			if breakdown then
				breakdown["Omni"] = breakdown.simple(nil, nil, output["Omni"], "Omni")
			end
      
      local stats = { output.Str, output.Dex, output.Int }
      table.sort(stats)
      output.LowestAttribute = stats[1]
      condList["TwoHighestAttributesEqual"] = stats[2] == stats[3]

			output.LowestAttribute = m_min(output.Str, output.Dex, output.Int)
			condList["DexHigherThanInt"] = output.Dex > output.Int
			condList["StrHigherThanDex"] = output.Str > output.Dex
			condList["IntHigherThanStr"] = output.Int > output.Str
			condList["StrHigherThanInt"] = output.Str > output.Int
		end
	end

	if modDB:Flag(nil, "Omniscience") then
		calculateOmniscience()
	else 
		calculateAttributes()
	end

	-- Calculate total attributes
	output.TotalAttr = output.Str + output.Dex + output.Int

	-- Special case for Devotion
	output.Devotion = modDB:Sum("BASE", nil, "Devotion")

	-- Add attribute bonuses
	if not modDB:Flag(nil, "NoAttributeBonuses") then
		if not modDB:Flag(nil, "NoStrengthAttributeBonuses") then
			if not modDB:Flag(nil, "NoStrBonusToLife") then
				modDB:NewMod("Life", "BASE", m_floor(output.Str / 2), "Strength")
			end
			local strDmgBonusRatioOverride = modDB:Sum("BASE", nil, "StrDmgBonusRatioOverride")
			if strDmgBonusRatioOverride > 0 then
				actor.strDmgBonus = m_floor((output.Str + modDB:Sum("BASE", nil, "DexIntToMeleeBonus")) * strDmgBonusRatioOverride)
			else
				actor.strDmgBonus = m_floor((output.Str + modDB:Sum("BASE", nil, "DexIntToMeleeBonus")) / 5)
			end
			modDB:NewMod("PhysicalDamage", "INC", actor.strDmgBonus, "Strength", ModFlag.Melee)
		end
		if not modDB:Flag(nil, "NoDexterityAttributeBonuses") then
			modDB:NewMod("Accuracy", "BASE", output.Dex * (modDB:Override(nil, "DexAccBonusOverride") or data.misc.AccuracyPerDexBase), "Dexterity")
			if not modDB:Flag(nil, "NoDexBonusToEvasion") then
				modDB:NewMod("Evasion", "INC", m_floor(output.Dex / 5), "Dexterity")
			end
		end
		if not modDB:Flag(nil, "NoIntelligenceAttributeBonuses") then
			if not modDB:Flag(nil, "NoIntBonusToMana") then
				modDB:NewMod("Mana", "BASE", m_floor(output.Int / 2), "Intelligence")
			end
			if not modDB:Flag(nil, "NoIntBonusToES") then
				modDB:NewMod("EnergyShield", "INC", m_floor(output.Int / 5), "Intelligence")
			end
		end
	end

	-- Check shrine buffs, must be done before life pool calculated for massive shrine
	for _, value in ipairs(modDB:List(nil, "ShrineBuff")) do
		modDB:ScaleAddList({ value.mod }, calcLib.mod(modDB, nil, "BuffEffectOnSelf", "ShrineBuffEffect"))
	end

	output.ChaosInoculation = modDB:Flag(nil, "ChaosInoculation")
	-- Life/mana pools
	if output.ChaosInoculation then
		output.Life = 1
		condList["FullLife"] = true
	else
		local base = modDB:Sum("BASE", nil, "Life")
		local inc = modDB:Sum("INC", nil, "Life")
		local more = modDB:More(nil, "Life")
		local conv = modDB:Sum("BASE", nil, "LifeConvertToEnergyShield")
		output.Life = m_max(round(base * (1 + inc/100) * more * (1 - conv/100)), 1)
		if breakdown then
			if inc ~= 0 or more ~= 1 or conv ~= 0 then
				breakdown.Life = { }
				breakdown.Life[1] = s_format("%g ^8(base)", base)
				if inc ~= 0 then
					t_insert(breakdown.Life, s_format("x %.2f ^8(increased/reduced)", 1 + inc/100))
				end
				if more ~= 1 then
					t_insert(breakdown.Life, s_format("x %.2f ^8(more/less)", more))
				end
				if conv ~= 0 then
					t_insert(breakdown.Life, s_format("x %.2f ^8(converted to Energy Shield)", 1 - conv/100))
				end
				t_insert(breakdown.Life, s_format("= %g", output.Life))
			end
		end
	end
	local manaConv = modDB:Sum("BASE", nil, "ManaConvertToArmour")
	output.Mana = round(calcLib.val(modDB, "Mana") * (1 - manaConv / 100))
	local base = modDB:Sum("BASE", nil, "Mana")
	local inc = modDB:Sum("INC", nil, "Mana")
	local more = modDB:More(nil, "Mana")
	if breakdown then
		if inc ~= 0 or more ~= 1 or manaConv ~= 0 then
			breakdown.Mana = { }
			breakdown.Mana[1] = s_format("%g ^8(base)", base)
			if inc ~= 0 then
				t_insert(breakdown.Mana, s_format("x %.2f ^8(increased/reduced)", 1 + inc/100))
			end
			if more ~= 1 then
				t_insert(breakdown.Mana, s_format("x %.2f ^8(more/less)", more))
			end
			if manaConv ~= 0 then
				t_insert(breakdown.Mana, s_format("x %.2f ^8(converted to Armour)", 1 - manaConv/100))
			end
			t_insert(breakdown.Mana, s_format("= %g", output.Mana))
		end
	end
	output.LowestOfMaximumLifeAndMaximumMana = m_min(output.Life, output.Mana)
end

-- Calculate life/mana reservation
---@param actor table
local function doActorLifeManaReservation(actor)
	local modDB = actor.modDB
	local output = actor.output
	local condList = modDB.conditions

	for _, pool in pairs({"Life", "Mana"}) do
		local max = output[pool]
		local reserved
		if max > 0 then
			reserved = (actor["reserved_"..pool.."Base"] or 0) + m_ceil(max * (actor["reserved_"..pool.."Percent"] or 0) / 100)
			output[pool.."Reserved"] = m_min(reserved, max)
			output[pool.."ReservedPercent"] = m_min(reserved / max * 100, 100)
			output[pool.."Unreserved"] = max - reserved
			output[pool.."UnreservedPercent"] = (max - reserved) / max * 100
			if (max - reserved) / max <= data.misc.LowPoolThreshold then
				condList["Low"..pool] = true
			end
		else
			reserved = 0
		end
		for _, value in ipairs(modDB:List(nil, "GrantReserved"..pool.."AsAura")) do
			local auraMod = copyTable(value.mod)
			auraMod.value = m_floor(auraMod.value * m_min(reserved, max))
			modDB:NewMod("ExtraAura", "LIST", { mod = auraMod })
		end
	end
end

-- Helper function to determine curse priority when processing curses beyond the curse limit
local function determineCursePriority(curseName, activeSkill)
	local curseName = curseName or ""
	local source = ""
	local slot = ""
	local socket = 1
	if activeSkill and activeSkill.socketGroup then
		source = activeSkill.socketGroup.source or ""
		slot = activeSkill.socketGroup.slot or ""
		for k, v in ipairs(activeSkill.socketGroup.gemList) do
			if v.gemData and v.gemData.name == curseName then
				-- We need to enforce a limit of 8 here to avoid collision with data.cursePriority["CurseFromEquipment"]
				socket = m_min(k, 8)
				break
			end
		end
	end
	local basePriority = data.cursePriority[curseName] or 0
	local socketPriority = socket * data.cursePriority["SocketPriorityBase"]
	local slotPriority = data.cursePriority[slot:gsub(" (Swap)", "")] or 0
	local sourcePriority = 0
	if activeSkill and activeSkill.skillTypes and activeSkill.skillTypes[SkillType.Aura] then
		sourcePriority = data.cursePriority["CurseFromAura"]
	elseif source ~= "" then
		sourcePriority = data.cursePriority["CurseFromEquipment"]
	end
	if source ~= "" and slotPriority == data.cursePriority["Ring 2"] then
		-- Implicit and explicit curses from rings have equal priority; only curses from socketed skill gems care about which ring slot they're equipped in
		slotPriority = data.cursePriority["Ring 1"]
	end
	return basePriority + socketPriority + slotPriority + sourcePriority
end

-- Process charges, enemy modifiers, and other buffs
local function doActorMisc(env, actor)
	local modDB = actor.modDB
	local enemyDB = actor.enemy.modDB
	local output = actor.output
	local condList = modDB.conditions

	-- Calculate current and maximum charges
	output.PowerChargesMin = modDB:Sum("BASE", nil, "PowerChargesMin")
	output.PowerChargesMax = modDB:Sum("BASE", nil, "PowerChargesMax")
	output.FrenzyChargesMin = modDB:Sum("BASE", nil, "FrenzyChargesMin")
	output.FrenzyChargesMax = modDB:Flag(nil, "MaximumFrenzyChargesIsMaximumPowerCharges") and output.PowerChargesMax or modDB:Sum("BASE", nil, "FrenzyChargesMax")
	output.EnduranceChargesMin = modDB:Sum("BASE", nil, "EnduranceChargesMin")
	output.EnduranceChargesMax = modDB:Flag(nil, "MaximumEnduranceChargesIsMaximumFrenzyCharges") and output.FrenzyChargesMax or modDB:Sum("BASE", nil, "EnduranceChargesMax")
	output.SiphoningChargesMax = modDB:Sum("BASE", nil, "SiphoningChargesMax")
	output.ChallengerChargesMax = modDB:Sum("BASE", nil, "ChallengerChargesMax")
	output.BlitzChargesMax = modDB:Sum("BASE", nil, "BlitzChargesMax")
	output.InspirationChargesMax = modDB:Sum("BASE", nil, "InspirationChargesMax")
	output.CrabBarriersMax = modDB:Sum("BASE", nil, "CrabBarriersMax")
	output.BrutalChargesMin = modDB:Flag(nil, "MinimumEnduranceChargesEqualsMinimumBrutalCharges") and (modDB:Flag(nil, "MinimumEnduranceChargesIsMaximumEnduranceCharges") and output.EnduranceChargesMax or output.EnduranceChargesMin) or 0 
	output.BrutalChargesMax = modDB:Flag(nil, "MaximumEnduranceChargesEqualsMaximumBrutalCharges") and output.EnduranceChargesMax or 0
	output.AbsorptionChargesMin = modDB:Flag(nil, "MinimumPowerChargesEqualsMinimumAbsorptionCharges") and (modDB:Flag(nil, "MinimumPowerChargesIsMaximumPowerCharges") and output.PowerChargesMax or output.PowerChargesMin) or 0
	output.AbsorptionChargesMax = modDB:Flag(nil, "MaximumPowerChargesEqualsMaximumAbsorptionCharges") and output.PowerChargesMax or 0
	output.AfflictionChargesMin = modDB:Flag(nil, "MinimumFrenzyChargesEqualsMinimumAfflictionCharges") and (modDB:Flag(nil, "MinimumFrenzyChargesIsMaximumFrenzyCharges") and output.FrenzyChargesMax or output.FrenzyChargesMin) or 0
	output.AfflictionChargesMax = modDB:Flag(nil, "MaximumFrenzyChargesEqualsMaximumAfflictionCharges") and output.FrenzyChargesMax or 0
	output.BloodChargesMax = modDB:Sum("BASE", nil, "BloodChargesMax")

	-- Initialize Charges
	output.PowerCharges = 0
	output.FrenzyCharges = 0
	output.EnduranceCharges = 0
	output.SiphoningCharges = 0
	output.ChallengerCharges = 0
	output.BlitzCharges = 0
	output.InspirationCharges = 0
	output.GhostShrouds = 0
	output.BrutalCharges = 0
	output.AbsorptionCharges = 0
	output.AfflictionCharges = 0
	output.BloodCharges = 0

	-- Conditionally over-write Charge values
	if modDB:Flag(nil, "MinimumFrenzyChargesIsMaximumFrenzyCharges") then
		output.FrenzyChargesMin = output.FrenzyChargesMax
	end
	if modDB:Flag(nil, "MinimumEnduranceChargesIsMaximumEnduranceCharges") then
		output.EnduranceChargesMin = output.EnduranceChargesMax
	end
	if modDB:Flag(nil, "MinimumPowerChargesIsMaximumPowerCharges") then
		output.PowerChargesMin = output.PowerChargesMax
	end
	if modDB:Flag(nil, "UsePowerCharges") then
		output.PowerCharges = modDB:Override(nil, "PowerCharges") or output.PowerChargesMax
	end
	if modDB:Flag(nil, "PowerChargesConvertToAbsorptionCharges") then
		-- we max with possible Power Charge Override from Config since Absorption Charges won't have their own config entry
		-- and are converted from Power Charges
		output.AbsorptionCharges = m_max(output.PowerCharges, m_min(output.AbsorptionChargesMax, output.AbsorptionChargesMin))
		output.PowerCharges = 0
	else
		output.PowerCharges = m_max(output.PowerCharges, m_min(output.PowerChargesMax, output.PowerChargesMin))
	end
	output.RemovablePowerCharges = m_max(output.PowerCharges - output.PowerChargesMin, 0)
	if modDB:Flag(nil, "UseFrenzyCharges") then
		output.FrenzyCharges = modDB:Override(nil, "FrenzyCharges") or output.FrenzyChargesMax
	end
	if modDB:Flag(nil, "FrenzyChargesConvertToAfflictionCharges") then
		-- we max with possible Power Charge Override from Config since Absorption Charges won't have their own config entry
		-- and are converted from Power Charges
		output.AfflictionCharges = m_max(output.FrenzyCharges, m_min(output.AfflictionChargesMax, output.AfflictionChargesMin))
		output.FrenzyCharges = 0
	else
		output.FrenzyCharges = m_max(output.FrenzyCharges, m_min(output.FrenzyChargesMax, output.FrenzyChargesMin))
	end
	output.RemovableFrenzyCharges = m_max(output.FrenzyCharges - output.FrenzyChargesMin, 0)
	if modDB:Flag(nil, "UseEnduranceCharges") then
		output.EnduranceCharges = modDB:Override(nil, "EnduranceCharges") or output.EnduranceChargesMax
	end
	if modDB:Flag(nil, "EnduranceChargesConvertToBrutalCharges") then
		-- we max with possible Endurance Charge Override from Config since Brutal Charges won't have their own config entry
		-- and are converted from Endurance Charges
		output.BrutalCharges = m_max(output.EnduranceCharges, m_min(output.BrutalChargesMax, output.BrutalChargesMin))
		output.EnduranceCharges = 0
	else
		output.EnduranceCharges = m_max(output.EnduranceCharges, m_min(output.EnduranceChargesMax, output.EnduranceChargesMin))
	end
	output.RemovableEnduranceCharges = m_max(output.EnduranceCharges - output.EnduranceChargesMin, 0)
	if modDB:Flag(nil, "UseSiphoningCharges") then
		output.SiphoningCharges = modDB:Override(nil, "SiphoningCharges") or output.SiphoningChargesMax
	end
	if modDB:Flag(nil, "UseChallengerCharges") then
		output.ChallengerCharges = modDB:Override(nil, "ChallengerCharges") or output.ChallengerChargesMax
	end
	if modDB:Flag(nil, "UseBlitzCharges") then
		output.BlitzCharges = modDB:Override(nil, "BlitzCharges") or output.BlitzChargesMax
	end
	if not env.player.mainSkill.minion then 
		output.InspirationCharges = modDB:Override(nil, "InspirationCharges") or output.InspirationChargesMax
	end 
	if modDB:Flag(nil, "UseGhostShrouds") then
		output.GhostShrouds = modDB:Override(nil, "GhostShrouds") or 3
	end
	if modDB:Flag(nil, "CryWolfMinimumPower") and modDB:Sum("BASE", nil, "WarcryPower") < 10 then
		modDB:NewMod("WarcryPower", "OVERRIDE", 10, "Minimum Warcry Power from CryWolf")
	end
	if modDB:Flag(nil, "WarcryInfinitePower") then
		modDB:NewMod("WarcryPower", "OVERRIDE", 999999, "Warcries have infinite power")
	end
	output.BloodCharges = m_min(modDB:Override(nil, "BloodCharges") or output.BloodChargesMax, output.BloodChargesMax)

	output.WarcryPower = modDB:Override(nil, "WarcryPower") or modDB:Sum("BASE", nil, "WarcryPower") or 0
	output.CrabBarriers = m_min(modDB:Override(nil, "CrabBarriers") or output.CrabBarriersMax, output.CrabBarriersMax)
	output.TotalCharges = output.PowerCharges + output.FrenzyCharges + output.EnduranceCharges
	modDB.multipliers["WarcryPower"] = output.WarcryPower
	modDB.multipliers["PowerCharge"] = output.PowerCharges
	modDB.multipliers["PowerChargeMax"] = output.PowerChargesMax
	modDB.multipliers["RemovablePowerCharge"] = output.RemovablePowerCharges
	modDB.multipliers["FrenzyCharge"] = output.FrenzyCharges
	modDB.multipliers["RemovableFrenzyCharge"] = output.RemovableFrenzyCharges
	modDB.multipliers["EnduranceCharge"] = output.EnduranceCharges
	modDB.multipliers["RemovableEnduranceCharge"] = output.RemovableEnduranceCharges
	modDB.multipliers["TotalCharges"] = output.TotalCharges
	modDB.multipliers["SiphoningCharge"] = output.SiphoningCharges
	modDB.multipliers["ChallengerCharge"] = output.ChallengerCharges
	modDB.multipliers["BlitzCharge"] = output.BlitzCharges
	modDB.multipliers["InspirationCharge"] = output.InspirationCharges
	modDB.multipliers["GhostShroud"] = output.GhostShrouds
	modDB.multipliers["CrabBarrier"] = output.CrabBarriers
	modDB.multipliers["BrutalCharge"] = output.BrutalCharges
	modDB.multipliers["AbsorptionCharge"] = output.AbsorptionCharges
	modDB.multipliers["AfflictionCharge"] = output.AfflictionCharges
	modDB.multipliers["BloodCharge"] = output.BloodCharges

	-- Process enemy modifiers 
	for _, value in ipairs(modDB:List(nil, "EnemyModifier")) do
		enemyDB:AddMod(value.mod)
	end

	-- Add misc buffs/debuffs
	if env.mode_combat then
		if env.player.mainSkill.baseSkillModList:Flag(nil, "Cruelty") then
			modDB.multipliers["Cruelty"] = modDB:Override(nil, "Cruelty") or 40
		end
		-- Fortify from a mod, or minions getting stacks from Kingmaker
		if modDB:Flag(nil, "Fortified") or modDB:Sum("BASE", nil, "Multiplier:Fortification") > 0 then
			local maxStacks = modDB:Override(nil, "MaximumFortification") or modDB:Sum("BASE", skillCfg, "MaximumFortification")
			local stacks = modDB:Override(nil, "FortificationStacks") or maxStacks
			output.FortificationStacks = stacks
			if not modDB:Flag(nil,"Condition:NoFortificationMitigation") then
				local effectScale = 1 + modDB:Sum("INC", nil, "BuffEffectOnSelf") / 100
				local effect = m_floor(effectScale * stacks)
				modDB:NewMod("DamageTakenWhenHit", "MORE", -effect, "Fortification")
			end
			if stacks >= maxStacks then
				modDB:NewMod("Condition:HaveMaximumFortification", "FLAG", true, "")
			end
			modDB.multipliers["BuffOnSelf"] = (modDB.multipliers["BuffOnSelf"] or 0) + 1
		end
		if modDB:Flag(nil, "Onslaught") then
			local effect = m_floor(20 * (1 + modDB:Sum("INC", nil, "OnslaughtEffect", "BuffEffectOnSelf") / 100))
			modDB:NewMod("Speed", "INC", effect, "Onslaught")
			modDB:NewMod("MovementSpeed", "INC", effect, "Onslaught")
		end
		if modDB:Flag(nil, "Fanaticism") and actor.mainSkill and actor.mainSkill.skillFlags.selfCast then
			local effect = m_floor(75 * (1 + modDB:Sum("INC", nil, "BuffEffectOnSelf") / 100))
			modDB:NewMod("Speed", "MORE", effect, "Fanaticism", ModFlag.Cast)
			modDB:NewMod("Cost", "INC", -effect, "Fanaticism", ModFlag.Cast)
			modDB:NewMod("AreaOfEffect", "INC", effect, "Fanaticism", ModFlag.Cast)
		end
		if modDB:Flag(nil, "UnholyMight") then
			local effect = m_floor(30 * (1 + modDB:Sum("INC", nil, "BuffEffectOnSelf") / 100))
			modDB:NewMod("PhysicalDamageGainAsChaos", "BASE", effect, "Unholy Might")
		end
		if modDB:Flag(nil, "Tailwind") then
			local effect = m_floor(8 * (1 + modDB:Sum("INC", nil, "TailwindEffectOnSelf", "BuffEffectOnSelf") / 100))
			modDB:NewMod("ActionSpeed", "INC", effect, "Tailwind")
		end
		if modDB:Flag(nil, "Adrenaline") then
			local effectMod = 1 + modDB:Sum("INC", nil, "BuffEffectOnSelf") / 100
			modDB:NewMod("Damage", "INC", m_floor(100 * effectMod), "Adrenaline")
			modDB:NewMod("Speed", "INC", m_floor(25 * effectMod), "Adrenaline")
			modDB:NewMod("MovementSpeed", "INC", m_floor(25 * effectMod), "Adrenaline")
			modDB:NewMod("PhysicalDamageReduction", "BASE", m_floor(10 * effectMod), "Adrenaline")
		end
		if modDB:Flag(nil, "Convergence") then
			local effect = m_floor(30 * (1 + modDB:Sum("INC", nil, "BuffEffectOnSelf") / 100))
			modDB:NewMod("ElementalDamage", "MORE", effect, "Convergence")
		end
		if modDB:Flag(nil, "HerEmbrace") then
			condList["HerEmbrace"] = true
			modDB:NewMod("AvoidStun", "BASE", 100, "Her Embrace")
			modDB:NewMod("PhysicalDamageGainAsFire", "BASE", 123, "Her Embrace", ModFlag.Sword)
			modDB:NewMod("AvoidFreeze", "BASE", 100, "Her Embrace")
			modDB:NewMod("AvoidChill", "BASE", 100, "Her Embrace")
			modDB:NewMod("AvoidIgnite", "BASE", 100, "Her Embrace")
			modDB:NewMod("Speed", "INC", 20, "Her Embrace")
			modDB:NewMod("MovementSpeed", "INC", 20, "Her Embrace")
		end
		if modDB:Flag(nil, "Condition:PhantasmalMight") then
			modDB.multipliers["BuffOnSelf"] = (modDB.multipliers["BuffOnSelf"] or 0) + (output.ActivePhantasmLimit or 1) - 1 -- slight hack to not double count the initial buff
		end
		if modDB:Flag(nil, "Elusive") then
			local maxSkillInc = modDB:Max({ source = "Skill" }, "ElusiveEffect") or 0
			local inc = modDB:Sum("INC", nil, "ElusiveEffect", "BuffEffectOnSelf")
			if actor.mainSkill.skillModList:Flag(nil, "SupportedByNightblade") then
				inc = inc + modDB:Sum("INC", nil, "NightbladeSupportedElusiveEffect")
			end
			inc = inc + maxSkillInc
			output.ElusiveEffectMod = (1 + inc / 100) * modDB:More(nil, "ElusiveEffect", "BuffEffectOnSelf") * 100
			-- if we want the max skill to not be noted as its own breakdown table entry, comment out below
			modDB:NewMod("ElusiveEffect", "INC", maxSkillInc, "Max Skill Effect")
			-- Override elusive effect if set.
			if modDB:Override(nil, "ElusiveEffect") then
				output.ElusiveEffectMod = m_min(modDB:Override(nil, "ElusiveEffect"), output.ElusiveEffectMod)
			end
			local effect = output.ElusiveEffectMod / 100
			condList["Elusive"] = true
			modDB:NewMod("AvoidPhysicalDamageChance", "BASE", m_floor(15 * effect), "Elusive")
			modDB:NewMod("AvoidLightningDamageChance", "BASE", m_floor(15 * effect), "Elusive")
			modDB:NewMod("AvoidColdDamageChance", "BASE", m_floor(15 * effect), "Elusive")
			modDB:NewMod("AvoidFireDamageChance", "BASE", m_floor(15 * effect), "Elusive")
			modDB:NewMod("AvoidChaosDamageChance", "BASE", m_floor(15 * effect), "Elusive")
			modDB:NewMod("MovementSpeed", "INC", m_floor(30 * effect), "Elusive")
		end
		if modDB:Max(nil, "WitherEffectStack") then
			modDB:NewMod("Condition:CanWither", "FLAG", true, "Config")
			local effect = modDB:Max(nil, "WitherEffectStack") 	
			enemyDB:NewMod("ChaosDamageTaken", "INC", effect, "Withered", { type = "Multiplier", var = "WitheredStack", limit = 15 } )
		end
		if modDB:Flag(nil, "Blind") then
			if not modDB:Flag(nil, "IgnoreBlindHitChance") then
				local effect = 1 + modDB:Sum("INC", nil, "BlindEffect", "BuffEffectOnSelf") / 100
				-- Override Blind effect if set.			
				if modDB:Override(nil, "BlindEffect") then 
					effect = m_min(modDB:Override(nil, "BlindEffect") / 100, effect)
				end
				modDB:NewMod("Accuracy", "MORE", m_floor(-20 * effect), "Blind")
				modDB:NewMod("Evasion", "MORE", m_floor(-20 * effect), "Blind")
			end
		end
		if modDB:Flag(nil, "Chill") then
			local ailmentData = data.nonDamagingAilment
			local chillValue = modDB:Override(nil, "ChillVal") or ailmentData.Chill.default

			local chillSelf = (modDB:Flag(nil, "Condition:ChilledSelf") and modDB:Sum("INC", nil, "EnemyChillEffect") / 100) or 0
			local totalChillSelfEffect = calcLib.mod(modDB, nil, "SelfChillEffect") + chillSelf

			local effect = m_min(m_max(m_floor(chillValue *  totalChillSelfEffect), 0), modDB:Override(nil, "ChillMax") or ailmentData.Chill.max)

			modDB:NewMod("ActionSpeed", "INC", effect * (modDB:Flag(nil, "SelfChillEffectIsReversed") and 1 or -1), "Chill")
		end
		if modDB:Flag(nil, "Freeze") then
			local effect = m_max(m_floor(70 * calcLib.mod(modDB, nil, "SelfChillEffect")), 0)
			modDB:NewMod("ActionSpeed", "INC", -effect, "Freeze")
		end
		if modDB:Flag(nil, "CanLeechLifeOnFullLife") then
			condList["Leeching"] = true
			condList["LeechingLife"] = true
			env.configInput.conditionLeeching = true
		end
		if modDB:Flag(nil, "CanLeechLifeOnFullEnergyShield") then
			condList["Leeching"] = true
			condList["LeechingEnergyShield"] = true
			env.configInput.conditionLeeching = true
		end
		if modDB:Flag(nil, "Condition:InfusionActive") then
			local effect = 1 + modDB:Sum("INC", nil, "InfusionEffect", "BuffEffectOnSelf") / 100
			if modDB:Flag(nil, "Condition:HavePhysicalInfusion") then
				condList["PhysicalInfusion"] = true
				condList["Infusion"] = true
				modDB:NewMod("PhysicalDamage", "MORE", 10 * effect, "Infusion")
			end
			if modDB:Flag(nil, "Condition:HaveFireInfusion") then
				condList["FireInfusion"] = true
				condList["Infusion"] = true
				modDB:NewMod("FireDamage", "MORE", 10 * effect, "Infusion")
			end
			if modDB:Flag(nil, "Condition:HaveColdInfusion") then
				condList["ColdInfusion"] = true
				condList["Infusion"] = true
				modDB:NewMod("ColdDamage", "MORE", 10 * effect, "Infusion")
			end
			if modDB:Flag(nil, "Condition:HaveLightningInfusion") then
				condList["LightningInfusion"] = true
				condList["Infusion"] = true
				modDB:NewMod("LightningDamage", "MORE", 10 * effect, "Infusion")
			end
			if modDB:Flag(nil, "Condition:HaveChaosInfusion") then
				condList["ChaosInfusion"] = true
				condList["Infusion"] = true
				modDB:NewMod("ChaosDamage", "MORE", 10 * effect, "Infusion")
			end
		end
		if modDB:Flag(nil, "Condition:CanGainRage") or modDB:Sum("BASE", nil, "RageRegen") > 0 then
			output.MaximumRage = modDB:Sum("BASE", skillCfg, "MaximumRage")
			modDB.multipliers["MaxRageVortexSacrifice"] = output.MaximumRage / 4
			modDB:NewMod("Multiplier:Rage", "BASE", 1, "Base", { type = "Multiplier", var = "RageStack", limit = output.MaximumRage })
		end
		if modDB:Sum("BASE", nil, "CoveredInAshEffect") > 0 then
			local effect = modDB:Sum("BASE", nil, "CoveredInAshEffect")
			enemyDB:NewMod("FireDamageTaken", "INC", m_min(effect, 20), "Covered in Ash")
		end
		if modDB:Sum("BASE", nil, "CoveredInFrostEffect") > 0 then
			local effect = modDB:Sum("BASE", nil, "CoveredInFrostEffect")
			enemyDB:NewMod("ColdDamageTaken", "INC", m_min(effect, 20), "Covered in Frost")
		end
		if modDB:Flag(nil, "HasMalediction") then
			modDB:NewMod("DamageTaken", "INC", 10, "Malediction")
			modDB:NewMod("Damage", "INC", -10, "Malediction")
		end
	end	
end

function calcs.actionSpeedMod(actor)
	local modDB = actor.modDB
	local actionSpeedMod = 1 + (m_max(-data.misc.TemporalChainsEffectCap, modDB:Sum("INC", nil, "TemporalChainsActionSpeed")) + modDB:Sum("INC", nil, "ActionSpeed")) / 100
	if modDB:Flag(nil, "ActionSpeedCannotBeBelowBase") then
		actionSpeedMod = m_max(1, actionSpeedMod)
	end
	return actionSpeedMod
end

-- Finalises the environment and performs the stat calculations:
-- 1. Merges keystone modifiers
-- 2. Initialises minion skills
-- 3. Initialises the main skill's minion, if present
-- 4. Merges flask effects
-- 5. Sets conditions and calculates attributes and life/mana pools (doActorAttribsPoolsConditions)
-- 6. Calculates reservations
-- 7. Sets life/mana reservation (doActorLifeManaReservation)
-- 8. Processes buffs and debuffs
-- 9. Processes charges and misc buffs (doActorMisc)
-- 10. Calculates defence and offence stats (calcs.defence, calcs.offence)
function calcs.perform(env, avoidCache)
	local avoidCache = avoidCache or false
	local modDB = env.modDB
	local enemyDB = env.enemyDB

	-- Merge keystone modifiers
	env.keystonesAdded = { }
	mergeKeystones(env)

	-- Build minion skills
	for _, activeSkill in ipairs(env.player.activeSkillList) do
		activeSkill.skillModList = new("ModList", activeSkill.baseSkillModList)
		if activeSkill.minion then
			activeSkill.minion.modDB = new("ModDB")
			activeSkill.minion.modDB.actor = activeSkill.minion
			calcs.createMinionSkills(env, activeSkill)
			activeSkill.skillPartName = activeSkill.minion.mainSkill.activeEffect.grantedEffect.name
		end
	end

	env.player.output = { }
	env.enemy.output = { }
	local output = env.player.output

	env.minion = env.player.mainSkill.minion
	if env.minion then
		-- Initialise minion modifier database
		output.Minion = { }
		env.minion.output = output.Minion
		env.minion.modDB.multipliers["Level"] = env.minion.level
		calcs.initModDB(env, env.minion.modDB)
		env.minion.modDB:NewMod("Life", "BASE", m_floor(env.minion.lifeTable[env.minion.level] * env.minion.minionData.life), "Base")
		if env.minion.minionData.energyShield then
			env.minion.modDB:NewMod("EnergyShield", "BASE", m_floor(env.data.monsterAllyLifeTable[env.minion.level] * env.minion.minionData.life * env.minion.minionData.energyShield), "Base")
		end
		if env.minion.minionData.armour then
			env.minion.modDB:NewMod("Armour", "BASE", m_floor((10 + env.minion.level * 2) * env.minion.minionData.armour * 1.038 ^ env.minion.level), "Base")
		end
		env.minion.modDB:NewMod("Evasion", "BASE", round((30 + env.minion.level * 5) * 1.03 ^ env.minion.level), "Base")
		env.minion.modDB:NewMod("Accuracy", "BASE", round((17 + env.minion.level / 2) * (env.minion.minionData.accuracy or 1) * 1.03 ^ env.minion.level), "Base")
		env.minion.modDB:NewMod("CritMultiplier", "BASE", 30, "Base")
		env.minion.modDB:NewMod("CritDegenMultiplier", "BASE", 30, "Base")
		env.minion.modDB:NewMod("FireResist", "BASE", env.minion.minionData.fireResist, "Base")
		env.minion.modDB:NewMod("ColdResist", "BASE", env.minion.minionData.coldResist, "Base")
		env.minion.modDB:NewMod("LightningResist", "BASE", env.minion.minionData.lightningResist, "Base")
		env.minion.modDB:NewMod("ChaosResist", "BASE", env.minion.minionData.chaosResist, "Base")
		env.minion.modDB:NewMod("CritChance", "INC", 200, "Base", { type = "Multiplier", var = "PowerCharge" })
		env.minion.modDB:NewMod("Speed", "INC", 15, "Base", { type = "Multiplier", var = "FrenzyCharge" })
		env.minion.modDB:NewMod("Damage", "MORE", 4, "Base", { type = "Multiplier", var = "FrenzyCharge" })
		env.minion.modDB:NewMod("MovementSpeed", "INC", 5, "Base", { type = "Multiplier", var = "FrenzyCharge" })
		env.minion.modDB:NewMod("PhysicalDamageReduction", "BASE", 15, "Base", { type = "Multiplier", var = "EnduranceCharge" })
		env.minion.modDB:NewMod("ElementalResist", "BASE", 15, "Base", { type = "Multiplier", var = "EnduranceCharge" })
		env.minion.modDB:NewMod("ProjectileCount", "BASE", 1, "Base")
		env.minion.modDB:NewMod("MaximumFortification", "BASE", 20, "Base")
		env.minion.modDB:NewMod("Damage", "MORE", -50, "Base", 0, KeywordFlag.Poison)
		env.minion.modDB:NewMod("Damage", "MORE", -50, "Base", 0, KeywordFlag.Ignite)
		env.minion.modDB:NewMod("SkillData", "LIST", { key = "bleedBasePercent", value = 70/6 }, "Base")
		env.minion.modDB:NewMod("Damage", "MORE", 200, "Base", 0, KeywordFlag.Bleed, { type = "ActorCondition", actor = "enemy", var = "Moving" })
		for _, mod in ipairs(env.minion.minionData.modList) do
			env.minion.modDB:AddMod(mod)
		end
		for _, mod in ipairs(env.player.mainSkill.extraSkillModList) do
			env.minion.modDB:AddMod(mod)
		end
		if env.aegisModList then
			env.minion.itemList["Weapon 3"] = env.player.itemList["Weapon 2"]
			env.minion.modDB:AddList(env.aegisModList)
		end
		if env.theIronMass and env.minion.type == "RaisedSkeleton" then
			env.minion.modDB:AddList(env.theIronMass)
		end
		if env.player.mainSkill.skillData.minionUseBowAndQuiver then
			if env.player.weaponData1.type == "Bow" then
				env.minion.modDB:AddList(env.player.itemList["Weapon 1"].slotModList[1])
			end
			if env.player.itemList["Weapon 2"] and env.player.itemList["Weapon 2"].type == "Quiver" then
				env.minion.modDB:AddList(env.player.itemList["Weapon 2"].modList)
			end
		end
		if env.minion.itemSet or env.minion.uses then
			for slotName, slot in pairs(env.build.itemsTab.slots) do
				if env.minion.uses[slotName] then
					local item
					if env.minion.itemSet then
						if slot.weaponSet == 1 and env.minion.itemSet.useSecondWeaponSet then
							slotName = slotName .. " Swap"
						end
						item = env.build.itemsTab.items[env.minion.itemSet[slotName].selItemId]
					else
						item = env.player.itemList[slotName]
					end
					if item then
						env.minion.itemList[slotName] = item
						env.minion.modDB:AddList(item.modList or item.slotModList[slot.slotNum])
					end
				end
			end
		end
		if modDB:Flag(nil, "StrengthAddedToMinions") then
			env.minion.modDB:NewMod("Str", "BASE", round(calcLib.val(modDB, "Str")), "Player")
		end
		if modDB:Flag(nil, "HalfStrengthAddedToMinions") then
			env.minion.modDB:NewMod("Str", "BASE", round(calcLib.val(modDB, "Str") * 0.5), "Player")
		end
	end
	if env.aegisModList then
		env.player.itemList["Weapon 2"] = nil
	end
	if modDB:Flag(nil, "AlchemistsGenius") then
		local effectMod = 1 + modDB:Sum("INC", nil, "BuffEffectOnSelf") / 100
		modDB:NewMod("FlaskEffect", "INC", m_floor(10 * effectMod), "Alchemist's Genius")
		modDB:NewMod("FlaskChargesGained", "INC", m_floor(20 * effectMod), "Alchemist's Genius")
	end

	local hasGuaranteedBonechill = false

	for _, activeSkill in ipairs(env.player.activeSkillList) do
		if activeSkill.skillFlags.brand then
			local attachLimit = activeSkill.skillModList:Sum("BASE", activeSkill.skillCfg, "BrandsAttachedLimit")
			local attached = modDB:Sum("BASE", nil, "Multiplier:ConfigBrandsAttachedToEnemy")
			local activeBrands = modDB:Sum("BASE", nil, "Multiplier:ConfigActiveBrands")
			local actual = m_min(attachLimit, attached)
			-- Cap the number of active brands by the limit, which is 3 by default
			modDB.multipliers["ActiveBrand"] = m_min(activeBrands, modDB:Sum("BASE", nil, "ActiveBrandLimit"))
			modDB.multipliers["BrandsAttachedToEnemy"] = m_max(actual, modDB.multipliers["BrandsAttachedToEnemy"] or 0)
			enemyDB.multipliers["BrandsAttached"] = m_max(actual, enemyDB.multipliers["BrandsAttached"] or 0)
		end
		-- The actual hexes as opposed to hex related skills all have the curse flag. TotemCastsWhenNotDetached is to remove blasphemy
		-- Note that this doesn't work for triggers yet, insufficient support
		if activeSkill.skillFlags.hex and activeSkill.skillFlags.curse and not activeSkill.skillTypes[SkillType.TotemCastsWhenNotDetached] then
			local hexDoom = modDB:Sum("BASE", nil, "Multiplier:HexDoomStack")
			local maxDoom = activeSkill.skillModList:Sum("BASE", nil, "MaxDoom") or 30
			local doomEffect = activeSkill.skillModList:More(nil, "DoomEffect")
			-- Update the max doom limit
			output.HexDoomLimit = m_max(maxDoom, output.HexDoomLimit or 0)
			-- Update the Hex Doom to apply
			activeSkill.skillModList:NewMod("CurseEffect", "INC", m_min(hexDoom, maxDoom) * doomEffect, "Doom")
			modDB.multipliers["HexDoom"] =  m_min(m_max(hexDoom, modDB.multipliers["HexDoom"] or 0), output.HexDoomLimit)
		end
		if (activeSkill.activeEffect.grantedEffect.name == "Vaal Lightning Trap" or activeSkill.activeEffect.grantedEffect.name == "Shock Ground") then
			modDB:NewMod("ShockOverride", "BASE", activeSkill.skillModList:Sum("BASE", nil, "ShockedGroundEffect"), "Shocked Ground", { type = "ActorCondition", actor = "enemy", var = "OnShockedGround" } )
		end
		if activeSkill.skillData.supportBonechill and (activeSkill.skillTypes[SkillType.ChillingArea] or activeSkill.skillTypes[SkillType.NonHitChill] or not activeSkill.skillModList:Flag(nil, "CannotChill")) then
			output.HasBonechill = true
		end
		if activeSkill.activeEffect.grantedEffect.name == "Summon Skitterbots" then
			if not activeSkill.skillModList:Flag(nil, "SkitterbotsCannotShock") then
				local effect = data.nonDamagingAilment.Shock.default * (1 + activeSkill.skillModList:Sum("INC", { source = "Skill" }, "EnemyShockEffect") / 100)
				modDB:NewMod("ShockOverride", "BASE", effect, activeSkill.activeEffect.grantedEffect.name)
				enemyDB:NewMod("Condition:Shocked", "FLAG", true, activeSkill.activeEffect.grantedEffect.name)
			end
			if not activeSkill.skillModList:Flag(nil, "SkitterbotsCannotChill") then
				local effect = data.nonDamagingAilment.Chill.default * (1 + activeSkill.skillModList:Sum("INC", { source = "Skill" }, "EnemyChillEffect") / 100)
				modDB:NewMod("ChillOverride", "BASE", effect, activeSkill.activeEffect.grantedEffect.name)
				enemyDB:NewMod("Condition:Chilled", "FLAG", true, activeSkill.activeEffect.grantedEffect.name)
				if activeSkill.skillData.supportBonechill then
					hasGuaranteedBonechill = true
				end
			end
		elseif activeSkill.skillTypes[SkillType.ChillingArea] or (activeSkill.skillTypes[SkillType.NonHitChill] and not activeSkill.skillModList:Flag(nil, "CannotChill")) then
			local effect = data.nonDamagingAilment.Chill.default * (1 + activeSkill.skillModList:Sum("INC", nil, "EnemyChillEffect") / 100)
			modDB:NewMod("ChillOverride", "BASE", effect, activeSkill.activeEffect.grantedEffect.name)
			enemyDB:NewMod("Condition:Chilled", "FLAG", true, activeSkill.activeEffect.grantedEffect.name)
			if activeSkill.skillData.supportBonechill then
				hasGuaranteedBonechill = true
			end
		end
		if activeSkill.skillModList:Flag(nil, "Condition:CanWither") then
			local effect = activeSkill.minion and 6 or m_floor(6 * (1 + modDB:Sum("INC", nil, "WitherEffect") / 100))
			modDB:NewMod("WitherEffectStack", "MAX", effect)
		end
		if activeSkill.skillFlags.warcry and not modDB:Flag(nil, "AlreadyGlobalWarcryCooldown") then
			local cooldown = calcSkillCooldown(activeSkill.skillModList, activeSkill.skillCfg, activeSkill.skillData)
			local warcryList = { }
			local numWarcries, sumWarcryCooldown = 0
			for _, activeSkill in ipairs(env.player.activeSkillList) do
				if activeSkill.skillTypes[SkillType.Warcry] then
					warcryList[activeSkill.skillCfg.skillName] = true
				end
			end
			for _, warcry in pairs(warcryList) do
				numWarcries = numWarcries + 1
				sumWarcryCooldown = (sumWarcryCooldown or 0) + cooldown
			end
			env.player.modDB:NewMod("GlobalWarcryCooldown", "BASE", sumWarcryCooldown)
			env.player.modDB:NewMod("GlobalWarcryCount", "BASE", numWarcries)
			modDB:NewMod("AlreadyGlobalWarcryCooldown", "FLAG", true, "Config") -- Prevents effect from applying multiple times
		end
		if activeSkill.minion and activeSkill.minion.minionData and activeSkill.minion.minionData.limit then
			local limit = activeSkill.skillModList:Sum("BASE", nil, activeSkill.minion.minionData.limit)
			output[activeSkill.minion.minionData.limit] = m_max(limit, output[activeSkill.minion.minionData.limit] or 0)
		end
		if env.mode_buffs and activeSkill.skillFlags.warcry then
			local extraExertions = activeSkill.skillModList:Sum("BASE", nil, "ExtraExertedAttacks") or 0
			local full_duration = calcSkillDuration(activeSkill.skillModList, activeSkill.skillCfg, activeSkill.skillData, env, enemyDB)
			local cooldownOverride = activeSkill.skillModList:Override(activeSkill.skillCfg, "CooldownRecovery")
			local actual_cooldown = cooldownOverride or (activeSkill.skillData.cooldown  + activeSkill.skillModList:Sum("BASE", activeSkill.skillCfg, "CooldownRecovery")) / calcLib.mod(activeSkill.skillModList, activeSkill.skillCfg, "CooldownRecovery")
			local globalCooldown = modDB:Sum("BASE", nil, "GlobalWarcryCooldown")
			local globalCount = modDB:Sum("BASE", nil, "GlobalWarcryCount")
			local uptime = m_min(full_duration / actual_cooldown, 1)
			local buff_inc = 1 + activeSkill.skillModList:Sum("INC", activeSkill.skillCfg, "BuffEffect") / 100
			local warcryPowerBonus = m_floor((modDB:Override(nil, "WarcryPower") or modDB:Sum("BASE", nil, "WarcryPower") or 0) / 5)
			if modDB:Flag(nil, "WarcryShareCooldown") then
				uptime = m_min(full_duration / (actual_cooldown + (globalCooldown - actual_cooldown) / globalCount), 1)
			end
			if modDB:Flag(nil, "Condition:WarcryMaxHit") then
				uptime = 1
			end
			if activeSkill.activeEffect.grantedEffect.name == "Ancestral Cry" and not modDB:Flag(nil, "AncestralActive") then
				local ancestralArmour = activeSkill.skillModList:Sum("BASE", env.player.mainSkill.skillCfg, "AncestralArmourPer5MP")
				local ancestralArmourMax = activeSkill.skillModList:Sum("BASE", env.player.mainSkill.skillCfg, "AncestralArmourMax")
				local ancestralArmourIncrease = activeSkill.skillModList:Sum("INC", env.player.mainSkill.skillCfg, "AncestralArmourMax")
				local ancestralStrikeRange = activeSkill.skillModList:Sum("BASE", env.player.mainSkill.skillCfg, "AncestralMeleeWeaponRangePer5MP")
				local ancestralStrikeRangeMax = m_floor(6 * buff_inc)
				env.player.modDB:NewMod("NumAncestralExerts", "BASE", activeSkill.skillModList:Sum("BASE", env.player.mainSkill.skillCfg, "AncestralExertedAttacks") + extraExertions)
				ancestralArmourMax = m_floor(ancestralArmourMax * buff_inc)
				if warcryPowerBonus ~= 0 then
					ancestralArmour = m_floor(ancestralArmour * warcryPowerBonus * buff_inc) / warcryPowerBonus
					ancestralStrikeRange = m_floor(ancestralStrikeRange * warcryPowerBonus * buff_inc) / warcryPowerBonus
				else
					-- Since no buff happens, you don't get the divergent increase.
					ancestralArmourIncrease = 0
				end
				env.player.modDB:NewMod("Armour", "BASE", ancestralArmour * uptime, "Ancestral Cry", { type = "Multiplier", var = "WarcryPower", div = 5, limit = ancestralArmourMax, limitTotal = true })
				env.player.modDB:NewMod("Armour", "INC", ancestralArmourIncrease * uptime, "Ancestral Cry")
				env.player.modDB:NewMod("MeleeWeaponRange", "BASE", ancestralStrikeRange * uptime, "Ancestral Cry", { type = "Multiplier", var = "WarcryPower", div = 5, limit = ancestralStrikeRangeMax, limitTotal = true })
				modDB:NewMod("AncestralActive", "FLAG", true) -- Prevents effect from applying multiple times
			elseif activeSkill.activeEffect.grantedEffect.name == "Enduring Cry" and not modDB:Flag(nil, "EnduringActive") then
				local heal_over_1_sec = activeSkill.skillModList:Sum("BASE", env.player.mainSkill.skillCfg, "EnduringCryLifeRegen")
				local resist_all_per_endurance = activeSkill.skillModList:Sum("BASE", env.player.mainSkill.skillCfg, "EnduringCryElementalResist")
				local pdr_per_endurance = activeSkill.skillModList:Sum("BASE", env.player.mainSkill.skillCfg, "EnduringCryPhysicalDamageReduction")
				env.player.modDB:NewMod("LifeRegen", "BASE", heal_over_1_sec, "Enduring Cry", { type = "Condition", var = "LifeRegenBurstFull" })
				env.player.modDB:NewMod("LifeRegen", "BASE", heal_over_1_sec / actual_cooldown, "Enduring Cry", { type = "Condition", var = "LifeRegenBurstAvg" })
				env.player.modDB:NewMod("ElementalResist", "BASE", m_floor(resist_all_per_endurance * buff_inc) * uptime, "Enduring Cry", { type = "Multiplier", var = "EnduranceCharge" })
				env.player.modDB:NewMod("PhysicalDamageReduction", "BASE", m_floor(pdr_per_endurance * buff_inc) * uptime, "Enduring Cry", { type = "Multiplier", var = "EnduranceCharge" })
				modDB:NewMod("EnduringActive", "FLAG", true) -- Prevents effect from applying multiple times
			elseif activeSkill.activeEffect.grantedEffect.name == "Infernal Cry" and not modDB:Flag(nil, "InfernalActive") then
				local infernalAshEffect = activeSkill.skillModList:Sum("BASE", env.player.mainSkill.skillCfg, "InfernalFireTakenPer5MP")
				env.player.modDB:NewMod("NumInfernalExerts", "BASE", activeSkill.skillModList:Sum("BASE", env.player.mainSkill.skillCfg, "InfernalExertedAttacks") + extraExertions)
				if env.mode_effective then
					env.player.modDB:NewMod("CoveredInAshEffect", "BASE", infernalAshEffect * uptime, { type = "Multiplier", var = "WarcryPower", div = 5 })
				end
				modDB:NewMod("InfernalActive", "FLAG", true) -- Prevents effect from applying multiple times
			elseif activeSkill.activeEffect.grantedEffect.name == "Battlemage's Cry" and not modDB:Flag(nil, "BattlemageActive") then
				local battlemageSpellToAttack = activeSkill.skillModList:Sum("BASE", env.player.mainSkill.skillCfg, "BattlemageSpellIncreaseApplyToAttackPer5MP")
				local battlemageSpellToAttackMax = m_floor(150 * buff_inc)
				local battlemageCritChance = activeSkill.skillModList:Sum("BASE", env.player.mainSkill.skillCfg, "BattlemageCritChancePer5MP")
				local battlemageCritChanceMax = m_floor(30 * buff_inc)
				env.player.modDB:NewMod("NumBattlemageExerts", "BASE", activeSkill.skillModList:Sum("BASE", env.player.mainSkill.skillCfg, "BattlemageExertedAttacks") + extraExertions)
				if warcryPowerBonus ~= 0 then
					battlemageCritChance = m_floor(battlemageCritChance * warcryPowerBonus * buff_inc) / warcryPowerBonus
					battlemageSpellToAttack = m_floor(battlemageSpellToAttack * warcryPowerBonus * buff_inc) / warcryPowerBonus
					modDB:NewMod("SpellDamageAppliesToAttacks", "FLAG", true)
				end
				env.player.modDB:NewMod("CritChance", "INC", battlemageCritChance * uptime, "Battlemage's Cry", { type = "Multiplier", var = "WarcryPower", div = 5, limit = battlemageCritChanceMax, limitTotal = true })
				env.player.modDB:NewMod("ImprovedSpellDamageAppliesToAttacks", "MAX", battlemageSpellToAttack * uptime, "Battlemage's Cry", { type = "Multiplier", var = "WarcryPower", div = 5, limit = battlemageSpellToAttackMax, limitTotal = true })
				modDB:NewMod("BattlemageActive", "FLAG", true) -- Prevents effect from applying multiple times
			elseif activeSkill.activeEffect.grantedEffect.name == "Intimidating Cry" and not modDB:Flag(nil, "IntimidatingActive") then
				local intimidatingOverwhelmEffect = activeSkill.skillModList:Sum("BASE", env.player.mainSkill.skillCfg, "IntimidatingPDRPer5MP")
				if warcryPowerBonus ~= 0 then
					intimidatingOverwhelmEffect = m_floor(intimidatingOverwhelmEffect * warcryPowerBonus * buff_inc) / warcryPowerBonus
				end
				env.player.modDB:NewMod("NumIntimidatingExerts", "BASE", activeSkill.skillModList:Sum("BASE", env.player.mainSkill.skillCfg, "IntimidatingExertedAttacks") + extraExertions)
				env.player.modDB:NewMod("EnemyPhysicalDamageReduction", "BASE", -intimidatingOverwhelmEffect * uptime, "Intimidating Cry Buff", { type = "Multiplier", var = "WarcryPower", div = 5, limit = 6 })
				modDB:NewMod("IntimidatingActive", "FLAG", true) -- Prevents effect from applying multiple times
			elseif activeSkill.activeEffect.grantedEffect.name == "Rallying Cry" and not modDB:Flag(nil, "RallyingActive") then
				env.player.modDB:NewMod("NumRallyingExerts", "BASE", activeSkill.skillModList:Sum("BASE", env.player.mainSkill.skillCfg, "RallyingExertedAttacks") + extraExertions)
				env.player.modDB:NewMod("RallyingExertMoreDamagePerAlly",  "BASE", activeSkill.skillModList:Sum("BASE", env.player.mainSkill.skillCfg, "RallyingCryExertDamageBonus"))
				local rallyingWeaponEffect = activeSkill.skillModList:Sum("BASE", env.player.mainSkill.skillCfg, "RallyingCryAllyDamageBonusPer5Power")
				-- Rallying cry divergent more effect of buff
				local rallyingBonusMoreMultiplier = 1 + (activeSkill.skillModList:Sum("BASE", env.player.mainSkill.skillCfg, "RallyingCryMinionDamageBonusMultiplier") or 0)
				if warcryPowerBonus ~= 0 then
					rallyingWeaponEffect = m_floor(rallyingWeaponEffect * warcryPowerBonus * buff_inc) / warcryPowerBonus
				end
				-- Special handling for the minion side to add the flat damage bonus
				if env.minion then
					-- Add all damage types
					local dmgTypeList = {"Physical", "Lightning", "Cold", "Fire", "Chaos"}
					for _, damageType in ipairs(dmgTypeList) do
						env.minion.modDB:NewMod(damageType.."Min", "BASE", m_floor((env.player.weaponData1[damageType.."Min"] or 0) * rallyingBonusMoreMultiplier * rallyingWeaponEffect / 100) * uptime, "Rallying Cry", { type = "Multiplier", actor = "parent", var = "WarcryPower", div = 5, limit = 6.6667})
						env.minion.modDB:NewMod(damageType.."Max", "BASE", m_floor((env.player.weaponData1[damageType.."Max"] or 0) * rallyingBonusMoreMultiplier * rallyingWeaponEffect / 100) * uptime, "Rallying Cry", { type = "Multiplier", actor = "parent", var = "WarcryPower", div = 5, limit = 6.6667})
					end
				end
				modDB:NewMod("RallyingActive", "FLAG", true) -- Prevents effect from applying multiple times
			elseif activeSkill.activeEffect.grantedEffect.name == "Seismic Cry" and not modDB:Flag(nil, "SeismicActive") then
				local seismicStunEffect = activeSkill.skillModList:Sum("BASE", env.player.mainSkill.skillCfg, "SeismicStunThresholdPer5MP")
				if warcryPowerBonus ~= 0 then
					seismicStunEffect = m_floor(seismicStunEffect * warcryPowerBonus * buff_inc) / warcryPowerBonus
				end
				env.player.modDB:NewMod("NumSeismicExerts", "BASE", activeSkill.skillModList:Sum("BASE", env.player.mainSkill.skillCfg, "SeismicExertedAttacks") + extraExertions)
				env.player.modDB:NewMod("SeismicIncAoEPerExert",  "BASE", activeSkill.skillModList:Sum("BASE", env.player.mainSkill.skillCfg, "SeismicAoEMultiplier"))
				if env.mode_effective then
					env.player.modDB:NewMod("EnemyStunThreshold", "INC", -seismicStunEffect * uptime, "Seismic Cry Buff", { type = "Multiplier", var = "WarcryPower", div = 5, limit = 6 })
				end
				modDB:NewMod("SeismicActive", "FLAG", true) -- Prevents effect from applying multiple times
			end
		end
		if activeSkill.skillData.triggeredByBrand and not activeSkill.skillFlags.minion then
			activeSkill.skillData.triggered = true
			local spellCount, quality = 0
			for _, skill in ipairs(env.player.activeSkillList) do
				local match1 = skill.activeEffect.grantedEffect.fromItem and skill.socketGroup.slot == activeSkill.socketGroup.slot
				local match2 = not skill.activeEffect.grantedEffect.fromItem and skill.socketGroup == activeSkill.socketGroup
				if skill.skillData.triggeredByBrand and (match1 or match2) then
					spellCount = spellCount + 1
				end
				if skill.activeEffect.grantedEffect.name == "Arcanist Brand" and (match1 or match2) then
					quality = skill.activeEffect.quality / 2
				end
			end
			addTriggerIncMoreMods(activeSkill, env.player.mainSkill)
			activeSkill.skillModList:NewMod("ArcanistSpellsLinked", "BASE", spellCount, "Skill")
			activeSkill.skillModList:NewMod("BrandActivationFrequency", "INC", quality, "Skill")
		end
		if activeSkill.skillData.triggeredOnDeath and not activeSkill.skillFlags.minion then
			activeSkill.skillData.triggered = true
			for _, value in ipairs(activeSkill.skillModList:Tabulate("INC", env.player.mainSkill.skillCfg, "TriggeredDamage")) do
				activeSkill.skillModList:NewMod("Damage", "INC", value.mod.value, value.mod.source, value.mod.flags, value.mod.keywordFlags, unpack(value.mod))
			end
			for _, value in ipairs(activeSkill.skillModList:Tabulate("MORE", env.player.mainSkill.skillCfg, "TriggeredDamage")) do
				activeSkill.skillModList:NewMod("Damage", "MORE", value.mod.value, value.mod.source, value.mod.flags, value.mod.keywordFlags, unpack(value.mod))
			end
			-- Set trigger time to 1 min in ms ( == 6000 ). Technically any large value would do.
			activeSkill.skillData.triggerTime = 60 * 1000
		end
		-- The Saviour
		if activeSkill.activeEffect.grantedEffect.name == "Reflection" or activeSkill.skillData.triggeredBySaviour then
			activeSkill.infoMessage = "Triggered by a Crit from The Saviour"
			activeSkill.infoTrigger = "Saviour"
		end
	end

	local breakdown = nil
	if env.mode == "CALCS" then
		-- Initialise breakdown module
		breakdown = LoadModule(calcs.breakdownModule, modDB, output, env.player)
		env.player.breakdown = breakdown
		if env.minion then
			env.minion.breakdown = LoadModule(calcs.breakdownModule, env.minion.modDB, env.minion.output, env.minion)
		end
	end

	-- Special handling of Mageblood
	local maxActiveMagicUtilityCount = modDB:Sum("BASE", nil, "ActiveMagicUtilityFlasks")
	if maxActiveMagicUtilityCount > 0 then
		local curActiveMagicUtilityCount = 0
		for _, slot in pairs(env.build.itemsTab.orderedSlots) do
			local slotName = slot.slotName
			local item = env.build.itemsTab.items[slot.selItemId]
			if item and item.type == "Flask" then
				local mageblood_applies = item.rarity == "MAGIC" and not (item.baseName:match("Life Flask") or
					item.baseName:match("Mana Flask") or item.baseName:match("Hybrid Flask")) and
					curActiveMagicUtilityCount < maxActiveMagicUtilityCount
				if mageblood_applies then
					env.flasks[item] = true
					curActiveMagicUtilityCount = curActiveMagicUtilityCount + 1
				end
			end
		end
	end

	-- Merge flask modifiers
	if env.mode_combat then
		local effectInc = modDB:Sum("INC", nil, "FlaskEffect")
		local flaskBuffs = { }
		local usingFlask = false
		local usingLifeFlask = false
		local usingManaFlask = false
		for item in pairs(env.flasks) do
			usingFlask = true
			if item.baseName:match("Life Flask") then
				usingLifeFlask = true
			end
			if item.baseName:match("Mana Flask") then
				usingManaFlask = true
			end
			if item.baseName:match("Hybrid Flask") then
				usingLifeFlask = true
				usingManaFlask = true
			end

			local flaskEffectInc = item.flaskData.effectInc
			if item.rarity == "MAGIC" and not (usingLifeFlask or usingManaFlask) then
				flaskEffectInc = flaskEffectInc + modDB:Sum("INC", nil, "MagicUtilityFlaskEffect")
			end

			-- Avert thine eyes, lest they be forever scarred
			-- I have no idea how to determine which buff is applied by a given flask, 
			-- so utility flasks are grouped by base, unique flasks are grouped by name, and magic flasks by their modifiers
			local effectMod = 1 + (effectInc + flaskEffectInc) / 100
			if item.buffModList[1] then
				local srcList = new("ModList")
				srcList:ScaleAddList(item.buffModList, effectMod)
				mergeBuff(srcList, flaskBuffs, item.baseName)
			end
			if item.modList[1] then
				local srcList = new("ModList")
				srcList:ScaleAddList(item.modList, effectMod)
				local key
				if item.rarity == "UNIQUE" then
					key = item.title
				else
					key = ""
					for _, mod in ipairs(item.modList) do
						key = key .. modLib.formatModParams(mod) .. "&"
					end
				end
				mergeBuff(srcList, flaskBuffs, key)
			end
		end
		if not modDB:Flag(nil, "FlasksDoNotApplyToPlayer") then
			modDB.conditions["UsingFlask"] = usingFlask
			modDB.conditions["UsingLifeFlask"] = usingLifeFlask
			modDB.conditions["UsingManaFlask"] = usingManaFlask
			for _, buffModList in pairs(flaskBuffs) do
				modDB:AddList(buffModList)
			end
		end
		if env.minion and modDB:Flag(env.player.mainSkill.skillCfg, "FlasksApplyToMinion") then
			local minionModDB = env.minion.modDB
			minionModDB.conditions["UsingFlask"] = usingFlask
			minionModDB.conditions["UsingLifeFlask"] = usingLifeFlask
			minionModDB.conditions["UsingManaFlask"] = usingManaFlask
			for _, buffModList in pairs(flaskBuffs) do
				minionModDB:AddList(buffModList)
			end
		end
	end

	-- Merge keystones again to catch any that were added by flasks
	mergeKeystones(env)

	-- Calculate attributes and life/mana pools
	doActorAttribsPoolsConditions(env, env.player)
	if env.minion then
		for _, value in ipairs(env.player.mainSkill.skillModList:List(env.player.mainSkill.skillCfg, "MinionModifier")) do
			if not value.type or env.minion.type == value.type then
				env.minion.modDB:AddMod(value.mod)
			end
		end
		for _, name in ipairs(env.minion.modDB:List(nil, "Keystone")) do
			if env.spec.tree.keystoneMap[name] then
				env.minion.modDB:AddList(env.spec.tree.keystoneMap[name].modList)
			end
		end
		doActorAttribsPoolsConditions(env, env.minion)
	end

	-- Calculate skill life and mana reservations
	env.player.reserved_LifeBase = 0
	env.player.reserved_LifePercent = modDB:Sum("BASE", nil, "ExtraLifeReserved") 
	env.player.reserved_ManaBase = 0
	env.player.reserved_ManaPercent = 0
	if breakdown then
		breakdown.LifeReserved = { reservations = { } }
		breakdown.ManaReserved = { reservations = { } }
	end
	for _, activeSkill in ipairs(env.player.activeSkillList) do
		if activeSkill.skillTypes[SkillType.HasReservation] and not activeSkill.skillTypes[SkillType.ReservationBecomesCost] then
			local skillModList = activeSkill.skillModList
			local skillCfg = activeSkill.skillCfg
			local mult = skillModList:More(skillCfg, "SupportManaMultiplier")
			local pool = { ["Mana"] = { }, ["Life"] = { } }
			pool.Mana.baseFlat = activeSkill.skillData.manaReservationFlat or activeSkill.activeEffect.grantedEffectLevel.manaReservationFlat or 0
			if skillModList:Flag(skillCfg, "ManaCostGainAsReservation") and activeSkill.activeEffect.grantedEffectLevel.cost then
				pool.Mana.baseFlat = skillModList:Sum("BASE", skillCfg, "ManaCostBase") + (activeSkill.activeEffect.grantedEffectLevel.cost.Mana or 0)
			end
			pool.Mana.basePercent = activeSkill.skillData.manaReservationPercent or activeSkill.activeEffect.grantedEffectLevel.manaReservationPercent or 0
			pool.Life.baseFlat = activeSkill.skillData.lifeReservationFlat or activeSkill.activeEffect.grantedEffectLevel.lifeReservationFlat or 0
			if skillModList:Flag(skillCfg, "LifeCostGainAsReservation") and activeSkill.activeEffect.grantedEffectLevel.cost then
				pool.Life.baseFlat = skillModList:Sum("BASE", skillCfg, "LifeCostBase") + (activeSkill.activeEffect.grantedEffectLevel.cost.Life or 0)
			end
			pool.Life.basePercent = activeSkill.skillData.lifeReservationPercent or activeSkill.activeEffect.grantedEffectLevel.lifeReservationPercent or 0
			if skillModList:Flag(skillCfg, "BloodMagicReserved") then
				pool.Life.baseFlat = pool.Life.baseFlat + pool.Mana.baseFlat
				pool.Mana.baseFlat = 0
				activeSkill.skillData["LifeReservationFlatForced"] = activeSkill.skillData["ManaReservationFlatForced"]
				activeSkill.skillData["ManaReservationFlatForced"] = nil
				pool.Life.basePercent = pool.Life.basePercent + pool.Mana.basePercent
				pool.Mana.basePercent = 0
				activeSkill.skillData["LifeReservationPercentForced"] = activeSkill.skillData["ManaReservationPercentForced"]
				activeSkill.skillData["ManaReservationPercentForced"] = nil
			end
			for name, values in pairs(pool) do
				values.more = skillModList:More(skillCfg, name.."Reserved", "Reserved")
				values.inc = skillModList:Sum("INC", skillCfg, name.."Reserved", "Reserved")
				values.efficiency = m_max(skillModList:Sum("INC", skillCfg, name.."ReservationEfficiency", "ReservationEfficiency"), -100)
				-- used for Arcane Cloak calculations in ModStore.GetStat
				env.player[name.."Efficiency"] = values.efficiency
				if activeSkill.skillData[name.."ReservationFlatForced"] then
					values.reservedFlat = activeSkill.skillData[name.."ReservationFlatForced"]
				else
					local baseFlatVal = m_floor(values.baseFlat * mult)
					values.reservedFlat = 0
					if values.more > 0 and values.inc > -100 and baseFlatVal ~= 0 then
						values.reservedFlat = m_max(round(baseFlatVal * (100 + values.inc) / 100 * values.more / (1 + values.efficiency / 100), 0), 0)
					end
				end
				if activeSkill.skillData[name.."ReservationPercentForced"] then
					values.reservedPercent = activeSkill.skillData[name.."ReservationPercentForced"]
				else
					local basePercentVal = values.basePercent * mult
					values.reservedPercent = 0
					if values.more > 0 and values.inc > -100 and basePercentVal ~= 0 then
						values.reservedPercent = m_max(round(basePercentVal * (100 + values.inc) / 100 * values.more / (1 + values.efficiency / 100), 2), 0)
					end
				end
				if activeSkill.activeMineCount then
					values.reservedFlat = values.reservedFlat * activeSkill.activeMineCount
					values.reservedPercent = values.reservedPercent * activeSkill.activeMineCount
				end
				if values.reservedFlat ~= 0 then
					activeSkill.skillData[name.."ReservedBase"] = values.reservedFlat
					env.player["reserved_"..name.."Base"] = env.player["reserved_"..name.."Base"] + values.reservedFlat
					if breakdown then
						t_insert(breakdown[name.."Reserved"].reservations, {
							skillName = activeSkill.activeEffect.grantedEffect.name,
							base = values.baseFlat,
							mult = mult ~= 1 and ("x "..mult),
							more = values.more ~= 1 and ("x "..values.more),
							inc = values.inc ~= 0 and ("x "..(1 + values.inc / 100)),
							efficiency = values.efficiency ~= 0 and ("x " .. round(100 / (100 + values.efficiency), 4)),
							total = values.reservedFlat,
						})
					end
				end
				if values.reservedPercent ~= 0 then
					activeSkill.skillData[name.."ReservedPercent"] = values.reservedPercent
					activeSkill.skillData[name.."ReservedBase"] = (values.reservedFlat or 0) + m_ceil(output[name] * values.reservedPercent / 100)
					env.player["reserved_"..name.."Percent"] = env.player["reserved_"..name.."Percent"] + values.reservedPercent
					if breakdown then
						t_insert(breakdown[name.."Reserved"].reservations, {
							skillName = activeSkill.activeEffect.grantedEffect.name,
							base = values.basePercent .. "%",
							mult = mult ~= 1 and ("x "..mult),
							more = values.more ~= 1 and ("x "..values.more),
							inc = values.inc ~= 0 and ("x "..(1 + values.inc / 100)),
							efficiency = values.efficiency ~= 0 and ("x " .. round(100 / (100 + values.efficiency), 4)),
							total = values.reservedPercent .. "%",
						})
					end
				end
			end
		end
	end
	
	-- Set the life/mana reservations
	doActorLifeManaReservation(env.player)
	if env.minion then
		doActorLifeManaReservation(env.minion)
	end

	-- Process attribute requirements
	do
		local reqMult = calcLib.mod(modDB, nil, "GlobalAttributeRequirements")
		local attrTable = modDB:Flag(nil, "OmniscienceRequirements") and {"Omni","Str","Dex","Int"} or {"Str","Dex","Int"}
		for _, attr in ipairs(attrTable) do
			local breakdownAttr = attr
			if modDB:Flag(nil, "OmniscienceRequirements") then
				breakdownAttr = "Omni"
			end
			if breakdown then
				breakdown["Req"..attr] = {
					rowList = { },
					colList = {
						{ label = attr, key = "req" },
						{ label = "Source", key = "source" },
						{ label = "Source Name", key = "sourceName" },
					}
				}
			end
			local out = 0
			for _, reqSource in ipairs(env.requirementsTable) do
				if reqSource[attr] and reqSource[attr] > 0 then
					local req = m_floor(reqSource[attr] * reqMult)
					if modDB:Flag(nil, "OmniscienceRequirements") then
						local omniReqMult = 1 / (calcLib.mod(modDB, nil, "OmniAttributeRequirements") - 1)
						local attributereq =  m_floor(reqSource[attr] * reqMult)
						req = m_floor(attributereq * omniReqMult)
					end
					out = m_max(out, req)
					if breakdown then
						local row = {
							req = req > output[breakdownAttr] and colorCodes.NEGATIVE..req or req,
							reqNum = req,
							source = reqSource.source,
						}
						if reqSource.source == "Item" then
							local item = reqSource.sourceItem
							row.sourceName = colorCodes[item.rarity]..item.name
							row.sourceNameTooltip = function(tooltip)
								env.build.itemsTab:AddItemTooltip(tooltip, item, reqSource.sourceSlot)
							end
						elseif reqSource.source == "Gem" then
							row.sourceName = s_format("%s%s ^7%d/%d", reqSource.sourceGem.color, reqSource.sourceGem.nameSpec, reqSource.sourceGem.level, reqSource.sourceGem.quality)
						end
						t_insert(breakdown["Req"..breakdownAttr].rowList, row)
					end
				end
			end
			if modDB:Flag(nil, "IgnoreAttributeRequirements") then
				out = 0
			end
			output["Req"..attr.."String"] = 0
			if out > (output["Req"..breakdownAttr] or 0) then 
				output["Req"..breakdownAttr.."String"] = out
				output["Req"..breakdownAttr] = out
				if breakdown then
					output["Req"..breakdownAttr.."String"] = out > (output[breakdownAttr] or 0) and colorCodes.NEGATIVE..out or out
				end
			end
		end
		if breakdown and breakdown["ReqOmni"] then
			table.sort(breakdown["ReqOmni"].rowList, function(a, b)
				if a.reqNum ~= b.reqNum then
					return a.reqNum > b.reqNum
				elseif a.source ~= b.source then
					return a.source < b.source
				else
					return a.sourceName < b.sourceName
				end
			end)
		end
	end

	-- Calculate number of active heralds
	if env.mode_buffs then
		local heraldList = { }
		for _, activeSkill in ipairs(env.player.activeSkillList) do
			if activeSkill.skillTypes[SkillType.Herald] and not heraldList[activeSkill.skillCfg.skillName] then
				heraldList[activeSkill.skillCfg.skillName] = true
				modDB.multipliers["Herald"] = (modDB.multipliers["Herald"] or 0) + 1
				modDB.conditions["AffectedByHerald"] = true
			end
		end
	end

	-- Calculate number of active auras affecting self
	if env.mode_buffs then
		local auraList = { }
		for _, activeSkill in ipairs(env.player.activeSkillList) do
			if activeSkill.skillTypes[SkillType.Aura] and not activeSkill.skillTypes[SkillType.RemoteMined] and not activeSkill.skillData.auraCannotAffectSelf and not auraList[activeSkill.skillCfg.skillName] then
				auraList[activeSkill.skillCfg.skillName] = true
				modDB.multipliers["AuraAffectingSelf"] = (modDB.multipliers["AuraAffectingSelf"] or 0) + 1
			end
		end
	end

	-- Deal with Consecrated Ground
	if modDB:Flag(nil, "Condition:OnConsecratedGround") then
		local effect = 1 + modDB:Sum("INC", nil, "ConsecratedGroundEffect") / 100
		modDB:NewMod("LifeRegenPercent", "BASE", 5 * effect, "Consecrated Ground")
		modDB:NewMod("CurseEffectOnSelf", "INC", -50 * effect, "Consecrated Ground")
	end

	if modDB:Flag(nil, "ManaAppliesToShockEffect") then
		-- Maximum Mana conversion from Lightning Mastery
		local multiplier = (modDB:Max(nil, "ImprovedManaAppliesToShockEffect") or 100) / 100
		for _, value in ipairs(modDB:Tabulate("INC", nil, "Mana")) do
			local mod = value.mod
			local modifiers = calcLib.getConvertedModTags(mod, multiplier)
			modDB:NewMod("EnemyShockEffect", "INC", m_floor(mod.value * multiplier), mod.source, mod.flags, mod.keywordFlags, unpack(modifiers))
		end
	end

	-- Combine buffs/debuffs
	local buffs = { }
	env.buffs = buffs
	local guards = { }
	local minionBuffs = { }
	env.minionBuffs = minionBuffs
	local debuffs = { }
	env.debuffs = debuffs
	local curses = { }
	local minionCurses = {
		limit = 1,
	}
	for spectreId = 1, #env.spec.build.spectreList do
		local spectreData = data.minions[env.spec.build.spectreList[spectreId]]
		for modId = 1, #spectreData.modList do
			local modData = spectreData.modList[modId]
			if modData.name == "EnemyCurseLimit" then
				minionCurses.limit = modData.value + 1
				break
			end
		end
	end
	local affectedByAura = { }
	for _, activeSkill in ipairs(env.player.activeSkillList) do
		local skillModList = activeSkill.skillModList
		local skillCfg = activeSkill.skillCfg
		for _, buff in ipairs(activeSkill.buffList) do
			--Skip adding buff if reservation exceeds maximum
			for _, value in ipairs({"Mana", "Life"}) do
				if activeSkill.skillData[value.."ReservedBase"] and activeSkill.skillData[value.."ReservedBase"] > env.player.output[value] then
					goto disableAura
				end
			end
			if buff.cond and not skillModList:GetCondition(buff.cond, skillCfg) then
				-- Nothing!
			elseif buff.enemyCond and not enemyDB:GetCondition(buff.enemyCond) then
				-- Also nothing :/
			elseif buff.type == "Buff" then
				if env.mode_buffs and (not activeSkill.skillFlags.totem or buff.allowTotemBuff) then
					local skillCfg = buff.activeSkillBuff and skillCfg
					local modStore = buff.activeSkillBuff and skillModList or modDB
				 	if not buff.applyNotPlayer then
						activeSkill.buffSkill = true
						modDB.conditions["AffectedBy"..buff.name:gsub(" ","")] = true
						local srcList = new("ModList")
						local inc = modStore:Sum("INC", skillCfg, "BuffEffect", "BuffEffectOnSelf", "BuffEffectOnPlayer") + skillModList:Sum("INC", skillCfg, buff.name:gsub(" ", "").."Effect")
						local more = modStore:More(skillCfg, "BuffEffect", "BuffEffectOnSelf")
						srcList:ScaleAddList(buff.modList, (1 + inc / 100) * more)
						mergeBuff(srcList, buffs, buff.name)
						mergeBuff(buff.unscalableModList, buffs, buff.name)
						if activeSkill.skillData.thisIsNotABuff then
							buffs[buff.name].notBuff = true
						end
					end
					if env.minion and (buff.applyMinions or buff.applyAllies) then
						activeSkill.minionBuffSkill = true
						env.minion.modDB.conditions["AffectedBy"..buff.name:gsub(" ","")] = true
						local srcList = new("ModList")
						local inc = modStore:Sum("INC", skillCfg, "BuffEffect", "BuffEffectOnMinion") + env.minion.modDB:Sum("INC", nil, "BuffEffectOnSelf")
						local more = modStore:More(skillCfg, "BuffEffect", "BuffEffectOnMinion") * env.minion.modDB:More(nil, "BuffEffectOnSelf")
						srcList:ScaleAddList(buff.modList, (1 + inc / 100) * more)
						mergeBuff(srcList, minionBuffs, buff.name)
						mergeBuff(buff.unscalableModList, minionBuffs, buff.name)
					end
				end
			elseif buff.type == "Guard" then
				if env.mode_buffs and (not activeSkill.skillFlags.totem or buff.allowTotemBuff) then
					local skillCfg = buff.activeSkillBuff and skillCfg
					local modStore = buff.activeSkillBuff and skillModList or modDB
				 	if not buff.applyNotPlayer then
						activeSkill.buffSkill = true
						local srcList = new("ModList")
						local inc = modStore:Sum("INC", skillCfg, "BuffEffect", "BuffEffectOnSelf", "BuffEffectOnPlayer")
						local more = modStore:More(skillCfg, "BuffEffect", "BuffEffectOnSelf")
						srcList:ScaleAddList(buff.modList, (1 + inc / 100) * more)
						mergeBuff(srcList, guards, buff.name)
						mergeBuff(buff.unscalableModList, guards, buff.name)
					end
				end
			elseif buff.type == "Aura" then
				if env.mode_buffs then
					-- Check for extra modifiers to apply to aura skills
					local extraAuraModList = { }
					for _, value in ipairs(modDB:List(skillCfg, "ExtraAuraEffect")) do
						local add = true
						for _, mod in ipairs(extraAuraModList) do
							if modLib.compareModParams(mod, value.mod) then
								mod.value = mod.value + value.mod.value
								add = false
								break
							end
						end
						if add then
							t_insert(extraAuraModList, copyTable(value.mod, true))
						end
					end
					if not activeSkill.skillData.auraCannotAffectSelf then
						activeSkill.buffSkill = true
						affectedByAura[env.player] = true
						if buff.name:sub(1,4) == "Vaal" then
							modDB.conditions["AffectedBy"..buff.name:sub(6):gsub(" ","")] = true
						end
						modDB.conditions["AffectedBy"..buff.name:gsub(" ","")] = true
						local srcList = new("ModList")
						local inc = skillModList:Sum("INC", skillCfg, "AuraEffect", "BuffEffect", "BuffEffectOnSelf", "AuraEffectOnSelf", "AuraBuffEffect", "SkillAuraEffectOnSelf")
						local more = skillModList:More(skillCfg, "AuraEffect", "BuffEffect", "BuffEffectOnSelf", "AuraEffectOnSelf", "AuraBuffEffect", "SkillAuraEffectOnSelf")
						local mult = (1 + inc / 100) * more
						srcList:ScaleAddList(buff.modList, mult)
						srcList:ScaleAddList(extraAuraModList, mult)
						mergeBuff(srcList, buffs, buff.name)
					end
					if env.minion and not (modDB:Flag(nil, "SelfAurasCannotAffectAllies") or modDB:Flag(nil, "SelfAurasOnlyAffectYou") or modDB:Flag(nil, "SelfAuraSkillsCannotAffectAllies")) then
						activeSkill.minionBuffSkill = true
						affectedByAura[env.minion] = true
						env.minion.modDB.conditions["AffectedBy"..buff.name:gsub(" ","")] = true
						local srcList = new("ModList")
						local inc = skillModList:Sum("INC", skillCfg, "AuraEffect", "BuffEffect") + env.minion.modDB:Sum("INC", nil, "BuffEffectOnSelf", "AuraEffectOnSelf")
						local more = skillModList:More(skillCfg, "AuraEffect", "BuffEffect") * env.minion.modDB:More(nil, "BuffEffectOnSelf", "AuraEffectOnSelf")
						local mult = (1 + inc / 100) * more
						srcList:ScaleAddList(buff.modList, mult)
						srcList:ScaleAddList(extraAuraModList, mult)
						mergeBuff(srcList, minionBuffs, buff.name)
					end
				end
			elseif buff.type == "Debuff" or buff.type == "AuraDebuff" then
				local stackCount
				if buff.stackVar then
					stackCount = skillModList:Sum("BASE", skillCfg, "Multiplier:"..buff.stackVar)
					if buff.stackLimit then
						stackCount = m_min(stackCount, buff.stackLimit)
					elseif buff.stackLimitVar then
						stackCount = m_min(stackCount, skillModList:Sum("BASE", skillCfg, "Multiplier:"..buff.stackLimitVar))
					end
				else
					stackCount = activeSkill.skillData.stackCount or 1
				end
				if env.mode_effective and stackCount > 0 then
					activeSkill.debuffSkill = true
					modDB.conditions["AffectedBy"..buff.name:gsub(" ","")] = true
					local srcList = new("ModList")
					local mult = 1
					if buff.type == "AuraDebuff" then
						mult = 0
						if not modDB:Flag(nil, "SelfAurasOnlyAffectYou") then
							local inc = skillModList:Sum("INC", skillCfg, "AuraEffect", "BuffEffect", "DebuffEffect")
							local more = skillModList:More(skillCfg, "AuraEffect", "BuffEffect", "DebuffEffect")
							mult = (1 + inc / 100) * more
						end
					end
					if buff.type == "Debuff" then
						local inc = skillModList:Sum("INC", skillCfg, "DebuffEffect")
						local more = skillModList:More(skillCfg, "DebuffEffect")
						mult = (1 + inc / 100) * more
					end
					srcList:ScaleAddList(buff.modList, mult * stackCount)
					if activeSkill.skillData.stackCount or buff.stackVar then
						srcList:NewMod("Multiplier:"..buff.name.."Stack", "BASE", stackCount, buff.name)
					end
					mergeBuff(srcList, debuffs, buff.name)
				end
			elseif buff.type == "Curse" or buff.type == "CurseBuff" then
				local mark = activeSkill.skillTypes[SkillType.Mark]
				if env.mode_effective and (not enemyDB:Flag(nil, "Hexproof") or modDB:Flag(nil, "CursesIgnoreHexproof")) or mark then
					local curse = {
						name = buff.name,
						fromPlayer = true,
						priority = determineCursePriority(buff.name, activeSkill),
						isMark = mark,
						ignoreHexLimit = modDB:Flag(activeSkill.skillCfg, "CursesIgnoreHexLimit") and not mark or false,
						socketedCursesHexLimit = modDB:Flag(activeSkill.skillCfg, "SocketedCursesAdditionalLimit")
					}
					local inc = skillModList:Sum("INC", skillCfg, "CurseEffect") + enemyDB:Sum("INC", nil, "CurseEffectOnSelf")
					if activeSkill.skillTypes[SkillType.Aura] then
						inc = inc + skillModList:Sum("INC", skillCfg, "AuraEffect")
					end
					local more = skillModList:More(skillCfg, "CurseEffect")
					-- This is non-ideal, but the only More for enemy is the boss effect
					if not curse.isMark then
						more = more * enemyDB:More(nil, "CurseEffectOnSelf")
					end
					local mult = 0
					if not (modDB:Flag(nil, "SelfAurasOnlyAffectYou") and activeSkill.skillTypes[SkillType.Aura]) then --If your aura only effect you blasphemy does nothing
						mult = (1 + inc / 100) * more
					end
					if buff.type == "Curse" then
						curse.modList = new("ModList")
						curse.modList:ScaleAddList(buff.modList, mult)
					else
						-- Curse applies a buff; scale by curse effect, then buff effect
						local temp = new("ModList")
						temp:ScaleAddList(buff.modList, mult)
						curse.buffModList = new("ModList")
						local buffInc = modDB:Sum("INC", skillCfg, "BuffEffectOnSelf")
						local buffMore = modDB:More(skillCfg, "BuffEffectOnSelf")
						curse.buffModList:ScaleAddList(temp, (1 + buffInc / 100) * buffMore)
						if env.minion then
							curse.minionBuffModList = new("ModList")
							local buffInc = env.minion.modDB:Sum("INC", nil, "BuffEffectOnSelf")
							local buffMore = env.minion.modDB:More(nil, "BuffEffectOnSelf")
							curse.minionBuffModList:ScaleAddList(temp, (1 + buffInc / 100) * buffMore)
						end
					end
					t_insert(curses, curse)	
				end
			end
			::disableAura::
		end
		if activeSkill.minion and activeSkill.minion.activeSkillList then
			local castingMinion = activeSkill.minion
			for _, activeSkill in ipairs(activeSkill.minion.activeSkillList) do
				local skillModList = activeSkill.skillModList
				local skillCfg = activeSkill.skillCfg
				for _, buff in ipairs(activeSkill.buffList) do
					if buff.type == "Buff" then
						if env.mode_buffs and activeSkill.skillData.enable then
							local skillCfg = buff.activeSkillBuff and skillCfg
							local modStore = buff.activeSkillBuff and skillModList or castingMinion.modDB
							if buff.applyAllies then
								modDB.conditions["AffectedBy"..buff.name:gsub(" ","")] = true
								local srcList = new("ModList")
								local inc = modStore:Sum("INC", skillCfg, "BuffEffect") + modDB:Sum("INC", nil, "BuffEffectOnSelf")
								local more = modStore:More(skillCfg, "BuffEffect") * modDB:More(nil, "BuffEffectOnSelf")
								srcList:ScaleAddList(buff.modList, (1 + inc / 100) * more)
								mergeBuff(srcList, buffs, buff.name)
								mergeBuff(buff.unscalableModList, buffs, buff.name)
							end
							if env.minion and (env.minion == castingMinion or buff.applyAllies) then
				 				env.minion.modDB.conditions["AffectedBy"..buff.name:gsub(" ","")] = true
								local srcList = new("ModList")
								local inc = modStore:Sum("INC", skillCfg, "BuffEffect", "BuffEffectOnSelf")
								local more = modStore:More(skillCfg, "BuffEffect", "BuffEffectOnSelf")
								srcList:ScaleAddList(buff.modList, (1 + inc / 100) * more)
								mergeBuff(srcList, minionBuffs, buff.name)
								mergeBuff(buff.unscalableModList, minionBuffs, buff.name)
							end
						end
					elseif buff.type == "Aura" then
						if env.mode_buffs and activeSkill.skillData.enable then
							if not modDB:Flag(nil, "AlliesAurasCannotAffectSelf") then
								local srcList = new("ModList")
								local inc = skillModList:Sum("INC", skillCfg, "AuraEffect", "BuffEffect") + modDB:Sum("INC", nil, "BuffEffectOnSelf", "AuraEffectOnSelf")
								local more = skillModList:More(skillCfg, "AuraEffect", "BuffEffect") * modDB:More(nil, "BuffEffectOnSelf", "AuraEffectOnSelf")
								srcList:ScaleAddList(buff.modList, (1 + inc / 100) * more)
								mergeBuff(srcList, buffs, buff.name)
							end
							if env.minion and (env.minion ~= activeSkill.minion or not activeSkill.skillData.auraCannotAffectSelf) then
								local srcList = new("ModList")
								local inc = skillModList:Sum("INC", skillCfg, "AuraEffect", "BuffEffect") + env.minion.modDB:Sum("INC", nil, "BuffEffectOnSelf", "AuraEffectOnSelf")
								local more = skillModList:More(skillCfg, "AuraEffect", "BuffEffect") * env.minion.modDB:More(nil, "BuffEffectOnSelf", "AuraEffectOnSelf")
								srcList:ScaleAddList(buff.modList, (1 + inc / 100) * more)
								mergeBuff(srcList, minionBuffs, buff.name)
							end
						end
					elseif buff.type == "Curse" then
						if env.mode_effective and activeSkill.skillData.enable and (not enemyDB:Flag(nil, "Hexproof") or activeSkill.skillTypes[SkillType.Mark]) then
							local curse = {
								name = buff.name,
								priority = determineCursePriority(buff.name, activeSkill),
							}
							local inc = skillModList:Sum("INC", skillCfg, "CurseEffect") + enemyDB:Sum("INC", nil, "CurseEffectOnSelf")
							local more = skillModList:More(skillCfg, "CurseEffect") * enemyDB:More(nil, "CurseEffectOnSelf")
							curse.modList = new("ModList")
							curse.modList:ScaleAddList(buff.modList, (1 + inc / 100) * more)
							t_insert(minionCurses, curse)
						end
					elseif buff.type == "Debuff" then
						local stackCount
						if buff.stackVar then
							stackCount = modDB:Sum("BASE", skillCfg, "Multiplier:"..buff.stackVar)
							if buff.stackLimit then
								stackCount = m_min(stackCount, buff.stackLimit)
							elseif buff.stackLimitVar then
								stackCount = m_min(stackCount, modDB:Sum("BASE", skillCfg, "Multiplier:"..buff.stackLimitVar))
							end
						else
							stackCount = activeSkill.skillData.stackCount or 1
						end
						if env.mode_effective and stackCount > 0 then
							activeSkill.debuffSkill = true
							local srcList = new("ModList")
							srcList:ScaleAddList(buff.modList, stackCount)
							if activeSkill.skillData.stackCount then
								srcList:NewMod("Multiplier:"..buff.name.."Stack", "BASE", activeSkill.skillData.stackCount, buff.name)
							end
							mergeBuff(srcList, debuffs, buff.name)
						end
					end
				end
			end
		end
	end

	-- Limited support for handling buffs originating from Spectres
	for _, activeSkill in ipairs(env.player.activeSkillList) do
		if activeSkill.minion then
			for _, activeMinionSkill in ipairs(activeSkill.minion.activeSkillList) do
				if activeMinionSkill.skillData.enable then
					local skillModList = activeMinionSkill.skillModList
					local skillCfg = activeMinionSkill.skillCfg
					for _, buff in ipairs(activeMinionSkill.buffList) do
						if buff.type == "Buff" then
							if buff.applyAllies then
								activeMinionSkill.buffSkill = true
								modDB.conditions["AffectedBy"..buff.name:gsub(" ","")] = true
								local srcList = new("ModList")
								local inc = skillModList:Sum("INC", skillCfg, "BuffEffect", "BuffEffectOnPlayer")
								local more = skillModList:More(skillCfg, "BuffEffect", "BuffEffectOnPlayer")
								srcList:ScaleAddList(buff.modList, (1 + inc / 100) * more)
								mergeBuff(srcList, buffs, buff.name)
								mergeBuff(buff.modList, buffs, buff.name)
								if activeMinionSkill.skillData.thisIsNotABuff then
									buffs[buff.name].notBuff = true
								end
							end
							if buff.applyMinions then
								activeMinionSkill.minionBuffSkill = true
								activeSkill.minion.modDB.conditions["AffectedBy"..buff.name:gsub(" ","")] = true
								local srcList = new("ModList")
								local inc = skillModList:Sum("INC", skillCfg, "BuffEffect", "BuffEffectOnMinion")
								local more = skillModList:More(skillCfg, "BuffEffect", "BuffEffectOnMinion")
								srcList:ScaleAddList(buff.modList, (1 + inc / 100) * more)
								mergeBuff(srcList, minionBuffs, buff.name)
								mergeBuff(buff.modList, minionBuffs, buff.name)
								if activeMinionSkill.skillData.thisIsNotABuff then
									buffs[buff.name].notBuff = true
								end
							end
						end
					end
				end
			end
		end
	end

	-- Check for extra curses
	for dest, modDB in pairs({[curses] = modDB, [minionCurses] = env.minion and env.minion.modDB}) do
		for _, value in ipairs(modDB:List(nil, "ExtraCurse")) do
			local gemModList = new("ModList")
			local grantedEffect = env.data.skills[value.skillId]
			if grantedEffect then
				calcs.mergeSkillInstanceMods(env, gemModList, {
					grantedEffect = grantedEffect,
					level = value.level,
					quality = 0,
				})
				local curseModList = { }
				for _, mod in ipairs(gemModList) do
					for _, tag in ipairs(mod) do
						if tag.type == "GlobalEffect" and tag.effectType == "Curse" then
							t_insert(curseModList, mod)
							break
						end
					end
				end
				if value.applyToPlayer then
					-- Sources for curses on the player don't usually respect any kind of limit, so there's little point bothering with slots
					if modDB:Sum("BASE", nil, "AvoidCurse") < 100 then
						modDB.conditions["Cursed"] = true
						modDB.multipliers["CurseOnSelf"] = (modDB.multipliers["CurseOnSelf"] or 0) + 1
						modDB.conditions["AffectedBy"..grantedEffect.name:gsub(" ","")] = true
						local cfg = { skillName = grantedEffect.name }
						local inc = modDB:Sum("INC", cfg, "CurseEffectOnSelf") + gemModList:Sum("INC", nil, "CurseEffectAgainstPlayer")
						local more = modDB:More(cfg, "CurseEffectOnSelf") * gemModList:More(nil, "CurseEffectAgainstPlayer")
						modDB:ScaleAddList(curseModList, (1 + inc / 100) * more)
					end
				elseif not enemyDB:Flag(nil, "Hexproof") or modDB:Flag(nil, "CursesIgnoreHexproof") then
					local curse = {
						name = grantedEffect.name,
						fromPlayer = (dest == curses),
						priority = determineCursePriority(grantedEffect.name),
					}
					curse.modList = new("ModList")
					curse.modList:ScaleAddList(curseModList, (1 + enemyDB:Sum("INC", nil, "CurseEffectOnSelf") / 100) * enemyDB:More(nil, "CurseEffectOnSelf"))
					t_insert(dest, curse)
				end
			end
		end
	end

	-- Set curse limit
	output.EnemyCurseLimit = modDB:Sum("BASE", nil, "EnemyCurseLimit")
	curses.limit = output.EnemyCurseLimit
	-- Assign curses to slots
	local curseSlots = { }
	env.curseSlots = curseSlots
	-- Currently assume only 1 mark is possible
	local markSlotted = false
	for _, source in ipairs({curses, minionCurses}) do
		for _, curse in ipairs(source) do
			-- Calculate curses that ignore hex limit after
			if not curse.ignoreHexLimit and not curse.socketedCursesHexLimit then
				local slot
				local skipAddingCurse = false
				-- Check if we need to disable a certain curse aura.
				for _, activeSkill in ipairs(env.player.activeSkillList) do
					if (activeSkill.buffList[1] and curse.name == activeSkill.buffList[1].name and activeSkill.skillTypes[SkillType.Aura]) then
						if modDB:Flag(nil, "SelfAurasOnlyAffectYou") then
							skipAddingCurse = true
							break
						end
						for _, value in ipairs({"Mana", "Life"}) do
							if activeSkill.skillData[value.."ReservedBase"] and activeSkill.skillData[value.."ReservedBase"] > env.player.output[value] then
								skipAddingCurse = true
								break
							end
						end
						break
					end
				end
				for i = 1, source.limit do
					-- Prevent multiple marks from being considered
					if curse.isMark then
						if markSlotted then
							slot = nil
							break
						end
					end
					if not curseSlots[i] then
						slot = i
						break
					elseif curseSlots[i].name == curse.name then
						if curseSlots[i].priority < curse.priority then
							slot = i
						else
							slot = nil
						end
						break
					elseif curseSlots[i].priority < curse.priority then
						slot = i
					end
				end
				if slot then
					if curseSlots[slot] and curseSlots[slot].isMark then
						markSlotted = false
					end
					if skipAddingCurse == false then
						curseSlots[slot] = curse
					end
					if curse.isMark then
						markSlotted = true
					end
				end
			end
		end
	end

	for _, source in ipairs({curses, minionCurses}) do
		for _, curse in ipairs(source) do
			if curse.ignoreHexLimit then 	
				local skipAddingCurse = false
				for i = 1, #curseSlots do
					if curseSlots[i].name == curse.name then
						-- if curse is higher priority, replace current curse with it, otherwise if same or lower priority skip it entirely
						if curseSlots[i].priority < curse.priority then
							curseSlots[i] = curse
						end
						skipAddingCurse = true
						break
					end
				end
				if not skipAddingCurse then
					curseSlots[#curseSlots + 1] = curse
				end
			end
			if curse.socketedCursesHexLimit then 	
				local socketedCursesHexLimitValue = modDB:Sum("BASE", nil, "SocketedCursesHexLimitValue")
				local skipAddingCurse = false
				for i = 1, #curseSlots do
					if curseSlots[i].name == curse.name then
						-- if curse is higher priority, replace current curse with it, otherwise if same or lower priority skip it entirely
						if curseSlots[i].priority < curse.priority then
							curseSlots[i] = curse
						end
						skipAddingCurse = true
						break
					end
					if i >= socketedCursesHexLimitValue then
						skipAddingCurse = true
					end
				end
				if not skipAddingCurse then
					curseSlots[#curseSlots + 1] = curse
				end
			end
		end
	end

	-- Process guard buffs
	local guardSlots = { }
	local nonVaal = false
	for name, modList in pairs(guards) do
		if name == "Vaal Molten Shell" then
			wipeTable(guardSlots)
			nonVaal = false
			t_insert(guardSlots, { name = name, modList = modList })
			break
		elseif name:match("^Vaal") then
			t_insert(guardSlots, { name = name, modList = modList })
		elseif not nonVaal then
			t_insert(guardSlots, { name = name, modList = modList })
			nonVaal = true
		end
	end
	if nonVaal then
		modDB.conditions["AffectedByNonVaalGuardSkill"] = true
	end
	for _, guard in ipairs(guardSlots) do
		modDB.conditions["AffectedByGuardSkill"] = true
		modDB.conditions["AffectedBy"..guard.name:gsub(" ","")] = true
		mergeBuff(guard.modList, buffs, guard.name)
	end

	-- Apply buff/debuff modifiers
	for _, modList in pairs(buffs) do
		modDB:AddList(modList)
		if not modList.notBuff then
			modDB.multipliers["BuffOnSelf"] = (modDB.multipliers["BuffOnSelf"] or 0) + 1
		end
		if env.minion then
			for _, value in ipairs(modList:List(env.player.mainSkill.skillCfg, "MinionModifier")) do
				if not value.type or env.minion.type == value.type then
					env.minion.modDB:AddMod(value.mod)
				end
			end
		end
	end
	if env.minion then
		for _, modList in pairs(minionBuffs) do
			env.minion.modDB:AddList(modList)
		end
	end
	for _, modList in pairs(debuffs) do
		enemyDB:AddList(modList)
	end
	modDB.multipliers["CurseOnEnemy"] = #curseSlots
	local affectedByCurse = { }
	for _, slot in ipairs(curseSlots) do
		enemyDB.conditions["Cursed"] = true
		if slot.isMark then
			enemyDB.conditions["Marked"] = true
		end
		if slot.fromPlayer then
			affectedByCurse[env.enemy] = true
		end
		if slot.modList then
			enemyDB:AddList(slot.modList)
		end
		if slot.buffModList then
			modDB:AddList(slot.buffModList)
		end
		if slot.minionBuffModList then
			env.minion.modDB:AddList(slot.minionBuffModList)
		end
	end
	
	for _, activeSkill in ipairs(env.player.activeSkillList) do -- Do another pass on the SkillList to catch effects of buffs, if needed
		if activeSkill.activeEffect.grantedEffect.name == "Blight" and activeSkill.skillPart == 2 then
			local rate = (1 / activeSkill.activeEffect.grantedEffect.castTime) * calcLib.mod(activeSkill.skillModList, activeSkill.skillCfg, "Speed") * calcs.actionSpeedMod(env.player)
			local duration = calcSkillDuration(activeSkill.skillModList, activeSkill.skillCfg, activeSkill.skillData, env, enemyDB)
			local maximum = m_min((m_floor(rate * duration) - 1), 19)
			activeSkill.skillModList:NewMod("Multiplier:BlightMaxStages", "BASE", maximum, "Base")
			activeSkill.skillModList:NewMod("Multiplier:BlightStageAfterFirst", "BASE", maximum, "Base")
		end
		if activeSkill.activeEffect.grantedEffect.name == "Penance Brand" and activeSkill.skillPart == 2 then
			local rate = 1 / (activeSkill.skillData.repeatFrequency / (1 + env.player.mainSkill.skillModList:Sum("INC", env.player.mainSkill.skillCfg, "Speed", "BrandActivationFrequency") / 100) / activeSkill.skillModList:More(activeSkill.skillCfg, "BrandActivationFrequency"))
			local duration = calcSkillDuration(activeSkill.skillModList, activeSkill.skillCfg, activeSkill.skillData, env, enemyDB)
			local ticks = m_min((m_floor(rate * duration) - 1), 19)
			activeSkill.skillModList:NewMod("Multiplier:PenanceBrandMaxStages", "BASE", ticks, "Base")
			activeSkill.skillModList:NewMod("Multiplier:PenanceBrandStageAfterFirst", "BASE", ticks, "Base")
		end
		if activeSkill.activeEffect.grantedEffect.name == "Scorching Ray" and activeSkill.skillPart == 2 then
			local rate = (1 / activeSkill.activeEffect.grantedEffect.castTime) * calcLib.mod(activeSkill.skillModList, activeSkill.skillCfg, "Speed") * calcs.actionSpeedMod(env.player)
			local duration = calcSkillDuration(activeSkill.skillModList, activeSkill.skillCfg, activeSkill.skillData, env, enemyDB)
			local maximum = m_min((m_floor(rate * duration) - 1), 7)
			activeSkill.skillModList:NewMod("Multiplier:ScorchingRayMaxStages", "BASE", maximum, "Base")
			activeSkill.skillModList:NewMod("Multiplier:ScorchingRayStageAfterFirst", "BASE", maximum, "Base")
		end
	end

	-- Process Triggered Skill and Set Trigger Conditions
	-- Cospri's Malice
	if env.player.mainSkill.skillData.triggeredByCospris and not env.player.mainSkill.skillFlags.minion then
		local spellCount = {}
		local icdr = calcLib.mod(env.player.mainSkill.skillModList, env.player.mainSkill.skillCfg, "CooldownRecovery")
		local trigRate = 0
		local source = nil
		for _, skill in ipairs(env.player.activeSkillList) do
			if skill.skillTypes[SkillType.Melee] and band(skill.skillCfg.flags, bor(ModFlag.Sword, ModFlag.Weapon1H)) > 0 and skill ~= env.player.mainSkill then
				source, trigRate = findTriggerSkill(env, skill, source, trigRate)
			end
			if skill.skillData.triggeredByCospris and env.player.mainSkill.socketGroup.slot == skill.socketGroup.slot then
				t_insert(spellCount, { uuid = cacheSkillUUID(skill), cd = skill.skillData.cooldown / icdr, next_trig = 0, count = 0 })
			end
		end
		if not source or #spellCount < 1 then
			env.player.mainSkill.skillData.triggeredByCospris = nil
			env.player.mainSkill.infoMessage = "No Cospri Triggering Skill Found"
			env.player.mainSkill.infoMessage2 = "DPS reported assuming Self-Cast"
			env.player.mainSkill.infoTrigger = ""
		else
			env.player.mainSkill.skillData.triggered = true
			local uuid = cacheSkillUUID(source)
			local sourceAPS = GlobalCache.cachedData["CACHE"][uuid].Speed
			local dualWield = false

			sourceAPS, dualWield = calcDualWieldImpact(env, sourceAPS, source.skillData.doubleHitsWhenDualWielding)

			-- Get action trigger rate
			trigRate = calcActualTriggerRate(env, source, sourceAPS, spellCount, output, breakdown, dualWield)

			-- Account for chance to hit/crit
			local sourceCritChance = GlobalCache.cachedData["CACHE"][uuid].CritChance
			trigRate = trigRate * sourceCritChance / 100
			if breakdown then
				breakdown.Speed = {
					s_format("%.2fs ^8(adjusted trigger rate)", output.ServerTriggerRate),
					s_format("x %.2f%% ^8(%s effective crit chance)", sourceCritChance, source.activeEffect.grantedEffect.name),
					s_format("= %.2f ^8per second", trigRate),
				}
			end

			-- Account for Trigger-related INC/MORE modifiers
			addTriggerIncMoreMods(env.player.mainSkill, env.player.mainSkill)
			env.player.mainSkill.skillData.triggerRate = trigRate
			env.player.mainSkill.skillData.triggerSource = source
			env.player.mainSkill.infoMessage = "Cospri Triggering Skill: " .. source.activeEffect.grantedEffect.name
			env.player.mainSkill.infoTrigger = "Cospri"
		end
	end
	
	-- Mjolner
	if env.player.mainSkill.skillData.triggeredByMjolner and not env.player.mainSkill.skillFlags.minion then
		local spellCount = {}
		local icdr = calcLib.mod(env.player.mainSkill.skillModList, env.player.mainSkill.skillCfg, "CooldownRecovery")
		local trigRate = 0
		local source = nil
		for _, skill in ipairs(env.player.activeSkillList) do
			if (skill.skillTypes[SkillType.Damage] or skill.skillTypes[SkillType.Attack]) and band(skill.skillCfg.flags, bor(ModFlag.Mace, ModFlag.Weapon1H)) > 0 and skill ~= env.player.mainSkill then
				source, trigRate = findTriggerSkill(env, skill, source, trigRate)
			end
			if skill.skillData.triggeredByMjolner and env.player.mainSkill.socketGroup.slot == skill.socketGroup.slot then
				t_insert(spellCount, { uuid = cacheSkillUUID(skill), cd = skill.skillData.cooldown / icdr, next_trig = 0, count = 0 })
			end
		end
		if not source or #spellCount < 1 then
			env.player.mainSkill.skillData.triggeredByMjolner = nil
			env.player.mainSkill.infoMessage = "No Mjolner Triggering Skill Found"
			env.player.mainSkill.infoMessage2 = "DPS reported assuming Self-Cast"
			env.player.mainSkill.infoTrigger = ""
		else
			env.player.mainSkill.skillData.triggered = true
			local uuid = cacheSkillUUID(source)
			local sourceAPS = GlobalCache.cachedData["CACHE"][uuid].Speed
			local dualWield = false

			sourceAPS, dualWield = calcDualWieldImpact(env, sourceAPS, source.skillData.doubleHitsWhenDualWielding)

			-- Get action trigger rate
			trigRate = calcActualTriggerRate(env, source, sourceAPS, spellCount, output, breakdown, dualWield)

			-- Account for chance to hit/crit
			local sourceHitChance = GlobalCache.cachedData["CACHE"][uuid].HitChance
			trigRate = trigRate * sourceHitChance / 100
			if breakdown then
				breakdown.Speed = {
					s_format("%.2fs ^8(adjusted trigger rate)", output.ServerTriggerRate),
					s_format("x %.0f%% ^8(%s hit chance)", sourceHitChance, source.activeEffect.grantedEffect.name),
					s_format("= %.2f ^8per second", trigRate),
				}
			end

			-- Account for Trigger-related INC/MORE modifiers
			addTriggerIncMoreMods(env.player.mainSkill, env.player.mainSkill)
			env.player.mainSkill.skillData.triggerRate = trigRate
			env.player.mainSkill.skillData.triggerSource = source
			env.player.mainSkill.infoMessage = "Mjolner Triggering Skill: " .. source.activeEffect.grantedEffect.name
			env.player.mainSkill.infoTrigger = "Mjolner"
		end
	end

	-- Mirage Archer Support
	-- This creates and populates env.player.mainSkill.mirage table
	if env.player.mainSkill.skillData.triggeredByMirageArcher and not env.player.mainSkill.skillFlags.minion and not env.player.mainSkill.marked then
		local usedSkill = nil
		local uuid = cacheSkillUUID(env.player.mainSkill)
		local calcMode = env.mode == "CALCS" and "CALCS" or "MAIN"

		-- cache a new copy of this skill that's affected by Mirage Archer
		if avoidCache then
			usedSkill = env.player.mainSkill
			env.dontCache = true
		else
			if not GlobalCache.cachedData[calcMode][uuid] then
				calcs.buildActiveSkill(env, calcMode, env.player.mainSkill, true)
			end

			if GlobalCache.cachedData[calcMode][uuid] and not avoidCache then
				usedSkill = GlobalCache.cachedData[calcMode][uuid].ActiveSkill
			end
		end

		if usedSkill then
			local moreDamage =  usedSkill.skillModList:Sum("BASE", usedSkill.skillCfg, "MirageArcherLessDamage")
			local moreAttackSpeed = usedSkill.skillModList:Sum("BASE", usedSkill.skillCfg, "MirageArcherLessAttackSpeed")
			local mirageCount =  usedSkill.skillModList:Sum("BASE", env.player.mainSkill.skillCfg, "MirageArcherMaxCount")

			-- Make a copy of this skill so we can add new modifiers to the copy affected by Mirage Archers
			local newSkill, newEnv = calcs.copyActiveSkill(env, calcMode, usedSkill)

			-- Add new modifiers to new skill (which already has all the old skill's modifiers)
			newSkill.skillModList:NewMod("Damage", "MORE", moreDamage, "Mirage Archer", env.player.mainSkill.ModFlags, env.player.mainSkill.KeywordFlags)
			newSkill.skillModList:NewMod("Speed", "MORE", moreAttackSpeed, "Mirage Archer", env.player.mainSkill.ModFlags, env.player.mainSkill.KeywordFlags)

			env.player.mainSkill.mirage = { }
			env.player.mainSkill.mirage.count = mirageCount
			env.player.mainSkill.mirage.name = usedSkill.activeEffect.grantedEffect.name

			if usedSkill.skillPartName then
				env.player.mainSkill.mirage.skillPart = usedSkill.skillPart
				env.player.mainSkill.mirage.skillPartName = usedSkill.skillPartName
				env.player.mainSkill.mirage.infoMessage2 = usedSkill.activeEffect.grantedEffect.name
			else
				env.player.mainSkill.mirage.skillPartName = nil
			end
			env.player.mainSkill.mirage.infoTrigger = "MA"

			-- Recalculate the offensive/defensive aspects of the Mirage Archer influence on skill
			newEnv.player.mainSkill = newSkill
			-- mark it so we don't recurse infinitely
			newSkill.marked = true
			newEnv.dontCache = true
			calcs.perform(newEnv)

			env.player.mainSkill.infoMessage = tostring(mirageCount) .. " Mirage Archers using " .. usedSkill.activeEffect.grantedEffect.name

			-- Re-link over the output
			env.player.mainSkill.mirage.output = newEnv.player.output

			if newSkill.minion then
				env.player.mainSkill.mirage.minion = {}
				env.player.mainSkill.mirage.minion.output = newEnv.minion.output
			end

			-- Make any necessary corrections to output
			env.player.mainSkill.mirage.output.ManaCost = 0

			if newEnv.player.breakdown then
				env.player.mainSkill.mirage.breakdown = newEnv.player.breakdown
				-- Make any necessary corrections to breakdown
				env.player.mainSkill.mirage.breakdown.ManaCost = nil
				if newSkill.minion then
					env.player.mainSkill.mirage.minion.breakdown = newEnv.minion.breakdown
				end
			end
		else
			env.player.mainSkill.infoMessage2 = "No Mirage Archer active skill found"
		end
	end

	-- Kitava's Thirst
	if env.player.mainSkill.skillData.triggeredByManaSpent and not env.player.mainSkill.skillFlags.minion then
		local triggerName = "Kitava"
		local spellCount = 0
		local icdr = calcLib.mod(env.player.mainSkill.skillModList, env.player.mainSkill.skillCfg, "CooldownRecovery")
		local reqManaCost = env.player.modDB:Sum("BASE", nil, "KitavaRequiredManaCost")
		local trigRate = 0
		local source = nil
		for _, skill in ipairs(env.player.activeSkillList) do
			if not skill.skillTypes[SkillType.Triggered] and skill ~= env.player.mainSkill and not skill.skillData.triggeredByManaSpent then
				source, trigRate = findTriggerSkill(env, skill, source, trigRate, reqManaCost)
			end
			if skill.skillData.triggeredByManaSpent and env.player.mainSkill.socketGroup.slot == skill.socketGroup.slot then
				spellCount = spellCount + 1
			end
		end

		if not source or spellCount < 1 then
			env.player.mainSkill.skillData.triggeredByManaSpent = nil
			env.player.mainSkill.infoMessage = s_format("No %s Triggering Skill Found", triggerName)
			env.player.mainSkill.infoMessage2 = "DPS reported assuming Self-Cast"
			env.player.mainSkill.infoTrigger = ""
		else
			env.player.mainSkill.skillData.triggered = true

			output.ActionTriggerRate = getTriggerActionTriggerRate(env.player.mainSkill.skillData.cooldown, env, breakdown)

			-- Get action trigger rate
			local kitavaCD = getTriggerDefaultCooldown(env.player.mainSkill.supportList, "SupportCastOnManaSpent")

			trigRate = icdr / kitavaCD
			output.SourceTriggerRate = trigRate
			output.ServerTriggerRate = m_min(output.SourceTriggerRate, output.ActionTriggerRate)
			if breakdown then
				local modActionCooldown = kitavaCD / icdr
				local rateCapAdjusted = m_ceil(modActionCooldown * data.misc.ServerTickRate) / data.misc.ServerTickRate
				local extraICDRNeeded = m_ceil((modActionCooldown - rateCapAdjusted + data.misc.ServerTickTime) * icdr * 1000)
				breakdown.SimData = {
					s_format("%.2f ^8(base cooldown of kitava's trigger)", kitavaCD),
					s_format("/ %.2f ^8(increased/reduced cooldown recovery)", icdr),
					s_format("= %.4f ^8(final cooldown of trigger)", modActionCooldown),
					s_format(""),
					s_format("%.3f ^8(adjusted for server tick rate)", rateCapAdjusted),
					s_format("^8(extra ICDR of %d%% would reach next breakpoint)", extraICDRNeeded),
					s_format(""),
					s_format("Trigger rate:"),
					s_format("1 / %.3f", rateCapAdjusted),
					s_format("= %.2f ^8per second", 1 / rateCapAdjusted),
				}
				breakdown.ServerTriggerRate = {
					s_format("%.2f ^8(smaller of 'cap' and 'skill' trigger rates)", output.ServerTriggerRate),
				}
			end

			-- Account for chance to trigger
			local kitavaTriggerChance = env.player.modDB:Sum("BASE", nil, "KitavaTriggerChance")
			trigRate = output.ServerTriggerRate * kitavaTriggerChance / 100
			if breakdown then
				breakdown.Speed = {
					s_format("%.2fs ^8(adjusted trigger rate)", output.ServerTriggerRate),
					s_format("x %.2f%% ^8(kitava's trigger chance)", kitavaTriggerChance),
					s_format("= %.2f ^8per second", trigRate),
				}
			end

			-- Account for Trigger-related INC/MORE modifiers
			addTriggerIncMoreMods(env.player.mainSkill, env.player.mainSkill)
			env.player.mainSkill.skillData.triggerRate = trigRate
			env.player.mainSkill.skillData.triggerSource = source
			env.player.mainSkill.infoMessage = "Kitava's Triggering Skill: " .. source.activeEffect.grantedEffect.name
			env.player.mainSkill.infoTrigger = triggerName
		end
	end

	-- Crafted Trigger
	if env.player.mainSkill.skillData.triggeredByCraft and not env.player.mainSkill.skillFlags.minion then
		local triggerName = "Crafted"
		local spellCount = 0
		local icdr = calcLib.mod(env.player.mainSkill.skillModList, env.player.mainSkill.skillCfg, "CooldownRecovery")
		local trigRate = 0
		local source = nil
		for _, skill in ipairs(env.player.activeSkillList) do
			if (skill.skillTypes[SkillType.Damage] or skill.skillTypes[SkillType.Attack] or skill.skillTypes[SkillType.Spell]) and skill ~= env.player.mainSkill and not skill.skillData.triggeredByCraft then
				source, trigRate = skill, 0
			end
			if skill.skillData.triggeredByCraft and env.player.mainSkill.socketGroup.slot == skill.socketGroup.slot then
				spellCount = spellCount + 1
			end
			-- we just need one source and one linked spell
			if source and spellCount > 0 then
				break
			end
		end
		if not source or spellCount < 1 then
			env.player.mainSkill.skillData.triggeredByCraft = nil
			env.player.mainSkill.infoMessage = s_format("No %s Triggering Skill Found", triggerName)
			env.player.mainSkill.infoMessage2 = "DPS reported assuming Self-Cast"
			env.player.mainSkill.infoTrigger = ""
		else
			env.player.mainSkill.skillData.triggered = true

			output.ActionTriggerRate = getTriggerActionTriggerRate(env.player.mainSkill.skillData.cooldown, env, breakdown)

			-- Get action trigger rate
			local craftedCD = getTriggerDefaultCooldown(env.player.mainSkill.supportList, "SupportTriggerSpellOnSkillUse")

			trigRate = icdr / craftedCD
			output.SourceTriggerRate = trigRate
			output.ServerTriggerRate = m_min(output.SourceTriggerRate, output.ActionTriggerRate)
			if breakdown then
				local modActionCooldown = craftedCD / icdr
				local rateCapAdjusted = m_ceil(modActionCooldown * data.misc.ServerTickRate) / data.misc.ServerTickRate
				local extraICDRNeeded = m_ceil((modActionCooldown - rateCapAdjusted + data.misc.ServerTickTime) * icdr * 1000)
				breakdown.SimData = {
					s_format("%.2f ^8(base cooldown of crafted trigger)", craftedCD),
					s_format("/ %.2f ^8(increased/reduced cooldown recovery)", icdr),
					s_format("= %.4f ^8(final cooldown of trigger)", modActionCooldown),
					s_format(""),
					s_format("%.3f ^8(adjusted for server tick rate)", rateCapAdjusted),
					s_format("^8(extra ICDR of %d%% would reach next breakpoint)", extraICDRNeeded),
					s_format(""),
					s_format("Trigger rate:"),
					s_format("1 / %.3f", rateCapAdjusted),
					s_format("= %.2f ^8per second", 1 / rateCapAdjusted),
				}
				breakdown.ServerTriggerRate = {
					s_format("%.2f ^8(smaller of 'cap' and 'skill' trigger rates)", output.ServerTriggerRate),
				}
			end

			-- Account for Trigger-related INC/MORE modifiers
			addTriggerIncMoreMods(env.player.mainSkill, env.player.mainSkill)
			env.player.mainSkill.skillData.triggerRate = output.ServerTriggerRate
			env.player.mainSkill.skillData.triggerSource = source
			env.player.mainSkill.infoMessage = "Weapon-Crafted Triggering Skill Found"
			env.player.mainSkill.infoTrigger = triggerName
			env.player.mainSkill.skillFlags.dontDisplay = true
		end
	end

	-- Helmet Focus Trigger
	if env.player.mainSkill.skillData.triggeredByFocus and not env.player.mainSkill.skillFlags.minion then
		local triggerName = "Focus"
		local spellCount = 0
		local icdr = calcLib.mod(env.player.mainSkill.skillModList, env.player.mainSkill.skillCfg, "FocusCooldownRecovery")
		local trigRate = 0
		local source = env.player.modDB:Flag(nil, "Condition:Focused")
		for _, skill in ipairs(env.player.activeSkillList) do
			if skill.skillData.triggeredByFocus and env.player.mainSkill.socketGroup.slot == skill.socketGroup.slot then
				spellCount = spellCount + 1
			end
		end
		if not source or spellCount < 1 then
			env.player.mainSkill.skillData.triggeredByFocus = nil
			env.player.mainSkill.infoMessage = s_format("No %s Triggering Skill Found", triggerName)
			env.player.mainSkill.infoMessage2 = "DPS reported assuming Self-Cast"
			env.player.mainSkill.infoTrigger = ""
		else
			env.player.mainSkill.skillData.triggered = true

			output.ActionTriggerRate = getTriggerActionTriggerRate(env.player.mainSkill.skillData.cooldown, env, breakdown, true)

			-- Get action trigger rate
			local skillFocus = env.data.skills["Focus"]
			local focusCD = skillFocus.levels[1].cooldown

			trigRate = icdr / focusCD
			output.SourceTriggerRate = trigRate
			output.ServerTriggerRate = m_min(output.SourceTriggerRate, output.ActionTriggerRate)
			if breakdown then
				local modActionCooldown = focusCD / icdr
				local rateCapAdjusted = m_ceil(modActionCooldown * data.misc.ServerTickRate) / data.misc.ServerTickRate
				breakdown.SimData = {
					s_format("%.2f ^8(base cooldown of focus trigger)", focusCD),
					s_format("/ %.2f ^8(increased/reduced cooldown recovery)", icdr),
					s_format("= %.4f ^8(final cooldown of trigger)", modActionCooldown),
					s_format(""),
					s_format("%.3f ^8(adjusted for server tick rate)", rateCapAdjusted),
					s_format(""),
					s_format("Trigger rate:"),
					s_format("1 / %.3f", rateCapAdjusted),
					s_format("= %.2f ^8per second", 1 / rateCapAdjusted),
				}
				breakdown.ServerTriggerRate = {
					s_format("%.2f ^8(smaller of 'cap' and 'skill' trigger rates)", output.ServerTriggerRate),
				}
			end

			-- Account for Trigger-related INC/MORE modifiers
			addTriggerIncMoreMods(env.player.mainSkill, env.player.mainSkill)
			env.player.mainSkill.skillData.triggerRate = output.ServerTriggerRate
			env.player.mainSkill.skillData.triggerSource = source
			env.player.mainSkill.infoMessage = "Focus Triggering Skill Found"
			env.player.mainSkill.infoTrigger = triggerName
			env.player.mainSkill.skillFlags.dontDisplay = true
		end
	end

	-- Unique Item Trigger
	if env.player.mainSkill.skillData.triggeredByUnique and not env.player.mainSkill.skillFlags.minion then
		local uniqueTriggerName = getUniqueItemTriggerName(env.player.mainSkill)
		local triggerName = ""
		local spellCount = {}
		local icdr = calcLib.mod(env.player.mainSkill.skillModList, env.player.mainSkill.skillCfg, "CooldownRecovery")
		local trigRate = 0
		local source = nil
		for _, skill in ipairs(env.player.activeSkillList) do
			local cooldownOverride = skill.skillModList:Override(env.player.mainSkill.skillCfg, "CooldownRecovery")
			if uniqueTriggerName == "Poet's Pen" then
				triggerName = "Poet"
				if (skill.skillTypes[SkillType.Damage] or skill.skillTypes[SkillType.Attack]) and band(skill.skillCfg.flags, ModFlag.Wand) > 0 and skill ~= env.player.mainSkill and not skill.skillData.triggeredByUnique then
					source, trigRate = findTriggerSkill(env, skill, source, trigRate)
				end
				if skill.skillData.triggeredByUnique and env.player.mainSkill.socketGroup.slot == skill.socketGroup.slot and skill.skillTypes[SkillType.Spell] then
					t_insert(spellCount, { uuid = cacheSkillUUID(skill), cd = cooldownOverride or (skill.skillData.cooldown / icdr), next_trig = 0, count = 0 })
				end
			elseif uniqueTriggerName == "Maloney's Mechanism" then
				triggerName = "Maloney"
				if skill.skillTypes[SkillType.Attack] and band(skill.skillCfg.flags, ModFlag.Bow) > 0 and skill ~= env.player.mainSkill and not skill.skillData.triggeredByUnique then
					source, trigRate = findTriggerSkill(env, skill, source, trigRate)
				end
				if skill.skillData.triggeredByUnique and env.player.mainSkill.socketGroup.slot == skill.socketGroup.slot and skill.skillTypes[SkillType.RangedAttack] then
					t_insert(spellCount, { uuid = cacheSkillUUID(skill), cd = cooldownOverride or (skill.skillData.cooldown / icdr), next_trig = 0, count = 0 })
				end
			elseif uniqueTriggerName == "Asenath's Chant" then
				triggerName = "Asenath"
				if (skill.skillTypes[SkillType.Damage] or skill.skillTypes[SkillType.Attack]) and band(skill.skillCfg.flags, ModFlag.Bow) > 0 and skill ~= env.player.mainSkill and not skill.skillData.triggeredByUnique then
					source, trigRate = findTriggerSkill(env, skill, source, trigRate)
				end
				if skill.skillData.triggeredByUnique and env.player.mainSkill.socketGroup.slot == skill.socketGroup.slot and skill.skillTypes[SkillType.Spell] then
					t_insert(spellCount, { uuid = cacheSkillUUID(skill), cd = cooldownOverride or (skill.skillData.cooldown / icdr), next_trig = 0, count = 0 })
				end
			elseif uniqueTriggerName == "Queen's Demand" then
				triggerName = "QD"
				if skill.activeEffect.grantedEffect.name == uniqueTriggerName then
					source, trigRate = findTriggerSkill(env, skill, source, trigRate)
				end
				if skill.skillData.triggeredByUnique and env.player.mainSkill.socketGroup.slot == skill.socketGroup.slot then
					t_insert(spellCount, { uuid = cacheSkillUUID(skill), cd = cooldownOverride or (skill.skillData.cooldown / icdr), next_trig = 0, count = 0 })
				end
			else
				ConPrintf("[ERROR]: Unhandled Unique Trigger Name: " .. uniqueTriggerName)
			end
		end
		if not source or #spellCount < 1 then
			env.player.mainSkill.skillData.triggeredByUnique = nil
			env.player.mainSkill.infoMessage = s_format("No %s Triggering Skill Found", triggerName)
			env.player.mainSkill.infoMessage2 = "DPS reported assuming Self-Cast"
			env.player.mainSkill.infoTrigger = ""
		else
			env.player.mainSkill.skillData.triggered = true
			local uuid = cacheSkillUUID(source)
			local sourceAPS = GlobalCache.cachedData["CACHE"][uuid].Speed
			local dualWield = false

			sourceAPS, dualWield = calcDualWieldImpact(env, sourceAPS, source.skillData.doubleHitsWhenDualWielding)

			-- Get action trigger rate
			trigRate = calcActualTriggerRate(env, source, sourceAPS, spellCount, output, breakdown, dualWield)

			-- Account for Trigger-related INC/MORE modifiers
			addTriggerIncMoreMods(env.player.mainSkill, env.player.mainSkill)

			env.player.mainSkill.skillData.triggerRate = trigRate
			env.player.mainSkill.skillData.triggerSource = source
			env.player.mainSkill.skillData.triggerSourceUUID = cacheSkillUUID(source, env.mode)
			env.player.mainSkill.skillData.triggerUnleash = source.skillModList:Flag(nil, "HasSeals") and source.skillTypes[SkillType.CanRapidFire]
			env.player.mainSkill.infoMessage = env.player.mainSkill.activeEffect.grantedEffect.name .. "'s Trigger: " .. source.activeEffect.grantedEffect.name
			env.player.mainSkill.infoTrigger = env.player.mainSkill.infoTrigger or triggerName
		end
	end

	-- Cast On Critical Strike Support (CoC)
	if env.player.mainSkill.skillData.triggeredByCoC and not env.player.mainSkill.skillFlags.minion then
		local spellCount = {}
		local icdr = calcLib.mod(env.player.mainSkill.skillModList, env.player.mainSkill.skillCfg, "CooldownRecovery")
		local trigRate = 0
		local source = nil
		for _, skill in ipairs(env.player.activeSkillList) do
			local match1 = env.player.mainSkill.activeEffect.grantedEffect.fromItem and skill.socketGroup.slot == env.player.mainSkill.socketGroup.slot
			local match2 = (not env.player.mainSkill.activeEffect.grantedEffect.fromItem) and skill.socketGroup == env.player.mainSkill.socketGroup
			if skill.skillTypes[SkillType.Attack] and skill ~= env.player.mainSkill and (match1 or match2) then
				source, trigRate = findTriggerSkill(env, skill, source, trigRate)
			end
			if skill.skillData.triggeredByCoC and (match1 or match2) then
				local cooldownOverride = skill.skillModList:Override(env.player.mainSkill.skillCfg, "CooldownRecovery")
				t_insert(spellCount, { uuid = cacheSkillUUID(skill), cd = cooldownOverride or (skill.skillData.cooldown / icdr), next_trig = 0, count = 0 })
			end
		end
		if not source or #spellCount < 1 then
			env.player.mainSkill.skillData.triggeredByCoC = nil
			env.player.mainSkill.infoMessage = "No CoC Triggering Skill Found"
			env.player.mainSkill.infoMessage2 = "DPS reported assuming Self-Cast"
			env.player.mainSkill.infoTrigger = ""
		else
			env.player.mainSkill.skillData.triggered = true
			local uuid = cacheSkillUUID(source)
			local sourceAPS = GlobalCache.cachedData["CACHE"][uuid].Speed

			-- Get action trigger rate
			trigRate = calcActualTriggerRate(env, source, sourceAPS, spellCount, output, breakdown)

			-- Account for chance to hit/crit
			local sourceCritChance = GlobalCache.cachedData["CACHE"][uuid].CritChance
			trigRate = trigRate * sourceCritChance / 100
			trigRate = trigRate * (source.skillData.chanceToTriggerOnCrit or 100) / 100
			if breakdown then
				breakdown.Speed = {
					s_format("%.2fs ^8(adjusted trigger rate)", output.ServerTriggerRate),
					s_format("x %.2f%% ^8(%s crit chance)", sourceCritChance, source.activeEffect.grantedEffect.name),
					s_format("x %.2f%% ^8(chance to trigger on crit)", source.skillData.chanceToTriggerOnCrit or 100),
					s_format("= %.2f ^8per second", trigRate),
				}
			end

			-- Account for Trigger-related INC/MORE modifiers
			addTriggerIncMoreMods(env.player.mainSkill, env.player.mainSkill)
			env.player.mainSkill.skillData.triggerRate = trigRate
			env.player.mainSkill.skillData.triggerSource = source
			env.player.mainSkill.infoMessage = "CoC Triggering Skill: " .. source.activeEffect.grantedEffect.name
			env.player.mainSkill.infoTrigger = "CoC"
		end
	end

	-- Cast On Melee Kill Support (CoMK)
	if env.player.mainSkill.skillData.triggeredByMeleeKill and not env.player.mainSkill.skillFlags.minion and modDB:Flag(nil, "Condition:KilledRecently") then
		local spellCount = {}
		local icdr = calcLib.mod(env.player.mainSkill.skillModList, env.player.mainSkill.skillCfg, "CooldownRecovery")
		local trigRate = 0
		local source = nil
		for _, skill in ipairs(env.player.activeSkillList) do
			local match1 = env.player.mainSkill.activeEffect.grantedEffect.fromItem and skill.socketGroup.slot == env.player.mainSkill.socketGroup.slot
			local match2 = (not env.player.mainSkill.activeEffect.grantedEffect.fromItem) and skill.socketGroup == env.player.mainSkill.socketGroup
			if skill.skillTypes[SkillType.Attack] and skill.skillTypes[SkillType.Melee] and skill ~= env.player.mainSkill and (match1 or match2) then
				source, trigRate = findTriggerSkill(env, skill, source, trigRate)
			end
			if skill.skillData.triggeredByMeleeKill and (match1 or match2) then
				local cooldownOverride = skill.skillModList:Override(env.player.mainSkill.skillCfg, "CooldownRecovery")
				t_insert(spellCount, { uuid = cacheSkillUUID(skill), cd = cooldownOverride or (skill.skillData.cooldown / icdr), next_trig = 0, count = 0 })
			end
		end
		if not source or #spellCount < 1 then
			env.player.mainSkill.skillData.triggeredByMeleeKill = nil
			env.player.mainSkill.infoMessage = "No CoMK Triggering Skill Found"
			env.player.mainSkill.infoMessage2 = "DPS reported assuming Self-Cast"
			env.player.mainSkill.infoTrigger = ""
		else
			env.player.mainSkill.skillData.triggered = true
			local uuid = cacheSkillUUID(source)
			local sourceAPS = GlobalCache.cachedData["CACHE"][uuid].Speed

			-- Get action trigger rate
			trigRate = calcActualTriggerRate(env, source, sourceAPS, spellCount, output, breakdown)

			-- Account for chance to trigger on Melee Kill
			trigRate = trigRate * source.skillData.chanceToTriggerOnMeleeKill / 100

			if breakdown then
				breakdown.Speed = {
					s_format("%.2fs ^8(adjusted trigger rate)", output.ServerTriggerRate),
					s_format("x %.2f%% ^8(chance to trigger on melee kill)", source.skillData.chanceToTriggerOnMeleeKill),
					s_format("= %.2f ^8per second", trigRate),
				}
			end

			-- Account for Trigger-related INC/MORE modifiers
			addTriggerIncMoreMods(env.player.mainSkill, env.player.mainSkill)
			env.player.mainSkill.skillData.triggerRate = trigRate
			env.player.mainSkill.skillData.triggerSource = source
			env.player.mainSkill.infoMessage = "CoMK Triggering Skill: " .. source.activeEffect.grantedEffect.name
			env.player.mainSkill.infoTrigger = "CoMK"
		end
	end

	-- Cast While Channelling
	if env.player.mainSkill.skillData.triggeredWhileChannelling and not env.player.mainSkill.skillFlags.minion then
		local spellCount = {}
		local trigRate = 0
		local source = nil
		for _, skill in ipairs(env.player.activeSkillList) do
			local match1 = env.player.mainSkill.activeEffect.grantedEffect.fromItem and skill.socketGroup.slot == env.player.mainSkill.socketGroup.slot
			local match2 = (not env.player.mainSkill.activeEffect.grantedEffect.fromItem) and skill.socketGroup == env.player.mainSkill.socketGroup
			if skill.skillTypes[SkillType.Channel] and skill ~= env.player.mainSkill and (match1 or match2) then
				source, trigRate = findTriggerSkill(env, skill, source, trigRate)
			end
			if skill.skillData.triggeredWhileChannelling and (match1 or match2) then
				t_insert(spellCount, { uuid = cacheSkillUUID(skill), cd = skill.skillData.cooldown, next_trig = 0, count = 0 })
			end
		end
		if not source or #spellCount < 1 then
			env.player.mainSkill.skillData.triggeredWhileChannelling = nil
			env.player.mainSkill.infoMessage = "No CwC Triggering Skill Found"
			env.player.mainSkill.infoMessage2 = "DPS reported assuming Self-Cast"
			env.player.mainSkill.infoTrigger = ""
		else
			env.player.mainSkill.skillData.triggered = true

			-- Get action trigger rate
			trigRate = calcActualTriggerRate(env, source, nil, spellCount, output, breakdown)

			-- Account for Trigger-related INC/MORE modifiers
			addTriggerIncMoreMods(env.player.mainSkill, env.player.mainSkill)
			env.player.mainSkill.skillData.triggerRate = trigRate
			env.player.mainSkill.skillData.triggerSource = source
			env.player.mainSkill.infoMessage = "CwC Triggering Skill: " .. source.activeEffect.grantedEffect.name
			env.player.mainSkill.infoTrigger = "CwC"

			env.player.mainSkill.skillFlags.dontDisplay = true
		end
	end

	-- Triggered by parent attack
	if env.minion and env.player.mainSkill.minion then
		if env.minion.mainSkill.skillData.triggeredByParentAttack then
			local spellCount = {}
			local trigRate = 0
			local source = nil
			for _, skill in ipairs(env.player.activeSkillList) do
				if skill.skillTypes[SkillType.Attack] and skill ~= env.player.mainSkill then
					source, trigRate = findTriggerSkill(env, skill, source, trigRate)
				end
			end
			
			local icdr = calcLib.mod(env.minion.mainSkill.skillModList, env.minion.mainSkill.skillCfg, "CooldownRecovery")
			t_insert(spellCount, { uuid = cacheSkillUUID(env.minion.mainSkill), cd = env.minion.mainSkill.skillData.cooldown / icdr, next_trig = 0, count = 0 })

			if not source then
				env.minion.mainSkill.skillData.triggeredByParentAttack = nil
				env.minion.mainSkill.infoMessage = "No triggering Skill Found"
				env.minion.mainSkill.infoMessage2 = "DPS reported assuming regular cast"
				env.minion.mainSkill.infoTrigger = ""
			else
				env.minion.mainSkill.skillData.triggered = true
				local uuid = cacheSkillUUID(source)

				local sourceAPS = GlobalCache.cachedData["CACHE"][uuid].Speed

				-- Get action trigger rate
				trigRate = calcActualTriggerRate(env, source, sourceAPS, spellCount, env.minion.output, env.minion.breakdown, false, true)

				-- Account for chance to hit
				local sourceHitChance = GlobalCache.cachedData["CACHE"][uuid].HitChance
				trigRate = trigRate * sourceHitChance / 100
				if env.minion.breakdown then
					env.minion.breakdown.Speed = {
						s_format("%.2fs ^8(adjusted trigger rate)", env.minion.output.ServerTriggerRate),
						s_format("x %.2f%% ^8(%s Hit chance)", sourceHitChance, source.activeEffect.grantedEffect.name),
						s_format("= %.2f ^8per second", trigRate),
					}
				end

				-- Account for Trigger-related INC/MORE modifiers
				addTriggerIncMoreMods(env.minion.mainSkill, env.minion.mainSkill)
				env.minion.mainSkill.skillData.triggerRate = trigRate
				env.minion.mainSkill.skillData.triggerSource = source
				env.minion.mainSkill.infoMessage = "Triggering Skill: " .. source.activeEffect.grantedEffect.name
				env.minion.mainSkill.infoTrigger = "Parent attack"
			end
		end
	end

	-- Fix the configured impale stacks on the enemy
	-- 		If the config is missing (blank), then use the maximum number of stacks
	--		If the config is larger than the maximum number of stacks, replace it with the correct maximum
	local maxImpaleStacks = modDB:Sum("BASE", nil, "ImpaleStacksMax")
	if not enemyDB:HasMod("BASE", nil, "Multiplier:ImpaleStacks") then
		enemyDB:NewMod("Multiplier:ImpaleStacks", "BASE", maxImpaleStacks, "Config", { type = "Condition", var = "Combat" })
	elseif enemyDB:Sum("BASE", nil, "Multiplier:ImpaleStacks") > maxImpaleStacks then
		enemyDB:ReplaceMod("Multiplier:ImpaleStacks", "BASE", maxImpaleStacks, "Config", { type = "Condition", var = "Combat" })
	end

	-- Calculate maximum and apply the strongest non-damaging ailments
	local ailmentData = data.nonDamagingAilment
	local ailments = {
		["Chill"] = { condition = "Chilled", mods = function(num)
			local mods = {
				modLib.createMod("ActionSpeed", "INC", -num, "Chill", { type = "Condition", var = "Chilled" })
			}
			if output.HasBonechill and (hasGuaranteedBonechill or enemyDB:Sum("BASE", nil, "ChillVal") > 0) then
				t_insert(mods, modLib.createMod("ColdDamageTaken", "INC", num, "Bonechill", { type = "Condition", var = "Chilled" }))
			end
			return mods
		end },
		["Shock"] = { condition = "Shocked", mods = function(num) return {
			modLib.createMod("DamageTaken", "INC", num, "Shock", { type = "Condition", var = "Shocked" })
		} end },
		["Scorch"] = { condition = "Scorched", mods = function(num) return {
			modLib.createMod("ElementalResist", "BASE", -num, "Scorch", { type = "Condition", var = "Scorched" })
		} end },
		["Brittle"] = { condition = "Brittle", mods = function(num) return {
			modLib.createMod("SelfCritChance", "BASE", num, "Brittle", { type = "Condition", var = "Brittle" })
		} end },
		["Sap"] = { condition = "Sapped", mods = function(num) return {
			modLib.createMod("Damage", "MORE", -num, "Sap", { type = "Condition", var = "Sapped" })
		} end },
	}

	for ailment, val in pairs(ailments) do
		if (enemyDB:Sum("BASE", nil, ailment.."Val") > 0
		or modDB:Sum("BASE", nil, ailment.."Base", ailment.."Override"))
		and not enemyDB:Flag(nil, "Condition:Already"..val.condition) then
			local override = 0
			for _, value in ipairs(modDB:Tabulate("BASE", nil, ailment.."Base", ailment.."Override")) do
				local mod = value.mod
				local effect = mod.value
				if mod.name == ailment.."Override" then
					enemyDB:NewMod("Condition:"..val.condition, "FLAG", true, mod.source)
				end
				if mod.name == ailment.."Base" then
					-- If the main skill can inflict the ailment, the ailment is inflicted with a hit, and we have a node allocated that checks what our highest damage is, then
					-- use the skill's ailment modifiers
					-- if not, use the generic modifiers
<<<<<<< HEAD
					if ailment ~= "Scorch" and not env.player.mainSkill.skillModList:Flag(nil, "Cannot"..ailment) and env.player.mainSkill.skillFlags.hit and modDB:Flag(nil, "ChecksHighestDamage") then
=======
					-- Scorch/Sap/Brittle do not have guaranteed sources from hits, and therefor will only end up in this bit of code if it's not supposed to apply the skillModList, which is bad
					if ailment ~= "Scorch" and ailment ~= "Sap" and ailment ~= "Brittle" and not env.player.mainSkill.skillModList:Flag(nil, "Cannot"..ailment) and env.player.mainSkill.skillFlags.hit and modDB:Flag(nil, "ChecksHighestDamage") then
>>>>>>> dc713ec3
						effect = effect * calcLib.mod(env.player.mainSkill.skillModList, nil, "Enemy"..ailment.."Effect")
					else
						effect = effect * calcLib.mod(modDB, nil, "Enemy"..ailment.."Effect")
					end

					modDB:NewMod(ailment.."Override", "BASE", effect, mod.source, mod.flags, mod.keywordFlags, unpack(mod))
				end
				override = m_max(override, effect or 0)
			end
			output["Maximum"..ailment] = modDB:Override(nil, ailment.."Max") or ailmentData[ailment].max
			output["Current"..ailment] = m_floor(m_min(m_max(override, enemyDB:Sum("BASE", nil, ailment.."Val")), output["Maximum"..ailment]) * (10 ^ ailmentData[ailment].precision)) / (10 ^ ailmentData[ailment].precision)
			for _, mod in ipairs(val.mods(output["Current"..ailment])) do
				enemyDB:AddMod(mod)
			end
			enemyDB:NewMod("Condition:Already"..val.condition, "FLAG", true, { type = "Condition", var = val.condition } ) -- Prevents ailment from applying doubly for minions
		end
	end

	-- Check for extra auras
	for _, value in ipairs(modDB:List(nil, "ExtraAura")) do
		local modList = { value.mod }
		if not value.onlyAllies then
			local inc = modDB:Sum("INC", nil, "BuffEffectOnSelf", "AuraEffectOnSelf")
			local more = modDB:More(nil, "BuffEffectOnSelf", "AuraEffectOnSelf")
			modDB:ScaleAddList(modList, (1 + inc / 100) * more)
			if not value.notBuff then
				modDB.multipliers["BuffOnSelf"] = (modDB.multipliers["BuffOnSelf"] or 0) + 1
			end
		end
		if env.minion and not modDB:Flag(nil, "SelfAurasCannotAffectAllies") then
			local inc = env.minion.modDB:Sum("INC", nil, "BuffEffectOnSelf", "AuraEffectOnSelf")
			local more = env.minion.modDB:More(nil, "BuffEffectOnSelf", "AuraEffectOnSelf")
			env.minion.modDB:ScaleAddList(modList, (1 + inc / 100) * more)
		end
	end

	-- Check for modifiers to apply to actors affected by player auras or curses
	for _, value in ipairs(modDB:List(nil, "AffectedByAuraMod")) do
		for actor in pairs(affectedByAura) do
			actor.modDB:AddMod(value.mod)
		end
	end
	for _, value in ipairs(modDB:List(nil, "AffectedByCurseMod")) do
		for actor in pairs(affectedByCurse) do
			actor.modDB:AddMod(value.mod)
		end
	end

	-- Merge keystones again to catch any that were added by buffs
	mergeKeystones(env)

	-- Special handling for Dancing Dervish
	if modDB:Flag(nil, "DisableWeapons") then
		env.player.weaponData1 = copyTable(env.data.unarmedWeaponData[env.classId])
		modDB.conditions["Unarmed"] = true
		if not env.player.Gloves or env.player.Gloves == None then
			modDB.conditions["Unencumbered"] = true
		end
	elseif env.weaponModList1 then
		modDB:AddList(env.weaponModList1)
	end

	-- Process misc buffs/modifiers
	doActorMisc(env, env.player)
	if env.minion then
		doActorMisc(env, env.minion)
	end
	doActorMisc(env, env.enemy)

	for _, activeSkill in ipairs(env.player.activeSkillList) do
		if activeSkill.skillFlags.totem then
			local limit = env.player.mainSkill.skillModList:Sum("BASE", env.player.mainSkill.skillCfg, "ActiveTotemLimit", "ActiveBallistaLimit" )
			output.ActiveTotemLimit = m_max(limit, output.ActiveTotemLimit or 0)
			output.TotemsSummoned = modDB:Override(nil, "TotemsSummoned") or output.ActiveTotemLimit
			enemyDB.multipliers["TotemsSummoned"] = m_max(output.TotemsSummoned or 0, enemyDB.multipliers["TotemsSummoned"] or 0)
		end
	end

	local major, minor = env.spec.treeVersion:match("(%d+)_(%d+)")

	-- Apply exposures
	for _, element in ipairs({"Fire", "Cold", "Lightning"}) do
		if tonumber(major) <= 3 and tonumber(minor) <= 15 -- Elemental Equilibrium pre-3.16 does not remove Exposure effects
			or not modDB:Flag(nil, "ElementalEquilibrium") -- if Elemental Equilibrium isn't active we just process Exposure normally
			or element == "Fire" and not enemyDB:Flag(nil, "Condition:HitByFireDamage")
			or element == "Cold" and not enemyDB:Flag(nil, "Condition:HitByColdDamage")
			or element == "Lightning" and not enemyDB:Flag(nil, "Condition:HitByLightningDamage") then	
			local min = math.huge
			local source = ""
			for _, mod in ipairs(enemyDB:Tabulate("BASE", nil, element.."Exposure")) do
				if mod.value < min then
					min = mod.value
					source = mod.mod.source
				end
			end
			if min ~= math.huge then
				-- Modify the magnitude of all exposures
				for _, mod in ipairs(modDB:Tabulate("BASE", nil, "ExtraExposure", "Extra"..element.."Exposure")) do
					min = min + mod.value
				end
				enemyDB:NewMod(element.."Resist", "BASE", m_min(min, modDB:Override(nil, "ExposureMin")), source)
				modDB:NewMod("Condition:AppliedExposureRecently", "FLAG", true, "")
			end
		end
	end

	-- Handle consecrated ground effects on enemies
	if enemyDB:Flag(nil, "Condition:OnConsecratedGround") then
		local effect = 1 + modDB:Sum("INC", nil, "ConsecratedGroundEffect") / 100
		enemyDB:NewMod("DamageTaken", "INC", enemyDB:Sum("INC", nil, "DamageTakenConsecratedGround") * effect, "Consecrated Ground")
	end

	-- Defence/offence calculations
	calcs.defence(env, env.player)
	calcs.offence(env, env.player, env.player.mainSkill)

	if env.minion then
		calcs.defence(env, env.minion)
		calcs.offence(env, env.minion, env.minion.mainSkill)
	end

	local uuid = cacheSkillUUID(env.player.mainSkill)
	if not env.dontCache then
		cacheData(uuid, env)
	end
end<|MERGE_RESOLUTION|>--- conflicted
+++ resolved
@@ -3021,17 +3021,12 @@
 					-- If the main skill can inflict the ailment, the ailment is inflicted with a hit, and we have a node allocated that checks what our highest damage is, then
 					-- use the skill's ailment modifiers
 					-- if not, use the generic modifiers
-<<<<<<< HEAD
-					if ailment ~= "Scorch" and not env.player.mainSkill.skillModList:Flag(nil, "Cannot"..ailment) and env.player.mainSkill.skillFlags.hit and modDB:Flag(nil, "ChecksHighestDamage") then
-=======
 					-- Scorch/Sap/Brittle do not have guaranteed sources from hits, and therefor will only end up in this bit of code if it's not supposed to apply the skillModList, which is bad
 					if ailment ~= "Scorch" and ailment ~= "Sap" and ailment ~= "Brittle" and not env.player.mainSkill.skillModList:Flag(nil, "Cannot"..ailment) and env.player.mainSkill.skillFlags.hit and modDB:Flag(nil, "ChecksHighestDamage") then
->>>>>>> dc713ec3
 						effect = effect * calcLib.mod(env.player.mainSkill.skillModList, nil, "Enemy"..ailment.."Effect")
 					else
 						effect = effect * calcLib.mod(modDB, nil, "Enemy"..ailment.."Effect")
 					end
-
 					modDB:NewMod(ailment.."Override", "BASE", effect, mod.source, mod.flags, mod.keywordFlags, unpack(mod))
 				end
 				override = m_max(override, effect or 0)
