-- Path of Building
--
-- Module: Data
-- Contains static data used by other modules.
--

LoadModule("Data/Global")

local skillTypes = {
	"act_str",
	"act_dex",
	"act_int",
	"other",
	"glove",
	"minion",
	"spectre",
	"sup_str",
	"sup_dex",
	"sup_int",
}
local itemTypes = {
	"axe",
	"bow",
	"claw",
	"dagger",
	"fishing",
	"mace",
	"staff",
	"sword",
	"wand",
	"helmet",
	"body",
	"gloves",
	"boots",
	"shield",
	"quiver",
	"amulet",
	"ring",
	"belt",
	"jewel",
	"flask",
}

local function makeSkillMod(modName, modType, modVal, flags, keywordFlags, ...)
	return {
		name = modName,
		type = modType,
		value = modVal,
		flags = flags or 0,
		keywordFlags = keywordFlags or 0,
		...
	}
end
local function makeFlagMod(modName, ...)
	return makeSkillMod(modName, "FLAG", true, 0, 0, ...)
end
local function makeSkillDataMod(dataKey, dataValue, ...)
	return makeSkillMod("SkillData", "LIST", { key = dataKey, value = dataValue }, 0, 0, ...)
end
local function processMod(grantedEffect, mod)
	mod.source = grantedEffect.modSource
	if type(mod.value) == "table" and mod.value.mod then
		mod.value.mod.source = "Skill:"..grantedEffect.id
	end
	for _, tag in ipairs(mod) do
		if tag.type == "GlobalEffect" then
			grantedEffect.hasGlobalEffect = true
			break
		end
	end
end

-----------------
-- Common Data --
-----------------

data = { }

data.powerStatList = {
	{ stat=nil, label="Offence/Defence", combinedOffDef=true, ignoreForItems=true },
	{ stat=nil, label="Name", itemField="Name", ignoreForNodes=true, reverseSort=true, transform=function(value) return value:gsub("^The ","") end},
	{ stat="FullDPS", label="Full DPS" },
	{ stat="CombinedDPS", label="Combined DPS" },
	{ stat="TotalDPS", label="Total DPS" },
	{ stat="WithImpaleDPS", label="Impale + Total DPS" },
	{ stat="AverageDamage", label="Average Hit" },
	{ stat="Speed", label="Attack/Cast Speed" },
	{ stat="TotalDot", label="DoT DPS" },
	{ stat="BleedDPS", label="Bleed DPS" },
	{ stat="IgniteDPS", label="Ignite DPS" },
	{ stat="PoisonDPS", label="Poison DPS" },
	{ stat="Life", label="Life" },
	{ stat="LifeRegen", label="Life regen" },
	{ stat="LifeLeechRate", label="Life leech" },
	{ stat="Armour", label="Armour" },
	{ stat="Evasion", label="Evasion" },
	{ stat="EnergyShield", label="Energy Shield" },
	{ stat="EnergyShieldRecoveryCap", label="Recoverable ES" },
	{ stat="EnergyShieldRegen", label="Energy Shield regen" },
	{ stat="EnergyShieldLeechRate", label="Energy Shield leech" },
	{ stat="Mana", label="Mana" },
	{ stat="ManaRegen", label="Mana regen" },
	{ stat="ManaLeechRate", label="Mana leech" },
	{ stat="Ward", label="Ward" },
	{ stat="Str", label="Strength" },
	{ stat="Dex", label="Dexterity" },
	{ stat="Int", label="Intelligence" },
	{ stat="TotalAttr", label="Total Attributes" },
	{ stat="MeleeAvoidChance", label="Melee avoid chance" },
	{ stat="SpellAvoidChance", label="Spell avoid chance" },
	{ stat="ProjectileAvoidChance", label="Projectile avoid chance" },
	{ stat="TotalEHP", label="effective Hit Pool" },
	{ stat="PhysicalTakenHitMult", label="Taken Phys dmg", transform=function(value) return 1-value end },
	{ stat="LightningTakenDotMult", label="Taken Lightning dmg", transform=function(value) return 1-value end },
	{ stat="ColdTakenDotMult", label="Taken Cold dmg", transform=function(value) return 1-value end },
	{ stat="FireTakenDotMult", label="Taken Fire dmg", transform=function(value) return 1-value end },
	{ stat="ChaosTakenHitMult", label="Taken Chaos dmg", transform=function(value) return 1-value end },
	{ stat="CritChance", label="Crit Chance" },
	{ stat="CritMultiplier", label="Crit Multiplier" },
	{ stat="BleedChance", label="Bleed Chance" },
	{ stat="FreezeChance", label="Freeze Chance" },
	{ stat="IgniteChance", label="Ignite Chance" },
	{ stat="ShockChance", label="Shock Chance" },
	{ stat="EffectiveMovementSpeedMod", label="Move speed" },
	{ stat="BlockChance", label="Block Chance" },
	{ stat="SpellBlockChance", label="Spell Block Chance" },
	{ stat="SpellSuppressionChance", label="Spell Suppression Chance" },
}

data.skillColorMap = { colorCodes.STRENGTH, colorCodes.DEXTERITY, colorCodes.INTELLIGENCE, colorCodes.NORMAL }

data.setJewelRadiiGlobally = function(treeVersion)
	local major, minor = treeVersion:match("(%d+)_(%d+)")
	if tonumber(major) <= 3 and tonumber(minor) <= 15 then
		data.jewelRadius = data.jewelRadii["3_15"]
	else
		data.jewelRadius = data.jewelRadii["3_16"]
	end
end

data.jewelRadii = {
	["3_15"] = {
		{ inner = 0, outer = 800, col = "^xBB6600", label = "Small" },
		{ inner = 0, outer = 1200, col = "^x66FFCC", label = "Medium" },
		{ inner = 0, outer = 1500, col = "^x2222CC", label = "Large" },

		{ inner = 850, outer = 1100, col = "^xD35400", label = "Variable" },
		{ inner = 1150, outer = 1400, col = "^x66FFCC", label = "Variable" },
		{ inner = 1450, outer = 1700, col = "^x2222CC", label = "Variable" },
		{ inner = 1750, outer = 2000, col = "^xC100FF", label = "Variable" },
	},
	["3_16"] = {
		{ inner = 0, outer = 960, col = "^xBB6600", label = "Small" },
		{ inner = 0, outer = 1440, col = "^x66FFCC", label = "Medium" },
		{ inner = 0, outer = 1800, col = "^x2222CC", label = "Large" },

		{ inner = 960, outer = 1320, col = "^xD35400", label = "Variable" },
		{ inner = 1320, outer = 1680, col = "^x66FFCC", label = "Variable" },
		{ inner = 1680, outer = 2040, col = "^x2222CC", label = "Variable" },
		{ inner = 2040, outer = 2400, col = "^xC100FF", label = "Variable" },
	}
}

data.jewelRadius = data.setJewelRadiiGlobally(latestTreeVersion)

data.enchantmentSource = {
	{ name = "ENKINDLING", label = "Enkindling Orb" },
	{ name = "INSTILLING", label = "Instilling Orb" },
	{ name = "HEIST", label = "Heist" },
	{ name = "HARVEST", label = "Harvest" },
	{ name = "DEDICATION", label = "Dedication to the Goddess" },
	{ name = "ENDGAME", label = "Eternal Labyrinth" },
	{ name = "MERCILESS", label = "Merciless Labyrinth" },
	{ name = "CRUEL", label = "Cruel Labyrinth" },
	{ name = "NORMAL", label = "Normal Labyrinth" },
}

local maxPenaltyFreeAreaLevel = 70
local maxAreaLevel = 87 -- T16 map + side area + three watchstones that grant +1 level
local penaltyMultiplier = 0.06

---@param areaLevel number
---@return number
local function effectiveMonsterLevel(areaLevel)
	--- Areas with area level above a certain penalty-free level are considered to have
	--- a scaling lower effective monster level for experience penalty calculations.
	if areaLevel <= maxPenaltyFreeAreaLevel then
		return areaLevel
	end
	return areaLevel - triangular(areaLevel - maxPenaltyFreeAreaLevel) * penaltyMultiplier
end

---@type table<number, number>
data.monsterExperienceLevelMap = {}
for i = 1, maxAreaLevel do
	data.monsterExperienceLevelMap[i] = effectiveMonsterLevel(i)
end

data.weaponTypeInfo = {
	["None"] = { oneHand = true, melee = true, flag = "Unarmed" },
	["Bow"] = { oneHand = false, melee = false, flag = "Bow" },
	["Claw"] = { oneHand = true, melee = true, flag = "Claw" },
	["Dagger"] = { oneHand = true, melee = true, flag = "Dagger" },
	["Staff"] = { oneHand = false, melee = true, flag = "Staff" },
	["Wand"] = { oneHand = true, melee = false, flag = "Wand" },
	["One Handed Axe"] = { oneHand = true, melee = true, flag = "Axe" },
	["One Handed Mace"] = { oneHand = true, melee = true, flag = "Mace" },
	["One Handed Sword"] = { oneHand = true, melee = true, flag = "Sword" },
	["Sceptre"] = { oneHand = true, melee = true, flag = "Mace", label = "One Handed Mace" },
	["Thrusting One Handed Sword"] = { oneHand = true, melee = true, flag = "Sword", label = "One Handed Sword" },
	["Fishing Rod"] = { oneHand = false, melee = true, flag = "Fishing" },
	["Two Handed Axe"] = { oneHand = false, melee = true, flag = "Axe" },
	["Two Handed Mace"] = { oneHand = false, melee = true, flag = "Mace" },
	["Two Handed Sword"] = { oneHand = false, melee = true, flag = "Sword" },
}
data.unarmedWeaponData = {
	[0] = { type = "None", AttackRate = 1.2, CritChance = 0, PhysicalMin = 2, PhysicalMax = 6 }, -- Scion
	[1] = { type = "None", AttackRate = 1.2, CritChance = 0, PhysicalMin = 2, PhysicalMax = 8 }, -- Marauder
	[2] = { type = "None", AttackRate = 1.2, CritChance = 0, PhysicalMin = 2, PhysicalMax = 5 }, -- Ranger
	[3] = { type = "None", AttackRate = 1.2, CritChance = 0, PhysicalMin = 2, PhysicalMax = 5 }, -- Witch
	[4] = { type = "None", AttackRate = 1.2, CritChance = 0, PhysicalMin = 2, PhysicalMax = 6 }, -- Duelist
	[5] = { type = "None", AttackRate = 1.2, CritChance = 0, PhysicalMin = 2, PhysicalMax = 6 }, -- Templar
	[6] = { type = "None", AttackRate = 1.2, CritChance = 0, PhysicalMin = 2, PhysicalMax = 5 }, -- Shadow
}

data.specialBaseTags = {
	["Amulet"] = { shaper = "amulet_shaper", elder = "amulet_elder", adjudicator = "amulet_adjudicator", basilisk = "amulet_basilisk", crusader = "amulet_crusader", eyrie = "amulet_eyrie", },
	["Ring"] = { shaper = "ring_shaper", elder = "ring_elder", adjudicator = "ring_adjudicator", basilisk = "ring_basilisk", crusader = "ring_crusader", eyrie = "ring_eyrie", },
	["Claw"] = { shaper = "claw_shaper", elder = "claw_elder", adjudicator = "claw_adjudicator", basilisk = "claw_basilisk", crusader = "claw_crusader", eyrie = "claw_eyrie", },
	["Dagger"] = { shaper = "dagger_shaper", elder = "dagger_elder", adjudicator = "dagger_adjudicator", basilisk = "dagger_basilisk", crusader = "dagger_crusader", eyrie = "dagger_eyrie", },
	["Wand"] = { shaper = "wand_shaper", elder = "wand_elder", adjudicator = "wand_adjudicator", basilisk = "wand_basilisk", crusader = "wand_crusader", eyrie = "wand_eyrie", },
	["One Handed Sword"] = { shaper = "sword_shaper", elder = "sword_elder", adjudicator = "sword_adjudicator", basilisk = "sword_basilisk", crusader = "sword_crusader", eyrie = "sword_eyrie", },
	["Thrusting One Handed Sword"] = { shaper = "sword_shaper", elder = "sword_elder", adjudicator = "sword_adjudicator", basilisk = "sword_basilisk", crusader = "sword_crusader", eyrie = "sword_eyrie", },
	["One Handed Axe"] = { shaper = "axe_shaper", elder = "axe_elder", adjudicator = "axe_adjudicator", basilisk = "axe_basilisk", crusader = "axe_crusader", eyrie = "axe_eyrie", },
	["One Handed Mace"] = { shaper = "mace_shaper", elder = "mace_elder", adjudicator = "mace_adjudicator", basilisk = "mace_basilisk", crusader = "mace_crusader", eyrie = "mace_eyrie", },
	["Bow"] = { shaper = "bow_shaper", elder = "bow_elder", adjudicator = "bow_adjudicator", basilisk = "bow_basilisk", crusader = "bow_crusader", eyrie = "bow_eyrie", },
	["Staff"] = { shaper = "staff_shaper", elder = "staff_elder", adjudicator = "staff_adjudicator", basilisk = "staff_basilisk", crusader = "staff_crusader", eyrie = "staff_eyrie", },
	["Two Handed Sword"] = { shaper = "2h_sword_shaper", elder = "2h_sword_elder", adjudicator = "2h_sword_adjudicator", basilisk = "2h_sword_basilisk", crusader = "2h_sword_crusader", eyrie = "2h_sword_eyrie", },
	["Two Handed Axe"] = { shaper = "2h_axe_shaper", elder = "2h_axe_elder", adjudicator = "2h_axe_adjudicator", basilisk = "2h_axe_basilisk", crusader = "2h_axe_crusader", eyrie = "2h_axe_eyrie", },
	["Two Handed Mace"] = { shaper = "2h_mace_shaper", elder = "2h_mace_elder", adjudicator = "2h_mace_adjudicator", basilisk = "2h_mace_basilisk", crusader = "2h_mace_crusader", eyrie = "2h_mace_eyrie", },
	["Quiver"] = { shaper = "quiver_shaper", elder = "quiver_elder", adjudicator = "quiver_adjudicator", basilisk = "quiver_basilisk", crusader = "quiver_crusader", eyrie = "quiver_eyrie", },
	["Belt"] = { shaper = "belt_shaper", elder = "belt_elder", adjudicator = "belt_adjudicator", basilisk = "belt_basilisk", crusader = "belt_crusader", eyrie = "belt_eyrie", },
	["Gloves"] = { shaper = "gloves_shaper", elder = "gloves_elder", adjudicator = "gloves_adjudicator", basilisk = "gloves_basilisk", crusader = "gloves_crusader", eyrie = "gloves_eyrie", },
	["Boots"] = { shaper = "boots_shaper", elder = "boots_elder", adjudicator = "boots_adjudicator", basilisk = "boots_basilisk", crusader = "boots_crusader", eyrie = "boots_eyrie", },
	["Body Armour"] = { shaper = "body_armour_shaper", elder = "body_armour_elder", adjudicator = "body_armour_adjudicator", basilisk = "body_armour_basilisk", crusader = "body_armour_crusader", eyrie = "body_armour_eyrie", },
	["Helmet"] = { shaper = "helmet_shaper", elder = "helmet_elder", adjudicator = "helmet_adjudicator", basilisk = "helmet_basilisk", crusader = "helmet_crusader", eyrie = "helmet_eyrie", },
	["Shield"] = { shaper = "shield_shaper", elder = "shield_elder", adjudicator = "shield_adjudicator", basilisk = "shield_basilisk", crusader = "shield_crusader", eyrie = "shield_eyrie", },
	["Sceptre"] = { shaper = "sceptre_shaper", elder = "sceptre_elder", adjudicator = "sceptre_adjudicator", basilisk = "sceptre_basilisk", crusader = "sceptre_crusader", eyrie = "sceptre_eyrie", },
}

data.cursePriority = {
	["Temporal Chains"] = 1, -- Despair and Elemental Weakness override Temporal Chains.
	["Enfeeble"] = 2, -- Elemental Weakness and Vulnerability override Enfeeble.
	["Elemental Weakness"] = 3, -- Despair and Flammability override Elemental Weakness.
	["Flammability"] = 4, -- Frostbite overrides Flammability.
	["Frostbite"] = 5, -- Conductivity overrides Frostbite.
	["Conductivity"] = 6,
	["Warlord's Mark"] = 7,
	["Assassin's Mark"] = 8,
	["Sniper's Mark"] = 9,
	["Poacher's Mark"] = 10,
	["Vulnerability"] = 11, -- Despair overrides Vulnerability. Vulnerability was reworked in 3.1.0.
	["Despair"] = 12, -- Despair was created in 3.1.0.
	["Punishment"] = 13, -- Punishment was reworked in 3.12.0.
	["SocketPriorityBase"] = 100,
	["Weapon 1"] = 1000,
	["Amulet"] = 2000,
	["Helmet"] = 3000,
	["Weapon 2"] = 4000,
	["Body Armour"] = 5000,
	["Gloves"] = 6000,
	["Boots"] = 7000,
	["Ring 1"] = 8000,
	["Ring 2"] = 9000,
	["CurseFromEquipment"] = 10000,
	["CurseFromAura"] = 20000,
}

---@type string[] @List of all keystones not exclusive to timeless jewels.
data.keystones = {
	"Acrobatics",
	"Ancestral Bond",
	"Arrow Dancing",
	"Avatar of Fire",
	"Blood Magic",
	"Call to Arms",
	"Chaos Inoculation",
	"Conduit",
	"Corrupted Soul",
	"Crimson Dance",
	"Divine Flesh",
	"Divine Shield",
	"Doomsday",
	"Eldritch Battery",
	"Elemental Equilibrium",
	"Elemental Overload",
	"Eternal Youth",
	"Ghost Dance",
	"Ghost Reaver",
	"Glancing Blows",
	"Hollow Palm Technique",
	"Imbalanced Guard",
	"Immortal Ambition",
	"Inner Conviction",
	"Iron Grip",
	"Iron Reflexes",
	"Iron Will",
	"Lethe Shade",
	"Magebane",
	"Mind Over Matter",
	"Minion Instability",
	"Mortal Conviction",
	"Necromantic Aegis",
	"Pain Attunement",
	"Perfect Agony",
	"Phase Acrobatics",
	"Point Blank",
	"Resolute Technique",
	"Runebinder",
	"Secrets of Suffering",
	"Solipsism",
	"Supreme Ego",
	"The Agnostic",
	"The Impaler",
	"Unwavering Stance",
	"Vaal Pact",
	"Versatile Combatant",
	"Wicked Ward",
	"Wind Dancer",
	"Zealot's Oath",
}

data.nonDamagingAilment = {
	["Chill"] = { associatedType = "Cold", alt = false, default = 10, min = 5, max = 30, precision = 0, duration = 2 },
	["Freeze"] = { associatedType = "Cold", alt = false, default = nil, min = 0.3, max = 3, precision = 2, duration = nil },
	["Shock"] = { associatedType = "Lightning", alt = false, default = 15, min = 5, max = 50, precision = 0, duration = 2 },
	["Scorch"] = { associatedType = "Fire", alt = true, default = 10, min = 0, max = 30, precision = 0, duration = 4 },
	["Brittle"] = { associatedType = "Cold", alt = true, default = 5, min = 0, max = 15, precision = 2, duration = 4 },
	["Sap"] = { associatedType = "Lightning", alt = true, default = 6, min = 0, max = 20, precision = 0, duration = 4 },
}

data.misc = { -- magic numbers
	ServerTickTime = 0.033,
	ServerTickRate = 1 / 0.033,
	TemporalChainsEffectCap = 75,
	DamageReductionCap = 90,
	ResistFloor = -200,
	MaxResistCap = 90,
	EvadeChanceCap = 95,
	DodgeChanceCap = 75,
	SuppressionChanceCap = 100,
	SuppressionEffect = 50,
	AvoidChanceCap = 75,
	EnergyShieldRechargeBase = 0.33,
	EnergyShieldRechargeDelay = 2,
	WardRechargeDelay = 5,
	Transfiguration = 0.3,
	EnemyMaxResist = 75,
	LeechRateBase = 0.02,
	BleedPercentBase = 70,
	BleedDurationBase = 5,
	PoisonPercentBase = 0.30,
	PoisonDurationBase = 2,
	IgnitePercentBase = 0.9,
	IgniteDurationBase = 4,
	ImpaleStoredDamageBase = 0.1,
	BuffExpirationSlowCap = 0.25,
	TrapTriggerRadiusBase = 10,
	MineDetonationRadiusBase = 60,
	MineAuraRadiusBase = 35,
	MaxEnemyLevel = 84,
	LowPoolThreshold = 0.5,
	AccuracyPerDexBase = 2,
	BrandAttachmentRangeBase = 30,
<<<<<<< HEAD
	stdBossDPSMult = 4 / 4.25,
	shaperDPSMult = 8 / 4.25,
	shaperPen = 25 / 5,
	sirusDPSMult = 10 / 4.25,
	sirusPen = 40 / 5,
=======
	ProjectileDistanceCap = 150,
>>>>>>> 389a06a4
}

-- Misc data tables
LoadModule("Data/Misc", data)

-- Stat descriptions
data.describeStats = LoadModule("Modules/StatDescriber")

-- Load item modifiers
data.itemMods = {
	Item = LoadModule("Data/ModItem"),
	Flask = LoadModule("Data/ModFlask"),
	Jewel = LoadModule("Data/ModJewel"),
	JewelAbyss = LoadModule("Data/ModJewelAbyss"),
	JewelCluster = LoadModule("Data/ModJewelCluster"),
}
data.masterMods = LoadModule("Data/ModMaster")
data.enchantments = {
	["Helmet"] = LoadModule("Data/EnchantmentHelmet"),
	["Boots"] = LoadModule("Data/EnchantmentBoots"),
	["Gloves"] = LoadModule("Data/EnchantmentGloves"),
	["Belt"] = LoadModule("Data/EnchantmentBelt"),
	["Body Armour"] = LoadModule("Data/EnchantmentBody"),
	["Weapon"] = LoadModule("Data/EnchantmentWeapon"),
	["Flask"] = LoadModule("Data/EnchantmentFlask"),
}
data.essences = LoadModule("Data/Essence")
data.veiledMods = LoadModule("Data/ModVeiled")
data.pantheons = LoadModule("Data/Pantheons")
data.costs = LoadModule("Data/Costs")
do
	local map = { }
	for i, value in ipairs(data.costs) do
		map[value.Resource] = i
	end
	setmetatable(data.costs, { __index = function(t, k) return t[map[k]] end })
end

-- Cluster jewel data
data.clusterJewels = LoadModule("Data/ClusterJewels")

-- Create a quick lookup cache from cluster jewel skill to the notables which use that skill
---@type table<string, table<string>>
local clusterSkillToNotables = { }
for notableKey, notableInfo in pairs(data.itemMods.JewelCluster) do
	-- Translate the notable key to its name
	local notableName = notableInfo[1] and notableInfo[1]:match("1 Added Passive Skill is (.*)")
	if notableName then
		for weightIndex, clusterSkill in pairs(notableInfo.weightKey) do
			if notableInfo.weightVal[weightIndex] > 0 then
				if not clusterSkillToNotables[clusterSkill] then
					clusterSkillToNotables[clusterSkill] = { }
				end
				table.insert(clusterSkillToNotables[clusterSkill], notableName)
			end
		end
	end
end

-- Create easy lookup from cluster node name -> cluster jewel size and types
data.clusterJewelInfoForNotable = { }
for size, jewel in pairs(data.clusterJewels.jewels) do
	for skill, skillInfo in pairs(jewel.skills) do
		local notables = clusterSkillToNotables[skill]
		if notables then
			for _, notableKey in ipairs(notables) do
				if not data.clusterJewelInfoForNotable[notableKey] then
					data.clusterJewelInfoForNotable[notableKey] = { }
					data.clusterJewelInfoForNotable[notableKey].jewelTypes = { }
					data.clusterJewelInfoForNotable[notableKey].size = { }
				end
				local curJewelInfo = data.clusterJewelInfoForNotable[notableKey]
				curJewelInfo.size[size] = true
				table.insert(curJewelInfo.jewelTypes, skill)
			end
		end
	end
end

-- Load skills
data.skills = { }
data.skillStatMap = LoadModule("Data/SkillStatMap", makeSkillMod, makeFlagMod, makeSkillDataMod)
data.skillStatMapMeta = {
	__index = function(t, key)
		local map = data.skillStatMap[key]
		if map then
			map = copyTable(map)
			t[key] = map
			for _, mod in ipairs(map) do
				processMod(t._grantedEffect, mod)
			end
			return map
		end
	end
}
for _, type in pairs(skillTypes) do
	LoadModule("Data/Skills/"..type, data.skills, makeSkillMod, makeFlagMod, makeSkillDataMod)
end
for skillId, grantedEffect in pairs(data.skills) do
	grantedEffect.id = skillId
	grantedEffect.modSource = "Skill:"..skillId
	-- Add sources for skill mods, and check for global effects
	for _, list in pairs({grantedEffect.baseMods, grantedEffect.qualityMods, grantedEffect.levelMods}) do
		for _, mod in pairs(list) do
			if mod.name then
				processMod(grantedEffect, mod)
			else
				for _, mod in ipairs(mod) do
					processMod(grantedEffect, mod)
				end
			end
		end
	end
	-- Install stat map metatable
	grantedEffect.statMap = grantedEffect.statMap or { }
	setmetatable(grantedEffect.statMap, data.skillStatMapMeta)
	grantedEffect.statMap._grantedEffect = grantedEffect
	for _, map in pairs(grantedEffect.statMap) do
		for _, mod in ipairs(map) do
			processMod(grantedEffect, mod)
		end
	end
end

-- Load gems
data.gems = LoadModule("Data/Gems")
data.gemForSkill = { }
data.gemForBaseName = { }
for gemId, gem in pairs(data.gems) do
	gem.id = gemId
	gem.grantedEffect = data.skills[gem.grantedEffectId]
	data.gemForSkill[gem.grantedEffect] = gemId
	data.gemForBaseName[gem.name .. (gem.grantedEffect.support and " Support" or "")] = gemId
	gem.secondaryGrantedEffect = gem.secondaryGrantedEffectId and data.skills[gem.secondaryGrantedEffectId]
	gem.grantedEffectList = {
		gem.grantedEffect,
		gem.secondaryGrantedEffect
	}
	gem.defaultLevel = gem.defaultLevel or (#gem.grantedEffect.levels > 20 and #gem.grantedEffect.levels - 20) or (gem.grantedEffect.levels[3][1] and 3) or 1
end

-- Load minions
data.minions = { }
LoadModule("Data/Minions", data.minions, makeSkillMod)
data.spectres = { }
LoadModule("Data/Spectres", data.spectres, makeSkillMod)
for name, spectre in pairs(data.spectres) do
	spectre.limit = "ActiveSpectreLimit"
	data.minions[name] = spectre
end
local missing = { }
for _, minion in pairs(data.minions) do
	for _, skillId in ipairs(minion.skillList) do
		if launch.devMode and not data.skills[skillId] and not missing[skillId] then
			ConPrintf("'%s' missing skill '%s'", minion.name, skillId)
			missing[skillId] = true
		end
	end
	for _, mod in ipairs(minion.modList) do
		mod.source = "Minion:"..minion.name
	end
end

-- Item bases
data.itemBases = { }
for _, type in pairs(itemTypes) do
	LoadModule("Data/Bases/"..type, data.itemBases)
end

-- Build lists of item bases, separated by type
data.itemBaseLists = { }
for name, base in pairs(data.itemBases) do
	if not base.hidden then
		local type = base.type
		if base.subType then
			type = type .. ": " .. base.subType
		end
		data.itemBaseLists[type] = data.itemBaseLists[type] or { }
		table.insert(data.itemBaseLists[type], { label = name:gsub(" %(.+%)",""), name = name, base = base })
	end
end
data.itemBaseTypeList = { }
for type, list in pairs(data.itemBaseLists) do
	table.insert(data.itemBaseTypeList, type)
	table.sort(list, function(a, b)
		if a.base.req and b.base.req then
			if a.base.req.level == b.base.req.level then
				return a.name < b.name
			else
				return (a.base.req.level or 1) > (b.base.req.level or 1)
			end
		elseif a.base.req and not b.base.req then
			return true
		elseif b.base.req and not a.base.req then
			return false
		else
			return a.name < b.name
		end
	end)
end
table.sort(data.itemBaseTypeList)

-- Rare templates
data.rares = LoadModule("Data/Rares")

-- Uniques (loaded after version-specific data because reasons)
data.uniques = { }
for _, type in pairs(itemTypes) do
	data.uniques[type] = LoadModule("Data/Uniques/"..type)
end
data.uniques['race'] = LoadModule("Data/Uniques/Special/race")
data.uniqueMods = { }
data.uniqueMods["Watcher's Eye"] = { }
local unsortedMods = LoadModule("Data/Uniques/Special/WatchersEye")
local sortedMods = { }
for modId in pairs(unsortedMods) do
	table.insert(sortedMods, modId)
end
table.sort(sortedMods)
for _, modId in ipairs(sortedMods) do
	table.insert(data.uniqueMods["Watcher's Eye"], {
		Id = modId,
		mod = unsortedMods[modId],
	})
end
LoadModule("Data/Uniques/Special/Generated")
LoadModule("Data/Uniques/Special/New")<|MERGE_RESOLUTION|>--- conflicted
+++ resolved
@@ -372,15 +372,13 @@
 	LowPoolThreshold = 0.5,
 	AccuracyPerDexBase = 2,
 	BrandAttachmentRangeBase = 30,
-<<<<<<< HEAD
-	stdBossDPSMult = 4 / 4.25,
+	ProjectileDistanceCap = 150,
+  -- Expected values to calculate EHP
+  stdBossDPSMult = 4 / 4.25,
 	shaperDPSMult = 8 / 4.25,
 	shaperPen = 25 / 5,
 	sirusDPSMult = 10 / 4.25,
 	sirusPen = 40 / 5,
-=======
-	ProjectileDistanceCap = 150,
->>>>>>> 389a06a4
 }
 
 -- Misc data tables
