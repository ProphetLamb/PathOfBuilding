--- conflicted
+++ resolved
@@ -76,28 +76,15 @@
 	output.PhysicalResist = m_min(output.DamageReductionMax, modDB:Sum("BASE", nil, "PhysicalDamageReduction"))
 	output.PhysicalResistWhenHit = m_min(output.DamageReductionMax, output.PhysicalResist + modDB:Sum("BASE", nil, "PhysicalDamageReductionWhenHit"))
 	for _, elem in ipairs(resistTypeList) do
-<<<<<<< HEAD
 		local min, max, total
 		min = data.misc.ResistFloor
-		if elem == "Chaos" and modDB:Flag(nil, "ChaosInoculation") then
-			max = 100
-			total = 100
-		else
-=======
-		local max, total
->>>>>>> ebd06f5d
 			max = modDB:Override(nil, elem.."ResistMax") or m_min(data.misc.MaxResistCap, modDB:Sum("BASE", nil, elem.."ResistMax", isElemental[elem] and "ElementalResistMax"))
 			total = modDB:Override(nil, elem.."Resist")
 			if not total then
 				local base = modDB:Sum("BASE", nil, elem.."Resist", isElemental[elem] and "ElementalResist")
 				total = base * calcLib.mod(modDB, nil, elem.."Resist", isElemental[elem] and "ElementalResist")
 			end
-<<<<<<< HEAD
-		end
 		local final = m_max(m_min(total, max), min)
-=======
-		local final = m_min(total, max)
->>>>>>> ebd06f5d
 		output[elem.."Resist"] = final
 		output[elem.."ResistTotal"] = total
 		output[elem.."ResistOverCap"] = m_max(0, total - max)
