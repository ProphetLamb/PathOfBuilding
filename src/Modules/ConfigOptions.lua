-- Path of Building
--
-- Module: Config Options
-- List of options for the Configuration tab.
--

local m_min = math.min
local m_max = math.max

return {
	-- Section: General options
	{ section = "General", col = 1 },
	{ var = "resistancePenalty", type = "list", label = "Resistance penalty:", list = {{val=0,label="None"},{val=-30,label="Act 5 (-30%)"},{val=nil,label="Act 10 (-60%)"}} },
	{ var = "enemyLevel", type = "count", label = "Enemy Level:", tooltip = "This overrides the default enemy level used to estimate your hit and evade chances.\nThe default level is your character level, capped at 84, which is the same value\nused in-game to calculate the stats on the character sheet." },
	{ var = "enemyHit", type = "count", label = "Enemy Hit Damage:", tooltip = "This overrides the default damage amount used to estimate your damage reduction from armour.\nThe default is 1.5 times the enemy's base damage, which is the same value\nused in-game to calculate the estimate shown on the character sheet." },
	{ var = "detonateDeadCorpseLife", type = "count", label = "Enemy Corpse Life:", tooltip = "Sets the maximum life of the target corpse for Detonate Dead and similar skills.\nFor reference, a level 70 monster has "..data.monsterLifeTable[70].." base life, and a level 80 monster has "..data.monsterLifeTable[80]..".", apply = function(val, modList, enemyModList)
		modList:NewMod("SkillData", "LIST", { key = "corpseLife", value = val }, "Config")
	end },
<<<<<<< HEAD
	{ var = "conditionStationary", type = "count", label = "How long have you been stationary?", ifCond = "Stationary", 
=======
	{ var = "conditionStationary", type = "count", label = "Are you stationary?", ifFlag = "Condition:Stationary",
>>>>>>> e6ea9d1b
		tooltip = "Applies mods that use `while stationary` and `per/every second while stationary`",
		apply = function(val, modList, enemyModList)
		if type(val) == "boolean" then
			-- Backwards compatibility with older versions that set this condition as a boolean
			val = val and 1 or 0
		end
		local sanitizedValue = m_max(0, val)
		modList:NewMod("Multiplier:StationarySeconds", "BASE", sanitizedValue, "Config")
		if sanitizedValue > 0 then
			modList:NewMod("Condition:Stationary", "FLAG", true, "Config")
		end
	end },
	{ var = "conditionMoving", type = "check", label = "Are you always moving?", ifCond = "Moving", apply = function(val, modList, enemyModList)
		modList:NewMod("Condition:Moving", "FLAG", true, "Config")
	end },
	{ var = "conditionInsane", type = "check", label = "Are you insane?", ifCond = "Insane", apply = function(val, modList, enemyModList)
		modList:NewMod("Condition:Insane", "FLAG", true, "Config")
	end },
	{ var = "conditionFullLife", type = "check", label = "Are you always on Full Life?", tooltip = "You will automatically be considered to be on Full Life if you have Chaos Inoculation,\nbut you can use this option to force it if necessary.", apply = function(val, modList, enemyModList)
		modList:NewMod("Condition:FullLife", "FLAG", true, "Config")
	end },
	{ var = "conditionLowLife", type = "check", label = "Are you always on Low Life?", ifCond = "LowLife", tooltip = "You will automatically be considered to be on Low Life if you have at least 50% life reserved,\nbut you can use this option to force it if necessary.", apply = function(val, modList, enemyModList)
		modList:NewMod("Condition:LowLife", "FLAG", true, "Config")
	end },
	{ var = "conditionFullEnergyShield", type = "check", label = "Are you always on Full Energy Shield?", ifCond = "FullEnergyShield", apply = function(val, modList, enemyModList)
		modList:NewMod("Condition:FullEnergyShield", "FLAG", true, "Config")
	end },
	{ var = "conditionHaveEnergyShield", type = "check", label = "Do you always have Energy Shield?", ifCond = "HaveEnergyShield", apply = function(val, modList, enemyModList)
		modList:NewMod("Condition:HaveEnergyShield", "FLAG", true, "Config")
	end },
	{ var = "minionsConditionFullLife", type = "check", label = "Are your Minions always on Full Life?", ifMinionCond = "FullLife", apply = function(val, modList, enemyModList)
		modList:NewMod("MinionModifier", "LIST", { mod = modLib.createMod("Condition:FullLife", "FLAG", true, "Config") }, "Config")
	end },
	{ var = "minionsConditionCreatedRecently", type = "check", label = "Have your Minions been created Recently?", ifCond = "MinionsCreatedRecently", apply = function(val, modList, enemyModList)
		modList:NewMod("Condition:MinionsCreatedRecently", "FLAG", true, "Config")
	end },
	{ var = "igniteMode", type = "list", label = "Ailment calculation mode:", tooltip = "Controls how the base damage for applying Ailments is calculated:\n\tAverage: damage is based on the average application, including both crits and non-crits\n\tCrits Only: damage is based solely on Ailments inflicted with crits", list = {{val="AVERAGE",label="Average"},{val="CRIT",label="Crits Only"}} },
	{ var = "physMode", type = "list", label = "Random element mode:", ifFlag = "randomPhys", tooltip = "Controls how modifiers which choose a random element will function.\n\tAverage: Modifiers will grant one third of their value to Fire, Cold, and Lightning simultaneously\n\tFire/Cold/Lightning: Modifiers will grant their full value as the specified element\nIf a modifier chooses between just two elements, the full value can only be given as those two elements.", list = {{val="AVERAGE",label="Average"},{val="FIRE",label="Fire"},{val="COLD",label="Cold"},{val="LIGHTNING",label="Lightning"}} },
	{ var = "lifeRegenMode", type = "list", label = "Life regen calculation mode:", tooltip = "Controls how life regeneration is calculated:\n\tMinimum: does not include burst regen\n\tAverage: includes burst regen, averaged based on uptime\n\tBurst: includes full burst regen", list = {{val="MIN",label="Minimum"},{val="AVERAGE",label="Average"},{val="FULL",label="Burst"}}, apply = function(val, modList, enemyModList)
		if val == "AVERAGE" then
			modList:NewMod("Condition:LifeRegenBurstAvg", "FLAG", true, "Config")
		elseif val == "FULL" then
			modList:NewMod("Condition:LifeRegenBurstFull", "FLAG", true, "Config")
		end
	end },
	{ var = "armourCalculationMode", type = "list", label = "Armour calculation mode:", tooltip = "Controls how Defending with Double Armour is calculated:\n\tMinimum: never Defend with Double Armour\n\tAverage: Damage Reduction from Defending with Double Armour is proportional to chance\n\tMaximum: always Defend with Double Armour\nThis setting has no effect if you have 100% chance to Defend with Double Armour.", list = {{val="MIN",label="Minimum"},{val="AVERAGE",label="Average"},{val="MAX",label="Maximum"}} },
	{ var = "EhpCalcMode", type = "list", label = "EHP calculation mode:", tooltip = "Controls which types of damage the EHP calculation uses:\n\tAverage: uses the Average of all damage types\n\tMinimum: calculates each one and uses the worst\nIf a specific damage type is selected, that will be the only type used.", list = {{val="Average",label="Average"},{val="Minimum",label="Minimum"},{val="Melee",label="Melee"},{val="Projectile",label="Projectile"},{val="Spell",label="Spell"},{val="SpellProjectile",label="Projectile Spell"}} },
	{ var = "warcryMode", type = "list", label = "Warcry calculation mode:", ifSkillList = { "Infernal Cry", "Ancestral Cry", "Enduring Cry", "General's Cry", "Intimidating Cry", "Rallying Cry", "Seismic Cry", "Battlemage's Cry" }, tooltip = "Controls how exerted attacks from Warcries are calculated:\nAverage: Averages out Warcry usage with cast time, attack speed and warcry cooldown .\nMax Hit: Shows maximum hit for lining up all warcries.", list = {{val="AVERAGE",label="Average"},{val="MAX",label="Max Hit"}}, apply = function(val, modList, enemyModList)
		if val == "MAX" then
			modList:NewMod("Condition:WarcryMaxHit", "FLAG", true, "Config")
		end
	end },
	{ var = "EVBypass", type = "check", label = "Disable Emperor's Vigilance Bypass", ifCond = "EVBypass", apply = function(val, modList, enemyModList)
		modList:NewMod("Condition:EVBypass", "FLAG", true, "Config")
	end },

	-- Section: Skill-specific options
	{ section = "Skill Options", col = 2 },
	{ label = "Arcanist Brand:", ifSkill = "Arcanist Brand" },
	{ var = "targetBrandedEnemy", type = "check", label = "Are skills targeting the Branded enemy?", ifSkill = "Arcanist Brand", apply = function(val, modList, enemyModList)
		modList:NewMod("Condition:TargetingBrandedEnemy", "FLAG", true, "Config")
	end },
	{ label = "Aspect of the Avian:", ifSkill = "Aspect of the Avian" },
	{ var = "aspectOfTheAvianAviansMight", type = "check", label = "Is Avian's Might active?", ifSkill = "Aspect of the Avian", apply = function(val, modList, enemyModList)
		modList:NewMod("Condition:AviansMightActive", "FLAG", true, "Config")
	end },
	{ var = "aspectOfTheAvianAviansFlight", type = "check", label = "Is Avian's Flight active?", ifSkill = "Aspect of the Avian", apply = function(val, modList, enemyModList)
		modList:NewMod("Condition:AviansFlightActive", "FLAG", true, "Config")
	end },
	{ label = "Aspect of the Cat:", ifSkill = "Aspect of the Cat" },
	{ var = "aspectOfTheCatCatsStealth", type = "check", label = "Is Cat's Stealth active?", ifSkill = "Aspect of the Cat", apply = function(val, modList, enemyModList)
		modList:NewMod("Condition:CatsStealthActive", "FLAG", true, "Config")
	end },
	{ var = "aspectOfTheCatCatsAgility", type = "check", label = "Is Cat's Agility active?", ifSkill = "Aspect of the Cat", apply = function(val, modList, enemyModList)
		modList:NewMod("Condition:CatsAgilityActive", "FLAG", true, "Config")
	end },
	{ label = "Aspect of the Crab:", ifSkill = "Aspect of the Crab" },
	{ var = "overrideCrabBarriers", type = "count", label = "# of Crab Barriers (if not maximum):", ifSkill = "Aspect of the Crab", apply = function(val, modList, enemyModList)
		modList:NewMod("CrabBarriers", "OVERRIDE", val, "Config", { type = "Condition", var = "Combat" })
	end },
	{ label = "Aspect of the Spider:", ifSkill = "Aspect of the Spider" },
	{ var = "aspectOfTheSpiderWebStacks", type = "count", label = "# of Spider's Web Stacks:", ifSkill = "Aspect of the Spider", apply = function(val, modList, enemyModList)
		modList:NewMod("ExtraSkillMod", "LIST", { mod = modLib.createMod("Multiplier:SpiderWebApplyStack", "BASE", val) }, "Config", { type = "SkillName", skillName = "Aspect of the Spider" })
	end },
	{ label = "Banner Skills:", ifSkillList = { "Dread Banner", "War Banner" } },
	{ var = "bannerPlanted", type = "check", label = "Is Banner Planted?", ifSkillList = { "Dread Banner", "War Banner" }, apply = function(val, modList, enemyModList)
		modList:NewMod("Condition:BannerPlanted", "FLAG", true, "Config")
	end },
	{ var = "bannerStages", type = "count", label = "Banner Stages:", ifSkillList = { "Dread Banner", "War Banner" }, apply = function(val, modList, enemyModList)
		modList:NewMod("Multiplier:BannerStage", "BASE", m_min(val, 50), "Config", { type = "SkillName", skillNameList = { "Dread Banner", "War Banner" } })
	end },
	{ label = "Bladestorm:", ifSkill = "Bladestorm" },
	{ var = "bladestormInBloodstorm", type = "check", label = "Are you in a Bloodstorm?", ifSkill = "Bladestorm", apply = function(val, modList, enemyModList)
		modList:NewMod("Condition:BladestormInBloodstorm", "FLAG", true, "Config", { type = "SkillName", skillName = "Bladestorm" })
	end },
	{ var = "bladestormInSandstorm", type = "check", label = "Are you in a Sandstorm?", ifSkill = "Bladestorm", apply = function(val, modList, enemyModList)
		modList:NewMod("Condition:BladestormInSandstorm", "FLAG", true, "Config", { type = "SkillName", skillName = "Bladestorm" })
	end },
	{ label = "Bonechill Support:", ifSkill = "Bonechill" },
	{ var = "bonechillEffect", type = "count", label = "Effect of Chill:", tooltip = "The effect of Chill is automatically calculated if you have a guaranteed source of Chill,\nbut you can use this to override the effect if necessary.", ifSkill = "Bonechill", apply = function(val, modList, enemyModList)
		modList:NewMod("BonechillEffect", "OVERRIDE", m_min(val, 30), "Config")
		modList:NewMod("DesiredBonechillEffect", "BASE", m_min(val, 30), "Config")
	end },
	{ label = "Boneshatter:", ifSkill = "Boneshatter" },
	{ var = "boneshatterTraumaStacks", type = "count", label = "# of Trauma Stacks:", ifSkill = "Boneshatter", apply = function(val, modList, enemyModList)
		modList:NewMod("Multiplier:TraumaStacks", "BASE", val, "Config", { type = "Condition", var = "Combat" })
	end },
	{ label = "Brand Skills:", ifSkillList = { "Armageddon Brand", "Storm Brand", "Arcanist Brand", "Penance Brand", "Wintertide Brand" } }, -- I barely resisted the temptation to label this "Generic Brand:"
	{ var = "ActiveBrands", type = "count", label = "# of active Brands:", ifSkillList = { "Armageddon Brand", "Storm Brand", "Arcanist Brand", "Penance Brand", "Wintertide Brand" }, apply = function(val, modList, enemyModList)
		modList:NewMod("Multiplier:ConfigActiveBrands", "BASE", val, "Config")
	end },
	{ var = "BrandsAttachedToEnemy", type = "count", label = "# of Brands attached to the enemy:", ifSkillList = { "Armageddon Brand", "Storm Brand", "Arcanist Brand", "Penance Brand", "Wintertide Brand" }, apply = function(val, modList, enemyModList)
		modList:NewMod("Multiplier:ConfigBrandsAttachedToEnemy", "BASE", val, "Config")
	end },
	{ var = "BrandsInLastQuarter", type = "check", label = "Last 25% of Attached Duration?", ifCond = "BrandLastQuarter", apply = function(val, modList, enemyModList)
		modList:NewMod("Condition:BrandLastQuarter", "FLAG", true, "Config")
	end },
	{ label = "Carrion Golem:", ifSkill = "Summon Carrion Golem" },
	{ var = "carrionGolemNearbyMinion", type = "count", label = "# of Nearby Non-Golem Minions:", ifSkill = "Summon Carrion Golem", apply = function(val, modList, enemyModList)
		modList:NewMod("Multiplier:NearbyNonGolemMinion", "BASE", val, "Config")
	end },
	{ label = "Close Combat:", ifSkill = "Close Combat" },
	{ var = "closeCombatCombatRush", type = "check", label = "Is Combat Rush active?", ifSkill = "Close Combat", apply = function(val, modList, enemyModList)
		modList:NewMod("Condition:CombatRushActive", "FLAG", true, "Config")
	end },
	{ label = "Cyclone:", ifSkill = "Cyclone" },
	{ var = "channellingCycloneCheck", type = "check", label = "Are you Channelling Cyclone?", ifSkill = "Cyclone", apply = function(val, modList, enemyModList)
		modList:NewMod("Condition:ChannellingCyclone", "FLAG", true, "Config")
	end },
	{ label = "Dark Pact:", ifSkill = "Dark Pact" },
	{ var = "darkPactSkeletonLife", type = "count", label = "Skeleton Life:", ifSkill = "Dark Pact", tooltip = "Sets the maximum Life of the Skeleton that is being targeted.", apply = function(val, modList, enemyModList)
		modList:NewMod("SkillData", "LIST", { key = "skeletonLife", value = val }, "Config", { type = "SkillName", skillName = "Dark Pact" })
	end },
	{ label = "Predator:", ifSkill = "Predator" },
	{ var = "deathmarkDeathmarkActive", type = "check", label = "Is the enemy marked with Signal Prey?", ifSkill = "Predator", apply = function(val, modList, enemyModList)
		modList:NewMod("Condition:EnemyHasDeathmark", "FLAG", true, "Config")
	end },
	{ label = "Elemental Army:", ifSkill = "Elemental Army" },
	{ var = "elementalArmyExposureType", type = "list", label = "Exposure Type:", ifSkill = "Elemental Army", list = {{val=0,label="None"},{val="Fire",label="Fire"},{val="Cold",label="Cold"},{val="Lightning",label="Lightning"}}, apply = function(val, modList, enemyModList)
		if val == "Fire" then
			modList:NewMod("FireExposureChance", "BASE", 100, "Config")
		elseif val == "Cold" then
			modList:NewMod("ColdExposureChance", "BASE", 100, "Config")
		elseif val == "Lightning" then
			modList:NewMod("LightningExposureChance", "BASE", 100, "Config")
		end
	end },
	{ label = "Feeding Frenzy:", ifSkill = "Feeding Frenzy" },
	{ var = "feedingFrenzyFeedingFrenzyActive", type = "check", label = "Is Feeding Frenzy active?", ifSkill = "Feeding Frenzy", tooltip = "Feeding Frenzy grants:\n\t10% more Minion Damage\n\t10% increased Minion Movement Speed\n\t10% increased Minion Attack and Cast Speed", apply = function(val, modList, enemyModList)
		modList:NewMod("Condition:FeedingFrenzyActive", "FLAG", true, "Config")
		modList:NewMod("MinionModifier", "LIST", { mod = modLib.createMod("Damage", "MORE", 10, "Feeding Frenzy") }, "Config")
		modList:NewMod("MinionModifier", "LIST", { mod = modLib.createMod("MovementSpeed", "INC", 10, "Feeding Frenzy") }, "Config")
		modList:NewMod("MinionModifier", "LIST", { mod = modLib.createMod("Speed", "INC", 10, "Feeding Frenzy") }, "Config")
	end },
	{ label = "Flame Wall:", ifSkill = "Flame Wall" },
	{ var = "flameWallAddedDamage", type = "check", label = "Projectile Travelled through Flame Wall?", ifSkill = "Flame Wall", apply = function(val, modList, enemyModList)
		modList:NewMod("Condition:FlameWallAddedDamage", "FLAG", true, "Config")
	end },
	{ label = "Frostbolt:", ifSkill = "Frostbolt" },
	{ var = "frostboltExposure", type = "check", label = "Can you apply Exposure?", ifSkill = "Frostbolt", apply = function(val, modList, enemyModList)
		modList:NewMod("ColdExposureChance", "BASE", 20, "Config")
	end },
	{ label = "Frost Shield:", ifSkill = "Frost Shield" },
	{ var = "frostShieldStages", type = "count", label = "Stages:", ifSkill = "Frost Shield", apply = function(val, modList, enemyModList)
		modList:NewMod("Multiplier:FrostShieldStage", "BASE", val, "Config")
	end },
	{ label = "Greater Harbinger of Time:", ifSkill =  "Summon Greater Harbinger of Time" },
	{ var = "greaterHarbingerOfTimeSlipstream", type = "check", label = "Is Slipstream active?:", ifSkill =  "Summon Greater Harbinger of Time", tooltip = "Greater Harbinger of Time Slipstream buff grants:\n10% increased Action Speed\nBuff affects the player and allies\nBuff has a base duration of 8s with a 10s Cooldown", apply = function(val, modList, enemyModList)
		modList:NewMod("Condition:GreaterHarbingerOfTime", "FLAG", true, "Config")
	end },
	{ label = "Harbinger of Time:", ifSkill =  "Summon Harbinger of Time" },
	{ var = "harbingerOfTimeSlipstream", type = "check", label = "Is Slipstream active?:", ifSkill =  "Summon Harbinger of Time", tooltip = "Harbinger of Time Slipstream buff grants:\n10% increased Action Speed\nBuff affects the player, allies and enemies in a small radius\nBuff has a base duration of 8s with a 20s Cooldown", apply = function(val, modList, enemyModList)
		modList:NewMod("Condition:HarbingerOfTime", "FLAG", true, "Config")
	end },
	{ label = "Hex:", ifSkillFlag = "hex" },
	{ var = "multiplierHexDoom", type = "count", label = "Doom on Hex:", ifSkillFlag = "hex", apply = function(val, modList, enemyModList)
		modList:NewMod("Multiplier:HexDoomStack", "BASE", val, "Config")
	end },
	{ label = "Herald of Agony:", ifSkill = "Herald of Agony" },
	{ var = "heraldOfAgonyVirulenceStack", type = "count", label = "# of Virulence Stacks:", ifSkill = "Herald of Agony", apply = function(val, modList, enemyModList)
		modList:NewMod("Multiplier:VirulenceStack", "BASE", val, "Config")
	end },
	{ label = "Ice Nova:", ifSkill = "Ice Nova" },
	{ var = "iceNovaCastOnFrostbolt", type = "check", label = "Cast on Frostbolt?", ifSkill = "Ice Nova", apply = function(val, modList, enemyModList)
		modList:NewMod("Condition:CastOnFrostbolt", "FLAG", true, "Config", { type = "SkillName", skillName = "Ice Nova" })
	end },
	{ label = "Infusion:", ifSkill = "Infused Channelling" },
	{ var = "infusedChannellingInfusion", type = "check", label = "Is Infusion active?", ifSkill = "Infused Channelling", apply = function(val, modList, enemyModList)
		modList:NewMod("Condition:InfusionActive", "FLAG", true, "Config")
	end },
	{ label = "Innervate:", ifSkill = "Innervate" },
	{ var = "innervateInnervation", type = "check", label = "Is Innervation active?", ifSkill = "Innervate", apply = function(val, modList, enemyModList)
		modList:NewMod("Condition:InnervationActive", "FLAG", true, "Config")
	end },
	{ label = "Intensify:", ifSkillList = { "Intensify", "Crackling Lance", "Pinpoint" } },
	{ var = "intensifyIntensity", type = "count", label = "# of Intensity:", ifSkillList = { "Intensify", "Crackling Lance", "Pinpoint" }, apply = function(val, modList, enemyModList)
		modList:NewMod("Multiplier:Intensity", "BASE", val, "Config")
	end },
	{ label = "Meat Shield:", ifSkill = "Meat Shield" },
	{ var = "meatShieldEnemyNearYou", type = "check", label = "Is the enemy near you?", ifSkill = "Meat Shield", apply = function(val, modList, enemyModList)
		modList:NewMod("Condition:MeatShieldEnemyNearYou", "FLAG", true, "Config")
	end },
	{ label = "Plague Bearer:", ifSkill = "Plague Bearer"},
	{ var = "plagueBearerState", type = "list", label = "State:", ifSkill = "Plague Bearer", list = {{val="INC",label="Incubating"},{val="INF",label="Infecting"}}, apply = function(val, modList, enemyModList)
		if val == "INC" then
			modList:NewMod("Condition:PlagueBearerIncubating", "FLAG", true, "Config")
		elseif val == "INF" then
			modList:NewMod("Condition:PlagueBearerInfecting", "FLAG", true, "Config")
		end
	end },
	{ label = "Perforate:", ifSkill = "Perforate"},
	{ var = "perforateSpikeOverlap", type = "count", label = "# of Overlapping Spikes:", tooltip = "Affects the DPS of Perforate in Blood Stance.\nMaximum is limited by the number of Spikes of Perforate.", ifSkill = "Perforate", apply = function(val, modList, enemyModList)
		modList:NewMod("Multiplier:PerforateSpikeOverlap", "BASE", val, "Config", { type = "SkillName", skillName = "Perforate" })
	end },
	{ label = "Physical Aegis:", ifSkill = "Physical Aegis" },
	{ var = "physicalAegisDepleted", type = "check", label = "Is Physical Aegis depleted?", ifSkill = "Physical Aegis", apply = function(val, modList, enemyModList)
		modList:NewMod("Condition:PhysicalAegisDepleted", "FLAG", true, "Config")
	end },
	{ label = "Pride:", ifSkill = "Pride" },
	{ var = "prideEffect", type = "list", label = "Pride Aura Effect:", ifSkill = "Pride", list = {{val="MIN",label="Initial effect"},{val="MAX",label="Maximum effect"}}, apply = function(val, modList, enemyModList)
		if val == "MAX" then
			modList:NewMod("Condition:PrideMaxEffect", "FLAG", true, "Config")
		end
	end },
	{ label = "Rage Vortex:", ifSkill = "Rage Vortex" },
	{ var = "sacrificedRageCount", type = "count", label = "Amount of Rage Sacrificed?", ifSkill = "Rage Vortex", apply = function(val, modList, enemyModList)
		modList:NewMod("Multiplier:RageSacrificed", "BASE", val, "Config")
	end },
	{ label = "Raise Spectre:", ifSkill = "Raise Spectre" },
	{ var = "raiseSpectreEnableCurses", type = "check", label = "Enable curses:", ifSkill = "Raise Spectre", tooltip = "Enable any curse skills that your spectres have.", apply = function(val, modList, enemyModList)
		modList:NewMod("SkillData", "LIST", { key = "enable", value = true }, "Config", { type = "SkillType", skillType = SkillType.Hex }, { type = "SkillName", skillName = "Raise Spectre", summonSkill = true })
		modList:NewMod("SkillData", "LIST", { key = "enable", value = true }, "Config", { type = "SkillType", skillType = SkillType.Mark }, { type = "SkillName", skillName = "Raise Spectre", summonSkill = true })
	end },
	{ var = "raiseSpectreBladeVortexBladeCount", type = "count", label = "Blade Vortex blade count:", ifSkillList = {"DemonModularBladeVortexSpectre","GhostPirateBladeVortexSpectre"}, tooltip = "Sets the blade count for Blade Vortex skills used by spectres.\nDefault is 1; maximum is 5.", apply = function(val, modList, enemyModList)
		modList:NewMod("SkillData", "LIST", { key = "dpsMultiplier", value = val }, "Config", { type = "SkillId", skillId = "DemonModularBladeVortexSpectre" })
		modList:NewMod("SkillData", "LIST", { key = "dpsMultiplier", value = val }, "Config", { type = "SkillId", skillId = "GhostPirateBladeVortexSpectre" })
	end },
	{ var = "raiseSpectreKaomFireBeamTotemStage", type = "count", label = "Scorching Ray Totem stage count:", ifSkill = "KaomFireBeamTotemSpectre", apply = function(val, modList, enemyModList)
		modList:NewMod("Multiplier:KaomFireBeamTotemStage", "BASE", val, "Config")
	end },
	{ var = "raiseSpectreEnableSummonedUrsaRallyingCry", type = "check", label = "Enable Summoned Ursa's Rallying Cry:", ifSkill = "DropBearSummonedRallyingCry", apply = function(val, modList, enemyModList)
		modList:NewMod("SkillData", "LIST", { key = "enable", value = true }, "Config", { type = "SkillId", skillId = "DropBearSummonedRallyingCry" })
	end },
	{ label = "Raise Spiders:", ifSkill = "Raise Spiders" },
	{ var = "raiseSpidersSpiderCount", type = "count", label = "# of Spiders:", ifSkill = "Raise Spiders", apply = function(val, modList, enemyModList)
		modList:NewMod("Multiplier:RaisedSpider", "BASE", m_min(val, 20), "Config")
	end },
	{ label = "Animate Weapon:", ifSkillList = {"Animate Weapon","Animate Guardian's Weapon"} },
	{ var = "animateWeaponWeaponCount", type = "count", label = "# of Weapons:", ifSkillList = {"Animate Weapon","Animate Guardian's Weapon"}, apply = function(val, modList, enemyModList)
		modList:NewMod("Multiplier:AnimatedWeapon", "BASE", m_min(val, 50), "Config")
	end },
	{ var = "animateWeaponLingeringBlade", type = "check", label = "Are you animating Lingering Blades?", ifSkill = "Animate Weapon", tooltip = "Enables additional damage given to Lingering Blades\nThe exact weapon is unknown but should be similar to Glass Shank", apply = function(val, modList, enemyModList)
		modList:NewMod("Condition:AnimatingLingeringBlades", "FLAG", true, "Config")
	end },
	{ label = "Sigil of Power:", ifSkill = "Sigil of Power" },
	{ var = "sigilOfPowerStages", type = "count", label = "Stages:", ifSkill = "Sigil of Power", apply = function(val, modList, enemyModList)
		modList:NewMod("Multiplier:SigilOfPowerStage", "BASE", val, "Config")
	end },
	{ label = "Siphoning Trap:", ifSkill = "Siphoning Trap" },
	{ var = "siphoningTrapAffectedEnemies", type = "count", label = "# of Enemies affected:", ifSkill = "Siphoning Trap", tooltip = "Sets the number of enemies affected by Siphoning Trap.", apply = function(val, modList, enemyModList)
		modList:NewMod("Multiplier:EnemyAffectedBySiphoningTrap", "BASE", val, "Config")
		modList:NewMod("Condition:SiphoningTrapSiphoning", "FLAG", true, "Config")
	end },
	{ label = "Snipe:", ifSkill = "Snipe" },
	{ var = "configSnipeStages", type = "count", label = "# of Snipe stages:", ifSkill = "Snipe", tooltip = "Sets the number of stages reached before releasing Snipe.", apply = function(val, modList, enemyModList)
		modList:NewMod("Multiplier:SnipeStage", "BASE", m_min(val, 6), "Config")
	end },
	{ label = "Trinity Support:", ifSkill = "Trinity" },
	{ var = "configResonanceCount", type = "count", label = "Lowest Resonance Count:", ifSkill = "Trinity", tooltip = "Sets the amount of resonance on the lowest element.", apply = function(val, modList, enemyModList)
		modList:NewMod("Multiplier:ResonanceCount", "BASE", m_max(m_min(val, 50), 0), "Config")
	end },
	{ label = "Spectral Wolf:", ifSkill = "Summon Spectral Wolf" },
	{ var = "configSpectralWolfCount", type = "count", label = "# of Active Spectral Wolves:", ifSkill = "Summon Spectral Wolf", tooltip = "Sets the number of active Spectral Wolves.\nThe maximum number of Spectral Wolves is 10.", apply = function(val, modList, enemyModList)
		modList:NewMod("Multiplier:SpectralWolfCount", "BASE", m_min(val, 10), "Config")
	end },
	{ label = "Stance Skills:", ifSkillList = { "Blood and Sand", "Flesh and Stone", "Lacerate", "Bladestorm", "Perforate" } },
	{ var = "bloodSandStance", type = "list", label = "Stance:", ifSkillList = { "Blood and Sand", "Flesh and Stone", "Lacerate", "Bladestorm", "Perforate" }, list = {{val="BLOOD",label="Blood Stance"},{val="SAND",label="Sand Stance"}}, apply = function(val, modList, enemyModList)
		if val == "SAND" then
			modList:NewMod("Condition:SandStance", "FLAG", true, "Config")
		end
	end },
	{ var = "changedStance", type = "check", label = "Changed Stance recently?", ifCond = "ChangedStanceRecently", apply = function(val, modList, enemyModList)
		modList:NewMod("Condition:ChangedStanceRecently", "FLAG", true, "Config")
	end },
	{ label = "Steel Skills:", ifSkillList = { "Splitting Steel", "Shattering Steel", "Lancing Steel" } },
	{ var = "shardsConsumed", type = "count", label = "Steel Shards consumed:", ifSkillList = { "Splitting Steel", "Shattering Steel", "Lancing Steel" }, apply = function(val, modList, enemyModList)
		modList:NewMod("Multiplier:SteelShardConsumed", "BASE", m_min(val, 12), "Config")
	end },
	{ var = "steelWards", type = "count", label = "Steel Wards:", ifSkill = "Shattering Steel", tooltip = "Steel Wards are gained from using Shattering Steel with at least 2 Steel Shards.\nYou can have up to 6 Steel Wards, and each grants +4% chance to Block Projectile Attack Damage.", apply = function(val, modList, enemyModList)
		modList:NewMod("ProjectileBlockChance", "BASE", m_min(val * 4, 24), "Config")
	end },
	{ label = "Storm Rain:", ifSkill = "Storm Rain" },
	{ var = "stormRainBeamOverlap", type = "count", label = "# of Overlapping Beams:", ifSkill = "Storm Rain", apply = function(val, modList, enemyModList)
		modList:NewMod("SkillData", "LIST", { key = "beamOverlapMultiplier", value = val }, "Config", { type = "SkillName", skillName = "Storm Rain" })
	end },
	{ label = "Summon Holy Relic:", ifSkill = "Summon Holy Relic" },
	{ var = "summonHolyRelicEnableHolyRelicBoon", type = "check", label = "Enable Holy Relic's Boon Aura:", ifSkill = "Summon Holy Relic", apply = function(val, modList, enemyModList)
		modList:NewMod("SkillData", "LIST", { key = "enable", value = true }, "Config", { type = "SkillId", skillId = "RelicTriggeredNova" })
	end },
	{ label = "Summon Lightning Golem:", ifSkill = "Summon Lightning Golem" },
	{ var = "summonLightningGolemEnableWrath", type = "check", label = "Enable Wrath Aura:", ifSkill = "Summon Lightning Golem", apply = function(val, modList, enemyModList)
		modList:NewMod("SkillData", "LIST", { key = "enable", value = true }, "Config", { type = "SkillId", skillId = "LightningGolemWrath" })
	end },
	{ label = "Thirst for Blood:", ifSkill = "Thirst for Blood" },
	{ var = "nearbyBleedingEnemies", type = "count", label = "# of Nearby Bleeding Enemies:", ifSkill = "Thirst for Blood", apply = function(val, modList, enemyModList)
		modList:NewMod("Multiplier:NearbyBleedingEnemies", "BASE", val, "Config" )
	end },
	{ label = "Toxic Rain:", ifSkill = "Toxic Rain" },
	{ var = "toxicRainPodOverlap", type = "count", label = "# of Overlapping Pods:", tooltip = "Maximum is limited by the number of Projectiles.", ifSkill = "Toxic Rain", apply = function(val, modList, enemyModList)
		modList:NewMod("SkillData", "LIST", { key = "podOverlapMultiplier", value = val }, "Config", { type = "SkillName", skillName = "Toxic Rain" })
	end },
	{ label = "Herald of Ash:", ifSkill = "Herald of Ash" },
	{ var = "hoaOverkill", type = "count", label = "Overkill damage:", tooltip = "Herald of Ash's base burning damage is equal to 25% of Overkill damage.", ifSkill = "Herald of Ash", apply = function(val, modList, enemyModList)
		modList:NewMod("SkillData", "LIST", { key = "hoaOverkill", value = val }, "Config", { type = "SkillName", skillName = "Herald of Ash" })
	end },
	{ label = "Vortex:", ifSkill = "Vortex" },
	{ var = "vortexCastOnFrostbolt", type = "check", label = "Cast on Frostbolt?", ifSkill = "Vortex", apply = function(val, modList, enemyModList)
		modList:NewMod("Condition:CastOnFrostbolt", "FLAG", true, "Config", { type = "SkillName", skillName = "Vortex" })
	end },
	{ label = "Cold Snap:", ifSkill = "Cold Snap" },
	{ var = "ColdSnapBypassCD", type = "check", label = "Bypass CD?", ifSkill = "Cold Snap", apply = function(val, modList, enemyModList)
		modList:NewMod("CooldownRecovery", "OVERRIDE", 0, "Config", { type = "SkillName", skillName = "Cold Snap" })
	end },
	{ label = "Warcry Skills:", ifSkillList = { "Infernal Cry", "Ancestral Cry", "Enduring Cry", "General's Cry", "Intimidating Cry", "Rallying Cry", "Seismic Cry", "Battlemage's Cry" } },
	{ var = "multiplierWarcryPower", type = "count", label = "Warcry Power:", ifSkillList = { "Infernal Cry", "Ancestral Cry", "Enduring Cry", "General's Cry", "Intimidating Cry", "Rallying Cry", "Seismic Cry", "Battlemage's Cry" }, tooltip = "Power determines how strong your Warcry buffs will be, and is based on the total strength of nearby enemies.\nPower is assumed to be 20 if your target is a Boss, but you can override it here if necessary.\n\tEach Normal enemy grants 1 Power\n\tEach Magic enemy grants 2 Power\n\tEach Rare enemy grants 10 Power\n\tEach Unique enemy grants 20 Power", apply = function(val, modList, enemyModList)
		modList:NewMod("WarcryPower", "OVERRIDE", val, "Config")
	end },
	{ label = "Wave of Conviction:", ifSkill = "Wave of Conviction" },
	{ var = "waveOfConvictionExposureType", type = "list", label = "Exposure Type:", ifSkill = "Wave of Conviction", list = {{val=0,label="None"},{val="Fire",label="Fire"},{val="Cold",label="Cold"},{val="Lightning",label="Lightning"}}, apply = function(val, modList, enemyModList)
		if val == "Fire" then
			modList:NewMod("Condition:WaveOfConvictionFireExposureActive", "FLAG", true, "Config")
		elseif val == "Cold" then
			modList:NewMod("Condition:WaveOfConvictionColdExposureActive", "FLAG", true, "Config")
		elseif val == "Lightning" then
			modList:NewMod("Condition:WaveOfConvictionLightningExposureActive", "FLAG", true, "Config")
		end
	end },
	{ label = "Molten Shell:", ifSkill = "Molten Shell" },
	{ var = "MoltenShellDamageMitigated", type = "count", label = "Damage mitigated:", tooltip = "Molten Shell reflects damage to the enemy,\nbased on the amount of damage it has mitigated.", ifSkill = "Molten Shell", apply = function(val, modList, enemyModList)
		modList:NewMod("SkillData", "LIST", { key = "MoltenShellDamageMitigated", value = val }, "Config", { type = "SkillName", skillName = "Molten Shell" })
	end },
	{ label = "Vaal Molten Shell:", ifSkill = "Vaal Molten Shell" },
	{ var = "VaalMoltenShellDamageMitigated", type = "count", label = "Damage mitigated:", tooltip = "Vaal Molten Shell reflects damage to the enemy,\nbased on the amount of damage it has mitigated in the last second.", ifSkill = "Vaal Molten Shell", apply = function(val, modList, enemyModList)
		modList:NewMod("SkillData", "LIST", { key = "VaalMoltenShellDamageMitigated", value = val }, "Config", { type = "SkillName", skillName = "Molten Shell" })
	end },

	-- Section: Map modifiers/curses
	{ section = "Map Modifiers and Player Debuffs", col = 2 },
	{ label = "Map Prefix Modifiers:" },
	{ var = "enemyHasPhysicalReduction", type = "list", label = "Enemy Physical Damage reduction:", tooltip = "'Armoured'", list = {{val=0,label="None"},{val=20,label="20% (Low tier)"},{val=30,label="30% (Mid tier)"},{val=40,label="40% (High tier)"}}, apply = function(val, modList, enemyModList)	
		enemyModList:NewMod("PhysicalDamageReduction", "BASE", val, "Config")
	end },
	{ var = "enemyIsHexproof", type = "check", label = "Enemy is Hexproof?", tooltip = "'Hexproof'", apply = function(val, modList, enemyModList)
		enemyModList:NewMod("Hexproof", "FLAG", true, "Config")
	end },
	{ var = "enemyHasLessCurseEffectOnSelf", type = "list", label = "Less effect of Curses on enemy:", tooltip = "'Hexwarded'", list = {{val=0,label="None"},{val=25,label="25% (Low tier)"},{val=40,label="40% (Mid tier)"},{val=60,label="60% (High tier)"}}, apply = function(val, modList, enemyModList)	
		if val ~= 0 then
			enemyModList:NewMod("CurseEffectOnSelf", "MORE", -val, "Config")
		end
	end },
	{ var = "enemyCanAvoidPoisonBlindBleed", type = "list", label = "Enemy avoid Poison/Blind/Bleed:", tooltip = "'Impervious'", list = {{val=0,label="None"},{val=25,label="25% (Low tier)"},{val=45,label="45% (Mid tier)"},{val=65,label="65% (High tier)"}}, apply = function(val, modList, enemyModList)	
		if val ~= 0 then
			enemyModList:NewMod("AvoidPoison", "BASE", val, "Config")
			enemyModList:NewMod("AvoidBleed", "BASE", val, "Config")
		end
	end },
	{ var = "enemyHasResistances", type = "list", label = "Enemy has Elemental/Chaos Resist:", tooltip = "'Resistant'", list = {{val=0,label="None"},{val="LOW",label="20%/15% (Low tier)"},{val="MID",label="30%/20% (Mid tier)"},{val="HIGH",label="40%/25% (High tier)"}}, apply = function(val, modList, enemyModList)
		local map = { ["LOW"] = {20,15}, ["MID"] = {30,20}, ["HIGH"] = {40,25} }
		if map[val] then
			enemyModList:NewMod("ElementalResist", "BASE", map[val][1], "Config")
			enemyModList:NewMod("ChaosResist", "BASE", map[val][2], "Config")
		end
	end },
	{ label = "Map Suffix Modifiers:" },
	{ var = "playerHasElementalEquilibrium", type = "check", label = "Player has Elemental Equilibrium?", tooltip = "'of Balance'", apply = function(val, modList, enemyModList)
		modList:NewMod("Keystone", "LIST", "Elemental Equilibrium", "Config")
	end },
	{ var = "playerCannotLeech", type = "check", label = "Cannot Leech Life/Mana?", tooltip = "'of Congealment'", apply = function(val, modList, enemyModList)
		enemyModList:NewMod("CannotLeechLifeFromSelf", "FLAG", true, "Config")
		enemyModList:NewMod("CannotLeechManaFromSelf", "FLAG", true, "Config")
	end },
	{ var = "playerGainsReducedFlaskCharges", type = "list", label = "Gains reduced Flask Charges:", tooltip = "'of Drought'", list = {{val=0,label="None"},{val=30,label="30% (Low tier)"},{val=40,label="40% (Mid tier)"},{val=50,label="50% (High tier)"}}, apply = function(val, modList, enemyModList)
		if val ~= 0 then
			modList:NewMod("FlaskChargesGained", "INC", -val, "Config")
		end
	end },
	{ var = "playerHasMinusMaxResist", type = "count", label = "-X% maximum Resistances:", tooltip = "'of Exposure'\nMid tier: 5-8%\nHigh tier: 9-12%", apply = function(val, modList, enemyModList)
		if val ~= 0 then
			modList:NewMod("FireResistMax", "BASE", -val, "Config")
			modList:NewMod("ColdResistMax", "BASE", -val, "Config")
			modList:NewMod("LightningResistMax", "BASE", -val, "Config")
			modList:NewMod("ChaosResistMax", "BASE", -val, "Config")
		end
	end },
	{ var = "playerHasLessAreaOfEffect", type = "list", label = "Less Area of Effect:", tooltip = "'of Impotence'", list = {{val=0,label="None"},{val=15,label="15% (Low tier)"},{val=20,label="20% (Mid tier)"},{val=25,label="25% (High tier)"}}, apply = function(val, modList, enemyModList)
		if val ~= 0 then
			modList:NewMod("AreaOfEffect", "MORE", -val, "Config")
		end
	end },
	{ var = "enemyCanAvoidStatusAilment", type = "list", label = "Enemy avoid Elem. Status Ailments:", tooltip = "'of Insulation'", list = {{val=0,label="None"},{val=30,label="30% (Low tier)"},{val=60,label="60% (Mid tier)"},{val=90,label="90% (High tier)"}}, apply = function(val, modList, enemyModList)	
		if val ~= 0 then
			enemyModList:NewMod("AvoidIgnite", "BASE", val, "Config")
			enemyModList:NewMod("AvoidShock", "BASE", val, "Config")
			enemyModList:NewMod("AvoidFreeze", "BASE", val, "Config")
		end
	end },
	{ var = "enemyHasIncreasedAccuracy", type = "list", label = "Unlucky Dodge/Enemy has inc. Accuracy:", tooltip = "'of Miring'", list = {{val=0,label="None"},{val=30,label="30% (Low tier)"},{val=40,label="40% (Mid tier)"},{val=50,label="50% (High tier)"}}, apply = function(val, modList, enemyModList)
		if val ~= 0 then
			modList:NewMod("DodgeChanceIsUnlucky", "FLAG", true, "Config")
			enemyModList:NewMod("Accuracy", "INC", val, "Config")
		end
	end },
	{ var = "playerHasLessArmourAndBlock", type = "list", label = "Reduced Block Chance/less Armour:", tooltip = "'of Rust'", list = {{val=0,label="None"},{val="LOW",label="20%/20% (Low tier)"},{val="MID",label="30%/25% (Mid tier)"},{val="HIGH",label="40%/30% (High tier)"}}, apply = function(val, modList, enemyModList)
		local map = { ["LOW"] = {20,20}, ["MID"] = {30,25}, ["HIGH"] = {40,30} }
		if map[val] then
			modList:NewMod("BlockChance", "INC", -map[val][1], "Config")
			modList:NewMod("Armour", "MORE", -map[val][2], "Config")
		end
	end },
	{ var = "playerHasPointBlank", type = "check", label = "Player has Point Blank?", tooltip = "'of Skirmishing'", apply = function(val, modList, enemyModList)
		modList:NewMod("Keystone", "LIST", "Point Blank", "Config")
	end },
	{ var = "playerHasLessLifeESRecovery", type = "list", label = "Less Recovery Rate of Life and Energy Shield:", tooltip = "'of Smothering'", list = {{val=0,label="None"},{val=20,label="20% (Low tier)"},{val=40,label="40% (Mid tier)"},{val=60,label="60% (High tier)"}}, apply = function(val, modList, enemyModList)
		if val ~= 0 then
			modList:NewMod("LifeRecoveryRate", "MORE", -val, "Config")
			modList:NewMod("EnergyShieldRecoveryRate", "MORE", -val, "Config")
		end
	end },
	{ var = "playerCannotRegenLifeManaEnergyShield", type = "check", label = "Cannot Regen Life, Mana or ES?", tooltip = "'of Stasis'", apply = function(val, modList, enemyModList)
		modList:NewMod("NoLifeRegen", "FLAG", true, "Config")
		modList:NewMod("NoEnergyShieldRegen", "FLAG", true, "Config")
		modList:NewMod("NoManaRegen", "FLAG", true, "Config")
	end },
	{ var = "enemyTakesReducedExtraCritDamage", type = "count", label = "Enemy takes red. Extra Crit Damage:", tooltip = "'of Toughness'\nLow tier: 25-30%\nMid tier: 31-35%\nHigh tier: 36-40%" , apply = function(val, modList, enemyModList)
		if val ~= 0 then
			enemyModList:NewMod("SelfCritMultiplier", "INC", -val, "Config")
		end
	end },
	{ var = "multiplierSextant", type = "count", label = "# of Sextants affecting the area", ifMult = "Sextant", apply = function(val, modList, enemyModList)
		modList:NewMod("Multiplier:Sextant", "BASE", m_min(val, 5), "Config")
	end },
	{ label = "Player is cursed by:" },
	{ var = "playerCursedWithAssassinsMark", type = "count", label = "Assassin's Mark:", tooltip = "Sets the level of Assassin's Mark to apply to the player.", apply = function(val, modList, enemyModList)
		modList:NewMod("ExtraCurse", "LIST", { skillId = "AssassinsMark", level = val, applyToPlayer = true })
	end },
	{ var = "playerCursedWithConductivity", type = "count", label = "Conductivity:", tooltip = "Sets the level of Conductivity to apply to the player.", apply = function(val, modList, enemyModList)
		modList:NewMod("ExtraCurse", "LIST", { skillId = "Conductivity", level = val, applyToPlayer = true })
	end },
	{ var = "playerCursedWithDespair", type = "count", label = "Despair:", tooltip = "Sets the level of Despair to apply to the player.", apply = function(val, modList, enemyModList)
		modList:NewMod("ExtraCurse", "LIST", { skillId = "Despair", level = val, applyToPlayer = true })
	end },
	{ var = "playerCursedWithElementalWeakness", type = "count", label = "Elemental Weakness:", tooltip = "Sets the level of Elemental Weakness to apply to the player.\nIn mid tier maps, 'of Elemental Weakness' applies level 10.\nIn high tier maps, 'of Elemental Weakness' applies level 15.", apply = function(val, modList, enemyModList)
		modList:NewMod("ExtraCurse", "LIST", { skillId = "ElementalWeakness", level = val, applyToPlayer = true })
	end },
	{ var = "playerCursedWithEnfeeble", type = "count", label = "Enfeeble:", tooltip = "Sets the level of Enfeeble to apply to the player.\nIn mid tier maps, 'of Enfeeblement' applies level 10.\nIn high tier maps, 'of Enfeeblement' applies level 15.", apply = function(val, modList, enemyModList)
		modList:NewMod("ExtraCurse", "LIST", { skillId = "Enfeeble", level = val, applyToPlayer = true })
	end },
	{ var = "playerCursedWithFlammability", type = "count", label = "Flammability:", tooltip = "Sets the level of Flammability to apply to the player.", apply = function(val, modList, enemyModList)
		modList:NewMod("ExtraCurse", "LIST", { skillId = "Flammability", level = val, applyToPlayer = true })
	end },
	{ var = "playerCursedWithFrostbite", type = "count", label = "Frostbite:", tooltip = "Sets the level of Frostbite to apply to the player.", apply = function(val, modList, enemyModList)
		modList:NewMod("ExtraCurse", "LIST", { skillId = "Frostbite", level = val, applyToPlayer = true })
	end },
	{ var = "playerCursedWithPoachersMark", type = "count", label = "Poacher's Mark:", tooltip = "Sets the level of Poacher's Mark to apply to the player.", apply = function(val, modList, enemyModList)
		modList:NewMod("ExtraCurse", "LIST", { skillId = "PoachersMark", level = val, applyToPlayer = true })
	end },
	{ var = "playerCursedWithProjectileWeakness", type = "count", label = "Projectile Weakness:", tooltip = "Sets the level of Projectile Weakness to apply to the player.", apply = function(val, modList, enemyModList)
		modList:NewMod("ExtraCurse", "LIST", { skillId = "ProjectileWeakness", level = val, applyToPlayer = true })
	end },
	{ var = "playerCursedWithPunishment", type = "count", label = "Punishment:", tooltip = "Sets the level of Punishment to apply to the player.", apply = function(val, modList, enemyModList)
		modList:NewMod("ExtraCurse", "LIST", { skillId = "Punishment", level = val, applyToPlayer = true })
	end },
	{ var = "playerCursedWithTemporalChains", type = "count", label = "Temporal Chains:", tooltip = "Sets the level of Temporal Chains to apply to the player.\nIn mid tier maps, 'of Temporal Chains' applies level 10.\nIn high tier maps, 'of Temporal Chains' applies level 15.", apply = function(val, modList, enemyModList)
		modList:NewMod("ExtraCurse", "LIST", { skillId = "TemporalChains", level = val, applyToPlayer = true })
	end },
	{ var = "playerCursedWithVulnerability", type = "count", label = "Vulnerability:", tooltip = "Sets the level of Vulnerability to apply to the player.\nIn mid tier maps, 'of Vulnerability' applies level 10.\nIn high tier maps, 'of Vulnerability' applies level 15.", apply = function(val, modList, enemyModList)
		modList:NewMod("ExtraCurse", "LIST", { skillId = "Vulnerability", level = val, applyToPlayer = true })
	end },
	{ var = "playerCursedWithWarlordsMark", type = "count", label = "Warlord's Mark:", tooltip = "Sets the level of Warlord's Mark to apply to the player.", apply = function(val, modList, enemyModList)
		modList:NewMod("ExtraCurse", "LIST", { skillId = "WarlordsMark", level = val, applyToPlayer = true })
	end },

	-- Section: Combat options
	{ section = "When In Combat", col = 1 },
	{ var = "usePowerCharges", type = "check", label = "Do you use Power Charges?", apply = function(val, modList, enemyModList)
		modList:NewMod("UsePowerCharges", "FLAG", true, "Config", { type = "Condition", var = "Combat" })
	end },
	{ var = "overridePowerCharges", type = "count", label = "# of Power Charges (if not maximum):", ifOption = "usePowerCharges", apply = function(val, modList, enemyModList)
		modList:NewMod("PowerCharges", "OVERRIDE", val, "Config", { type = "Condition", var = "Combat" })
	end },
	{ var = "useFrenzyCharges", type = "check", label = "Do you use Frenzy Charges?", apply = function(val, modList, enemyModList)
		modList:NewMod("UseFrenzyCharges", "FLAG", true, "Config", { type = "Condition", var = "Combat" })
	end },
	{ var = "overrideFrenzyCharges", type = "count", label = "# of Frenzy Charges (if not maximum):", ifOption = "useFrenzyCharges", apply = function(val, modList, enemyModList)
		modList:NewMod("FrenzyCharges", "OVERRIDE", val, "Config", { type = "Condition", var = "Combat" })
	end },
	{ var = "useEnduranceCharges", type = "check", label = "Do you use Endurance Charges?", apply = function(val, modList, enemyModList)
		modList:NewMod("UseEnduranceCharges", "FLAG", true, "Config", { type = "Condition", var = "Combat" })
	end },
	{ var = "overrideEnduranceCharges", type = "count", label = "# of Endurance Charges (if not maximum):", ifOption = "useEnduranceCharges", apply = function(val, modList, enemyModList)
		modList:NewMod("EnduranceCharges", "OVERRIDE", val, "Config", { type = "Condition", var = "Combat" })
	end },
	{ var = "useSiphoningCharges", type = "check", label = "Do you use Siphoning Charges?", ifMult = "SiphoningCharge", apply = function(val, modList, enemyModList)
		modList:NewMod("UseSiphoningCharges", "FLAG", true, "Config", { type = "Condition", var = "Combat" })
	end },
	{ var = "overrideSiphoningCharges", type = "count", label = "# of Siphoning Charges (if not maximum):", ifOption = "useSiphoningCharges", apply = function(val, modList, enemyModList)
		modList:NewMod("SiphoningCharges", "OVERRIDE", val, "Config", { type = "Condition", var = "Combat" })
	end },
	{ var = "useChallengerCharges", type = "check", label = "Do you use Challenger Charges?", ifMult = "ChallengerCharge", apply = function(val, modList, enemyModList)
		modList:NewMod("UseChallengerCharges", "FLAG", true, "Config", { type = "Condition", var = "Combat" })
	end },
	{ var = "overrideChallengerCharges", type = "count", label = "# of Challenger Charges (if not maximum):", ifOption = "useChallengerCharges", apply = function(val, modList, enemyModList)
		modList:NewMod("ChallengerCharges", "OVERRIDE", val, "Config", { type = "Condition", var = "Combat" })
	end },
	{ var = "useBlitzCharges", type = "check", label = "Do you use Blitz Charges?", ifMult = "BlitzCharge", apply = function(val, modList, enemyModList)
		modList:NewMod("UseBlitzCharges", "FLAG", true, "Config", { type = "Condition", var = "Combat" })
	end },
	{ var = "overrideBlitzCharges", type = "count", label = "# of Blitz Charges (if not maximum):", ifOption = "useBlitzCharges", apply = function(val, modList, enemyModList)
		modList:NewMod("BlitzCharges", "OVERRIDE", val, "Config", { type = "Condition", var = "Combat" })
	end },
	{ var = "multiplierGaleForce", type = "count", label = "# of Gale Force:", ifFlag = "Condition:CanGainGaleForce", tooltip = "Base maximum Gale Force is 10.", apply = function(val, modList, enemyModList)
		modList:NewMod("Multiplier:GaleForce", "BASE", val, "Config", { type = "IgnoreCond" }, { type = "Condition", var = "Combat" }, { type = "Condition", var = "CanGainGaleForce" })
	end },
	{ var = "overrideInspirationCharges", type = "count", label = "# of Inspiration Charges (if not maximum):", ifMult = "InspirationCharge", apply = function(val, modList, enemyModList)
		modList:NewMod("InspirationCharges", "OVERRIDE", val, "Config", { type = "Condition", var = "Combat" })
	end },
	{ var = "multiplierCruelty", type = "count", label = "Effect of Cruelty:", ifMult = "Cruelty", tooltip = "Cruelty is a buff provided by Cruelty Support which grants\nup to 50% more damage over time to the skills it supports.", apply = function(val, modList, enemyModList)
		modList:NewMod("Multiplier:Cruelty", "BASE", m_min(val, 50), "Config", { type = "Condition", var = "Combat" })
	end },
	{ var = "useGhostShrouds", type = "check", label = "Do you use Ghost Shrouds?", ifMult = "GhostShroud", apply = function(val, modList, enemyModList)
		modList:NewMod("UseGhostShrouds", "FLAG", true, "Config", { type = "Condition", var = "Combat" })
	end },
	{ var = "overrideGhostShrouds", type = "count", label = "# of Ghost Shrouds (if not maximum):", ifOption = "useGhostShrouds", apply = function(val, modList, enemyModList)
		modList:NewMod("GhostShrouds", "OVERRIDE", val, "Config", { type = "Condition", var = "Combat" })
	end },
	{ var = "waitForMaxSeals", type = "check", label = "Do you wait for Maximum Unleash Seals?", ifFlag = "HasSeals", apply = function(val, modList, enemyModList)
		modList:NewMod("UseMaxUnleash", "FLAG", true, "Config", { type = "Condition", var = "Combat" })
	end },
	{ var = "overrideBloodCharges", type = "count", label = "# of Blood Charges (if not maximum):", ifMult = "BloodCharge", apply = function(val, modList, enemyModList)
		modList:NewMod("BloodCharges", "OVERRIDE", val, "Config", { type = "Condition", var = "Combat" })
	end },
	{ var = "minionsUsePowerCharges", type = "check", label = "Do your Minions use Power Charges?", ifFlag = "haveMinion", apply = function(val, modList, enemyModList)
		modList:NewMod("MinionModifier", "LIST", { mod = modLib.createMod("UsePowerCharges", "FLAG", true, "Config", { type = "Condition", var = "Combat" }) }, "Config")
	end },
	{ var = "minionsUseFrenzyCharges", type = "check", label = "Do your Minions use Frenzy Charges?", ifFlag = "haveMinion", apply = function(val, modList, enemyModList)
		modList:NewMod("MinionModifier", "LIST", { mod = modLib.createMod("UseFrenzyCharges", "FLAG", true, "Config", { type = "Condition", var = "Combat" }) }, "Config")
	end },
	{ var = "minionsUseEnduranceCharges", type = "check", label = "Do your Minions use Endur. Charges?", ifFlag = "haveMinion", apply = function(val, modList, enemyModList)
		modList:NewMod("MinionModifier", "LIST", { mod = modLib.createMod("UseEnduranceCharges", "FLAG", true, "Config", { type = "Condition", var = "Combat" }) }, "Config")
	end },
	{ var = "minionsOverridePowerCharges", type = "count", label = "# of Power Charges (if not maximum):", ifFlag = "haveMinion", ifOption = "minionsUsePowerCharges", apply = function(val, modList, enemyModList)
		modList:NewMod("MinionModifier", "LIST", { mod = modLib.createMod("PowerCharges", "OVERRIDE", val, "Config", { type = "Condition", var = "Combat" }) }, "Config")
	end },
	{ var = "minionsOverrideFrenzyCharges", type = "count", label = "# of Frenzy Charges (if not maximum):", ifFlag = "haveMinion", ifOption = "minionsUseFrenzyCharges", apply = function(val, modList, enemyModList)
		modList:NewMod("MinionModifier", "LIST", { mod = modLib.createMod("FrenzyCharges", "OVERRIDE", val, "Config", { type = "Condition", var = "Combat" }) }, "Config")
	end },
	{ var = "minionsOverrideEnduranceCharges", type = "count", label = "# of Endurance Charges (if not maximum):", ifFlag = "haveMinion", ifOption = "minionsUseEnduranceCharges", apply = function(val, modList, enemyModList)
		modList:NewMod("MinionModifier", "LIST", { mod = modLib.createMod("EnduranceCharges", "OVERRIDE", val, "Config", { type = "Condition", var = "Combat" }) }, "Config")
	end },
	{ var = "multiplierRampage", type = "count", label = "# of Rampage Kills:", tooltip = "Rampage grants the following, up to 1000 stacks:\n\t1% increased Movement Speed per 20 Rampage\n\t2% increased Damage per 20 Rampage\nYou lose Rampage if you do not get a Kill within 5 seconds.", apply = function(val, modList, enemyModList)
		modList:NewMod("Multiplier:Rampage", "BASE", val, "Config", { type = "Condition", var = "Combat" })
	end },
	{ var = "conditionFocused", type = "check", label = "Are you Focused?", ifCond = "Focused", apply = function(val, modList, enemyModList)
		modList:NewMod("Condition:Focused", "FLAG", true, "Config", { type = "Condition", var = "Combat" })
	end },
	{ var = "buffLifetap", type = "check", label = "Do you have Lifetap?", ifCond = "Lifetap", apply = function(val, modList, enemyModList)
		modList:NewMod("Condition:Lifetap", "FLAG", true, "Config", { type = "Condition", var = "Combat" })
	end },
	{ var = "buffOnslaught", type = "check", label = "Do you have Onslaught?", tooltip = "In addition to allowing any 'while you have Onslaught' modifiers to apply,\nthis will enable the Onslaught buff itself. (Grants 20% increased Attack, Cast, and Movement Speed)", apply = function(val, modList, enemyModList)
		modList:NewMod("Condition:Onslaught", "FLAG", true, "Config", { type = "Condition", var = "Combat" })
	end },
	{ var = "minionBuffOnslaught", type = "check", label = "Do your minions have Onslaught?", ifFlag = "haveMinion", tooltip = "In addition to allowing any 'while your minions have Onslaught' modifiers to apply,\nthis will enable the Onslaught buff itself. (Grants 20% increased Attack, Cast, and Movement Speed)", apply = function(val, modList, enemyModList)
		modList:NewMod("MinionModifier", "LIST", { mod = modLib.createMod("Condition:Onslaught", "FLAG", true, "Config", { type = "Condition", var = "Combat" }) })
	end },
	{ var = "buffUnholyMight", type = "check", label = "Do you have Unholy Might?", tooltip = "This will enable the Unholy Might buff. (Grants 30% of Physical Damage as Extra Chaos Damage)", apply = function(val, modList, enemyModList)
		modList:NewMod("Condition:UnholyMight", "FLAG", true, "Config", { type = "Condition", var = "Combat" })
	end },
	{ var = "minionbuffUnholyMight", type = "check", label = "Do your minions have Unholy Might?", ifFlag = "haveMinion", tooltip = "This will enable the Unholy Might buff on your minions. (Grants 30% of Physical Damage as Extra Chaos Damage)", apply = function(val, modList, enemyModList)
		modList:NewMod("MinionModifier", "LIST", { mod = modLib.createMod("Condition:UnholyMight", "FLAG", true, "Config", { type = "Condition", var = "Combat" }) })
	end },
	{ var = "buffPhasing", type = "check", label = "Do you have Phasing?", ifCond = "Phasing", apply = function(val, modList, enemyModList)
		modList:NewMod("Condition:Phasing", "FLAG", true, "Config", { type = "Condition", var = "Combat" })
	end },
	{ var = "buffFortify", type = "check", label = "Do you have Fortify?", tooltip = "In addition to allowing any 'while you have Fortify' modifiers to apply,\n this will enable the Fortify buff itself. (Grants 20% less Damage taken from Hits)", ifCond = "Fortify", apply = function(val, modList, enemyModList)
		modList:NewMod("Condition:Fortify", "FLAG", true, "Config", { type = "Condition", var = "Combat" })
	end },
	{ var = "buffTailwind", type = "check", label = "Do you have Tailwind?", tooltip = "In addition to allowing any 'while you have Tailwind' modifiers to apply,\nthis will enable the Tailwind buff itself. (Grants 8% increased Action Speed)", apply = function(val, modList, enemyModList)
		modList:NewMod("Condition:Tailwind", "FLAG", true, "Config", { type = "Condition", var = "Combat" })
	end },
	{ var = "buffAdrenaline", type = "check", label = "Do you have Adrenaline?", tooltip = "This will enable the Adrenaline buff, which grants:\n\t100% increased Damage\n\t25% increased Attack, Cast and Movement Speed\n\t10% additional Physical Damage Reduction", apply = function(val, modList, enemyModList)
		modList:NewMod("Condition:Adrenaline", "FLAG", true, "Config", { type = "Condition", var = "Combat" })
	end },
	{ var = "buffAlchemistsGenius", type = "check", label = "Do you have Alchemist's Genius?", ifFlag = "Condition:CanHaveAlchemistGenius", tooltip = "This will enable the Alchemist's Genius buff:\n20% increased Flask Charges gained\n10% increased effect of Flasks", apply = function(val, modList, enemyModList)
		modList:NewMod("Condition:AlchemistsGenius", "FLAG", true, "Config", { type = "Condition", var = "Combat" }, { type = "Condition", var = "CanHaveAlchemistGenius" })
	end },
	{ var = "buffVaalArcLuckyHits", type = "check", label = "Do you have Vaal Arc's Lucky Buff?", ifCond = "CanBeLucky",  tooltip = "Causes Damage with Arc Hits to be rolled twice, and the maximum roll used.", apply = function(val, modList, enemyModList)
		modList:NewMod("LuckyHits", "FLAG", true, "Config", { type = "Condition", varList = { "Combat", "CanBeLucky" } }, { type = "SkillName", skillNameList = { "Arc", "Vaal Arc" } })
	end },
	{ var = "buffElusive", type = "check", label = "Are you Elusive?", ifFlag = "Condition:CanBeElusive", tooltip = "In addition to allowing any 'while Elusive' modifiers to apply,\nthis will enable the Elusive buff itself:\n\t15% Chance to Dodge Attack and Spell Hits\n\t30% increased Movement Speed\nThe effect of Elusive decays over time.", apply = function(val, modList, enemyModList)
		modList:NewMod("Condition:Elusive", "FLAG", true, "Config", { type = "Condition", var = "Combat" }, { type = "Condition", var = "CanBeElusive" })
		modList:NewMod("Elusive", "FLAG", true, "Config", { type = "Condition", var = "Combat" }, { type = "Condition", var = "CanBeElusive" })
	end },
	{ var = "overrideBuffElusive", type = "count", label = "Effect of Elusive (if not maximum):", ifOption = "buffElusive", tooltip = "If you have a guaranteed source of Elusive, the strongest one will apply. \nYou can change this see decaying buff values", apply = function(val, modList, enemyModList)
		modList:NewMod("ElusiveEffect", "OVERRIDE", val, "Config", {type = "GlobalEffect", effectType = "Buff" })
	end },
	{ var = "buffDivinity", type = "check", label = "Do you have Divinity?", ifCond = "Divinity", tooltip = "This will enable the Divinity buff, which grants:\n\t50% more Elemental Damage\n\t20% less Elemental Damage taken", apply = function(val, modList, enemyModList)
		modList:NewMod("Condition:Divinity", "FLAG", true, "Config", { type = "Condition", var = "Combat" })
	end },
	{ var = "multiplierDefiance", type = "count", label = "Defiance:", ifMult = "Defiance", apply = function(val, modList, enemyModList)
		modList:NewMod("Multiplier:Defiance", "BASE", m_min(val, 10), "Config", { type = "Condition", var = "Combat" })
	end },
	{ var = "multiplierRage", type = "count", label = "Rage:", ifFlag = "Condition:CanGainRage", tooltip = "Base Maximum Rage is 50, and inherently grants the following:\n\t1% increased Attack Damage per 1 Rage\n\t1% increased Attack Speed per 2 Rage\n\t1% increased Movement Speed per 5 Rage\nYou lose 1 Rage every 0.5 seconds if you have not been Hit or gained Rage Recently.", apply = function(val, modList, enemyModList)
		modList:NewMod("Multiplier:RageStack", "BASE", val, "Config", { type = "IgnoreCond" }, { type = "Condition", var = "Combat" }, { type = "Condition", var = "CanGainRage" })
	end },
	{ var = "conditionLeeching", type = "check", label = "Are you Leeching?", ifCond = "Leeching", tooltip = "You will automatically be considered to be Leeching if you have 'Life Leech effects are not removed at Full Life',\nbut you can use this option to force it if necessary.", apply = function(val, modList, enemyModList)
		modList:NewMod("Condition:Leeching", "FLAG", true, "Config", { type = "Condition", var = "Combat" })
	end },
	{ var = "conditionLeechingLife", type = "check", label = "Are you Leeching Life?", ifCond = "LeechingLife", implyCond = "Leeching", apply = function(val, modList, enemyModList)
		modList:NewMod("Condition:LeechingLife", "FLAG", true, "Config", { type = "Condition", var = "Combat" })
		modList:NewMod("Condition:Leeching", "FLAG", true, "Config", { type = "Condition", var = "Combat" })
	end },
	{ var = "conditionLeechingEnergyShield", type = "check", label = "Are you Leeching Energy Shield?", ifCond = "LeechingEnergyShield", implyCond = "Leeching", apply = function(val, modList, enemyModList)
		modList:NewMod("Condition:LeechingEnergyShield", "FLAG", true, "Config", { type = "Condition", var = "Combat" })
		modList:NewMod("Condition:Leeching", "FLAG", true, "Config", { type = "Condition", var = "Combat" })
	end },
	{ var = "conditionLeechingMana", type = "check", label = "Are you Leeching Mana?", ifCond = "LeechingMana", implyCond = "Leeching", apply = function(val, modList, enemyModList)
		modList:NewMod("Condition:LeechingMana", "FLAG", true, "Config", { type = "Condition", var = "Combat" })
		modList:NewMod("Condition:Leeching", "FLAG", true, "Config", { type = "Condition", var = "Combat" })
	end },
	{ var = "conditionUsingFlask", type = "check", label = "Do you have a Flask active?", ifCond = "UsingFlask", tooltip = "This is automatically enabled if you have a flask active,\nbut you can use this option to force it if necessary.", apply = function(val, modList, enemyModList)
		modList:NewMod("Condition:UsingFlask", "FLAG", true, "Config", { type = "Condition", var = "Combat" })
	end },
	{ var = "conditionHaveTotem", type = "check", label = "Do you have a Totem summoned?", ifCond = "HaveTotem", tooltip = "You will automatically be considered to have a Totem if your main skill is a Totem,\nbut you can use this option to force it if necessary.", apply = function(val, modList, enemyModList)
		modList:NewMod("Condition:HaveTotem", "FLAG", true, "Config", { type = "Condition", var = "Combat" })
	end },
	{ var = "conditionSummonedTotemRecently", type = "check", label = "Have you Summoned a Totem Recently?", ifCond = "SummonedTotemRecently", tooltip = "You will automatically be considered to have Summoned a Totem Recently if your main skill is a Totem,\nbut you can use this option to force it if necessary.", apply = function(val, modList, enemyModList)
		modList:NewMod("Condition:SummonedTotemRecently", "FLAG", true, "Config", { type = "Condition", var = "Combat" })
	end },
	{ var = "TotemsSummoned", type = "count", label = "# of Summoned Totems (if not maximum):", ifSkillList = { "Spell Totem", "Searing Bond", "Ballista Totem", "Siege Ballista", "Artillery Ballista", "Shrapnel Ballista", "Ancestral Protector", "Ancestral Warchief", "Vaal Ancestral Warchief", "Earthbreaker" }, tooltip = "This also implies that you have a Totem summoned.\nThis will affect all 'per Summoned Totem' modifiers, even for non-Totem skills.", apply = function(val, modList, enemyModList)
		modList:NewMod("TotemsSummoned", "OVERRIDE", val, "Config", { type = "Condition", var = "Combat" })
		modList:NewMod("Condition:HaveTotem", "FLAG", val >= 1, "Config", { type = "Condition", var = "Combat" })
	end },
	{ var = "conditionSummonedGolemInPast8Sec", type = "check", label = "Summoned a Golem in the past 8 Seconds?", ifCond = "SummonedGolemInPast8Sec", implyCond = "SummonedGolemInPast10Sec", apply = function(val, modList, enemyModList)
		modList:NewMod("Condition:SummonedGolemInPast8Sec", "FLAG", true, "Config", { type = "Condition", var = "Combat" })
	end },
	{ var = "conditionSummonedGolemInPast10Sec", type = "check", label = "Summoned a Golem in the past 10 Seconds?", ifCond = "SummonedGolemInPast10Sec", apply = function(val, modList, enemyModList)
		modList:NewMod("Condition:SummonedGolemInPast10Sec", "FLAG", true, "Config", { type = "Condition", var = "Combat" })
	end },
	{ var = "multiplierNearbyAlly", type = "count", label = "# of Nearby Allies:", ifMult = "NearbyAlly", apply = function(val, modList, enemyModList)
		modList:NewMod("Multiplier:NearbyAlly", "BASE", val, "Config", { type = "Condition", var = "Combat" })
	end },
	{ var = "multiplierNearbyCorpse", type = "count", label = "# of Nearby Corpses:", ifMult = "NearbyCorpse", apply = function(val, modList, enemyModList)
		modList:NewMod("Multiplier:NearbyCorpse", "BASE", val, "Config", { type = "Condition", var = "Combat" })
	end },
	{ var = "multiplierSummonedMinion", type = "count", label = "# of Summoned Minions:", ifMult = "SummonedMinion", apply = function(val, modList, enemyModList)
		modList:NewMod("Multiplier:SummonedMinion", "BASE", val, "Config", { type = "Condition", var = "Combat" })
	end },
	{ var = "conditionOnConsecratedGround", type = "check", label = "Are you on Consecrated Ground?", tooltip = "In addition to allowing any 'while on Consecrated Ground' modifiers to apply,\nConsecrated Ground grants 6% Life Regeneration to players and allies.", apply = function(val, modList, enemyModList)
		modList:NewMod("Condition:OnConsecratedGround", "FLAG", true, "Config", { type = "Condition", var = "Combat" })
		modList:NewMod("MinionModifier", "LIST", { mod = modLib.createMod("Condition:OnConsecratedGround", "FLAG", true, "Config", { type = "Condition", var = "Combat" }) })
	end },
	{ var = "conditionOnFungalGround", type = "check", label = "Are you on Fungal Ground?", ifCond = "OnFungalGround", tooltip = "Allies on your Fungal Ground gain 10% of Non-Chaos Damage as extra Chaos Damage.", apply = function(val, modList, enemyModList)
		modList:NewMod("Condition:OnFungalGround", "FLAG", true, "Config", { type = "Condition", var = "Combat" })
	end },
	{ var = "conditionOnBurningGround", type = "check", label = "Are you on Burning Ground?", ifCond = "OnBurningGround", implyCond = "Burning", tooltip = "This also implies that you are Burning.", apply = function(val, modList, enemyModList)
		modList:NewMod("Condition:OnBurningGround", "FLAG", true, "Config", { type = "Condition", var = "Combat" })
		modList:NewMod("Condition:Burning", "FLAG", true, "Config", { type = "Condition", var = "Combat" })
	end },
	{ var = "conditionOnChilledGround", type = "check", label = "Are you on Chilled Ground?", ifCond = "OnChilledGround", implyCond = "Chilled", tooltip = "This also implies that you are Chilled.", apply = function(val, modList, enemyModList)
		modList:NewMod("Condition:OnChilledGround", "FLAG", true, "Config", { type = "Condition", var = "Combat" })
		modList:NewMod("Condition:Chilled", "FLAG", true, "Config", { type = "Condition", var = "Combat" })
	end },
	{ var = "conditionOnShockedGround", type = "check", label = "Are you on Shocked Ground?", ifCond = "OnShockedGround", implyCond = "Shocked", tooltip = "This also implies that you are Shocked.", apply = function(val, modList, enemyModList)
		modList:NewMod("Condition:OnShockedGround", "FLAG", true, "Config", { type = "Condition", var = "Combat" })
		modList:NewMod("Condition:Shocked", "FLAG", true, "Config", { type = "Condition", var = "Combat" })
		modList:NewMod("DamageTaken", "INC", 20, "Shock", { type = "Condition", var = "Shocked" })
	end },
	{ var = "conditionBlinded", type = "check", label = "Are you Blinded?", ifCond = "Blinded", apply = function(val, modList, enemyModList)
		modList:NewMod("Condition:Blinded", "FLAG", true, "Config", { type = "Condition", var = "Combat" })
	end },
	{ var = "conditionBurning", type = "check", label = "Are you Burning?", ifCond = "Burning", apply = function(val, modList, enemyModList)
		modList:NewMod("Condition:Burning", "FLAG", true, "Config", { type = "Condition", var = "Combat" })
	end },
	{ var = "conditionIgnited", type = "check", label = "Are you Ignited?", ifCond = "Ignited", implyCond = "Burning", tooltip = "This also implies that you are Burning.", apply = function(val, modList, enemyModList)
		modList:NewMod("Condition:Ignited", "FLAG", true, "Config", { type = "Condition", var = "Combat" })
		modList:NewMod("Condition:Burning", "FLAG", true, "Config", { type = "Condition", var = "Combat" })
	end },
	{ var = "conditionChilled", type = "check", label = "Are you Chilled?", ifCond = "Chilled", apply = function(val, modList, enemyModList)
		modList:NewMod("Condition:Chilled", "FLAG", true, "Config", { type = "Condition", var = "Combat" })
	end },
	{ var = "conditionChilledEffect", type = "count", label = "Effect of Chill:", ifOption = "conditionChilled", apply = function(val, modList, enemyModList)
		modList:NewMod("ChillVal", "OVERRIDE", val, "Chill", { type = "Condition", var = "Chilled" })
	end },
	{ var = "conditionSelfChill", type = "check", label = "Did you chill yourself?", ifOption = "conditionChilled", apply = function(val, modList, enemyModList)
		modList:NewMod("Condition:ChilledSelf", "FLAG", true, "Config", { type = "Condition", var = "Combat" })
	end },
	{ var = "conditionFrozen", type = "check", label = "Are you Frozen?", ifCond = "Frozen", implyCond = "Chilled", tooltip = "This also implies that you are Chilled.", apply = function(val, modList, enemyModList)
		modList:NewMod("Condition:Frozen", "FLAG", true, "Config", { type = "Condition", var = "Combat" })
		modList:NewMod("Condition:Chilled", "FLAG", true, "Config", { type = "Condition", var = "Combat" })
	end },
	{ var = "conditionShocked", type = "check", label = "Are you Shocked?", ifCond = "Shocked", apply = function(val, modList, enemyModList)
		modList:NewMod("Condition:Shocked", "FLAG", true, "Config", { type = "Condition", var = "Combat" })
		modList:NewMod("DamageTaken", "INC", 20, "Shock", { type = "Condition", var = "Shocked" })
	end },
	{ var = "conditionBleeding", type = "check", label = "Are you Bleeding?", ifCond = "Bleeding", apply = function(val, modList, enemyModList)
		modList:NewMod("Condition:Bleeding", "FLAG", true, "Config", { type = "Condition", var = "Combat" })
	end },
	{ var = "conditionPoisoned", type = "check", label = "Are you Poisoned?", ifCond = "Poisoned", apply = function(val, modList, enemyModList)
		modList:NewMod("Condition:Poisoned", "FLAG", true, "Config", { type = "Condition", var = "Combat" })
	end },
	{ var = "multiplierPoisonOnSelf", type = "count", label = "# of Poison on You:", ifMult = "PoisonStack", implyCond = "Poisoned", tooltip = "This also implies that you are Poisoned.", apply = function(val, modList, enemyModList)
		modList:NewMod("Multiplier:PoisonStack", "BASE", val, "Config", { type = "Condition", var = "Effective" })
	end },
	{ var = "conditionAgainstDamageOverTime", type = "check", label = "Are you against Damage over Time?", ifCond = "AgainstDamageOverTime", apply = function(val, modList, enemyModList)
		modList:NewMod("Condition:AgainstDamageOverTime", "FLAG", true, "Config", { type = "Condition", var = "Combat" })
	end },
	{ var = "multiplierNearbyEnemies", type = "count", label = "# of nearby Enemies:", ifMult = "NearbyEnemies", apply = function(val, modList, enemyModList)
		modList:NewMod("Multiplier:NearbyEnemies", "BASE", val, "Config", { type = "Condition", var = "Combat" })
		modList:NewMod("Condition:OnlyOneNearbyEnemy", "FLAG", val == 1, "Config", { type = "Condition", var = "Combat" })
	end },
	{ var = "multiplierNearbyRareOrUniqueEnemies", type = "countAllowZero", label = "# of nearby Rare or Unique Enemies:", ifMult = "NearbyRareOrUniqueEnemies", apply = function(val, modList, enemyModList)
		modList:NewMod("Multiplier:NearbyRareOrUniqueEnemies", "BASE", val, "Config", { type = "Condition", var = "Combat" })
		modList:NewMod("Multiplier:NearbyEnemies", "BASE", val, "Config", { type = "Condition", var = "Combat" })
		modList:NewMod("Condition:AtMostOneNearbyRareOrUniqueEnemy", "FLAG", val <= 1, "Config", { type = "Condition", var = "Combat" })
		enemyModList:NewMod("Condition:NearbyRareOrUniqueEnemy", "FLAG", val >= 1, "Config", { type = "Condition", var = "Combat" })
	end },
	{ var = "conditionHitRecently", type = "check", label = "Have you Hit Recently?", ifCond = "HitRecently", tooltip = "You will automatically be considered to have Hit Recently if your main skill Hits and is self-cast,\nbut you can use this option to force it if necessary.", apply = function(val, modList, enemyModList)
		modList:NewMod("Condition:HitRecently", "FLAG", true, "Config", { type = "Condition", var = "Combat" })
	end },
	{ var = "conditionCritRecently", type = "check", label = "Have you Crit Recently?", ifCond = "CritRecently", implyCond = "SkillCritRecently", tooltip = "This also implies that your Skills have Crit Recently.", apply = function(val, modList, enemyModList)
		modList:NewMod("Condition:CritRecently", "FLAG", true, "Config", { type = "Condition", var = "Combat" })
		modList:NewMod("Condition:SkillCritRecently", "FLAG", true, "Config", { type = "Condition", var = "Combat" })
	end },
	{ var = "conditionSkillCritRecently", type = "check", label = "Have your Skills Crit Recently?", ifCond = "SkillCritRecently", apply = function(val, modList, enemyModList)
		modList:NewMod("Condition:SkillCritRecently", "FLAG", true, "Config", { type = "Condition", var = "Combat" })
	end },
	{ var = "conditionCritWithHeraldSkillRecently", type = "check", label = "Have your Herald Skills Crit Recently?", ifCond = "CritWithHeraldSkillRecently", implyCond = "SkillCritRecently", tooltip = "This also implies that your Skills have Crit Recently.", apply = function(val, modList, enemyModList)
		modList:NewMod("Condition:CritWithHeraldSkillRecently", "FLAG", true, "Config", { type = "Condition", var = "Combat" })
	end },
	{ var = "LostNonVaalBuffRecently", type = "check", label = "Lost a Non-Vaal Guard Skill buff recently?", ifCond = "LostNonVaalBuffRecently", apply = function(val, modList, enemyModList)
		modList:NewMod("Condition:LostNonVaalBuffRecently", "FLAG", true, "Config", { type = "Condition", var = "Combat" })
	end },
	{ var = "conditionNonCritRecently", type = "check", label = "Have you dealt a Non-Crit Recently?", ifCond = "NonCritRecently", apply = function(val, modList, enemyModList)
		modList:NewMod("Condition:NonCritRecently", "FLAG", true, "Config", { type = "Condition", var = "Combat" })
	end },
	{ var = "conditionChannelling", type = "check", label = "Are you Channelling?", ifCond = "Channelling", tooltip = "You will automatically be considered to be Channeling if your main skill is a channelled skill,\nbut you can use this option to force it if necessary.", apply = function(val, modList, enemyModList)
		modList:NewMod("Condition:Channelling", "FLAG", true, "Config", { type = "Condition", var = "Combat" })
	end },
	{ var = "conditionHitRecentlyWithWeapon", type = "check", label = "Have you Hit Recently with Your Weapon?", ifCond = "HitRecentlyWithWeapon", tooltip = "This also implies that you have Hit Recently.", apply = function(val, modList, enemyModList)
		modList:NewMod("Condition:HitRecentlyWithWeapon", "FLAG", true, "Config", { type = "Condition", var = "Combat" })
	end },
	{ var = "conditionKilledRecently", type = "check", label = "Have you Killed Recently?", ifCond = "KilledRecently", apply = function(val, modList, enemyModList)
		modList:NewMod("Condition:KilledRecently", "FLAG", true, "Config", { type = "Condition", var = "Combat" })
	end },
	{ var = "multiplierKilledRecently", type = "count", label = "# of Enemies Killed Recently:", ifMult = "EnemyKilledRecently", implyCond = "KilledRecently", tooltip = "This also implies that you have Killed Recently.", apply = function(val, modList, enemyModList)
		modList:NewMod("Multiplier:EnemyKilledRecently", "BASE", val, "Config", { type = "Condition", var = "Combat" })
		modList:NewMod("Condition:KilledRecently", "FLAG", true, "Config", { type = "Condition", var = "Combat" })
	end },
	{ var = "conditionKilledLast3Seconds", type = "check", label = "Have you Killed in the last 3 Seconds?", ifCond = "KilledLast3Seconds", implyCond = "KilledRecently", tooltip = "This also implies that you have Killed Recently.", apply = function(val, modList, enemyModList)
		modList:NewMod("Condition:KilledLast3Seconds", "FLAG", true, "Config", { type = "Condition", var = "Combat" })
	end },
	{ var = "conditionKilledPosionedLast2Seconds", type = "check", label = "Killed a poisoned enemy in the last 2 Seconds?", ifCond = "KilledPosionedLast2Seconds", implyCond = "KilledRecently", tooltip = "This also implies that you have Killed Recently.", apply = function(val, modList, enemyModList)
		modList:NewMod("Condition:KilledPosionedLast2Seconds", "FLAG", true, "Config", { type = "Condition", var = "Combat" })
	end },
	{ var = "conditionTotemsNotSummonedInPastTwoSeconds", type = "check", label = "No summoned Totems in the past 2 seconds?", ifCond = "NoSummonedTotemsInPastTwoSeconds", apply = function(val, modList, enemyModList)
		modList:NewMod("Condition:NoSummonedTotemsInPastTwoSeconds", "FLAG", true, "Config", { type = "Condition", var = "Combat" })
	end },
	{ var = "conditionTotemsKilledRecently", type = "check", label = "Have your Totems Killed Recently?", ifCond = "TotemsKilledRecently", apply = function(val, modList, enemyModList)
		modList:NewMod("Condition:TotemsKilledRecently", "FLAG", true, "Config", { type = "Condition", var = "Combat" })
	end },
	{ var = "conditionUsedBrandRecently", type = "check", label = "Have you used a Brand Skill recently?", ifCond = "UsedBrandRecently",  apply = function(val, modList, enemyModList)
		modList:NewMod("Condition:UsedBrandRecently", "FLAG", true, "Config", { type = "Condition", var = "Combat" })
	end },
	{ var = "multiplierTotemsKilledRecently", type = "count", label = "# of Enemies Killed by Totems Recently:", ifMult = "EnemyKilledByTotemsRecently", implyCond = "TotemsKilledRecently", tooltip = "This also implies that your Totems have Killed Recently.", apply = function(val, modList, enemyModList)
		modList:NewMod("Multiplier:EnemyKilledByTotemsRecently", "BASE", val, "Config", { type = "Condition", var = "Combat" })
		modList:NewMod("Condition:TotemsKilledRecently", "FLAG", true, "Config", { type = "Condition", var = "Combat" })
	end },
	{ var = "conditionMinionsKilledRecently", type = "check", label = "Have your Minions Killed Recently?", ifCond = "MinionsKilledRecently", apply = function(val, modList, enemyModList)
		modList:NewMod("Condition:MinionsKilledRecently", "FLAG", true, "Config", { type = "Condition", var = "Combat" })
	end },
	{ var = "conditionMinionsDiedRecently", type = "check", label = "Has a Minion Died Recently?", ifCond = "MinionsDiedRecently", apply = function(val, modList, enemyModList)
		modList:NewMod("Condition:MinionsDiedRecently", "FLAG", true, "Config", { type = "Condition", var = "Combat" })
	end },
	{ var = "multiplierMinionsKilledRecently", type = "count", label = "# of Enemies Killed by Minions Recently:", ifMult = "EnemyKilledByMinionsRecently", implyCond = "MinionsKilledRecently", tooltip = "This also implies that your Minions have Killed Recently.", apply = function(val, modList, enemyModList)
		modList:NewMod("Multiplier:EnemyKilledByMinionsRecently", "BASE", val, "Config", { type = "Condition", var = "Combat" })
		modList:NewMod("Condition:MinionsKilledRecently", "FLAG", true, "Config", { type = "Condition", var = "Combat" })
	end },
	{ var = "conditionKilledAffectedByDoT", type = "check", label = "Killed enemy affected by your DoT Recently?", ifCond = "KilledAffectedByDotRecently", apply = function(val, modList, enemyModList)
		modList:NewMod("Condition:KilledAffectedByDotRecently", "FLAG", true, "Config", { type = "Condition", var = "Combat" })
	end },
	{ var = "multiplierShockedEnemyKilledRecently", type = "count", label = "# of Shocked Enemies Killed Recently:", ifMult = "ShockedEnemyKilledRecently", apply = function(val, modList, enemyModList)
		modList:NewMod("Multiplier:ShockedEnemyKilledRecently", "BASE", val, "Config", { type = "Condition", var = "Combat" })
	end },
	{ var = "conditionFrozenEnemyRecently", type = "check", label = "Have you Frozen an enemy Recently?", ifCond = "FrozenEnemyRecently", apply = function(val, modList, enemyModList)
		modList:NewMod("Condition:FrozenEnemyRecently", "FLAG", true, "Config", { type = "Condition", var = "Combat" })
	end },
	{ var = "conditionChilledEnemyRecently", type = "check", label = "Have you Chilled an enemy Recently?", ifCond = "ChilledEnemyRecently", apply = function(val, modList, enemyModList)
		modList:NewMod("Condition:ChilledEnemyRecently", "FLAG", true, "Config", { type = "Condition", var = "Combat" })
	end },
	{ var = "conditionShatteredEnemyRecently", type = "check", label = "Have you Shattered an enemy Recently?", ifCond = "ShatteredEnemyRecently", apply = function(val, modList, enemyModList)
		modList:NewMod("Condition:ShatteredEnemyRecently", "FLAG", true, "Config", { type = "Condition", var = "Combat" })
	end },
	{ var = "conditionIgnitedEnemyRecently", type = "check", label = "Have you Ignited an enemy Recently?", ifCond = "IgnitedEnemyRecently", apply = function(val, modList, enemyModList)
		modList:NewMod("Condition:IgnitedEnemyRecently", "FLAG", true, "Config", { type = "Condition", var = "Combat" })
	end },
	{ var = "conditionShockedEnemyRecently", type = "check", label = "Have you Shocked an enemy Recently?", ifCond = "ShockedEnemyRecently", apply = function(val, modList, enemyModList)
		modList:NewMod("Condition:ShockedEnemyRecently", "FLAG", true, "Config", { type = "Condition", var = "Combat" })
	end },
	{ var = "conditionStunnedEnemyRecently", type = "check", label = "Have you Stunned an enemy Recently?", ifCond = "StunnedEnemyRecently", apply = function(val, modList, enemyModList)
		modList:NewMod("Condition:StunnedEnemyRecently", "FLAG", true, "Config", { type = "Condition", var = "Combat" })
	end },
	{ var = "multiplierPoisonAppliedRecently", type = "count", label = "# of Poisons applied Recently:", ifMult = "PoisonAppliedRecently", apply = function(val, modList, enemyModList)
		modList:NewMod("Multiplier:PoisonAppliedRecently", "BASE", val, "Config", { type = "Condition", var = "Combat" })
	end },
	{ var = "multiplierLifeSpentRecently", type = "count", label = "# of Life spent Recently:", ifMult = "LifeSpentRecently", apply = function(val, modList, enemyModList)
		modList:NewMod("Multiplier:LifeSpentRecently", "BASE", val, "Config", { type = "Condition", var = "Combat" })
	end },
	{ var = "multiplierManaSpentRecently", type = "count", label = "# of Mana spent Recently:", ifMult = "ManaSpentRecently", apply = function(val, modList, enemyModList)
		modList:NewMod("Multiplier:ManaSpentRecently", "BASE", val, "Config", { type = "Condition", var = "Combat" })
	end },
	{ var = "conditionBeenHitRecently", type = "check", label = "Have you been Hit Recently?", ifCond = "BeenHitRecently", apply = function(val, modList, enemyModList)
		modList:NewMod("Condition:BeenHitRecently", "FLAG", true, "Config", { type = "Condition", var = "Combat" })
	end },
	{ var = "multiplierBeenHitRecently", type = "count", label = "# of times you have been Hit Recently:", ifMult = "BeenHitRecently", apply = function(val, modList, enemyModList)
		modList:NewMod("Multiplier:BeenHitRecently", "BASE", val, "Config", { type = "Condition", var = "Combat" })
		modList:NewMod("Condition:BeenHitRecently", "FLAG", 1 <= val, "Config", { type = "Condition", var = "Combat" })
	end },
	{ var = "conditionBeenCritRecently", type = "check", label = "Have you been Crit Recently?", ifCond = "BeenCritRecently", apply = function(val, modList, enemyModList)
		modList:NewMod("Condition:BeenCritRecently", "FLAG", true, "Config", { type = "Condition", var = "Combat" })
	end },
	{ var = "conditionConsumed12SteelShardsRecently", type = "check", label = "Consumed 12 Steel Shards Recently?", ifCond = "Consumed12SteelShardsRecently", apply = function(val, modList, enemyModList)
		modList:NewMod("Condition:Consumed12SteelShardsRecently", "FLAG", true, "Config", { type = "Condition", var = "Combat" })
	end },
	{ var = "conditionGainedPowerChargeRecently", type = "check", label = "Gained a Power Charge Recently?", ifCond = "GainedPowerChargeRecently", apply = function(val, modList, enemyModList)
		modList:NewMod("Condition:GainedPowerChargeRecently", "FLAG", true, "Config", { type = "Condition", var = "Combat" })
	end },
	{ var = "conditionGainedFrenzyChargeRecently", type = "check", label = "Gained a Frenzy Charge Recently?", ifCond = "GainedFrenzyChargeRecently", apply = function(val, modList, enemyModList)
		modList:NewMod("Condition:GainedFrenzyChargeRecently", "FLAG", true, "Config", { type = "Condition", var = "Combat" })
	end },
	{ var = "conditionBeenSavageHitRecently", type = "check", label = "Have you taken a Savage Hit Recently?", ifCond = "BeenSavageHitRecently", implyCond = "BeenHitRecently", tooltip = "This also implies that you have been Hit Recently.", apply = function(val, modList, enemyModList)
		modList:NewMod("Condition:BeenSavageHitRecently", "FLAG", true, "Config", { type = "Condition", var = "Combat" })
		modList:NewMod("Condition:BeenHitRecently", "FLAG", true, "Config", { type = "Condition", var = "Combat" })
	end },
	{ var = "conditionHitByFireDamageRecently", type = "check", label = "Have you been hit by Fire Recently?", ifCond = "HitByFireDamageRecently", implyCond = "BeenHitRecently", tooltip = "This also implies that you have been Hit Recently.", apply = function(val, modList, enemyModList)
		modList:NewMod("Condition:HitByFireDamageRecently", "FLAG", true, "Config", { type = "Condition", var = "Combat" })
		modList:NewMod("Condition:BeenHitRecently", "FLAG", true, "Config", { type = "Condition", var = "Combat" })
	end },
	{ var = "conditionHitByColdDamageRecently", type = "check", label = "Have you been hit by Cold Recently?", ifCond = "HitByColdDamageRecently", implyCond = "BeenHitRecently", tooltip = "This also implies that you have been Hit Recently.", apply = function(val, modList, enemyModList)
		modList:NewMod("Condition:HitByColdDamageRecently", "FLAG", true, "Config", { type = "Condition", var = "Combat" })
		modList:NewMod("Condition:BeenHitRecently", "FLAG", true, "Config", { type = "Condition", var = "Combat" })
	end },
	{ var = "conditionHitByLightningDamageRecently", type = "check", label = "Have you been hit by Light. Recently?", ifCond = "HitByLightningDamageRecently", implyCond = "BeenHitRecently", tooltip = "This also implies that you have been Hit Recently.", apply = function(val, modList, enemyModList)
		modList:NewMod("Condition:HitByLightningDamageRecently", "FLAG", true, "Config", { type = "Condition", var = "Combat" })
		modList:NewMod("Condition:BeenHitRecently", "FLAG", true, "Config", { type = "Condition", var = "Combat" })
	end },
	{ var = "conditionHitBySpellDamageRecently", type = "check", label = "Have you taken Spell Damage Recently?", ifCond = "HitBySpellDamageRecently", implyCond = "BeenHitRecently", tooltip = "This also implies that you have been Hit Recently.", apply = function(val, modList, enemyModList)
		modList:NewMod("Condition:HitBySpellDamageRecently", "FLAG", true, "Config", { type = "Condition", var = "Combat" })
		modList:NewMod("Condition:BeenHitRecently", "FLAG", true, "Config", { type = "Condition", var = "Combat" })
	end },
	{ var = "conditionTakenFireDamageFromEnemyHitRecently", type = "check", label = "Taken Fire Damage from enemy Hit Recently?", ifCond = "TakenFireDamageFromEnemyHitRecently", implyCond = "BeenHitRecently", tooltip = "This also implies that you have been Hit Recently.", apply = function(val, modList, enemyModList)
		modList:NewMod("Condition:TakenFireDamageFromEnemyHitRecently", "FLAG", true, "Config", { type = "Condition", var = "Combat" })
		modList:NewMod("Condition:BeenHitRecently", "FLAG", true, "Config", { type = "Condition", var = "Combat" })
	end },
	{ var = "conditionBlockedRecently", type = "check", label = "Have you Blocked Recently?", ifCond = "BlockedRecently", apply = function(val, modList, enemyModList)
		modList:NewMod("Condition:BlockedRecently", "FLAG", true, "Config", { type = "Condition", var = "Combat" })
	end },
	{ var = "conditionBlockedAttackRecently", type = "check", label = "Have you Blocked an Attack Recently?", ifCond = "BlockedAttackRecently", implyCond = "BlockedRecently", tooltip = "This also implies that you have Blocked Recently.", apply = function(val, modList, enemyModList)
		modList:NewMod("Condition:BlockedAttackRecently", "FLAG", true, "Config", { type = "Condition", var = "Combat" })
		modList:NewMod("Condition:BlockedRecently", "FLAG", true, "Config", { type = "Condition", var = "Combat" })
	end },
	{ var = "conditionBlockedSpellRecently", type = "check", label = "Have you Blocked a Spell Recently?", ifCond = "BlockedSpellRecently", implyCond = "BlockedRecently", tooltip = "This also implies that you have Blocked Recently.", apply = function(val, modList, enemyModList)
		modList:NewMod("Condition:BlockedSpellRecently", "FLAG", true, "Config", { type = "Condition", var = "Combat" })
		modList:NewMod("Condition:BlockedRecently", "FLAG", true, "Config", { type = "Condition", var = "Combat" })
	end },
	{ var = "conditionEnergyShieldRechargeRecently", type = "check", label = "Energy Shield Recharge started Recently?", ifCond = "EnergyShieldRechargeRecently", apply = function(val, modList, enemyModList)
		modList:NewMod("Condition:EnergyShieldRechargeRecently", "FLAG", true, "Config", { type = "Condition", var = "Combat" })
	end },
	{ var = "conditionStoppedTakingDamageOverTimeRecently", type = "check", label = "Have you stopped taking DoT recently?", ifCond = "StoppedTakingDamageOverTimeRecently", apply = function(val, modList, enemyModList)
		modList:NewMod("Condition:StoppedTakingDamageOverTimeRecently", "FLAG", true, "Config", { type = "Condition", var = "Combat" })
	end },
	{ var = "conditionConvergence", type = "check", label = "Do you have Convergence?", ifFlag = "Condition:CanGainConvergence", apply = function(val, modList, enemyModList)
		modList:NewMod("Condition:Convergence", "FLAG", true, "Config", { type = "Condition", var = "Combat" }, { type = "Condition", var = "CanGainConvergence" })
	end },
	{ var = "buffPendulum", type = "list", label = "Is Pendulum of Destruction active?", ifNode = 57197, list = {{val=0,label="None"},{val="AREA",label="Area of Effect"},{val="DAMAGE",label="Elemental Damage"}}, apply = function(val, modList, enemyModList)
		if val == "AREA" then
			modList:NewMod("Condition:PendulumOfDestructionAreaOfEffect", "FLAG", true, "Config", { type = "Condition", var = "Combat" })
		elseif val == "DAMAGE" then
			modList:NewMod("Condition:PendulumOfDestructionElementalDamage", "FLAG", true, "Config", { type = "Condition", var = "Combat" })
		end
	end },
	{ var = "buffConflux", type = "list", label = "Conflux Buff:", ifNode = 51391, list = {{val=0,label="None"},{val="CHILLING",label="Chilling"},{val="SHOCKING",label="Shocking"},{val="IGNITING",label="Igniting"},{val="ALL",label="Chill + Shock + Ignite"}}, apply = function(val, modList, enemyModList)
		if val == "CHILLING" or val == "ALL" then
			modList:NewMod("Condition:ChillingConflux", "FLAG", true, "Config", { type = "Condition", var = "Combat" })
		end
		if val == "SHOCKING" or val == "ALL" then
			modList:NewMod("Condition:ShockingConflux", "FLAG", true, "Config", { type = "Condition", var = "Combat" })
		end
		if val == "IGNITING" or val == "ALL" then
			modList:NewMod("Condition:IgnitingConflux", "FLAG", true, "Config", { type = "Condition", var = "Combat" })
		end
	end },
	{ var = "buffBastionOfHope", type = "check", label = "Is Bastion of Hope active?", ifNode = 39728, apply = function(val, modList, enemyModList)
		modList:NewMod("Condition:BastionOfHopeActive", "FLAG", true, "Config", { type = "Condition", var = "Combat" })
	end },
	{ var = "buffNgamahuFlamesAdvance", type = "check", label = "Is Ngamahu, Flame's Advance active?", ifNode = 50692, apply = function(val, modList, enemyModList)
		modList:NewMod("Condition:NgamahuFlamesAdvance", "FLAG", true, "Config", { type = "Condition", var = "Combat" })
	end },
	{ var = "buffHerEmbrace", type = "check", label = "Are you in Her Embrace?", ifCond = "HerEmbrace", tooltip = "This option is specific to Oni-Goroshi.", apply = function(val, modList, enemyModList)
		modList:NewMod("HerEmbrace", "FLAG", true, "Config", { type = "Condition", var = "Combat" }, { type = "Condition", var = "CanGainHerEmbrace" })
	end },
	{ var = "conditionUsedSkillRecently", type = "check", label = "Have you used a Skill Recently?", ifCond = "UsedSkillRecently", apply = function(val, modList, enemyModList)
		modList:NewMod("Condition:UsedSkillRecently", "FLAG", true, "Config", { type = "Condition", var = "Combat" })
	end },
	{ var = "multiplierSkillUsedRecently", type = "count", label = "# of Skills Used Recently:", ifMult = "SkillUsedRecently", implyCond = "UsedSkillRecently", apply = function(val, modList, enemyModList)
		modList:NewMod("Multiplier:SkillUsedRecently", "BASE", val, "Config", { type = "Condition", var = "Combat" })
		modList:NewMod("Condition:UsedSkillRecently", "FLAG", true, "Config", { type = "Condition", var = "Combat" })
	end },
	{ var = "conditionAttackedRecently", type = "check", label = "Have you Attacked Recently?", ifCond = "AttackedRecently", implyCond = "UsedSkillRecently", tooltip = "This also implies that you have used a Skill Recently.\nYou will automatically be considered to have Attacked Recently if your main skill is an attack,\nbut you can use this option to force it if necessary.", apply = function(val, modList, enemyModList)
		modList:NewMod("Condition:AttackedRecently", "FLAG", true, "Config", { type = "Condition", var = "Combat" })
		modList:NewMod("Condition:UsedSkillRecently", "FLAG", true, "Config", { type = "Condition", var = "Combat" })
	end },
	{ var = "conditionCastSpellRecently", type = "check", label = "Have you Cast a Spell Recently?", ifCond = "CastSpellRecently", implyCond = "UsedSkillRecently", tooltip = "This also implies that you have used a Skill Recently.\nYou will automatically be considered to have Cast a Spell Recently if your main skill is a spell,\nbut you can use this option to force it if necessary.", apply = function(val, modList, enemyModList)
		modList:NewMod("Condition:CastSpellRecently", "FLAG", true, "Config", { type = "Condition", var = "Combat" })
		modList:NewMod("Condition:UsedSkillRecently", "FLAG", true, "Config", { type = "Condition", var = "Combat" })
	end },
	{ var = "conditionCastLast1Seconds", type = "check", label = "Have you Cast a Spell in the last second?", ifCond = "CastLast1Seconds", implyCond = "CastSpellRecently", apply = function(val, modList, enemyModList)
		modList:NewMod("Condition:CastLast1Seconds", "FLAG", true, "Config", { type = "Condition", var = "Combat" })
	end },
	{ var = "multiplierCastLast8Seconds", type = "count", label = "How many spells cast in the last 8 seconds?", ifMult = "CastLast8Seconds", tooltip = "Only non-instant spells you cast count", apply = function(val, modList, enemyModList)
		modList:NewMod("Multiplier:CastLast8Seconds", "BASE", val, "Config", { type = "Condition", var = "Combat" })
	end },
	{ var = "conditionUsedFireSkillRecently", type = "check", label = "Have you used a Fire Skill Recently?", ifCond = "UsedFireSkillRecently", implyCond = "UsedSkillRecently", tooltip = "This also implies that you have used a Skill Recently.", apply = function(val, modList, enemyModList)
		modList:NewMod("Condition:UsedFireSkillRecently", "FLAG", true, "Config", { type = "Condition", var = "Combat" })
		modList:NewMod("Condition:UsedSkillRecently", "FLAG", true, "Config", { type = "Condition", var = "Combat" })
	end },
	{ var = "conditionUsedColdSkillRecently", type = "check", label = "Have you used a Cold Skill Recently?", ifCond = "UsedColdSkillRecently", implyCond = "UsedSkillRecently", tooltip = "This also implies that you have used a Skill Recently.", apply = function(val, modList, enemyModList)
		modList:NewMod("Condition:UsedColdSkillRecently", "FLAG", true, "Config", { type = "Condition", var = "Combat" })
		modList:NewMod("Condition:UsedSkillRecently", "FLAG", true, "Config", { type = "Condition", var = "Combat" })
	end },
	{ var = "conditionUsedMinionSkillRecently", type = "check", label = "Have you used a Minion Skill Recently?", ifCond = "UsedMinionSkillRecently", implyCond = "UsedSkillRecently", tooltip = "This also implies that you have used a Skill Recently.\nYou will automatically be considered to have used a Minion skill Recently if your main skill is a Minion skill,\nbut you can use this option to force it if necessary.", apply = function(val, modList, enemyModList)
		modList:NewMod("Condition:UsedMinionSkillRecently", "FLAG", true, "Config", { type = "Condition", var = "Combat" })
		modList:NewMod("Condition:UsedSkillRecently", "FLAG", true, "Config", { type = "Condition", var = "Combat" })
	end },
	{ var = "conditionUsedTravelSkillRecently", type = "check", label = "Have you used a Travel Skill Recently?", ifCond = "UsedTravelSkillRecently", implyCond = "UsedSkillRecently", tooltip = "This also implies that you have used a Skill Recently..", apply = function(val, modList, enemyModList)
		modList:NewMod("Condition:UsedTravelSkillRecently", "FLAG", true, "Config", { type = "Condition", var = "Combat" })
		modList:NewMod("Condition:UsedMovementSkillRecently", "FLAG", true, "Config", { type = "Condition", var = "Combat" })
		modList:NewMod("Condition:UsedSkillRecently", "FLAG", true, "Config", { type = "Condition", var = "Combat" })
	end },
	{ var = "conditionUsedDashRecently", type = "check", label = "Have you cast Dash Recently?", ifCond = "CastDashRecently", implyCondList = { "UsedTravelSkillRecently", "UsedMovementSkillRecently", "UsedSkillRecently"}, tooltip = "This also implies that you have used a Skill Recently..", apply = function(val, modList, enemyModList)
		modList:NewMod("Condition:CastDashRecently", "FLAG", true, "Config", { type = "Condition", var = "Combat" })
		modList:NewMod("Condition:UsedTravelSkillRecently", "FLAG", true, "Config", { type = "Condition", var = "Combat" })
		modList:NewMod("Condition:UsedMovementSkillRecently", "FLAG", true, "Config", { type = "Condition", var = "Combat" })
		modList:NewMod("Condition:UsedSkillRecently", "FLAG", true, "Config", { type = "Condition", var = "Combat" })
	end },
	{ var = "conditionUsedMovementSkillRecently", type = "check", label = "Have you used a Movement Skill Recently?", ifCond = "UsedMovementSkillRecently", implyCond = "UsedSkillRecently", tooltip = "This also implies that you have used a Skill Recently.\nYou will automatically be considered to have used a Movement skill Recently if your main skill is a movement skill,\nbut you can use this option to force it if necessary.", apply = function(val, modList, enemyModList)
		modList:NewMod("Condition:UsedMovementSkillRecently", "FLAG", true, "Config", { type = "Condition", var = "Combat" })
		modList:NewMod("Condition:UsedSkillRecently", "FLAG", true, "Config", { type = "Condition", var = "Combat" })
	end },
	{ var = "conditionUsedVaalSkillRecently", type = "check", label = "Have you used a Vaal Skill Recently?", ifCond = "UsedVaalSkillRecently", implyCond = "UsedSkillRecently", tooltip = "This also implies that you have used a Skill Recently.\nYou will automatically be considered to have used a Vaal skill Recently if your main skill is a Vaal skill,\nbut you can use this option to force it if necessary.", apply = function(val, modList, enemyModList)
		modList:NewMod("Condition:UsedVaalSkillRecently", "FLAG", true, "Config", { type = "Condition", var = "Combat" })
		modList:NewMod("Condition:UsedSkillRecently", "FLAG", true, "Config", { type = "Condition", var = "Combat" })
	end },
	{ var = "conditionSoulGainPrevention", type = "check", label = "Do you have Soul Gain Prevention?", ifCond = "SoulGainPrevention", apply = function(val, modList, enemyModList)
		modList:NewMod("Condition:SoulGainPrevention", "FLAG", true, "Config", { type = "Condition", var = "Combat" })
	end },
	{ var = "conditionUsedWarcryRecently", type = "check", label = "Have you used a Warcry Recently?", ifCond = "UsedWarcryRecently", implyCondList = {"UsedWarcryInPast8Seconds", "UsedSkillRecently"}, tooltip = "This also implies that you have used a Skill Recently.", apply = function(val, modList, enemyModList)
		modList:NewMod("Condition:UsedWarcryRecently", "FLAG", true, "Config", { type = "Condition", var = "Combat" })
		modList:NewMod("Condition:UsedWarcryInPast8Seconds", "FLAG", true, "Config", { type = "Condition", var = "Combat" })
		modList:NewMod("Condition:UsedSkillRecently", "FLAG", true, "Config", { type = "Condition", var = "Combat" })
	end },
	{ var = "conditionUsedWarcryInPast8Seconds", type = "check", label = "Used a Warcry in the past 8 seconds?", ifCond = "UsedWarcryInPast8Seconds", apply = function(val, modList, enemyModList)
		modList:NewMod("Condition:UsedWarcryInPast8Seconds", "FLAG", true, "Config", { type = "Condition", var = "Combat" })
	end },
	{ var = "multiplierMineDetonatedRecently", type = "count", label = "# of Mines Detonated Recently:", ifMult = "MineDetonatedRecently", apply = function(val, modList, enemyModList)
		modList:NewMod("Multiplier:MineDetonatedRecently", "BASE", val, "Config", { type = "Condition", var = "Combat" })
	end },
	{ var = "multiplierTrapTriggeredRecently", type = "count", label = "# of Traps Triggered Recently:", ifMult = "TrapTriggeredRecently", apply = function(val, modList, enemyModList)
		modList:NewMod("Multiplier:TrapTriggeredRecently", "BASE", val, "Config", { type = "Condition", var = "Combat" })
	end },
	{ var = "conditionThrownTrapOrMineRecently", type = "check", label = "Have you thrown a Trap or Mine Recently?", ifCond = "TrapOrMineThrownRecently", apply = function(val, modList, enemyModList)
		modList:NewMod("Condition:TrapOrMineThrownRecently", "FLAG", true, "Config", { type = "Condition", var = "Combat" })
	end },
	{ var = "conditionCursedEnemyRecently", type = "check", label = "Have you Cursed an enemy Recently?",  ifCond="CursedEnemyRecently", apply = function(val, modList, enemyModList)
		modList:NewMod("Condition:CursedEnemyRecently", "FLAG", true, "Config", { type = "Condition", var = "Effective" })
	end },
	{ var = "conditionSpawnedCorpseRecently", type = "check", label = "Spawned a corpse Recently?", ifCond = "SpawnedCorpseRecently", apply = function(val, modList, enemyModList)
		modList:NewMod("Condition:SpawnedCorpseRecently", "FLAG", true, "Config", { type = "Condition", var = "Combat" })
	end },
	{ var = "conditionConsumedCorpseRecently", type = "check", label = "Consumed a corpse Recently?", ifCond = "ConsumedCorpseRecently", apply = function(val, modList, enemyModList)
		modList:NewMod("Condition:ConsumedCorpseRecently", "FLAG", true, "Config", { type = "Condition", var = "Combat" })
	end },
	{ var = "conditionConsumedCorpseInPast2Sec", type = "check", label = "Consumed a corpse in the past 2s?", ifCond = "ConsumedCorpseInPast2Sec", implyCond = "ConsumedCorpseRecently",tooltip = "This also implies you have 'Consumed a corpse Recently'", apply = function(val, modList, enemyModList)
		modList:NewMod("Condition:ConsumedCorpseInPast2Sec", "FLAG", true, "Config", { type = "Condition", var = "Combat" })
	end },
	{ var = "multiplierCorpseConsumedRecently", type = "count", label = "# of Corpses Consumed Recently:", ifMult = "CorpseConsumedRecently", implyCond = "ConsumedCorpseRecently", apply = function(val, modList, enemyModList)
		modList:NewMod("Multiplier:CorpseConsumedRecently", "BASE", val, "Config", { type = "Condition", var = "Combat" })
		modList:NewMod("Condition:ConsumedCorpseRecently", "FLAG", true, "Config", { type = "Condition", var = "Combat" })
	end },
	{ var = "multiplierWarcryUsedRecently", type = "count", label = "# of Warcries Used Recently:", ifMult = "WarcryUsedRecently", implyCondList = {"UsedWarcryRecently", "UsedWarcryInPast8Seconds", "UsedSkillRecently"}, tooltip = "This also implies you have 'Used a Warcry Recently', 'Used a Warcry in the past 8 seconds', and 'Used a Skill Recently'", apply = function(val, modList, enemyModList)
		modList:NewMod("Multiplier:WarcryUsedRecently", "BASE", m_min(val, 100), "Config", { type = "Condition", var = "Combat" })
		modList:NewMod("Condition:UsedWarcryRecently", "FLAG", true, "Config", { type = "Condition", var = "Combat" })
		modList:NewMod("Condition:UsedWarcryInPast8Seconds", "FLAG", true, "Config", { type = "Condition", var = "Combat" })
		modList:NewMod("Condition:UsedSkillRecently", "FLAG", true, "Config", { type = "Condition", var = "Combat" })
	end },
	{ var = "conditionTauntedEnemyRecently", type = "check", label = "Taunted an enemy Recently?", ifCond = "TauntedEnemyRecently", apply = function(val, modList, enemyModList)
		modList:NewMod("Condition:TauntedEnemyRecently", "FLAG", true, "Config", { type = "Condition", var = "Combat" })
	end },
	{ var = "conditionLostEnduranceChargeInPast8Sec", type = "check", label = "Lost an Endurance Charge in the past 8s?", ifCond = "LostEnduranceChargeInPast8Sec", apply = function(val, modList, enemyModList)
		modList:NewMod("Condition:LostEnduranceChargeInPast8Sec", "FLAG", true, "Config", { type = "Condition", var = "Combat" })
	end },
	{ var = "multiplierEnduranceChargesLostRecently", type = "count", label = "# of Endurance Charges lost Recently:", ifMult = "EnduranceChargesLostRecently", implyCond = "LostEnduranceChargeInPast8Sec", apply = function(val, modList, enemyModList)
		modList:NewMod("Multiplier:EnduranceChargesLostRecently", "BASE", val, "Config", { type = "Condition", var = "Combat" })
		modList:NewMod("Condition:LostEnduranceChargeInPast8Sec", "FLAG", true, "Config", { type = "Condition", var = "Combat" })
	end },
	{ var = "conditionBlockedHitFromUniqueEnemyInPast10Sec", type = "check", label = "Blocked a Hit from a Unique enemy in the past 10s?", ifNode = 63490, apply = function(val, modList, enemyModList)
		modList:NewMod("Condition:BlockedHitFromUniqueEnemyInPast10Sec", "FLAG", true, "Config", { type = "Condition", var = "Combat" })
	end },
	{ var = "BlockedPast10Sec", type = "count", label = "Number of times you've Blocked in the past 10s", ifNode = 63490, apply = function(val, modList, enemyModList)
		modList:NewMod("Multiplier:BlockedPast10Sec", "BASE", val, "Config", { type = "Condition", var = "Combat" })
	end },
	{ var = "conditionImpaledRecently", type = "check", ifCond = "ImpaledRecently", label = "Impaled an enemy recently?", apply = function(val, modList, enemyModLIst)
		modList:NewMod("Condition:ImpaledRecently", "FLAG", true, "Config", { type = "Condition", var = "Combat" })
	end },
	{ var = "multiplierImpalesOnEnemy", type = "countAllowZero", label = "# of Impales on enemy (if not maximum):", ifFlag = "impale", apply = function(val, modList, enemyModList)
		enemyModList:NewMod("Multiplier:ImpaleStacks", "BASE", val, "Config", { type = "Condition", var = "Combat" })
	end },
	{ var = "multiplierBleedsOnEnemy", type = "count", label = "# of Bleeds on enemy (if not maximum):", ifNode = 17818, tooltip = "Sets current number of Bleeds on the enemy if using the Crimson Dance keystone.\nThis also implies that the enemy is Bleeding.", apply = function(val, modList, enemyModList)
		enemyModList:NewMod("Multiplier:BleedStacks", "BASE", val, "Config", { type = "Condition", var = "Combat" })
		enemyModList:NewMod("Condition:Bleeding", "FLAG", true, "Config", { type = "Condition", var = "Effective" })
	end },
	{ var = "multiplierFragileRegrowth", type = "count", label = "# of Fragile Regrowth Stacks:", ifMult = "FragileRegrowthCount", apply = function(val, modList, enemyModList)
		modList:NewMod("Multiplier:FragileRegrowthCount", "BASE", m_min(val,10), "Config", { type = "Condition", var = "Combat" })
	end },
	{ var = "conditionKilledUniqueEnemy", type = "check", label = "Killed a Rare or Unique enemy Recently?", ifNode = 3184, apply = function(val, modList, enemyModList)
		modList:NewMod("Condition:KilledUniqueEnemy", "FLAG", true, "Config", { type = "Condition", var = "Combat" })
	end },
	{ var = "conditionHaveArborix", type = "check", label = "Do you have Iron Reflexes?", ifFlag = "Condition:HaveArborix", tooltip = "This option is specific to Arborix.",apply = function(val, modList, enemyModList)
		modList:NewMod("Condition:HaveIronReflexes", "FLAG", true, "Config", { type = "Condition", var = "Combat" })
		modList:NewMod("Keystone", "LIST", "Iron Reflexes", "Config")
	end },	
	{ var = "conditionHaveAugyre", type = "list", label = "Augyre rotating buff:", ifFlag = "Condition:HaveAugyre", list = {{val="EleOverload",label="Elemental Overload"},{val="ResTechnique",label="Resolute Technique"}}, tooltip = "This option is specific to Augyre.", apply = function(val, modList, enemyModList)
		if val == "EleOverload" then
			modList:NewMod("Condition:HaveElementalOverload", "FLAG", true, "Config", { type = "Condition", var = "Combat" })
			modList:NewMod("Keystone", "LIST", "Elemental Overload", "Config")
		elseif val == "ResTechnique" then
			modList:NewMod("Condition:HaveResoluteTechnique", "FLAG", true, "Config", { type = "Condition", var = "Combat" })
			modList:NewMod("Keystone", "LIST", "Resolute Technique", "Config")
		end
	end },	
	{ var = "conditionHaveVulconus", type = "check", label = "Do you have Avatar Of Fire?", ifFlag = "Condition:HaveVulconus", tooltip = "This option is specific to Vulconus.", apply = function(val, modList, enemyModList)
		modList:NewMod("Condition:HaveAvatarOfFire", "FLAG", true, "Config", { type = "Condition", var = "Combat" })
		modList:NewMod("Keystone", "LIST", "Avatar of Fire", "Config")
	end },
	{ var = "conditionHaveManaStorm", type = "check", label = "Do you have Manastorm's Lightning Buff?", ifFlag = "Condition:HaveManaStorm", tooltip = "This option enables Manastorm's Lightning Damage Buff.\n(When you cast a Spell, Sacrifice all Mana to gain Added Maximum Lightning Damage\nequal to 25% of Sacrificed Mana for 4 seconds)", apply = function(val, modList, enemyModList)
		modList:NewMod("Condition:SacrificeManaForLightning", "FLAG", true, "Config", { type = "Condition", var = "Combat" })
	end },
	{ var = "buffFanaticism", type = "check", label = "Do you have Fanaticism?", ifFlag = "Condition:CanGainFanaticism", tooltip = "This will enable the Fanaticism buff itself. (Grants 75% more cast speed, reduced mana cost, and increased area of effect)", apply = function(val, modList, enemyModList)
		modList:NewMod("Condition:Fanaticism", "FLAG", true, "Config", { type = "Condition", var = "Combat" }, { type = "Condition", var = "CanGainFanaticism" })
	end },
	-- Section: Effective DPS options
	{ section = "For Effective DPS", col = 1 },
	{ var = "critChanceLucky", type = "check", label = "Is your Crit Chance Lucky?", apply = function(val, modList, enemyModList)
		modList:NewMod("CritChanceLucky", "FLAG", true, "Config", { type = "Condition", var = "Effective" })
	end },
	{ var = "skillForkCount", type = "count", label = "# of times Skill has Forked:", ifFlag = "forking", apply = function(val, modList, enemyModList)
		modList:NewMod("ForkedCount", "BASE", val, "Config", { type = "Condition", var = "Effective" })
	end },
	{ var = "skillChainCount", type = "count", label = "# of times Skill has Chained:", ifFlag = "chaining", apply = function(val, modList, enemyModList)
		modList:NewMod("ChainCount", "BASE", val, "Config", { type = "Condition", var = "Effective" })
	end },
	{ var = "skillPierceCount", type = "count", label = "# of times Skill has Pierced:", ifFlag = "piercing", apply = function(val, modList, enemyModList)
		modList:NewMod("PiercedCount", "BASE", val, "Config", { type = "Condition", var = "Effective" })
	end },
	{ var = "meleeDistance", type = "count", label = "Melee distance to enemy:", ifFlag = "melee" },
	{ var = "projectileDistance", type = "count", label = "Projectile travel distance:", ifFlag = "projectile" },
	{ var = "conditionAtCloseRange", type = "check", label = "Is the enemy at Close Range?", ifCond = "AtCloseRange", apply = function(val, modList, enemyModList)
		modList:NewMod("Condition:AtCloseRange", "FLAG", true, "Config", { type = "Condition", var = "Effective" })
	end },
	{ var = "conditionEnemyMoving", type = "check", label = "Is the enemy Moving?", apply = function(val, modList, enemyModList)
		enemyModList:NewMod("Condition:Moving", "FLAG", true, "Config", { type = "Condition", var = "Effective" })
	end },
	{ var = "conditionEnemyFullLife", type = "check", label = "Is the enemy on Full Life?", ifEnemyCond = "FullLife", apply = function(val, modList, enemyModList)
		enemyModList:NewMod("Condition:FullLife", "FLAG", true, "Config", { type = "Condition", var = "Effective" })
	end },
	{ var = "conditionEnemyLowLife", type = "check", label = "Is the enemy on Low Life?", ifEnemyCond = "LowLife", apply = function(val, modList, enemyModList)
		enemyModList:NewMod("Condition:LowLife", "FLAG", true, "Config", { type = "Condition", var = "Effective" })
	end },
	{ var = "conditionEnemyCursed", type = "check", label = "Is the enemy Cursed?", ifEnemyCond = "Cursed", tooltip = "The enemy will automatically be considered to be Cursed if you have at least one curse enabled,\nbut you can use this option to force it if necessary.", apply = function(val, modList, enemyModList)
		enemyModList:NewMod("Condition:Cursed", "FLAG", true, "Config", { type = "Condition", var = "Effective" })
	end },
	{ var = "conditionEnemyBleeding", type = "check", label = "Is the enemy Bleeding?", apply = function(val, modList, enemyModList)
		enemyModList:NewMod("Condition:Bleeding", "FLAG", true, "Config", { type = "Condition", var = "Effective" })
	end },
	{ var = "multiplierRuptureStacks", type = "count", label = "# of Rupture stacks?", ifFlag = "Condition:CanInflictRupture", tooltip = "Rupture applies 25% more bleed damage and 25% faster bleeds for 3 seconds, up to 3 stacks", apply = function(val, modList, enemyModList)
		enemyModList:NewMod("Multiplier:RuptureStack", "BASE", val, "Config", { type = "Condition", var = "Effective" })
		enemyModList:NewMod("DamageTaken", "MORE", 25, "Rupture", nil, KeywordFlag.Bleed, { type = "Multiplier", var = "RuptureStack", limit = 3 }, { type = "ActorCondition", actor = "enemy", var = "CanInflictRupture" })
		modList:NewMod("EnemyBleedDuration", "INC", -25, "Rupture", { type = "Multiplier", var = "RuptureStack", limit = 3, actor = "enemy" }, { type = "ActorCondition", var = "CanInflictRupture" })
	end },
	{ var = "conditionEnemyPoisoned", type = "check", label = "Is the enemy Poisoned?", ifEnemyCond = "Poisoned", apply = function(val, modList, enemyModList)
		enemyModList:NewMod("Condition:Poisoned", "FLAG", true, "Config", { type = "Condition", var = "Effective" })
	end },
	{ var = "multiplierPoisonOnEnemy", type = "count", label = "# of Poison on enemy:", implyCond = "Poisoned", apply = function(val, modList, enemyModList)
		enemyModList:NewMod("Multiplier:PoisonStack", "BASE", val, "Config", { type = "Condition", var = "Effective" })
	end },
	{ var = "multiplierWitheredStackCount", type = "count", label = "# of Withered Stacks:", ifCond = "CanWither", tooltip = "Withered applies 6% increased Chaos Damage Taken to the enemy, up to 15 stacks.", apply = function(val, modList, enemyModList)
		enemyModList:NewMod("Multiplier:WitheredStack", "BASE", val, "Config", { type = "Condition", var = "Effective" })
	end },
	{ var = "multiplierEnsnaredStackCount", type = "count", label = "# of Ensnare Stacks:", ifCond = "CanEnsnare", tooltip = "While ensnared, enemies take increased Projectile Damage from Attack Hits\nEnsnared enemies always count as moving, and have less movement speed while trying to break the snare.", apply = function(val, modList, enemyModList)
		modList:NewMod("Multiplier:EnsnareStackCount", "BASE", val, "Config", { type = "Condition", var = "Effective" })
		enemyModList:NewMod("Condition:Moving", "FLAG", true, "Config", { type = "MultiplierThreshold", actor = "enemy", var = "EnsnareStackCount", threshold = 1 })
	end },
	{ var = "conditionEnemyMaimed", type = "check", label = "Is the enemy Maimed?", apply = function(val, modList, enemyModList)
		enemyModList:NewMod("Condition:Maimed", "FLAG", true, "Config", { type = "Condition", var = "Effective" })
	end },
	{ var = "conditionEnemyHindered", type = "check", label = "Is the enemy Hindered?", ifEnemyCond = "Hindered", apply = function(val, modList, enemyModList)
		enemyModList:NewMod("Condition:Hindered", "FLAG", true, "Config", { type = "Condition", var = "Effective" })
	end },
	{ var = "conditionEnemyBlinded", type = "check", label = "Is the enemy Blinded?", tooltip = "In addition to allowing 'against Blinded Enemies' modifiers to apply,\nthis will lessen the enemy's chance to hit, and thereby increase your evade chance.", apply = function(val, modList, enemyModList)
		enemyModList:NewMod("Condition:Blinded", "FLAG", true, "Config", { type = "Condition", var = "Effective" })
	end },
	{ var = "conditionEnemyTaunted", type = "check", label = "Is the enemy Taunted?", ifEnemyCond = "Taunted", apply = function(val, modList, enemyModList)
		enemyModList:NewMod("Condition:Taunted", "FLAG", true, "Config", { type = "Condition", var = "Effective" })
	end },
	{ var = "conditionEnemyBurning", type = "check", label = "Is the enemy Burning?", apply = function(val, modList, enemyModList)
		enemyModList:NewMod("Condition:Burning", "FLAG", true, "Config", { type = "Condition", var = "Effective" })
	end },
	{ var = "conditionEnemyIgnited", type = "check", label = "Is the enemy Ignited?", implyCond = "Burning", tooltip = "This also implies that the enemy is Burning.", apply = function(val, modList, enemyModList)
		enemyModList:NewMod("Condition:Ignited", "FLAG", true, "Config", { type = "Condition", var = "Effective" })
	end },
	{ var = "conditionEnemyScorched", type = "check", ifFlag = "inflictScorch", label = "Is the enemy Scorched?", tooltip = "Scorched enemies have lowered elemental resistances, up to -30%.\nThis option will also allow you to input the effect of Scorched.", apply = function(val, modList, enemyModList)
		enemyModList:NewMod("Condition:Scorched", "FLAG", true, "Config", { type = "Condition", var = "Effective" })
	end },
	{ var = "conditionScorchedEffect", type = "count", label = "Effect of Scorched:", ifOption = "conditionEnemyScorched", tooltip = "This effect will only be applied while you can inflict Scorched.", apply = function(val, modList, enemyModList)
		enemyModList:NewMod("ElementalResist", "BASE", -m_min(val, 30), "Config", { type = "Condition", var = "Scorched" })
	end },
	{ var = "conditionEnemyOnScorchedGround", type = "check", label = "Is the enemy on Scorched Ground?", tooltip = "This also implies that the enemy is Scorched.", ifEnemyCond = "OnScorchedGround", apply = function(val, modList, enemyModList)
		enemyModList:NewMod("Condition:Scorched", "FLAG", true, "Config", { type = "Condition", var = "Effective" })
		enemyModList:NewMod("Condition:OnScorchedGround", "FLAG", true, "Config", { type = "Condition", var = "Effective" })
	end },
	{ var = "conditionEnemyChilled", type = "check", label = "Is the enemy Chilled?", apply = function(val, modList, enemyModList)
		enemyModList:NewMod("Condition:Chilled", "FLAG", true, "Config", { type = "Condition", var = "Effective" })
	end },
	{ var = "conditionEnemyChilledByYourHits", type = "check", ifEnemyCond = "ChilledByYourHits", label = "Is the enemy Chilled by your Hits?", apply = function(val, modList, enemyModList)
		enemyModList:NewMod("Condition:Chilled", "FLAG", true, "Config", { type = "Condition", var = "Effective" })
		enemyModList:NewMod("Condition:ChilledByYourHits", "FLAG", true, "Config", { type = "Condition", var = "Effective" })
	end },
	{ var = "conditionEnemyFrozen", type = "check", label = "Is the enemy Frozen?", implyCond = "Chilled", tooltip = "This also implies that the enemy is Chilled.", apply = function(val, modList, enemyModList)
		enemyModList:NewMod("Condition:Frozen", "FLAG", true, "Config", { type = "Condition", var = "Effective" })
	end },
	{ var = "conditionEnemyBrittle", type = "check", ifFlag = "inflictBrittle", label = "Is the enemy Brittle?", tooltip = "Hits against Brittle enemies have up to +15% Critical Strike Chance.\nThis option will also allow you to input the effect of Brittle.", apply = function(val, modList, enemyModList)
		enemyModList:NewMod("Condition:Brittle", "FLAG", true, "Config", { type = "Condition", var = "Effective" })
	end },
	{ var = "conditionBrittleEffect", type = "count", label = "Effect of Brittle:", ifOption = "conditionEnemyBrittle", tooltip = "This effect will only be applied while you can inflict Brittle.", apply = function(val, modList, enemyModList)
		enemyModList:NewMod("SelfCritChance", "BASE", m_min(val, 15), "Config", { type = "Condition", var = "Brittle" })
	end },
	{ var = "conditionEnemyShocked", type = "check", label = "Is the enemy Shocked?", tooltip = "In addition to allowing any 'against Shocked Enemies' modifiers to apply,\nthis will allow you to input the effect of the Shock applied to the enemy.", apply = function(val, modList, enemyModList)
		enemyModList:NewMod("Condition:Shocked", "FLAG", true, "Config", { type = "Condition", var = "Effective" })
		enemyModList:NewMod("Condition:ShockedConfig", "FLAG", true, "Config", { type = "Condition", var = "Effective" })
	end },
	{ var = "conditionShockEffect", type = "count", label = "Effect of Shock:", ifOption = "conditionEnemyShocked", tooltip = "If you have a guaranteed source of Shock,\nthe strongest one will apply instead unless this option would apply a stronger Shock.", apply = function(val, modList, enemyModList)
		enemyModList:NewMod("ShockVal", "BASE", val, "Shock", { type = "Condition", var = "ShockedConfig" })
		enemyModList:NewMod("DesiredShockVal", "BASE", val, "Shock", { type = "Condition", var = "ShockedConfig", neg = true })
	end },
	{ var = "conditionEnemyOnShockedGround", type = "check", label = "Is the enemy on Shocked Ground?", tooltip = "This also implies that the enemy is Shocked.", ifEnemyCond = "OnShockedGround", apply = function(val, modList, enemyModList)
		enemyModList:NewMod("Condition:Shocked", "FLAG", true, "Config", { type = "Condition", var = "Effective" })
		enemyModList:NewMod("Condition:OnShockedGround", "FLAG", true, "Config", { type = "Condition", var = "Effective" })
	end },
	{ var = "conditionEnemySapped", type = "check", ifFlag = "inflictSap", label = "Is the enemy Sapped?", tooltip = "Sapped enemies deal less damage, up to 20%.", apply = function(val, modList, enemyModList)
		enemyModList:NewMod("Condition:Sapped", "FLAG", true, "Config", { type = "Condition", var = "Effective" })
	end },
	{ var = "multiplierFreezeShockIgniteOnEnemy", type = "count", label = "# of Freeze/Shock/Ignite on enemy:", ifMult = "FreezeShockIgniteOnEnemy", apply = function(val, modList, enemyModList)
		modList:NewMod("Multiplier:FreezeShockIgniteOnEnemy", "BASE", val, "Config", { type = "Condition", var = "Effective" })
	end },
	{ var = "conditionEnemyFireExposure", type = "check", label = "Is the enemy Exposed to Fire?", ifFlag = "applyFireExposure", tooltip = "This applies -10% Fire Resistance to the enemy.", apply = function(val, modList, enemyModList)
		enemyModList:NewMod("FireExposure", "BASE", -10, "Config", { type = "Condition", var = "Effective" }, { type = "ActorCondition", actor = "enemy", var = "CanApplyFireExposure" })
	end },
	{ var = "conditionEnemyColdExposure", type = "check", label = "Is the enemy Exposed to Cold?", ifFlag = "applyColdExposure", tooltip = "This applies -10% Cold Resistance to the enemy.", apply = function(val, modList, enemyModList)
		enemyModList:NewMod("ColdExposure", "BASE", -10, "Config", { type = "Condition", var = "Effective" }, { type = "ActorCondition", actor = "enemy", var = "CanApplyColdExposure" })
	end },
	{ var = "conditionEnemyLightningExposure", type = "check", label = "Is the enemy Exposed to Lightning?", ifFlag = "applyLightningExposure", tooltip = "This applies -10% Lightning Resistance to the enemy.", apply = function(val, modList, enemyModList)
		enemyModList:NewMod("LightningExposure", "BASE", -10, "Config", { type = "Condition", var = "Effective" }, { type = "ActorCondition", actor = "enemy", var = "CanApplyLightningExposure" })
	end },
	{ var = "conditionEnemyIntimidated", type = "check", label = "Is the enemy Intimidated?", tooltip = "Intimidated enemies take 10% increased Attack Damage.", apply = function(val, modList, enemyModList)
		enemyModList:NewMod("Condition:Intimidated", "FLAG", true, "Config", { type = "Condition", var = "Effective" })
	end },
	{ var = "conditionEnemyUnnerved", type = "check", label = "Is the enemy Unnerved?", tooltip = "Unnerved enemies take 10% increased Spell Damage.", apply = function(val, modList, enemyModList)
		enemyModList:NewMod("Condition:Unnerved", "FLAG", true, "Config", { type = "Condition", var = "Effective" })
	end },
	{ var = "conditionEnemyCoveredInAsh", type = "check", label = "Is the enemy covered in Ash?", tooltip = "Covered in Ash applies the following to the enemy:\n\t20% increased Fire Damage taken\n\t20% less Movement Speed", apply = function(val, modList, enemyModList)
		modList:NewMod("CoveredInAshEffect", "BASE", 20, "Covered in Ash")
	end },
	{ var = "conditionEnemyOnConsecratedGround", type = "check", label = "Is the enemy on Consecrated Ground?", apply = function(val, modList, enemyModList)
		enemyModList:NewMod("Condition:OnConsecratedGround", "FLAG", true, "Config", { type = "Condition", var = "Effective" })
	end },
	{ var = "conditionEnemyOnProfaneGround", type = "check", label = "Is the enemy on Profane Ground?", ifFlag = "Condition:CreateProfaneGround", tooltip = "Enemies on Profane Ground receive the following modifiers:\n\t-10% to all Resistances\n\t+1% chance to be Critically Hit", apply = function(val, modList, enemyModList)
		enemyModList:NewMod("Condition:OnProfaneGround", "FLAG", true, "Config", { type = "Condition", var = "Effective" })
		enemyModList:NewMod("ElementalResist", "BASE", -10, "Config", { type = "Condition", var = "OnProfaneGround" })
		enemyModList:NewMod("ChaosResist", "BASE", -10, "Config", { type = "Condition", var = "OnProfaneGround" })
		modList:NewMod("CritChance", "BASE", 1, "Config", { type = "ActorCondition", actor = "enemy", var = "OnProfaneGround" })
		modList:NewMod("MinionModifier", "LIST", { mod = modLib.createMod("CritChance", "BASE", 1, "Config", { type = "ActorCondition", actor = "enemy", var = "OnProfaneGround" }) })
	end },
	{ var = "conditionEnemyOnFungalGround", type = "check", label = "Is the enemy on Fungal Ground?", ifCond = "OnFungalGround", tooltip = "Enemies on your Fungal Ground deal 10% less Damage.", apply = function(val, modList, enemyModList)
		enemyModList:NewMod("Condition:OnFungalGround", "FLAG", true, "Config", { type = "Condition", var = "Effective" })
	end },
	{ var = "conditionEnemyInChillingArea", type = "check", label = "Is the enemy in a Chilling area?", ifEnemyCond = "InChillingArea", apply = function(val, modList, enemyModList)
		enemyModList:NewMod("Condition:InChillingArea", "FLAG", true, "Config", { type = "Condition", var = "Effective" })
	end },
	{ var = "conditionEnemyRareOrUnique", type = "check", label = "Is the enemy Rare or Unique?", ifEnemyCond = "EnemyRareOrUnique", tooltip = "The enemy will automatically be considered to be Unique if they are a Boss,\nbut you can use this option to force it if necessary.", apply = function(val, modList, enemyModList)
		enemyModList:NewMod("Condition:RareOrUnique", "FLAG", true, "Config", { type = "Condition", var = "Effective" })
	end },
	{ var = "enemyIsBoss", type = "list", label = "Is the enemy a Boss?", tooltip = "Standard Boss adds the following modifiers:\n\t33% less Effect of your Hexes\n\t+40% to enemy Elemental Resistances\n\t+25% to enemy Chaos Resistance\n\nShaper/Guardian adds the following modifiers:\n\t66% less Effect of your Hexes\n\t+50% to enemy Elemental Resistances\n\t+30% to enemy Chaos Resistance\n\t+33% to enemy Armour\n\nSirus adds the following modifiers:\n\t66% less Effect of your Hexes\n\t+50% to enemy Elemental Resistances\n\t+30% to enemy Chaos Resistance\n\t+100% to enemy Armour", list = {{val="None",label="No"},{val="Uber Atziri",label="Standard Boss"},{val="Shaper",label="Shaper/Guardian"},{val="Sirus",label="Sirus"}}, apply = function(val, modList, enemyModList)
		if val == "Uber Atziri" then
			enemyModList:NewMod("Condition:RareOrUnique", "FLAG", true, "Config", { type = "Condition", var = "Effective" })
			enemyModList:NewMod("CurseEffectOnSelf", "MORE", -33, "Boss")
			enemyModList:NewMod("ElementalResist", "BASE", 40, "Boss")
			enemyModList:NewMod("ChaosResist", "BASE", 25, "Boss")
			enemyModList:NewMod("AilmentThreshold", "BASE", 1070897, "Boss")
			modList:NewMod("WarcryPower", "BASE", 20, "Boss")
		elseif val == "Shaper" then
			enemyModList:NewMod("Condition:RareOrUnique", "FLAG", true, "Config", { type = "Condition", var = "Effective" })
			enemyModList:NewMod("CurseEffectOnSelf", "MORE", -66, "Boss")
			enemyModList:NewMod("ElementalResist", "BASE", 50, "Boss")
			enemyModList:NewMod("ChaosResist", "BASE", 30, "Boss")
			enemyModList:NewMod("Armour", "MORE", 33, "Boss")
			enemyModList:NewMod("AilmentThreshold", "BASE", 14803760, "Boss")
			modList:NewMod("WarcryPower", "BASE", 20, "Boss")
		elseif val == "Sirus" then
			enemyModList:NewMod("Condition:RareOrUnique", "FLAG", true, "Config", { type = "Condition", var = "Effective" })
			enemyModList:NewMod("CurseEffectOnSelf", "MORE", -66, "Boss")
			enemyModList:NewMod("ElementalResist", "BASE", 50, "Boss")
			enemyModList:NewMod("ChaosResist", "BASE", 30, "Boss")
			enemyModList:NewMod("Armour", "MORE", 100, "Boss")
			enemyModList:NewMod("AilmentThreshold", "BASE", 14803760, "Boss")
			modList:NewMod("WarcryPower", "BASE", 20, "Boss")
		end
	end },
	{ var = "enemyAwakeningLevel", type = "count", label = "Awakening Level:", tooltip = "Each Awakening Level gives Bosses 3% more Life.", apply = function(val, modList, enemyModList)
		enemyModList:NewMod("Life", "MORE", 3 * m_min(val, 9), "Config")
		modList:NewMod("AwakeningLevel", "BASE", m_min(val, 9), "Config")
	end },
	{ var = "enemyPhysicalReduction", type = "integer", label = "Enemy Phys. Damage Reduction:", apply = function(val, modList, enemyModList)
		enemyModList:NewMod("PhysicalDamageReduction", "BASE", val, "Config")
	end },
	{ var = "enemyFireResist", type = "integer", label = "Enemy Fire Resistance:", apply = function(val, modList, enemyModList)
		enemyModList:NewMod("FireResist", "BASE", val, "Config")
	end },
	{ var = "enemyColdResist", type = "integer", label = "Enemy Cold Resistance:", apply = function(val, modList, enemyModList)
		enemyModList:NewMod("ColdResist", "BASE", val, "Config")
	end },
	{ var = "enemyLightningResist", type = "integer", label = "Enemy Lightning Resistance:", apply = function(val, modList, enemyModList)
		enemyModList:NewMod("LightningResist", "BASE", val, "Config")
	end },
	{ var = "enemyChaosResist", type = "integer", label = "Enemy Chaos Resistance:", apply = function(val, modList, enemyModList)
		enemyModList:NewMod("ChaosResist", "BASE", val, "Config")
	end },
	{ var = "enemyConditionHitByFireDamage", type = "check", label = "Enemy was Hit by Fire Damage?", ifFlag = "ElementalEquilibrium", apply = function(val, modList, enemyModList)
		enemyModList:NewMod("Condition:HitByFireDamage", "FLAG", true, "Config")
	end },
	{ var = "enemyConditionHitByColdDamage", type = "check", label = "Enemy was Hit by Cold Damage?", ifFlag = "ElementalEquilibrium", apply = function(val, modList, enemyModList)
		enemyModList:NewMod("Condition:HitByColdDamage", "FLAG", true, "Config")
	end },
	{ var = "enemyConditionHitByLightningDamage", type = "check", label = "Enemy was Hit by Light. Damage?", ifFlag = "ElementalEquilibrium", apply = function(val, modList, enemyModList)
		enemyModList:NewMod("Condition:HitByLightningDamage", "FLAG", true, "Config")
	end },
	{ var = "EEIgnoreHitDamage", type = "check", label = "Ignore Skill Hit Damage?", ifFlag = "ElementalEquilibrium", tooltip = "This option prevents EE from being reset by the hit damage of your main skill." },

	-- Section: Custom mods
	{ section = "Custom Modifiers", col = 1 },
	{ var = "customMods", type = "text", label = "", apply = function(val, modList, enemyModList)
		for line in val:gmatch("([^\n]*)\n?") do
			local mods, extra = modLib.parseMod(line)

			if mods then
				for i = 1, #mods do
					local mod = mods[i]

					if mod then
						mod.source = "Custom"
						modList:AddMod(mod)
					end
				end
			end
		end
	end },
}<|MERGE_RESOLUTION|>--- conflicted
+++ resolved
@@ -16,11 +16,7 @@
 	{ var = "detonateDeadCorpseLife", type = "count", label = "Enemy Corpse Life:", tooltip = "Sets the maximum life of the target corpse for Detonate Dead and similar skills.\nFor reference, a level 70 monster has "..data.monsterLifeTable[70].." base life, and a level 80 monster has "..data.monsterLifeTable[80]..".", apply = function(val, modList, enemyModList)
 		modList:NewMod("SkillData", "LIST", { key = "corpseLife", value = val }, "Config")
 	end },
-<<<<<<< HEAD
-	{ var = "conditionStationary", type = "count", label = "How long have you been stationary?", ifCond = "Stationary", 
-=======
 	{ var = "conditionStationary", type = "count", label = "Are you stationary?", ifFlag = "Condition:Stationary",
->>>>>>> e6ea9d1b
 		tooltip = "Applies mods that use `while stationary` and `per/every second while stationary`",
 		apply = function(val, modList, enemyModList)
 		if type(val) == "boolean" then
