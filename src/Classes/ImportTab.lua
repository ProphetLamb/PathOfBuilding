-- Path of Building
--
-- Module: Import Tab
-- Import/Export tab for the current build.
--
local ipairs = ipairs
local t_insert = table.insert
local b_rshift = bit.rshift
local band = bit.band

local realmList = {
	{ label = "PC", id = "PC", realmCode = "pc", hostName = "https://www.pathofexile.com/", profileURL = "account/view-profile/" },
	{ label = "Xbox", id = "XBOX", realmCode = "xbox", hostName = "https://www.pathofexile.com/", profileURL = "account/xbox/view-profile/" },
	{ label = "PS4", id = "SONY", realmCode = "sony", hostName = "https://www.pathofexile.com/", profileURL = "account/sony/view-profile/" },
	{ label = "Garena", id = "PC", realmCode = "pc", hostName = "https://web.poe.garena.tw/", profileURL = "account/view-profile/" },
	{ label = "Tencent", id = "PC", realmCode = "pc", hostName = "https://poe.game.qq.com/", profileURL = "account/view-profile/" },
}

local influenceInfo = itemLib.influenceInfo

local ImportTabClass = newClass("ImportTab", "ControlHost", "Control", function(self, build)
	self.ControlHost()
	self.Control()

	self.build = build

	self.charImportMode = "GETACCOUNTNAME"
	self.charImportStatus = "Idle"
	self.controls.sectionCharImport = new("SectionControl", {"TOPLEFT",self,"TOPLEFT"}, 10, 18, 600, 250, "Character Import")
	self.controls.charImportStatusLabel = new("LabelControl", {"TOPLEFT",self.controls.sectionCharImport,"TOPLEFT"}, 6, 14, 200, 16, function()
		return "^7Character import status: "..self.charImportStatus
	end)

	-- Stage: input account name
	self.controls.accountNameHeader = new("LabelControl", {"TOPLEFT",self.controls.sectionCharImport,"TOPLEFT"}, 6, 40, 200, 16, "^7To start importing a character, enter the character's account name:")
	self.controls.accountNameHeader.shown = function()
		return self.charImportMode == "GETACCOUNTNAME"
	end
	self.controls.accountRealm = new("DropDownControl", {"TOPLEFT",self.controls.accountNameHeader,"BOTTOMLEFT"}, 0, 4, 60, 20, realmList )
	self.controls.accountRealm:SelByValue( main.lastRealm or "PC", "id" )
	self.controls.accountName = new("EditControl", {"LEFT",self.controls.accountRealm,"RIGHT"}, 8, 0, 200, 20, main.lastAccountName or "", nil, "%c")
	self.controls.accountName.pasteFilter = function(text)
		return text:gsub("[\128-\255]",function(c)
			return codePointToUTF8(c:byte(1)):gsub(".",function(c)
				return string.format("%%%X", c:byte(1))
			end)
		end)
	end
	-- accountHistory Control
	if not historyList then
		historyList = { }
		for accountName, account in pairs(main.gameAccounts) do
			t_insert(historyList, accountName)
			historyList[accountName] = true
		end
		table.sort(historyList, function(a,b)
			return a:lower() < b:lower()
		end)
	end -- don't load the list many times
	self.controls.accountNameGo = new("ButtonControl", {"LEFT",self.controls.accountName,"RIGHT"}, 8, 0, 60, 20, "Start", function()
		self.controls.sessionInput.buf = ""
		self:DownloadCharacterList()
	end)
	self.controls.accountNameGo.enabled = function()
		return self.controls.accountName.buf:match("%S")
	end

	self.controls.accountHistory = new("DropDownControl", {"LEFT",self.controls.accountNameGo,"RIGHT"}, 8, 0, 200, 20, historyList, function()
		self.controls.accountName.buf = self.controls.accountHistory.list[self.controls.accountHistory.selIndex]
	end)
	self.controls.accountHistory:SelByValue(main.lastAccountName)
	self.controls.accountHistory:CheckDroppedWidth(true)

	self.controls.accountNameUnicode = new("LabelControl", {"TOPLEFT",self.controls.accountRealm,"BOTTOMLEFT"}, 0, 16, 0, 14, "^7Note: if the account name contains non-ASCII characters then it must be URL encoded first.")
	self.controls.accountNameURLEncoder = new("ButtonControl", {"TOPLEFT",self.controls.accountNameUnicode,"BOTTOMLEFT"}, 0, 4, 170, 18, "^x4040FFhttps://www.urlencoder.org/", function()
		OpenURL("https://www.urlencoder.org/")
	end)

	-- Stage: input POESESSID
	self.controls.sessionHeader = new("LabelControl", {"TOPLEFT",self.controls.sectionCharImport,"TOPLEFT"}, 6, 40, 200, 14)
	self.controls.sessionHeader.label = function()
		return [[
^7The list of characters on ']]..self.controls.accountName.buf..[[' couldn't be retrieved. This may be because:
1. The account name is wrong, or
2. The account's privacy settings hide the characters tab (this is the default setting).
If this is your account, you can either:
1. Change your privacy settings to show you characters tab and then retry, or
2. Enter a valid POESESSID below.
You can get this from your web browser's cookies while logged into the Path of Exile website.
		]]
	end
	self.controls.sessionHeader.shown = function()
		return self.charImportMode == "GETSESSIONID"
	end
	self.controls.sessionRetry = new("ButtonControl", {"TOPLEFT",self.controls.sessionHeader,"TOPLEFT"}, 0, 108, 60, 20, "Retry", function()
		self.controls.sessionInput.buf = ""
		self:DownloadCharacterList()
	end)
	self.controls.sessionCancel = new("ButtonControl", {"LEFT",self.controls.sessionRetry,"RIGHT"}, 8, 0, 60, 20, "Cancel", function()
		self.charImportMode = "GETACCOUNTNAME"
		self.charImportStatus = "Idle"
	end)
	self.controls.sessionInput = new("EditControl", {"TOPLEFT",self.controls.sessionRetry,"BOTTOMLEFT"}, 0, 8, 350, 20, "", "POESESSID", "%X", 32)
	self.controls.sessionGo = new("ButtonControl", {"LEFT",self.controls.sessionInput,"RIGHT"}, 8, 0, 60, 20, "Go", function()
		self:DownloadCharacterList()
	end)
	self.controls.sessionGo.enabled = function()
		return #self.controls.sessionInput.buf == 32
	end

	-- Stage: select character and import data
	self.controls.charSelectHeader = new("LabelControl", {"TOPLEFT",self.controls.sectionCharImport,"TOPLEFT"}, 6, 40, 200, 16, "^7Choose character to import data from:")
	self.controls.charSelectHeader.shown = function()
		return self.charImportMode == "SELECTCHAR" or self.charImportMode == "IMPORTING"
	end
	self.controls.charSelectLeagueLabel = new("LabelControl", {"TOPLEFT",self.controls.charSelectHeader,"BOTTOMLEFT"}, 0, 6, 0, 14, "^7League:")
	self.controls.charSelectLeague = new("DropDownControl", {"LEFT",self.controls.charSelectLeagueLabel,"RIGHT"}, 4, 0, 150, 18, nil, function(index, value)
		self:BuildCharacterList(value.league)
	end)
	self.controls.charSelect = new("DropDownControl", {"TOPLEFT",self.controls.charSelectHeader,"BOTTOMLEFT"}, 0, 24, 400, 18)
	self.controls.charSelect.enabled = function()
		return self.charImportMode == "SELECTCHAR"
	end
	self.controls.charImportHeader = new("LabelControl", {"TOPLEFT",self.controls.charSelect,"BOTTOMLEFT"}, 0, 16, 200, 16, "Import:")
	self.controls.charImportTree = new("ButtonControl", {"LEFT",self.controls.charImportHeader, "RIGHT"}, 8, 0, 170, 20, "Passive Tree and Jewels", function()
		if self.build.spec:CountAllocNodes() > 0 then
			main:OpenConfirmPopup("Character Import", "Importing the passive tree will overwrite your current tree.", "Import", function()
				self:DownloadPassiveTree()
			end)
		else
			self:DownloadPassiveTree()
		end
	end)
	self.controls.charImportTree.enabled = function()
		return self.charImportMode == "SELECTCHAR"
	end
	self.controls.charImportTreeClearJewels = new("CheckBoxControl", {"LEFT",self.controls.charImportTree,"RIGHT"}, 90, 0, 18, "Delete jewels:", nil, "Delete all existing jewels when importing.", true)
	self.controls.charImportItems = new("ButtonControl", {"LEFT",self.controls.charImportTree, "LEFT"}, 0, 36, 110, 20, "Items and Skills", function()
		self:DownloadItems()
	end)
	self.controls.charImportItems.enabled = function()
		return self.charImportMode == "SELECTCHAR"
	end
	self.controls.charImportItemsClearSkills = new("CheckBoxControl", {"LEFT",self.controls.charImportItems,"RIGHT"}, 85, 0, 18, "Delete skills:", nil, "Delete all existing skills when importing.", true)
	self.controls.charImportItemsClearItems = new("CheckBoxControl", {"LEFT",self.controls.charImportItems,"RIGHT"}, 220, 0, 18, "Delete equipment:", nil, "Delete all equipped items when importing.", true)
	self.controls.charBanditNote = new("LabelControl", {"TOPLEFT",self.controls.charImportHeader,"BOTTOMLEFT"}, 0, 50, 200, 14, "^7Tip: After you finish importing a character, make sure you update the bandit choice,\nas it cannot be imported.")

	self.controls.charClose = new("ButtonControl", {"TOPLEFT",self.controls.charImportHeader,"BOTTOMLEFT"}, 0, 90, 60, 20, "Close", function()
		self.charImportMode = "GETACCOUNTNAME"
		self.charImportStatus = "Idle"
	end)

	-- Build import/export
	self.controls.sectionBuild = new("SectionControl", {"TOPLEFT",self.controls.sectionCharImport,"BOTTOMLEFT"}, 0, 18, 600, 200, "Build Sharing")
	self.controls.generateCodeLabel = new("LabelControl", {"TOPLEFT",self.controls.sectionBuild,"TOPLEFT"}, 6, 14, 0, 16, "^7Generate a code to share this build with other Path of Building users:")
	self.controls.generateCode = new("ButtonControl", {"LEFT",self.controls.generateCodeLabel,"RIGHT"}, 4, 0, 80, 20, "Generate", function()
		self.controls.generateCodeOut:SetText(common.base64.encode(Deflate(self.build:SaveDB("code"))):gsub("+","-"):gsub("/","_"))
	end)
	self.controls.generateCodeOut = new("EditControl", {"TOPLEFT",self.controls.generateCodeLabel,"BOTTOMLEFT"}, 0, 8, 250, 20, "", "Code", "%Z")
	self.controls.generateCodeOut.enabled = function()
		return #self.controls.generateCodeOut.buf > 0
	end
	self.controls.generateCodeCopy = new("ButtonControl", {"LEFT",self.controls.generateCodeOut,"RIGHT"}, 8, 0, 60, 20, "Copy", function()
		Copy(self.controls.generateCodeOut.buf)
		self.controls.generateCodeOut:SetText("")
	end)
	self.controls.generateCodeCopy.enabled = function()
		return #self.controls.generateCodeOut.buf > 0
	end

	local getExportSitesFromImportList = function()
		local exportWebsites = { }
		for k,v in pairs(buildSites.websiteList) do
			-- if entry has fields needed for Export
			if buildSites.websiteList[k].postUrl and buildSites.websiteList[k].postFields and buildSites.websiteList[k].codeOut then
				table.insert(exportWebsites, v)
			end
		end
		return exportWebsites
	end
	local exportWebsitesList = getExportSitesFromImportList()

	self.controls.exportFrom = new("DropDownControl", { "LEFT", self.controls.generateCodeCopy,"RIGHT"}, 8, 0, 120, 20, exportWebsitesList, function(_, selectedWebsite)
		main.lastExportWebsite = selectedWebsite.id
		self.exportWebsiteSelected = selectedWebsite.id
	end)
	self.controls.exportFrom:SelByValue(self.exportWebsiteSelected or main.lastExportWebsite or "Pastebin", "id")
	self.controls.generateCodeByLink = new("ButtonControl", { "LEFT", self.controls.exportFrom, "RIGHT"}, 8, 0, 100, 20, "Share", function()
<<<<<<< HEAD
		local response = ""
		local exportWebsite = { }
		if self.controls.exportFrom.selIndex then
			exportWebsite = exportWebsitesList[self.controls.exportFrom.selIndex]
			response = LaunchSubScript([[
				local code, connectionProtocol, proxyURL = ...
				local curl = require("lcurl.safe")
				local page = ""
				local easy = curl.easy()
				easy:setopt_url(']]..exportWebsite.postUrl..[[')
				easy:setopt(curl.OPT_POST, true)
				easy:setopt(curl.OPT_POSTFIELDS, ']]..exportWebsite.postFields..[['..code)
				easy:setopt(curl.OPT_ACCEPT_ENCODING, "")
				if connectionProtocol then
					easy:setopt(curl.OPT_IPRESOLVE, connectionProtocol)
				end
				if proxyURL then
					easy:setopt(curl.OPT_PROXY, proxyURL)
				end
				easy:setopt_writefunction(function(data)
					page = page..data
					return true
				end)
				easy:perform()
				local res = easy:getinfo_response_code()
				easy:close()
				if (res == 200) then
					return page
				else
					return nil, page
				end
			]], "", "", self.controls.generateCodeOut.buf, launch.connectionProtocol, launch.proxyURL)
		end
		if response ~= "" then
=======
		local exportWebsite = exportWebsitesList[self.controls.exportFrom.selIndex]
		local response = buildSites.UploadBuild(self.controls.generateCodeOut.buf, exportWebsite)
		if response then
>>>>>>> 5345be7e
			self.controls.generateCodeOut:SetText("")
			self.controls.generateCodeByLink.label = "Creating link..."
			launch:RegisterSubScript(response, function(pasteLink, errMsg)
				self.controls.generateCodeByLink.label = "Share"
				if errMsg then
					main:OpenMessagePopup(exportWebsite.id, "Error creating link:\n"..errMsg)
				else
					self.controls.generateCodeOut:SetText(exportWebsite.codeOut..pasteLink)
				end
			end)
		end
	end)
	self.controls.generateCodeByLink.enabled = function()
		for _, exportSite in ipairs(exportWebsitesList) do
			if #self.controls.generateCodeOut.buf > 0 and self.controls.generateCodeOut.buf:match(exportSite.matchURL) then
				return false
			end
		end
		return #self.controls.generateCodeOut.buf > 0
	end
	self.controls.exportFrom.enabled = function()
		for _, exportSite in ipairs(exportWebsitesList) do
			if #self.controls.generateCodeOut.buf > 0 and self.controls.generateCodeOut.buf:match(exportSite.matchURL) then
				return false
			end
		end
		return #self.controls.generateCodeOut.buf > 0
	end
	self.controls.generateCodeNote = new("LabelControl", {"TOPLEFT",self.controls.generateCodeOut,"BOTTOMLEFT"}, 0, 4, 0, 14, "^7Note: this code can be very long; you can use 'Share' to shrink it.")
	self.controls.importCodeHeader = new("LabelControl", {"TOPLEFT",self.controls.generateCodeNote,"BOTTOMLEFT"}, 0, 26, 0, 16, "^7To import a build, enter the code here:")
	self.controls.importCodeIn = new("EditControl", {"TOPLEFT",self.controls.importCodeHeader,"BOTTOMLEFT"}, 0, 4, 250, 20, "", nil, "^%w_%-=", nil, function(buf)
		if #buf == 0 then
			self.importCodeState = nil
			return
		end
		self.importCodeState = "INVALID"
		local xmlText = Inflate(common.base64.decode(buf:gsub("-","+"):gsub("_","/")))
		if not xmlText then
			return
		end
		if launch.devMode and IsKeyDown("SHIFT") then
			Copy(xmlText)
		end
		self.importCodeState = "VALID"
		self.importCodeXML = xmlText
		if not self.build.dbFileName then
			self.controls.importCodeMode.selIndex = 2
		end
	end)
	self.controls.importCodeState = new("LabelControl", {"LEFT",self.controls.importCodeIn,"RIGHT"}, 4, 0, 0, 16)
	self.controls.importCodeState.label = function()
		return (self.importCodeState == "VALID" and colorCodes.POSITIVE.."Code is valid") or (self.importCodeState == "INVALID" and colorCodes.NEGATIVE.."Invalid code") or ""
	end
	self.controls.importCodePastebin = new("ButtonControl", {"LEFT",self.controls.importCodeIn,"RIGHT"}, 90, 0, 160, 20, "Import from website...", function()
		self:OpenImportFromWebsitePopup()
	end)
	self.controls.importCodeMode = new("DropDownControl", {"TOPLEFT",self.controls.importCodeIn,"BOTTOMLEFT"}, 0, 4, 160, 20, { "Import to this build", "Import to a new build" })
	self.controls.importCodeMode.enabled = function()
		return self.importCodeState == "VALID" and self.build.dbFileName
	end
	self.controls.importCodeGo = new("ButtonControl", {"TOPLEFT",self.controls.importCodeMode,"BOTTOMLEFT"}, 0, 8, 60, 20, "Import", function()
		if self.controls.importCodeMode.selIndex == 1 then
			main:OpenConfirmPopup("Build Import", colorCodes.WARNING.."Warning:^7 Importing to the current build will erase ALL existing data for this build.", "Import", function()
				self.build:Shutdown()
				self.build:Init(self.build.dbFileName, self.build.buildName, self.importCodeXML)
				self.build.viewMode = "TREE"
			end)
		else
			self.build:Shutdown()
			self.build:Init(false, "Imported build", self.importCodeXML)
			self.build.viewMode = "TREE"
		end
	end)
	self.controls.importCodeGo.enabled = function()
		return self.importCodeState == "VALID"
	end
	self.controls.importCodeGo.enterFunc = function()
		if self.importCodeState == "VALID" then
			self.controls.importCodeGo.onClick()
		end
	end
end)

function ImportTabClass:Load(xml, fileName)
	self.lastRealm = xml.attrib.lastRealm
	self.controls.accountRealm:SelByValue( self.lastRealm or main.lastRealm or "PC", "id" )
	self.lastAccountHash = xml.attrib.lastAccountHash
	if self.lastAccountHash then
		for accountName in pairs(main.gameAccounts) do
			if common.sha1(accountName) == self.lastAccountHash then
				self.controls.accountName:SetText(accountName)
			end
		end
	end
	self.lastCharacterHash = xml.attrib.lastCharacterHash
end

function ImportTabClass:Save(xml)
	xml.attrib = {
		lastRealm = self.lastRealm,
		lastAccountHash = self.lastAccountHash,
		lastCharacterHash = self.lastCharacterHash,
	}
end

function ImportTabClass:Draw(viewPort, inputEvents)
	self.x = viewPort.x
	self.y = viewPort.y
	self.width = viewPort.width
	self.height = viewPort.height

	self:ProcessControlsInput(inputEvents, viewPort)

	main:DrawBackground(viewPort)

	self:DrawControls(viewPort)
end

function ImportTabClass:DownloadCharacterList()
	self.charImportMode = "DOWNLOADCHARLIST"
	self.charImportStatus = "Retrieving character list..."
	  -- Trim Trailing/Leading spaces
	local accountName = self.controls.accountName.buf:gsub('%s+', '')
	local realm = realmList[self.controls.accountRealm.selIndex]
	local sessionID = #self.controls.sessionInput.buf == 32 and self.controls.sessionInput.buf or (main.gameAccounts[accountName] and main.gameAccounts[accountName].sessionID)
	launch:DownloadPage(realm.hostName.."character-window/get-characters?accountName="..accountName.."&realm="..realm.realmCode, function(page, errMsg)
		if errMsg == "Response code: 403" then
			self.charImportStatus = colorCodes.NEGATIVE.."Account profile is private."
			self.charImportMode = "GETSESSIONID"
			return
		elseif errMsg == "Response code: 404" then
			self.charImportStatus = colorCodes.NEGATIVE.."Account name is incorrect."
			self.charImportMode = "GETACCOUNTNAME"
			return
		elseif errMsg then
			self.charImportStatus = colorCodes.NEGATIVE.."Error retrieving character list, try again ("..errMsg:gsub("\n"," ")..")"
			self.charImportMode = "GETACCOUNTNAME"
			return
		end
		local charList, errMsg = self:ProcessJSON(page)
		if errMsg then
			self.charImportStatus = colorCodes.NEGATIVE.."Error processing character list, try again later"
			self.charImportMode = "GETACCOUNTNAME"
			return
		end
		--ConPrintTable(charList)
		if #charList == 0 then
			self.charImportStatus = colorCodes.NEGATIVE.."The account has no characters to import."
			self.charImportMode = "GETACCOUNTNAME"
			return
		end
		-- GGG's character API has an issue where for /get-characters the account name is not case-sensitive, but for /get-passive-skills and /get-items it is.
		-- This workaround grabs the profile page and extracts the correct account name from one of the URLs.
		launch:DownloadPage(realm.hostName..realm.profileURL..accountName, function(page, errMsg)
			if errMsg then
				self.charImportStatus = colorCodes.NEGATIVE.."Error retrieving character list, try again ("..errMsg:gsub("\n"," ")..")"
				self.charImportMode = "GETACCOUNTNAME"
				return
			end
			local realAccountName = page:match("/view%-profile/([^/]+)/characters"):gsub(".", function(c) if c:byte(1) > 127 then return string.format("%%%2X",c:byte(1)) else return c end end)
			if not realAccountName then
				self.charImportStatus = colorCodes.NEGATIVE.."Failed to retrieve character list."
				self.charImportMode = "GETSESSIONID"
				return
			end
			self.controls.accountName:SetText(realAccountName)
			accountName = realAccountName
			self.charImportStatus = "Character list successfully retrieved."
			self.charImportMode = "SELECTCHAR"
			self.lastRealm = realm.id
			main.lastRealm = realm.id
			self.lastAccountHash = common.sha1(accountName)
			main.lastAccountName = accountName
			main.gameAccounts[accountName] = main.gameAccounts[accountName] or { }
			main.gameAccounts[accountName].sessionID = sessionID
			local leagueList = { }
			for i, char in ipairs(charList) do
				if not isValueInArray(leagueList, char.league) then
					t_insert(leagueList, char.league)
				end
			end
			table.sort(leagueList)
			wipeTable(self.controls.charSelectLeague.list)
			t_insert(self.controls.charSelectLeague.list, {
				label = "All",
			})
			for _, league in ipairs(leagueList) do
				t_insert(self.controls.charSelectLeague.list, {
					label = league,
					league = league,
				})
			end
			if self.controls.charSelectLeague.selIndex > #self.controls.charSelectLeague.list then
				self.controls.charSelectLeague.selIndex = 1
			end
			self.lastCharList = charList
			self:BuildCharacterList(self.controls.charSelectLeague:GetSelValue("league"))

			-- We only get here if the accountname was correct, found, and not private, so add it to the account history.
			self:SaveAccountHistory()
		end, sessionID and "POESESSID="..sessionID)
	end, sessionID and "POESESSID="..sessionID)
end

function ImportTabClass:BuildCharacterList(league)
	wipeTable(self.controls.charSelect.list)
	for i, char in ipairs(self.lastCharList) do
		if not league or char.league == league then
			t_insert(self.controls.charSelect.list, {
				label = string.format("%s: Level %d %s in %s", char.name or "?", char.level or 0, char.class or "?", char.league or "?"),
				char = char,
			})
		end
	end
	table.sort(self.controls.charSelect.list, function(a,b)
		return a.char.name:lower() < b.char.name:lower()
	end)
	self.controls.charSelect.selIndex = 1
	if self.lastCharacterHash then
		for i, char in ipairs(self.controls.charSelect.list) do
			if common.sha1(char.char.name) == self.lastCharacterHash then
				self.controls.charSelect.selIndex = i
				break
			end
		end
	end
end

function ImportTabClass:SaveAccountHistory()
	if not historyList[self.controls.accountName.buf] then
		t_insert(historyList, self.controls.accountName.buf)
		historyList[self.controls.accountName.buf] = true
		self.controls.accountHistory:SelByValue(self.controls.accountName.buf)
		table.sort(historyList, function(a,b)
			return a:lower() < b:lower()
		end)
		self.controls.accountHistory:CheckDroppedWidth(true)
	end
end

function ImportTabClass:DownloadPassiveTree()
	self.charImportMode = "IMPORTING"
	self.charImportStatus = "Retrieving character passive tree..."
	local realm = realmList[self.controls.accountRealm.selIndex]
	local accountName = self.controls.accountName.buf
	local sessionID = #self.controls.sessionInput.buf == 32 and self.controls.sessionInput.buf or (main.gameAccounts[accountName] and main.gameAccounts[accountName].sessionID)
	local charSelect = self.controls.charSelect
	local charData = charSelect.list[charSelect.selIndex].char
	launch:DownloadPage(realm.hostName.."character-window/get-passive-skills?accountName="..accountName.."&character="..charData.name.."&realm="..realm.realmCode, function(page, errMsg)
		self.charImportMode = "SELECTCHAR"
		if errMsg then
			self.charImportStatus = colorCodes.NEGATIVE.."Error importing character data, try again ("..errMsg:gsub("\n"," ")..")"
			return
		elseif page == "false" then
			self.charImportStatus = colorCodes.NEGATIVE.."Failed to retrieve character data, try again."
			return
		end
		self.lastCharacterHash = common.sha1(charData.name)
		self:ImportPassiveTreeAndJewels(page, charData)
	end, sessionID and "POESESSID="..sessionID)
end

function ImportTabClass:DownloadItems()
	self.charImportMode = "IMPORTING"
	self.charImportStatus = "Retrieving character items..."
	local realm = realmList[self.controls.accountRealm.selIndex]
	local accountName = self.controls.accountName.buf
	local sessionID = #self.controls.sessionInput.buf == 32 and self.controls.sessionInput.buf or (main.gameAccounts[accountName] and main.gameAccounts[accountName].sessionID)
	local charSelect = self.controls.charSelect
	local charData = charSelect.list[charSelect.selIndex].char
	launch:DownloadPage(realm.hostName.."character-window/get-items?accountName="..accountName.."&character="..charData.name.."&realm="..realm.realmCode, function(page, errMsg)
		self.charImportMode = "SELECTCHAR"
		if errMsg then
			self.charImportStatus = colorCodes.NEGATIVE.."Error importing character data, try again ("..errMsg:gsub("\n"," ")..")"
			return
		elseif page == "false" then
			self.charImportStatus = colorCodes.NEGATIVE.."Failed to retrieve character data, try again."
			return
		end
		self.lastCharacterHash = common.sha1(charData.name)
		self:ImportItemsAndSkills(page)
	end, sessionID and "POESESSID="..sessionID)
end

function ImportTabClass:ImportPassiveTreeAndJewels(json, charData)
	--local out = io.open("get-passive-skills.json", "w")
	--out:write(json)
	--out:close()
	local charPassiveData, errMsg = self:ProcessJSON(json)
	--local out = io.open("get-passive-skills.json", "w")
	--writeLuaTable(out, charPassiveData, 1)
	--out:close()

	-- 3.16+
	if charPassiveData.mastery_effects then
		local mastery, effect = 0, 0
		for key, value in pairs(charPassiveData.mastery_effects) do
			if type(value) ~= "string" then
				break
			end
			mastery = band(tonumber(value), 65535)
			effect = b_rshift(tonumber(value), 16)
			t_insert(charPassiveData.mastery_effects, mastery, effect)
		end
	end

	if errMsg then
		self.charImportStatus = colorCodes.NEGATIVE.."Error processing character data, try again later."
		return
	end
	self.charImportStatus = colorCodes.POSITIVE.."Passive tree and jewels successfully imported."
	self.build.spec.jewel_data = copyTable(charPassiveData.jewel_data)
	self.build.spec.extended_hashes = copyTable(charPassiveData.hashes_ex)
	--ConPrintTable(charPassiveData)
	if self.controls.charImportTreeClearJewels.state then
		for _, slot in pairs(self.build.itemsTab.slots) do
			if slot.selItemId ~= 0 and slot.nodeId then
				self.build.itemsTab:DeleteItem(self.build.itemsTab.items[slot.selItemId])
			end
		end
	end
	for _, itemData in pairs(charPassiveData.items) do
		self:ImportItem(itemData)
	end
	self.build.itemsTab:PopulateSlots()
	self.build.itemsTab:AddUndoState()
	self.build.spec:ImportFromNodeList(charData.classId, charData.ascendancyClass, charPassiveData.hashes, charPassiveData.mastery_effects or {})
	self.build.spec:AddUndoState()
	self.build.characterLevel = charData.level
	self.build.controls.characterLevel:SetText(charData.level)
	self.build.buildFlag = true
	main:SetWindowTitleSubtext(string.format("%s (%s, %s, %s)", self.build.buildName, charData.name, charData.class, charData.league))
end

function ImportTabClass:ImportItemsAndSkills(json)
	--local out = io.open("get-items.json", "w")
	--out:write(json)
	--out:close()
	local charItemData, errMsg = self:ProcessJSON(json)
	if errMsg then
		self.charImportStatus = colorCodes.NEGATIVE.."Error processing character data, try again later."
		return
	end
	if self.controls.charImportItemsClearItems.state then
		for _, slot in pairs(self.build.itemsTab.slots) do
			if slot.selItemId ~= 0 and not slot.nodeId then
				self.build.itemsTab:DeleteItem(self.build.itemsTab.items[slot.selItemId])
			end
		end
	end

	local mainSkillEmpty = #self.build.skillsTab.socketGroupList == 0
	local skillOrder
	if self.controls.charImportItemsClearSkills.state then
		skillOrder = { }
		for _, socketGroup in ipairs(self.build.skillsTab.socketGroupList) do
			for _, gem in ipairs(socketGroup.gemList) do
				if gem.grantedEffect and not gem.grantedEffect.support then
					t_insert(skillOrder, gem.grantedEffect.name)
				end
			end
		end
		wipeTable(self.build.skillsTab.socketGroupList)
	end
	self.charImportStatus = colorCodes.POSITIVE.."Items and skills successfully imported."
	--ConPrintTable(charItemData)
	for _, itemData in pairs(charItemData.items) do
		self:ImportItem(itemData)
	end
	if skillOrder then
		local groupOrder = { }
		for index, socketGroup in ipairs(self.build.skillsTab.socketGroupList) do
			groupOrder[socketGroup] = index
		end
		table.sort(self.build.skillsTab.socketGroupList, function(a, b)
			local orderA
			for _, gem in ipairs(a.gemList) do
				if gem.grantedEffect and not gem.grantedEffect.support then
					local i = isValueInArray(skillOrder, gem.grantedEffect.name)
					if i and (not orderA or i < orderA) then
						orderA = i
					end
				end
			end
			local orderB
			for _, gem in ipairs(b.gemList) do
				if gem.grantedEffect and not gem.grantedEffect.support then
					local i = isValueInArray(skillOrder, gem.grantedEffect.name)
					if i and (not orderB or i < orderB) then
						orderB = i
					end
				end
			end
			if orderA and orderB then
				if orderA ~= orderB then
					return orderA < orderB
				else
					return groupOrder[a] < groupOrder[b]
				end
			elseif not orderA and not orderB then
				return groupOrder[a] < groupOrder[b]
			else
				return orderA
			end
		end)
	end
	if mainSkillEmpty then
		self.build.mainSocketGroup = self:GuessMainSocketGroup()
	end
	self.build.itemsTab:PopulateSlots()
	self.build.itemsTab:AddUndoState()
	self.build.skillsTab:AddUndoState()
	self.build.characterLevel = charItemData.character.level
	self.build.controls.characterLevel:SetText(charItemData.character.level)
	self.build.buildFlag = true
	return charItemData.character -- For the wrapper
end

local rarityMap = { [0] = "NORMAL", "MAGIC", "RARE", "UNIQUE", [9] = "RELIC" }
local slotMap = { ["Weapon"] = "Weapon 1", ["Offhand"] = "Weapon 2", ["Weapon2"] = "Weapon 1 Swap", ["Offhand2"] = "Weapon 2 Swap", ["Helm"] = "Helmet", ["BodyArmour"] = "Body Armour", ["Gloves"] = "Gloves", ["Boots"] = "Boots", ["Amulet"] = "Amulet", ["Ring"] = "Ring 1", ["Ring2"] = "Ring 2", ["Belt"] = "Belt" }

function ImportTabClass:ImportItem(itemData, slotName)
	if not slotName then
		if itemData.inventoryId == "PassiveJewels" then
			slotName = "Jewel "..self.build.latestTree.jewelSlots[itemData.x + 1]
		elseif itemData.inventoryId == "Flask" then
			slotName = "Flask "..(itemData.x + 1)
		else
			slotName = slotMap[itemData.inventoryId]
		end
	end
	if not slotName then
		-- Ignore any items that won't go into known slots
		return
	end

	local item = new("Item")

	-- Determine rarity, display name and base type of the item
	item.rarity = rarityMap[itemData.frameType]
	if #itemData.name > 0 then
		item.title = itemLib.sanitiseItemText(itemData.name)
		item.baseName = itemLib.sanitiseItemText(itemData.typeLine):gsub("Synthesised ","")
		item.name = item.title .. ", " .. item.baseName
		if item.baseName == "Two-Toned Boots" then
			-- Hack for Two-Toned Boots
			item.baseName = "Two-Toned Boots (Armour/Energy Shield)"
		end
		item.base = self.build.data.itemBases[item.baseName]
		if item.base then
			item.type = item.base.type
		else
			ConPrintf("Unrecognised base in imported item: %s", item.baseName)
		end
	else
		item.name = itemLib.sanitiseItemText(itemData.typeLine)
		if item.name:match("Energy Blade") then
			local oneHanded = false
			for _, p in ipairs(itemData.properties) do
				if self.build.data.weaponTypeInfo[p.name].oneHand then
					oneHanded = true
					break
				end
			end
			item.name = oneHanded and "Energy Blade One Handed" or "Energy Blade Two Handed"
			itemData.implicitMods = nil
			itemData.explicitMods = nil
		end
		for baseName, baseData in pairs(self.build.data.itemBases) do
			local s, e = item.name:find(baseName, 1, true)
			if s then
				item.baseName = baseName
				item.namePrefix = item.name:sub(1, s - 1)
				item.nameSuffix = item.name:sub(e + 1)
				item.type = baseData.type
				break
			end
		end
		if not item.baseName then
			local s, e = item.name:find("Two-Toned Boots", 1, true)
			if s then
				-- Hack for Two-Toned Boots
				item.baseName = "Two-Toned Boots (Armour/Energy Shield)"
				item.namePrefix = item.name:sub(1, s - 1)
				item.nameSuffix = item.name:sub(e + 1)
				item.type = "Boots"
			end
		end
		item.base = self.build.data.itemBases[item.baseName]
	end
	if not item.base or not item.rarity then
		return
	end

	-- Import item data
	item.uniqueID = itemData.id
	if itemData.influences then
		for _, curInfluenceInfo in ipairs(influenceInfo) do
			item[curInfluenceInfo.key] = itemData.influences[curInfluenceInfo.display:lower()]
		end
	end
	if itemData.ilvl > 0 then
		item.itemLevel = itemData.ilvl
	end
	if item.base.weapon or item.base.armour or item.base.flask then
		item.quality = 0
	end
	if itemData.properties then
		for _, property in pairs(itemData.properties) do
			if property.name == "Quality" then
				item.quality = tonumber(property.values[1][1]:match("%d+"))
			elseif property.name == "Radius" then
				item.jewelRadiusLabel = property.values[1][1]
			elseif property.name == "Limited to" then
				item.limit = tonumber(property.values[1][1])
			elseif property.name == "Evasion Rating" then
				if item.baseName == "Two-Toned Boots (Armour/Energy Shield)" then
					-- Another hack for Two-Toned Boots
					item.baseName = "Two-Toned Boots (Armour/Evasion)"
					item.base = self.build.data.itemBases[item.baseName]
				end
			elseif property.name == "Energy Shield" then
				if item.baseName == "Two-Toned Boots (Armour/Evasion)" then
					-- Yet another hack for Two-Toned Boots
					item.baseName = "Two-Toned Boots (Evasion/Energy Shield)"
					item.base = self.build.data.itemBases[item.baseName]
				end
			end
			if property.name == "Energy Shield" or property.name == "Ward" or property.name == "Armour" or property.name == "Evasion Rating" then
				item.armourData = item.armourData or { }
				for _, value in ipairs(property.values) do
					item.armourData[property.name:gsub(" Rating", ""):gsub(" ", "")] = (item.armourData[property.name:gsub(" Rating", ""):gsub(" ", "")] or 0) + tonumber(value[1])
				end
			end
		end
	end
	item.corrupted = itemData.corrupted
	item.fractured = itemData.fractured
	item.synthesised = itemData.synthesised
	if itemData.sockets and itemData.sockets[1] then
		item.sockets = { }
		for i, socket in pairs(itemData.sockets) do
			item.sockets[i] = { group = socket.group, color = socket.sColour }
		end
	end
	if itemData.socketedItems then
		self:ImportSocketedItems(item, itemData.socketedItems, slotName)
	end
	if itemData.requirements and (not itemData.socketedItems or not itemData.socketedItems[1]) then
		-- Requirements cannot be trusted if there are socketed gems, as they may override the item's natural requirements
		item.requirements = { }
		for _, req in ipairs(itemData.requirements) do
			if req.name == "Level" then
				item.requirements.level = req.values[1][1]
			elseif req.name == "Class:" then
				item.classRestriction = req.values[1][1]
			end
		end
	end
	item.enchantModLines = { }
	item.scourgeModLines = { }
	item.classRequirementModLines = { }
	item.implicitModLines = { }
	item.explicitModLines = { }
	if itemData.enchantMods then
		for _, line in ipairs(itemData.enchantMods) do
			for line in line:gmatch("[^\n]+") do
				local modList, extra = modLib.parseMod(line)
				t_insert(item.enchantModLines, { line = line, extra = extra, mods = modList or { }, crafted = true })
			end
		end
	end
	if itemData.scourgeMods then
		for _, line in ipairs(itemData.scourgeMods) do
			for line in line:gmatch("[^\n]+") do
				local modList, extra = modLib.parseMod(line)
				t_insert(item.scourgeModLines, { line = line, extra = extra, mods = modList or { }, scourge = true })
			end
		end
	end
	if itemData.implicitMods then
		for _, line in ipairs(itemData.implicitMods) do
			for line in line:gmatch("[^\n]+") do
				local modList, extra = modLib.parseMod(line)
				t_insert(item.implicitModLines, { line = line, extra = extra, mods = modList or { } })
			end
		end
	end
	if itemData.fracturedMods then
		for _, line in ipairs(itemData.fracturedMods) do
			for line in line:gmatch("[^\n]+") do
				local modList, extra = modLib.parseMod(line)
				t_insert(item.explicitModLines, { line = line, extra = extra, mods = modList or { }, fractured = true })
			end
		end
	end
	if itemData.explicitMods then
		for _, line in ipairs(itemData.explicitMods) do
			for line in line:gmatch("[^\n]+") do
				local modList, extra = modLib.parseMod(line)
				t_insert(item.explicitModLines, { line = line, extra = extra, mods = modList or { } })
			end
		end
	end
	if itemData.craftedMods then
		for _, line in ipairs(itemData.craftedMods) do
			for line in line:gmatch("[^\n]+") do
				local modList, extra = modLib.parseMod(line)
				t_insert(item.explicitModLines, { line = line, extra = extra, mods = modList or { }, crafted = true })
			end
		end
	end
	-- Sometimes flavour text has actual mods that PoB cares about
	-- Right now, the only known one is "This item can be anointed by Cassia"
	if itemData.flavourText then
		for _, line in ipairs(itemData.flavourText) do
			for line in line:gmatch("[^\n]+") do
				-- Remove any text outside of curly braces, if they exist.
				-- This fixes lines such as:
				--   "<default>{This item can be anointed by Cassia}"
				-- To now be:
				--   "This item can be anointed by Cassia"
				local startBracket = line:find("{")
				local endBracket = line:find("}")
				if startBracket and endBracket and endBracket > startBracket then
					line = line:sub(startBracket + 1, endBracket - 1)
				end

				-- If the line parses, then it should be included as an explicit mod
				local modList, extra = modLib.parseMod(line)
				if modList then
					t_insert(item.explicitModLines, { line = line, extra = extra, mods = modList or { } })
				end
			end
		end
	end

	-- Add and equip the new item
	item:BuildAndParseRaw()
	--ConPrintf("%s", item.raw)
	if item.base then
		local repIndex, repItem
		for index, item in pairs(self.build.itemsTab.items) do
			if item.uniqueID == itemData.id then
				repIndex = index
				repItem = item
				break
			end
		end
		if repIndex then
			-- Item already exists in the build, overwrite it
			item.id = repItem.id
			self.build.itemsTab.items[item.id] = item
			item:BuildModList()
		else
			self.build.itemsTab:AddItem(item, true)
		end
		self.build.itemsTab.slots[slotName]:SetSelItemId(item.id)
	end
end

function ImportTabClass:ImportSocketedItems(item, socketedItems, slotName)
	-- Build socket group list
	local itemSocketGroupList = { }
	local abyssalSocketId = 1
	for _, socketedItem in ipairs(socketedItems) do
		if socketedItem.abyssJewel then
			self:ImportItem(socketedItem, slotName .. " Abyssal Socket "..abyssalSocketId)
			abyssalSocketId = abyssalSocketId + 1
		else
			local normalizedBasename, qualityType = self.build.skillsTab:GetBaseNameAndQuality(socketedItem.typeLine, nil)
			local gemId = self.build.data.gemForBaseName[normalizedBasename]
			if not gemId and socketedItem.hybrid then
				-- Dual skill gems (currently just Stormbind) show the second skill as the typeLine, which won't match the actual gem
				-- Luckily the primary skill name is also there, so we can find the gem using that
				normalizedBasename, qualityType  = self.build.skillsTab:GetBaseNameAndQuality(socketedItem.hybrid.baseTypeName, nil)
				gemId = self.build.data.gemForBaseName[normalizedBasename]
			end
			if gemId then
				local gemInstance = { level = 20, quality = 0, enabled = true, enableGlobal1 = true, gemId = gemId }
				gemInstance.nameSpec = self.build.data.gems[gemId].name
				gemInstance.support = socketedItem.support
				gemInstance.qualityId = qualityType
				for _, property in pairs(socketedItem.properties) do
					if property.name == "Level" then
						gemInstance.level = tonumber(property.values[1][1]:match("%d+"))
					elseif property.name == "Quality" then
						gemInstance.quality = tonumber(property.values[1][1]:match("%d+"))
					end
				end
				local groupID = item.sockets[socketedItem.socket + 1].group
				if not itemSocketGroupList[groupID] then
					itemSocketGroupList[groupID] = { label = "", enabled = true, gemList = { }, slot = slotName }
				end
				local socketGroup = itemSocketGroupList[groupID]
				if not socketedItem.support and socketGroup.gemList[1] and socketGroup.gemList[1].support then
					-- If the first gemInstance is a support gemInstance, put the first active gemInstance before it
					t_insert(socketGroup.gemList, 1, gemInstance)
				else
					t_insert(socketGroup.gemList, gemInstance)
				end
			end
		end
	end

	-- Import the socket groups
	for _, itemSocketGroup in pairs(itemSocketGroupList) do
		-- Check if this socket group matches an existing one
		local repGroup
		for index, socketGroup in pairs(self.build.skillsTab.socketGroupList) do
			if #socketGroup.gemList == #itemSocketGroup.gemList and (not socketGroup.slot or socketGroup.slot == slotName) then
				local match = true
				for gemIndex, gem in pairs(socketGroup.gemList) do
					if gem.nameSpec:lower() ~= itemSocketGroup.gemList[gemIndex].nameSpec:lower() then
						match = false
						break
					end
				end
				if match then
					repGroup = socketGroup
					break
				end
			end
		end
		if repGroup then
			-- Update the existing one
			for gemIndex, gem in pairs(repGroup.gemList) do
				local itemGem = itemSocketGroup.gemList[gemIndex]
				gem.level = itemGem.level
				gem.quality = itemGem.quality
			end
		else
			t_insert(self.build.skillsTab.socketGroupList, itemSocketGroup)
		end
		self.build.skillsTab:ProcessSocketGroup(itemSocketGroup)
	end
end

-- Return the index of the group with the most gems
function ImportTabClass:GuessMainSocketGroup()
	local largestGroupSize = 0
	local largestGroupIndex = 1
	for i, socketGroup in ipairs(self.build.skillsTab.socketGroupList) do
		if #socketGroup.gemList > largestGroupSize then
			largestGroupSize = #socketGroup.gemList
			largestGroupIndex = i
		end
	end
	return largestGroupIndex
end

function HexToChar(x)
	return string.char(tonumber(x, 16))
end

function UrlDecode(url)
	if url == nil then
		return
	end
	url = url:gsub("+", " ")
	url = url:gsub("%%(%x%x)", HexToChar)
	return url
end

function ImportTabClass:OpenImportFromWebsitePopup()
	local controls = { }

	controls.importAnchorPoint = new("Control", nil, 0, 0, 280, 0)
	controls.importFromLabel = new("LabelControl", { "TOPLEFT", controls.importAnchorPoint, "BOTTOMLEFT"}, 15, 20, 0, 16, "Import from:")
	controls.importFrom = new("DropDownControl", {"LEFT",controls.importFromLabel,"RIGHT"}, 8, 0, 140, 20, buildSites.websiteList, function(_, selectedWebsite)
		self.importWebsiteSelected = selectedWebsite.id
	end)
	controls.importFrom:SelByValue( self.importWebsiteSelected or "Pastebin", "id" )
	controls.editLabel = new("LabelControl", { "TOPLEFT", controls.importAnchorPoint, "BOTTOMLEFT"}, 15, 44, 0, 16, "Enter website link:")
	controls.edit = new("EditControl", nil, 0, 64, 250, 18, "", nil, "^%w%p%s", nil, function(buf)
		controls.msg.label = ""
		if #controls.edit.buf > 0 then
			for j=1,#buildSites.websiteList do
				if controls.edit.buf:match(buildSites.websiteList[j].matchURL) then
					controls.importFrom:SelByValue(buildSites.websiteList[j].id, "id")
				end
			end
		end
	end)
	controls.msg = new("LabelControl", nil, 0, 82, 0, 16, "")
	controls.import = new("ButtonControl", nil, -45, 104, 80, 20, "Import", function()
		local selectedWebsite = buildSites.websiteList[controls.importFrom.selIndex]
		controls.import.enabled = false
		controls.msg.label = "Retrieving paste..."
		controls.edit.buf = controls.edit.buf:gsub("^[%s?]+", ""):gsub("[%s?]+$", "") -- Quick Trim
		if controls.edit.buf:match("youtube%.com/redirect%?") then
			local nested_url = controls.edit.buf:gsub(".*[?&]q=([^&]+).*", "%1")
			controls.edit.buf = UrlDecode(nested_url)
		end
		buildSites.DownloadBuild(controls.edit.buf, selectedWebsite, function(isSuccess, data)
			if not isSuccess then
				controls.msg.label = "^1"..data
				controls.import.enabled = true
			else
				self.controls.importCodeIn:SetText(data, true)
				main:SelectControl(self.controls.importCodeGo)
				main:ClosePopup()
			end
		end)
	end)
	controls.import.enabled = function()
		local selectedWebsite = buildSites.websiteList[controls.importFrom.selIndex]
		return #controls.edit.buf > 0 and (controls.edit.buf:match(selectedWebsite.matchURL) or controls.edit.buf:match("youtube%.com/redirect%?"))
	end
	controls.cancel = new("ButtonControl", nil, 45, 104, 80, 20, "Cancel", function()
		main:ClosePopup()
	end)
	main:OpenPopup(280, 130, "Import from website", controls, "import", "edit")
end

function ImportTabClass:ProcessJSON(json)
	local func, errMsg = loadstring("return "..jsonToLua(json))
	if errMsg then
		return nil, errMsg
	end
	setfenv(func, { }) -- Sandbox the function just in case
	local data = func()
	if type(data) ~= "table" then
		return nil, "Return type is not a table"
	end
	return data
end<|MERGE_RESOLUTION|>--- conflicted
+++ resolved
@@ -186,46 +186,9 @@
 	end)
 	self.controls.exportFrom:SelByValue(self.exportWebsiteSelected or main.lastExportWebsite or "Pastebin", "id")
 	self.controls.generateCodeByLink = new("ButtonControl", { "LEFT", self.controls.exportFrom, "RIGHT"}, 8, 0, 100, 20, "Share", function()
-<<<<<<< HEAD
-		local response = ""
-		local exportWebsite = { }
-		if self.controls.exportFrom.selIndex then
-			exportWebsite = exportWebsitesList[self.controls.exportFrom.selIndex]
-			response = LaunchSubScript([[
-				local code, connectionProtocol, proxyURL = ...
-				local curl = require("lcurl.safe")
-				local page = ""
-				local easy = curl.easy()
-				easy:setopt_url(']]..exportWebsite.postUrl..[[')
-				easy:setopt(curl.OPT_POST, true)
-				easy:setopt(curl.OPT_POSTFIELDS, ']]..exportWebsite.postFields..[['..code)
-				easy:setopt(curl.OPT_ACCEPT_ENCODING, "")
-				if connectionProtocol then
-					easy:setopt(curl.OPT_IPRESOLVE, connectionProtocol)
-				end
-				if proxyURL then
-					easy:setopt(curl.OPT_PROXY, proxyURL)
-				end
-				easy:setopt_writefunction(function(data)
-					page = page..data
-					return true
-				end)
-				easy:perform()
-				local res = easy:getinfo_response_code()
-				easy:close()
-				if (res == 200) then
-					return page
-				else
-					return nil, page
-				end
-			]], "", "", self.controls.generateCodeOut.buf, launch.connectionProtocol, launch.proxyURL)
-		end
-		if response ~= "" then
-=======
 		local exportWebsite = exportWebsitesList[self.controls.exportFrom.selIndex]
 		local response = buildSites.UploadBuild(self.controls.generateCodeOut.buf, exportWebsite)
 		if response then
->>>>>>> 5345be7e
 			self.controls.generateCodeOut:SetText("")
 			self.controls.generateCodeByLink.label = "Creating link..."
 			launch:RegisterSubScript(response, function(pasteLink, errMsg)
