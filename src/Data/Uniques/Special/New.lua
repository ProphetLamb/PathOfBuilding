﻿--
-- Upcoming uniques will live here until their mods/rolls are finalised
--

data.uniques.new = {

-- New

[[
<<<<<<< HEAD
Crystallised Omniscience
Onyx Amulet
Requires Level 61
Implicits: 1
{tags:jewellery_attribute}+(10-16) to all Attributes
Modifiers to Attributes instead Apply to Omniscience
+1% to All Elemental Resistances per 10 Omniscience
Penetrate 1% Elemental Resistances per 10 Omniscience
Attribute Requirements can be satisfied by (20-25)% of Omniscience
=======
Melding of the Flesh
Cobalt Jewel
Limited to: 1
-(75-76)% to All Elemental Resistances
Elemental Resistances are capped by your highest Maximum Elemental Resistance instead
]],[[
The Annihilating Light
Quarterstaff
Requires Level 68, 78 Str, 78 Int
Implicits: 1
+18% Chance to Block Attack Damage while wielding a Staff
63% reduced Elemental Resistances
Elemental Skills deal Triple Damage
>>>>>>> 165ed96c
]]

-- Reworked

}<|MERGE_RESOLUTION|>--- conflicted
+++ resolved
@@ -7,7 +7,6 @@
 -- New
 
 [[
-<<<<<<< HEAD
 Crystallised Omniscience
 Onyx Amulet
 Requires Level 61
@@ -17,7 +16,7 @@
 +1% to All Elemental Resistances per 10 Omniscience
 Penetrate 1% Elemental Resistances per 10 Omniscience
 Attribute Requirements can be satisfied by (20-25)% of Omniscience
-=======
+]],[[
 Melding of the Flesh
 Cobalt Jewel
 Limited to: 1
@@ -31,7 +30,6 @@
 +18% Chance to Block Attack Damage while wielding a Staff
 63% reduced Elemental Resistances
 Elemental Skills deal Triple Damage
->>>>>>> 165ed96c
 ]]
 
 -- Reworked
