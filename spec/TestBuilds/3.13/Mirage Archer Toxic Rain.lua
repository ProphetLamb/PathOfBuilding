--- conflicted
+++ resolved
@@ -1346,11 +1346,7 @@
 ["EnergyShieldRegen"] = 0,
 ["LightningAegis"] = 0,
 ["SiphoningCharges"] = 0,
-<<<<<<< HEAD
-["PhysicalTakenHitMult"] = 0.4714,
-=======
 ["PhysicalTakenHitMult"] = 0.4558,
->>>>>>> b6329026
 ["ChaosDotEHP"] = 5213.1707,
 ["Gear:Ward"] = 0,
 ["LightningGuardAbsorbRate"] = 0,
@@ -1439,15 +1435,9 @@
 ["FullDPS"] = 0,
 ["BleedAvoidChance"] = 0,
 ["AverageNotHitChance"] = 72.36,
-<<<<<<< HEAD
-["CombinedDPS"] = 25270674.5987,
-["EnergyShieldOnBlock"] = 0,
-["MirageDPS"] = 13386296.8807,
-=======
 ["CombinedDPS"] = 25269515.5507,
 ["EnergyShieldOnBlock"] = 0,
 ["MirageDPS"] = 13385830.3612,
->>>>>>> b6329026
 ["StunAvoidChance"] = 0,
 ["TotalDotDPS"] = 11807832.8408,
 ["DamageReductionMax"] = 90,
@@ -1456,7 +1446,6 @@
 ["RallyingHitEffect"] = 1,
 ["EnduranceCharges"] = 0,
 ["ChainRemaining"] = 0,
-<<<<<<< HEAD
 ["WithIgniteDPS"] = 76544.8772,
 ["ColdTakenDotMult"] = 0.1181,
 ["ChaosAverageDamageChance"] = 0,
@@ -1464,15 +1453,6 @@
 ["ChaosMaximumHitTaken"] = 4938.7933,
 ["TotalDot"] = 11807832.8408,
 ["PhysicalTotalEHP"] = 31216.2257,
-=======
-["WithIgniteDPS"] = 75852.3487,
-["ColdTakenDotMult"] = 0.1181,
-["ChaosAverageDamageChance"] = 0,
-["WithPoisonDPS"] = 75852.3487,
-["ChaosMaximumHitTaken"] = 4938.7933,
-["TotalDot"] = 11807832.8408,
-["PhysicalTotalEHP"] = 35675.6866,
->>>>>>> b6329026
 ["ESCost"] = 0,
 ["ChaosDot"] = 122372.4461,
 ["ColdMindOverMatter"] = 0,
@@ -1488,11 +1468,7 @@
 ["LifeLeechGainRate"] = 2053.2523,
 ["SpellNotHitChance"] = 52,
 ["LightningMeleeDamageChance"] = 10,
-<<<<<<< HEAD
-["PhysicalMaximumHitTaken"] = 8436.9299,
-=======
 ["PhysicalMaximumHitTaken"] = 8724.5525,
->>>>>>> b6329026
 ["ManaUnreservedPercent"] = 19.2982,
 ["ProjectileEvadeChance"] = 74,
 ["AbsorptionCharges"] = 0,
@@ -1530,21 +1506,13 @@
 ["InspirationChargesMax"] = 5,
 ["ChaosResist"] = -21,
 ["LifeOnHitRate"] = 1901.5476,
-<<<<<<< HEAD
-["LifeLeechRate"] = 153.0898,
-=======
 ["LifeLeechRate"] = 151.7047,
->>>>>>> b6329026
 ["dontSplitEvade"] = true,
 ["ManaUnreserved"] = 143,
 ["EnergyShield"] = 3,
 ["EnergyShieldOnHitRate"] = 0,
 ["EnergyShieldOnHit"] = 0,
-<<<<<<< HEAD
-["LifeLeechPerHit"] = 5.4745,
-=======
 ["LifeLeechPerHit"] = 5.425,
->>>>>>> b6329026
 ["LifeOnHit"] = 68,
 ["ManaLeechInstantRate"] = 0,
 ["WardRechargeDelay"] = 5,
@@ -1560,17 +1528,10 @@
 ["ShowBlockEffect"] = true,
 ["LifeLeechInstantRate"] = 0,
 ["LifeLeechInstant"] = 0,
-<<<<<<< HEAD
-["LifeLeechInstances"] = 1.9261,
-["LifeLeechDuration"] = 0.0689,
-["BlockChanceMax"] = 75,
-["TotalDPS"] = 76544.8772,
-=======
 ["LifeLeechInstances"] = 1.9087,
 ["LifeLeechDuration"] = 0.0683,
 ["BlockChanceMax"] = 75,
 ["TotalDPS"] = 75852.3487,
->>>>>>> b6329026
 ["LightRadiusMod"] = 1,
 ["FireTakenReflect"] = 0.518,
 ["CritChance"] = 4.55,
@@ -1580,11 +1541,7 @@
 ["LightningTakenDotMult"] = 0.1181,
 ["FistOfWarCooldown"] = 0,
 ["AilmentWarcryEffect"] = 1,
-<<<<<<< HEAD
-["WithBleedDPS"] = 76544.8772,
-=======
 ["WithBleedDPS"] = 75852.3487,
->>>>>>> b6329026
 ["SeismicHitEffect"] = 1,
 ["AvoidLightningDamageChance"] = 10,
 ["TheoreticalMaxOffensiveWarcryEffect"] = 1,
@@ -1716,11 +1673,7 @@
 ["CullPercent"] = 0,
 ["ColdGuardEffectivePool"] = 0,
 ["BlitzCharges"] = 0,
-<<<<<<< HEAD
-["PhysicalPhysicalBaseTakenHitMult"] = 0.4714,
-=======
 ["PhysicalPhysicalBaseTakenHitMult"] = 0.4558,
->>>>>>> b6329026
 ["FrenzyChargesMax"] = 4,
 ["ChaosResistOverCap"] = 0,
 ["BlindAvoidChance"] = 0,
