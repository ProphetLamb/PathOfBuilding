return {
   xml = [[<?xml version="1.0" encoding="UTF-8"?>
<PathOfBuilding>
	<Build level="100" targetVersion="3_0" pantheonMajorGod="None" bandit="None" className="Ranger" ascendClassName="Raider" mainSocketGroup="5" viewMode="TREE" pantheonMinorGod="None">
		<PlayerStat stat="AverageHit" value="371187.5112"/>
		<PlayerStat stat="AverageDamage" value="371187.5112"/>
		<PlayerStat stat="Speed" value="3.5814285714286"/>
		<PlayerStat stat="Speed" value="3.5814285714286"/>
		<PlayerStat stat="Speed" value="3.5814285714286"/>
		<PlayerStat stat="PreEffectiveCritChance" value="100"/>
		<PlayerStat stat="CritChance" value="100"/>
		<PlayerStat stat="CritMultiplier" value="6.08"/>
		<PlayerStat stat="HitChance" value="100"/>
		<PlayerStat stat="TotalDPS" value="14623197.137661"/>
		<PlayerStat stat="TotalDot" value="0"/>
		<PlayerStat stat="WithBleedDPS" value="14623197.137661"/>
		<PlayerStat stat="WithIgniteDPS" value="14623197.137661"/>
		<PlayerStat stat="WithPoisonDPS" value="14623197.137661"/>
		<PlayerStat stat="TotalDotDPS" value="0"/>
		<PlayerStat stat="CombinedDPS" value="16247996.819623"/>
		<PlayerStat stat="CombinedAvg" value="14623197.137661"/>
		<PlayerStat stat="Cooldown" value="0.13333333333333"/>
		<PlayerStat stat="ManaCost" value="45"/>
		<PlayerStat stat="Str" value="116"/>
		<PlayerStat stat="ReqStr" value="114"/>
		<PlayerStat stat="Dex" value="247"/>
		<PlayerStat stat="ReqDex" value="212"/>
		<PlayerStat stat="Int" value="381"/>
		<PlayerStat stat="ReqInt" value="257"/>
		<PlayerStat stat="Devotion" value="0"/>
		<PlayerStat stat="Life" value="1348"/>
		<PlayerStat stat="Spec:LifeInc" value="0"/>
		<PlayerStat stat="LifeUnreserved" value="256"/>
		<PlayerStat stat="LifeUnreservedPercent" value="18.991097922849"/>
		<PlayerStat stat="LifeRegen" value="1.348"/>
		<PlayerStat stat="LifeLeechGainRate" value="269.6"/>
		<PlayerStat stat="Mana" value="946"/>
		<PlayerStat stat="Spec:ManaInc" value="8"/>
		<PlayerStat stat="ManaUnreserved" value="66"/>
		<PlayerStat stat="ManaUnreservedPercent" value="6.9767441860465"/>
		<PlayerStat stat="ManaRegen" value="39.6"/>
		<PlayerStat stat="ManaLeechGainRate" value="0"/>
		<PlayerStat stat="EnergyShield" value="5731"/>
		<PlayerStat stat="Spec:EnergyShieldInc" value="125"/>
		<PlayerStat stat="EnergyShieldRegen" value="0"/>
		<PlayerStat stat="EnergyShieldLeechGainRate" value="286.55"/>
		<PlayerStat stat="Evasion" value="1048"/>
		<PlayerStat stat="Spec:EvasionInc" value="148"/>
		<PlayerStat stat="MeleeEvadeChance" value="1.35"/>
		<PlayerStat stat="MeleeEvadeChance" value="1.35"/>
		<PlayerStat stat="ProjectileEvadeChance" value="1.35"/>
		<PlayerStat stat="Armour" value="164"/>
		<PlayerStat stat="Spec:ArmourInc" value="0"/>
		<PlayerStat stat="PhysicalDamageReduction" value="1"/>
		<PlayerStat stat="EffectiveMovementSpeedMod" value="3.9131"/>
		<PlayerStat stat="BlockChance" value="15"/>
		<PlayerStat stat="SpellBlockChance" value="0"/>
		<PlayerStat stat="AttackDodgeChance" value="25"/>
		<PlayerStat stat="SpellDodgeChance" value="25"/>
		<PlayerStat stat="FireResist" value="75"/>
		<PlayerStat stat="FireResistOverCap" value="70"/>
		<PlayerStat stat="ColdResist" value="75"/>
		<PlayerStat stat="ColdResistOverCap" value="17"/>
		<PlayerStat stat="LightningResist" value="76"/>
		<PlayerStat stat="LightningResistOverCap" value="22"/>
		<PlayerStat stat="ChaosResist" value="-25"/>
		<PlayerStat stat="ChaosResistOverCap" value="0"/>
		<PlayerStat stat="PowerCharges" value="6"/>
		<PlayerStat stat="PowerChargesMax" value="6"/>
		<PlayerStat stat="FrenzyCharges" value="6"/>
		<PlayerStat stat="FrenzyChargesMax" value="6"/>
		<PlayerStat stat="EnduranceCharges" value="0"/>
		<PlayerStat stat="EnduranceChargesMax" value="3"/>
	</Build>
	<Import lastAccountHash="dc7b95d5105da6507bc56287f0ff95348a3c2c5b" lastRealm="PC" lastCharacterHash="fa9c9747161fdbf2a53b12efee46effa591681f6"/>
	<Calcs>
		<Input name="showMinion" boolean="true"/>
		<Input name="skill_number" number="5"/>
		<Input name="misc_buffMode" string="EFFECTIVE"/>
		<Section collapsed="false" id="SkillSelect"/>
		<Section collapsed="false" id="HitDamage"/>
		<Section collapsed="false" id="Warcries"/>
		<Section collapsed="false" id="Dot"/>
		<Section collapsed="false" id="Speed"/>
		<Section collapsed="false" id="Crit"/>
		<Section collapsed="false" id="Impale"/>
		<Section collapsed="false" id="SkillTypeStats"/>
		<Section collapsed="false" id="HitChance"/>
		<Section collapsed="false" id="Bleed"/>
		<Section collapsed="false" id="Poison"/>
		<Section collapsed="false" id="Ignite"/>
		<Section collapsed="false" id="Decay"/>
		<Section collapsed="false" id="LeechGain"/>
		<Section collapsed="false" id="EleAilments"/>
		<Section collapsed="false" id="MiscEffects"/>
		<Section collapsed="false" id="Attributes"/>
		<Section collapsed="false" id="Life"/>
		<Section collapsed="false" id="Mana"/>
		<Section collapsed="false" id="EnergyShield"/>
		<Section collapsed="false" id="Armour"/>
		<Section collapsed="false" id="Evasion"/>
		<Section collapsed="false" id="Resist"/>
		<Section collapsed="false" id="Block"/>
		<Section collapsed="false" id="MiscDefences"/>
		<Section collapsed="false" id="DamageTaken"/>
	</Calcs>
	<Skills sortGemsByDPSField="CombinedDPS" sortGemsByDPS="true" defaultGemQuality="20" defaultGemLevel="20" showSupportGemTypes="ALL" showAltQualityGems="true">
		<Skill mainActiveSkillCalcs="1" label="" enabled="true" slot="Boots" mainActiveSkill="3">
			<Gem enableGlobal2="false" level="21" gemId="Metadata/Items/Gems/SkillGemHatred" skillId="Hatred" enableGlobal1="true" qualityId="Default" quality="0" enabled="true" nameSpec="Hatred"/>
			<Gem enableGlobal2="false" level="21" gemId="Metadata/Items/Gems/SkillGemHeraldOfIce" skillId="HeraldOfIce" enableGlobal1="true" qualityId="Default" quality="23" enabled="true" nameSpec="Herald of Ice" skillMinion="SummonedPhantasm"/>
			<Gem enableGlobal2="false" level="21" gemId="Metadata/Items/Gems/SkillGemSpellDamageAura" skillId="SpellDamageAura" enableGlobal1="true" qualityId="Alternate1" quality="20" enabled="true" nameSpec="Zealotry"/>
			<Gem enableGlobal2="false" level="4" gemId="Metadata/Items/Gems/SupportGemAdditionalXP" skillId="SupportAdditionalXP" enableGlobal1="true" qualityId="Default" quality="10" enabled="true" nameSpec="Enlighten"/>
		</Skill>
		<Skill mainActiveSkillCalcs="1" label="" enabled="true" slot="Helmet" mainActiveSkill="1">
			<Gem enableGlobal2="false" level="20" gemId="Metadata/Items/Gems/SkillGemDash" skillId="QuickDodge" enableGlobal1="true" qualityId="Alternate1" quality="20" enabled="true" nameSpec="Dash"/>
			<Gem enableGlobal2="false" level="20" gemId="Metadata/Items/Gems/SupportGemSecondWind" skillId="SupportAdditionalCooldown" enableGlobal1="true" qualityId="Alternate1" quality="20" enabled="true" nameSpec="Second Wind"/>
			<Gem enableGlobal2="false" level="6" gemId="Metadata/Items/Gems/SupportGemArcaneSurge" skillId="SupportArcaneSurge" enableGlobal1="true" qualityId="Alternate2" quality="20" enabled="true" nameSpec="Arcane Surge"/>
		</Skill>
		<Skill mainActiveSkillCalcs="1" label="" enabled="true" slot="Helmet" mainActiveSkill="1">
			<Gem enableGlobal2="false" skillMinionSkillCalcs="2" skillMinionCalcs="SummonedIceGolem" level="21" gemId="Metadata/Items/Gems/SkillGemSummonIceGolem" skillId="SummonIceGolem" skillMinionSkill="3" enableGlobal1="true" qualityId="Alternate1" quality="20" enabled="true" nameSpec="Summon Ice Golem" skillMinion="SummonedIceGolem"/>
		</Skill>
		<Skill mainActiveSkillCalcs="2" label="" enabled="true" slot="Weapon 1" mainActiveSkill="2">
			<Gem enableGlobal2="false" level="19" gemId="Metadata/Items/Gems/SkillGemFrostBomb" skillId="FrostBomb" enableGlobal1="true" qualityId="Alternate2" quality="20" enabled="true" nameSpec="Frost Bomb" skillMinion="SummonedPhantasm"/>
			<Gem enableGlobal2="false" level="21" gemId="Metadata/Items/Gems/SkillGemIceSpear" skillId="IceSpear" skillPart="4" enableGlobal1="true" qualityId="Default" quality="23" skillPartCalcs="4" enabled="true" nameSpec="Ice Spear" skillMinion="SummonedPhantasm"/>
			<Gem enableGlobal2="false" level="21" gemId="Metadata/Items/Gems/SkillGemFrostbite" skillId="Frostbite" enableGlobal1="true" qualityId="Default" quality="23" enabled="true" nameSpec="Frostbite"/>
		</Skill>
		<Skill mainActiveSkillCalcs="3" label="" enabled="true" slot="Body Armour" mainActiveSkill="3">
			<Gem enableGlobal2="false" skillStageCountCalcs="7" skillStageCount="7" level="21" gemId="Metadata/Items/Gems/SkillGemCyclone" skillId="Cyclone" skillPart="1" enableGlobal1="true" qualityId="Alternate2" quality="20" enabled="true" nameSpec="Cyclone" skillMinion="SummonedPhantasm"/>
			<Gem enableGlobal2="false" level="6" gemId="Metadata/Items/Gems/SupportGemCastOnCritPlus" skillId="SupportCastOnCritPlus" enableGlobal1="true" qualityId="Default" quality="20" enabled="true" nameSpec="Awakened Cast On Critical Strike"/>
			<Gem enableGlobal2="false" level="5" gemId="Metadata/Items/Gems/SupportGemGreaterMultipleProjectilesPlus" skillId="SupportGreaterMultipleProjectilesPlus" enableGlobal1="true" qualityId="Default" quality="20" enabled="true" nameSpec="Awakened Greater Multiple Projectiles"/>
			<Gem enableGlobal2="false" level="21" gemId="Metadata/Items/Gems/SkillGemFreezingPulse" skillId="FreezingPulse" enableGlobal1="true" qualityId="Default" quality="20" enabled="true" nameSpec="Freezing Pulse" skillMinion="SummonedPhantasm"/>
			<Gem enableGlobal2="false" level="21" gemId="Metadata/Items/Gems/SupportGemPowerChargeOnCrit" skillId="SupportPowerChargeOnCrit" skillPart="1" enableGlobal1="true" qualityId="Alternate2" quality="20" enabled="true" nameSpec="Power Charge On Critical" skillMinion="SkitterbotCold"/>
			<Gem enableGlobal2="false" level="21" gemId="Metadata/Items/Gems/SkillGemIceSpear" skillId="IceSpear" skillPart="4" enableGlobal1="true" qualityId="Default" quality="23" skillPartCalcs="4" enabled="true" nameSpec="Ice Spear" skillMinion="SummonedPhantasm"/>
		</Skill>
		<Skill mainActiveSkillCalcs="1" label="" enabled="true" slot="Weapon 2" mainActiveSkill="1">
			<Gem enableGlobal2="false" level="21" gemId="Metadata/Items/Gems/SkillGemIceSpear" skillId="IceSpear" skillPart="4" enableGlobal1="true" qualityId="Default" quality="23" skillPartCalcs="4" enabled="true" nameSpec="Ice Spear" skillMinion="SummonedPhantasm"/>
			<Gem enableGlobal2="false" level="5" gemId="Metadata/Items/Gems/SupportGemGreaterMultipleProjectilesPlus" skillId="SupportGreaterMultipleProjectilesPlus" enableGlobal1="true" qualityId="Default" quality="20" enabled="true" nameSpec="Awakened Greater Multiple Projectiles"/>
			<Gem enableGlobal2="false" level="6" gemId="Metadata/Items/Gems/SupportGemControlledDestructionPlus" skillId="SupportControlledDestructionPlus" skillPart="1" enableGlobal1="true" qualityId="Default" quality="20" enabled="true" nameSpec="Awakened Controlled Destruction" skillMinion="SkitterbotCold"/>
		</Skill>
		<Skill mainActiveSkillCalcs="1" label="" enabled="true" slot="Gloves" mainActiveSkill="4">
			<Gem enableGlobal2="false" level="21" gemId="Metadata/Items/Gems/SkillGemVaalRighteousFire" skillId="VaalRighteousFire" enableGlobal1="true" qualityId="Default" quality="0" enabled="true" nameSpec="Vaal Righteous Fire"/>
			<Gem enableGlobal2="false" level="20" gemId="Metadata/Items/Gems/SkillGemPrecision" skillId="AccuracyAndCritsAura" enableGlobal1="true" qualityId="Alternate1" quality="20" enabled="true" nameSpec="Precision"/>
			<Gem enableGlobal2="false" level="21" gemId="Metadata/Items/Gems/SupportGemBloodMagic" skillId="SupportBloodMagic" enableGlobal1="true" qualityId="Default" quality="8" enabled="true" nameSpec="Blood Magic"/>
			<Gem enableGlobal2="true" level="21" gemId="Metadata/Items/Gems/SkillGemVaalDiscipline" skillId="VaalDiscipline" enableGlobal1="true" qualityId="Default" quality="0" enabled="true" nameSpec="Vaal Discipline"/>
		</Skill>
		<Skill source="Item:26:Agony Touch, Fingerless Silk Gloves" mainActiveSkillCalcs="1" label="" enabled="true" slot="Gloves" mainActiveSkill="1">
			<Gem enableGlobal2="false" level="1" skillId="EnchantmentOfFrostOnKill4" enableGlobal1="true" qualityId="Default" quality="0" enabled="true" nameSpec="Commandment of Frost"/>
		</Skill>
		<Skill source="Item:14:Dread Knuckle, Moonstone Ring" mainActiveSkillCalcs="1" label="" enabled="true" slot="Ring 1" mainActiveSkill="1">
			<Gem enableGlobal2="false" level="12" gemId="Metadata/Items/Gems/SkillGemCriticalWeakness" skillId="AssassinsMark" enableGlobal1="true" qualityId="Default" quality="0" enabled="true" nameSpec="Assassin&apos;s Mark"/>
		</Skill>
	</Skills>
	<Tree activeSpec="1">
		<Spec ascendClassId="1" nodes="39841,64583,3537,20987,5926,12613,41635,63447,58244,42795,31703,35851,22618,61320,33989,12143,11597,61419,41263,65574,8001,35894,56158,16954,51923,2311,55247,29712,32710,65893,65575,12783,3452,22535,65552,59370,66576,20528,28754,13170,4849,65568,25411,7112,65894,24050,15117,60592,49651,4367,37671,28859,65561,52502,9408,53421,8833,50338,5823,6250,12888,65872,8135,49605,28012,7960,9797,4036,19501,20546,16848,65888,45035,65570,35283,65578,58427,47484,65555,18865,50459,66579,46092,21033,44184,53213,66585,27929,5296,47306,42649,39861,23690,23659,27536,61834,32176,65874,13885,15228,48778,9355,55571,11018,23950,65882,14674,63795,50029,36678,31364,38995,63799,65890,33864,4011,12146,60440,38662,10763,9261,65898,49978,21301,21984,6538,60090,8012,33310,55114" treeVersion="3_13" classId="2">
			<EditedNodes>
				<EditedNode editorSeed="3094" icon="Art/2DArt/SkillIcons/passives/VaalNotableDefensive.dds" nodeName="Ritual of Flesh" nodeId="11420">
					8% increased maximum Life
					Regenerate 1% of Life per second
				</EditedNode>
				<EditedNode editorSeed="3094" icon="Art/2DArt/SkillIcons/passives/VaalDefensive.dds" nodeName="Life" nodeId="60398">
					3% increased maximum Life
				</EditedNode>
				<EditedNode editorSeed="160000" icon="Art/2DArt/SkillIcons/passives/EternalEmpireOffensiveNotable.dds" nodeName="Eternal Resilience" nodeId="11420">
					Gain 1 Endurance Charge every second if you&apos;ve been Hit Recently
				</EditedNode>
				<EditedNode editorSeed="10468" nodeId="48438">
					24% increased Evasion Rating and Armour
					8% increased maximum Life
					10% chance to Intimidate Enemies for 4 seconds on Hit
				</EditedNode>
				<EditedNode editorSeed="5841" icon="Art/2DArt/SkillIcons/passives/VaalOffensive.dds" nodeName="Cast Speed" nodeId="7388">
					2% increased Cast Speed
				</EditedNode>
				<EditedNode editorSeed="5841" icon="Art/2DArt/SkillIcons/passives/VaalDefensive.dds" nodeName="Mana" nodeId="36542">
					4% increased maximum Mana
				</EditedNode>
				<EditedNode editorSeed="5841" icon="Art/2DArt/SkillIcons/passives/VaalOffensive.dds" nodeName="Skill Duration" nodeId="57264">
					4% increased Skill Effect Duration
				</EditedNode>
				<EditedNode editorSeed="5841" icon="Art/2DArt/SkillIcons/passives/VaalNotableDefensive.dds" nodeName="Cult of Fire" nodeId="11420">
					+1% to maximum Fire Resistance
					+20% to Fire Resistance
				</EditedNode>
				<EditedNode editorSeed="5841" icon="Art/2DArt/SkillIcons/passives/VaalDefensive.dds" nodeName="Energy Shield" nodeId="37569">
					3% increased maximum Energy Shield
				</EditedNode>
				<EditedNode editorSeed="5841" icon="Art/2DArt/SkillIcons/passives/VaalDefensive.dds" nodeName="Cold Resistance" nodeId="4397">
					+10% to Cold Resistance
				</EditedNode>
				<EditedNode editorSeed="5841" icon="Art/2DArt/SkillIcons/passives/VaalOffensive.dds" nodeName="Area of Effect" nodeId="60398">
					5% increased Area of Effect
				</EditedNode>
				<EditedNode editorSeed="5841" icon="Art/2DArt/SkillIcons/passives/VaalDefensive.dds" nodeName="Life" nodeId="31875">
					2% increased maximum Life
				</EditedNode>
				<EditedNode editorSeed="118400" icon="Art/2DArt/SkillIcons/passives/EternalEmpireOffensiveNotable.dds" nodeName="Slum Lord" nodeId="36949">
					Minions deal 80% increased Damage
				</EditedNode>
				<EditedNode editorSeed="118400" icon="Art/2DArt/SkillIcons/passives/EternalEmpireDefensiveNotable.dds" nodeName="Superiority" nodeId="19103">
					15% increased effect of Non-Curse Auras from your Skills
				</EditedNode>
				<EditedNode editorSeed="6289" icon="Art/2DArt/SkillIcons/passives/VaalOffensive.dds" nodeName="Fire Damage" nodeId="7388">
					12% increased Fire Damage
				</EditedNode>
				<EditedNode editorSeed="6289" icon="Art/2DArt/SkillIcons/passives/VaalDefensive.dds" nodeName="Spell Block" nodeId="36542">
					1% Chance to Block Spell Damage
				</EditedNode>
				<EditedNode editorSeed="6289" icon="Art/2DArt/SkillIcons/passives/VaalDefensive.dds" nodeName="Energy Shield" nodeId="37569">
					5% increased maximum Energy Shield
				</EditedNode>
				<EditedNode editorSeed="6289" icon="Art/2DArt/SkillIcons/passives/VaalNotableDefensive.dds" nodeName="Ritual of Flesh" nodeId="11420">
					10% increased maximum Life
					Regenerate 1.1% of Life per second
				</EditedNode>
				<EditedNode editorSeed="6289" icon="Art/2DArt/SkillIcons/passives/VaalDefensive.dds" nodeName="Fire Resistance" nodeId="47251">
					+11% to Fire Resistance
				</EditedNode>
				<EditedNode editorSeed="6289" icon="Art/2DArt/SkillIcons/passives/VaalDefensive.dds" nodeName="Aura Effect" nodeId="57264">
					3% increased effect of Non-Curse Auras from your Skills
				</EditedNode>
				<EditedNode editorSeed="6289" icon="Art/2DArt/SkillIcons/passives/VaalDefensive.dds" nodeName="Curse Effect" nodeId="4397">
					3% increased Effect of your Curses
				</EditedNode>
				<EditedNode editorSeed="6289" icon="Art/2DArt/SkillIcons/passives/VaalDefensive.dds" nodeName="Evasion" nodeId="60398">
					9% increased Evasion Rating
				</EditedNode>
				<EditedNode editorSeed="6289" icon="Art/2DArt/SkillIcons/passives/VaalOffensive.dds" nodeName="Skill Duration" nodeId="31875">
					5% increased Skill Effect Duration
				</EditedNode>
				<EditedNode editorSeed="6562" icon="Art/2DArt/SkillIcons/passives/VaalOffensive.dds" nodeName="Area Damage" nodeId="7388">
					10% increased Area Damage
				</EditedNode>
				<EditedNode editorSeed="6562" icon="Art/2DArt/SkillIcons/passives/VaalDefensive.dds" nodeName="Mana Regeneration" nodeId="4184">
					12% increased Mana Regeneration Rate
				</EditedNode>
				<EditedNode editorSeed="6562" icon="Art/2DArt/SkillIcons/passives/VaalOffensive.dds" nodeName="Attack Damage" nodeId="17579">
					10% increased Attack Damage
				</EditedNode>
				<EditedNode editorSeed="6562" icon="Art/2DArt/SkillIcons/passives/VaalDefensive.dds" nodeName="Chaos Resistance" nodeId="21934">
					+8% to Chaos Resistance
				</EditedNode>
				<EditedNode editorSeed="6562" icon="Art/2DArt/SkillIcons/passives/VaalOffensive.dds" nodeName="Critical Strike Multiplier" nodeId="18866">
					+9% to Critical Strike Multiplier
				</EditedNode>
				<EditedNode editorSeed="6562" icon="Art/2DArt/SkillIcons/passives/VaalNotableOffensive.dds" nodeName="Ritual of Might" nodeId="11420">
					2% chance to deal Double Damage
					25% increased Physical Damage
				</EditedNode>
				<EditedNode editorSeed="6562" icon="Art/2DArt/SkillIcons/passives/VaalDefensive.dds" nodeName="Life" nodeId="739">
					3% increased maximum Life
				</EditedNode>
				<EditedNode editorSeed="6562" icon="Art/2DArt/SkillIcons/passives/VaalOffensive.dds" nodeName="Movement Speed" nodeId="33783">
					3% increased Movement Speed
				</EditedNode>
				<EditedNode editorSeed="6562" icon="Art/2DArt/SkillIcons/passives/VaalNotableOffensive.dds" nodeName="Might of the Vaal" nodeId="34661">
					3% increased Cast Speed
					11% increased Projectile Damage
					5% chance to Shock
					6% chance to Ignite
				</EditedNode>
				<EditedNode editorSeed="6562" icon="Art/2DArt/SkillIcons/passives/VaalOffensive.dds" nodeName="Spell Damage" nodeId="1957">
					12% increased Spell Damage
				</EditedNode>
				<EditedNode editorSeed="6562" icon="Art/2DArt/SkillIcons/passives/VaalDefensive.dds" nodeName="Attack Dodge" nodeId="37569">
					1% chance to Dodge Attack Hits
				</EditedNode>
				<EditedNode editorSeed="6562" icon="Art/2DArt/SkillIcons/passives/VaalOffensive.dds" nodeName="Projectile Speed" nodeId="31875">
					7% increased Projectile Speed
				</EditedNode>
				<EditedNode editorSeed="6562" icon="Art/2DArt/SkillIcons/passives/VaalOffensive.dds" nodeName="Attack Speed" nodeId="57264">
					3% increased Attack Speed
				</EditedNode>
				<EditedNode editorSeed="6562" icon="Art/2DArt/SkillIcons/passives/VaalDefensive.dds" nodeName="Curse Effect" nodeId="36542">
					5% increased Effect of your Curses
				</EditedNode>
				<EditedNode editorSeed="6562" icon="Art/2DArt/SkillIcons/passives/VaalOffensive.dds" nodeName="Physical Damage" nodeId="33296">
					7% increased Physical Damage
				</EditedNode>
				<EditedNode editorSeed="6562" icon="Art/2DArt/SkillIcons/passives/VaalDefensive.dds" nodeName="Armour" nodeId="4397">
					7% increased Armour
				</EditedNode>
				<EditedNode editorSeed="6562" icon="Art/2DArt/SkillIcons/passives/VaalDefensive.dds" nodeName="Lightning Resistance" nodeId="60398">
					+12% to Lightning Resistance
				</EditedNode>
				<EditedNode editorSeed="6562" icon="Art/2DArt/SkillIcons/passives/VaalDefensive.dds" nodeName="Life" nodeId="36774">
					2% increased maximum Life
				</EditedNode>
				<EditedNode editorSeed="3041" icon="Art/2DArt/SkillIcons/passives/VaalOffensive.dds" nodeName="Fire Damage" nodeId="60398">
					10% increased Fire Damage
				</EditedNode>
				<EditedNode editorSeed="927" icon="Art/2DArt/SkillIcons/passives/VaalOffensive.dds" nodeName="Area Damage" nodeId="7388">
					11% increased Area Damage
				</EditedNode>
				<EditedNode editorSeed="927" icon="Art/2DArt/SkillIcons/passives/VaalDefensive.dds" nodeName="Fire Resistance" nodeId="36542">
					+10% to Fire Resistance
				</EditedNode>
				<EditedNode editorSeed="927" icon="Art/2DArt/SkillIcons/passives/VaalOffensive.dds" nodeName="Area Damage" nodeId="57264">
					7% increased Area Damage
				</EditedNode>
				<EditedNode editorSeed="927" icon="Art/2DArt/SkillIcons/passives/VaalNotableOffensive.dds" nodeName="Might of the Vaal" nodeId="11420">
					7% increased Fire Damage
					6% increased maxmium Mana
					+11% to Lightning Resistance
				</EditedNode>
				<EditedNode editorSeed="927" icon="Art/2DArt/SkillIcons/passives/VaalOffensive.dds" nodeName="Critical Strike Multiplier" nodeId="37569">
					+8% to Critical Strike Multiplier
				</EditedNode>
				<EditedNode editorSeed="927" icon="Art/2DArt/SkillIcons/passives/VaalOffensive.dds" nodeName="Critical Strike Chance" nodeId="4397">
					10% increased Critical Strike Chance
				</EditedNode>
				<EditedNode editorSeed="927" icon="Art/2DArt/SkillIcons/passives/VaalDefensive.dds" nodeName="Life" nodeId="60398">
					3% increased maximum Life
				</EditedNode>
				<EditedNode editorSeed="927" icon="Art/2DArt/SkillIcons/passives/VaalOffensive.dds" nodeName="Spell Damage" nodeId="31875">
					7% increased Spell Damage
				</EditedNode>
				<EditedNode editorSeed="408" icon="Art/2DArt/SkillIcons/passives/VaalNotableDefensive.dds" nodeName="Commanding Presence" nodeId="23690">
					20% increased Area of Effect of Aura Skills
					15% increased effect of Non-Curse Auras from your Skills
				</EditedNode>
				<EditedNode editorSeed="408" icon="Art/2DArt/SkillIcons/passives/VaalDefensive.dds" nodeName="Aura Effect" nodeId="48778">
					4% increased effect of Non-Curse Auras from your Skills
				</EditedNode>
				<EditedNode editorSeed="1457" icon="Art/2DArt/SkillIcons/passives/VaalOffensive.dds" nodeName="Critical Strike Multiplier" nodeId="39821">
					+9% to Critical Strike Multiplier
				</EditedNode>
				<EditedNode editorSeed="1457" icon="Art/2DArt/SkillIcons/passives/VaalDefensive.dds" nodeName="Spell Dodge" nodeId="4011">
					1% chance to Dodge Spell Hits
				</EditedNode>
				<EditedNode editorSeed="1457" icon="Art/2DArt/SkillIcons/passives/VaalDefensive.dds" nodeName="Fire Resistance" nodeId="39861">
					+10% to Fire Resistance
				</EditedNode>
				<EditedNode editorSeed="1457" icon="Art/2DArt/SkillIcons/passives/VaalOffensive.dds" nodeName="Critical Strike Multiplier" nodeId="9355">
					+8% to Critical Strike Multiplier
				</EditedNode>
				<EditedNode editorSeed="1457" icon="Art/2DArt/SkillIcons/passives/VaalDefensive.dds" nodeName="Armour" nodeId="49978">
					8% increased Armour
				</EditedNode>
				<EditedNode editorSeed="1457" icon="Art/2DArt/SkillIcons/passives/VaalDefensive.dds" nodeName="Energy Shield" nodeId="38662">
					5% increased maximum Energy Shield
				</EditedNode>
				<EditedNode editorSeed="1457" icon="Art/2DArt/SkillIcons/passives/VaalDefensive.dds" nodeName="Life" nodeId="6538">
					3% increased maximum Life
				</EditedNode>
				<EditedNode editorSeed="1457" icon="Art/2DArt/SkillIcons/passives/VaalNotableOffensive.dds" nodeName="Flesh to Frost" nodeId="50338">
					28% increased Cold Damage
					10% of Physical Damage Converted to Cold Damage
				</EditedNode>
				<EditedNode editorSeed="597" icon="Art/2DArt/SkillIcons/passives/VaalNotableDefensive.dds" nodeName="Flesh Worship" nodeId="11420">
					7% increased maximum Life
					0.4% of Attack Damage Leeched as Life
				</EditedNode>
				<EditedNode editorSeed="597" icon="Art/2DArt/SkillIcons/passives/VaalOffensive.dds" nodeName="Area Damage" nodeId="36542">
					12% increased Area Damage
				</EditedNode>
				<EditedNode editorSeed="597" icon="Art/2DArt/SkillIcons/passives/VaalOffensive.dds" nodeName="Spell Damage" nodeId="57264">
					7% increased Spell Damage
				</EditedNode>
				<EditedNode editorSeed="597" icon="Art/2DArt/SkillIcons/passives/VaalOffensive.dds" nodeName="Critical Strike Multiplier" nodeId="31875">
					+8% to Critical Strike Multiplier
				</EditedNode>
				<EditedNode editorSeed="597" icon="Art/2DArt/SkillIcons/passives/VaalDefensive.dds" nodeName="Fire Resistance" nodeId="37569">
					+14% to Fire Resistance
				</EditedNode>
				<EditedNode editorSeed="597" icon="Art/2DArt/SkillIcons/passives/VaalOffensive.dds" nodeName="Chaos Damage" nodeId="4397">
					8% increased Chaos Damage
				</EditedNode>
				<EditedNode editorSeed="597" icon="Art/2DArt/SkillIcons/passives/VaalOffensive.dds" nodeName="Physical Damage" nodeId="60398">
					12% increased Physical Damage
				</EditedNode>
				<EditedNode editorSeed="597" icon="Art/2DArt/SkillIcons/passives/VaalOffensive.dds" nodeName="Lightning Damage" nodeId="7388">
					10% increased Lightning Damage
				</EditedNode>
				<EditedNode editorSeed="4104" icon="Art/2DArt/SkillIcons/passives/VaalDefensive.dds" nodeName="Life" nodeId="15405">
					3% increased maximum Life
				</EditedNode>
				<EditedNode editorSeed="4104" icon="Art/2DArt/SkillIcons/passives/VaalOffensive.dds" nodeName="Area of Effect" nodeId="65034">
					5% increased Area of Effect
				</EditedNode>
				<EditedNode editorSeed="4104" icon="Art/2DArt/SkillIcons/passives/VaalOffensive.dds" nodeName="Area of Effect" nodeId="50862">
					6% increased Area of Effect
				</EditedNode>
				<EditedNode editorSeed="147440" icon="Art/2DArt/SkillIcons/passives/EternalEmpireOffensiveNotable.dds" nodeName="Eternal Fervour" nodeId="23690">
					10% chance to gain a Frenzy Charge on Hit
				</EditedNode>
				<EditedNode editorSeed="7003" icon="Art/2DArt/SkillIcons/passives/VaalNotableDefensive.dds" nodeName="Ritual of Flesh" nodeId="11420">
					8% increased maximum Life
					Regenerate 0.7% of Life per second
				</EditedNode>
				<EditedNode editorSeed="7003" icon="Art/2DArt/SkillIcons/passives/VaalDefensive.dds" nodeName="Evasion" nodeId="57264">
					9% increased Evasion Rating
				</EditedNode>
				<EditedNode editorSeed="7003" icon="Art/2DArt/SkillIcons/passives/VaalDefensive.dds" nodeName="Fire Resistance" nodeId="7388">
					+13% to Fire Resistance
				</EditedNode>
				<EditedNode editorSeed="7003" icon="Art/2DArt/SkillIcons/passives/VaalDefensive.dds" nodeName="Fire Resistance" nodeId="37569">
					+11% to Fire Resistance
				</EditedNode>
				<EditedNode editorSeed="7003" icon="Art/2DArt/SkillIcons/passives/VaalOffensive.dds" nodeName="Fire Damage" nodeId="4397">
					11% increased Fire Damage
				</EditedNode>
				<EditedNode editorSeed="7003" icon="Art/2DArt/SkillIcons/passives/VaalOffensive.dds" nodeName="Projectile Speed" nodeId="60398">
					10% increased Projectile Speed
				</EditedNode>
				<EditedNode editorSeed="7003" icon="Art/2DArt/SkillIcons/passives/VaalOffensive.dds" nodeName="Projectile Damage" nodeId="31875">
					7% increased Projectile Damage
				</EditedNode>
				<EditedNode editorSeed="4050" icon="Art/2DArt/SkillIcons/passives/VaalNotableDefensive.dds" nodeName="Commanding Presence" nodeId="23690">
					20% increased Area of Effect of Aura Skills
					15% increased effect of Non-Curse Auras from your Skills
				</EditedNode>
				<EditedNode editorSeed="4050" icon="Art/2DArt/SkillIcons/passives/VaalDefensive.dds" nodeName="Aura Effect" nodeId="48778">
					4% increased effect of Non-Curse Auras from your Skills
				</EditedNode>
				<EditedNode editorSeed="5322" icon="Art/2DArt/SkillIcons/passives/VaalDefensive.dds" nodeName="Aura Effect" nodeId="27659">
					4% increased effect of Non-Curse Auras from your Skills
				</EditedNode>
				<EditedNode editorSeed="5322" icon="Art/2DArt/SkillIcons/passives/VaalOffensive.dds" nodeName="Movement Speed" nodeId="48778">
					3% increased Movement Speed
				</EditedNode>
				<EditedNode editorSeed="5322" icon="Art/2DArt/SkillIcons/passives/VaalOffensive.dds" nodeName="Minion Damage" nodeId="8948">
					Minions deal 12% increased Damage
				</EditedNode>
				<EditedNode editorSeed="5322" icon="Art/2DArt/SkillIcons/passives/VaalDefensive.dds" nodeName="Life" nodeId="21678">
					2% increased maximum Life
				</EditedNode>
				<EditedNode editorSeed="5322" icon="Art/2DArt/SkillIcons/passives/VaalDefensive.dds" nodeName="Lightning Resistance" nodeId="37671">
					+13% to Lightning Resistance
				</EditedNode>
				<EditedNode editorSeed="5322" icon="Art/2DArt/SkillIcons/passives/VaalDefensive.dds" nodeName="Chaos Resistance" nodeId="32210">
					+6% to Chaos Resistance
				</EditedNode>
				<EditedNode editorSeed="5894" icon="Art/2DArt/SkillIcons/passives/VaalDefensive.dds" nodeName="Lightning Resistance" nodeId="21301">
					+12% to Lightning Resistance
				</EditedNode>
				<EditedNode editorSeed="5894" icon="Art/2DArt/SkillIcons/passives/VaalDefensive.dds" nodeName="Fire Resistance" nodeId="45272">
					+12% to Fire Resistance
				</EditedNode>
				<EditedNode editorSeed="5894" icon="Art/2DArt/SkillIcons/passives/VaalDefensive.dds" nodeName="Cold Resistance" nodeId="37671">
					+12% to Cold Resistance
				</EditedNode>
				<EditedNode editorSeed="5894" icon="Art/2DArt/SkillIcons/passives/VaalOffensive.dds" nodeName="Damage Over Time" nodeId="16970">
					10% increased Damage over Time
				</EditedNode>
				<EditedNode editorSeed="5894" icon="Art/2DArt/SkillIcons/passives/VaalOffensive.dds" nodeName="Chaos Damage" nodeId="37175">
					10% increased Chaos Damage
				</EditedNode>
				<EditedNode editorSeed="5894" icon="Art/2DArt/SkillIcons/passives/VaalNotableOffensive.dds" nodeName="Ritual of Shadows" nodeId="25439">
					30% increased Chaos Damage
					25% chance to inflict Withered for 2 seconds on Hit
				</EditedNode>
				<EditedNode editorSeed="3162" icon="Art/2DArt/SkillIcons/passives/VaalNotableOffensive.dds" nodeName="Thaumaturgical Aptitude" nodeId="11420">
					27% increased Spell Damage
					43% increased Critical Strike Chance for Spells
				</EditedNode>
				<EditedNode editorSeed="3162" icon="Art/2DArt/SkillIcons/passives/VaalOffensive.dds" nodeName="Critical Strike Multiplier" nodeId="36542">
					+9% to Critical Strike Multiplier
				</EditedNode>
				<EditedNode editorSeed="3162" icon="Art/2DArt/SkillIcons/passives/VaalDefensive.dds" nodeName="Aura Effect" nodeId="57264">
					3% increased effect of Non-Curse Auras from your Skills
				</EditedNode>
				<EditedNode editorSeed="3162" icon="Art/2DArt/SkillIcons/passives/VaalOffensive.dds" nodeName="Chaos Damage" nodeId="31875">
					12% increased Chaos Damage
				</EditedNode>
				<EditedNode editorSeed="3162" icon="Art/2DArt/SkillIcons/passives/VaalOffensive.dds" nodeName="Movement Speed" nodeId="37569">
					3% increased Movement Speed
				</EditedNode>
				<EditedNode editorSeed="3162" icon="Art/2DArt/SkillIcons/passives/VaalOffensive.dds" nodeName="Movement Speed" nodeId="60398">
					3% increased Movement Speed
				</EditedNode>
				<EditedNode editorSeed="3162" icon="Art/2DArt/SkillIcons/passives/VaalDefensive.dds" nodeName="Spell Block" nodeId="4397">
					1% Chance to Block Spell Damage
				</EditedNode>
				<EditedNode editorSeed="3162" icon="Art/2DArt/SkillIcons/passives/VaalOffensive.dds" nodeName="Spell Damage" nodeId="7388">
					7% increased Spell Damage
				</EditedNode>
				<EditedNode editorSeed="3853" icon="Art/2DArt/SkillIcons/passives/VaalNotableOffensive.dds" nodeName="Ritual of Immolation" nodeId="11420">
					33% increased Fire Damage
					Damage Penetrates 2% Fire Resistance
				</EditedNode>
				<EditedNode editorSeed="3853" icon="Art/2DArt/SkillIcons/passives/VaalOffensive.dds" nodeName="Chaos Damage" nodeId="36542">
					9% increased Chaos Damage
				</EditedNode>
				<EditedNode editorSeed="3853" icon="Art/2DArt/SkillIcons/passives/VaalOffensive.dds" nodeName="Fire Damage" nodeId="57264">
					9% increased Fire Damage
				</EditedNode>
				<EditedNode editorSeed="3853" icon="Art/2DArt/SkillIcons/passives/VaalOffensive.dds" nodeName="Freeze Chance" nodeId="7388">
					4% chance to Freeze
				</EditedNode>
				<EditedNode editorSeed="3853" icon="Art/2DArt/SkillIcons/passives/VaalDefensive.dds" nodeName="Spell Block" nodeId="37569">
					1% Chance to Block Spell Damage
				</EditedNode>
				<EditedNode editorSeed="3853" icon="Art/2DArt/SkillIcons/passives/VaalOffensive.dds" nodeName="Critical Strike Multiplier" nodeId="60398">
					+9% to Critical Strike Multiplier
				</EditedNode>
				<EditedNode editorSeed="3853" icon="Art/2DArt/SkillIcons/passives/VaalDefensive.dds" nodeName="Energy Shield" nodeId="4397">
					5% increased maximum Energy Shield
				</EditedNode>
				<EditedNode editorSeed="3853" icon="Art/2DArt/SkillIcons/passives/VaalDefensive.dds" nodeName="Spell Dodge" nodeId="31875">
					1% chance to Dodge Spell Hits
				</EditedNode>
				<EditedNode editorSeed="7884" icon="Art/2DArt/SkillIcons/passives/VaalDefensive.dds" nodeName="Chaos Resistance" nodeId="46578">
					+7% to Chaos Resistance
				</EditedNode>
				<EditedNode editorSeed="7884" icon="Art/2DArt/SkillIcons/passives/VaalDefensive.dds" nodeName="Life" nodeId="30691">
					2% increased maximum Life
				</EditedNode>
				<EditedNode editorSeed="7884" icon="Art/2DArt/SkillIcons/passives/VaalNotableDefensive.dds" nodeName="Cult of Chaos" nodeId="7440">
					+1% to maximum Chaos Resistance
					+17% to Chaos Resistance
				</EditedNode>
				<EditedNode editorSeed="7884" icon="Art/2DArt/SkillIcons/passives/VaalDefensive.dds" nodeName="Life" nodeId="13714">
					2% increased maximum Life
				</EditedNode>
				<EditedNode editorSeed="7884" icon="Art/2DArt/SkillIcons/passives/VaalDefensive.dds" nodeName="Chaos Resistance" nodeId="476">
					+8% to Chaos Resistance
				</EditedNode>
				<EditedNode editorSeed="1444" icon="Art/2DArt/SkillIcons/passives/VaalNotableOffensive.dds" nodeName="Ritual of Immolation" nodeId="11420">
					34% increased Fire Damage
					Damage Penetrates 3% Fire Resistance
				</EditedNode>
				<EditedNode editorSeed="1444" icon="Art/2DArt/SkillIcons/passives/VaalDefensive.dds" nodeName="Fire Resistance" nodeId="36542">
					+12% to Fire Resistance
				</EditedNode>
				<EditedNode editorSeed="1444" icon="Art/2DArt/SkillIcons/passives/VaalDefensive.dds" nodeName="Cold Resistance" nodeId="57264">
					+12% to Cold Resistance
				</EditedNode>
				<EditedNode editorSeed="1444" icon="Art/2DArt/SkillIcons/passives/VaalOffensive.dds" nodeName="Attack Damage" nodeId="31875">
					8% increased Attack Damage
				</EditedNode>
				<EditedNode editorSeed="1444" icon="Art/2DArt/SkillIcons/passives/VaalDefensive.dds" nodeName="Life" nodeId="37569">
					4% increased maximum Life
				</EditedNode>
				<EditedNode editorSeed="1444" icon="Art/2DArt/SkillIcons/passives/VaalDefensive.dds" nodeName="Mana" nodeId="4397">
					4% increased maximum Mana
				</EditedNode>
				<EditedNode editorSeed="1444" icon="Art/2DArt/SkillIcons/passives/VaalOffensive.dds" nodeName="Chaos Damage" nodeId="60398">
					12% increased Chaos Damage
				</EditedNode>
				<EditedNode editorSeed="1444" icon="Art/2DArt/SkillIcons/passives/VaalDefensive.dds" nodeName="Evasion" nodeId="7388">
					12% increased Evasion Rating
				</EditedNode>
			</EditedNodes>
			<URL>
				https://www.pathofexile.com/passive-skill-tree/AAAABAIBAJuh_EcN0VH7FyYxRaKj99fjhKcre9eMC1ha74iExS9vLU3v66EvH0GMNtteQjrK0wkH1890EH_GMe8NfFgH5-pQMHBSM3IS8WNDG8hd8jsN7LDB8xEPkydwu80WJMDQrSKBxKIWvxhqMlgfx8HFbWwfGCZFD8RMLVBCQdCv64nTuXxJsbQMUimsmM_dbRkUsLjKppmbtVyKXGtrkPGKfbA2PTt8vooki9kTKwpdjjlS-TPDbY9GeoSYU_k3hEgPqy9y7BiXBioLJC3DOlM1VeAZiuq6H0yCHtdK
			</URL>
			<Sockets>
				<Socket nodeId="16218" itemId="0"/>
				<Socket nodeId="11150" itemId="0"/>
				<Socket nodeId="61834" itemId="3"/>
				<Socket nodeId="64583" itemId="9"/>
				<Socket nodeId="22994" itemId="0"/>
				<Socket nodeId="48679" itemId="0"/>
				<Socket nodeId="2311" itemId="11"/>
				<Socket nodeId="9408" itemId="7"/>
				<Socket nodeId="36634" itemId="0"/>
				<Socket nodeId="61305" itemId="0"/>
				<Socket nodeId="21984" itemId="2"/>
				<Socket nodeId="2491" itemId="0"/>
				<Socket nodeId="54127" itemId="0"/>
				<Socket nodeId="6230" itemId="0"/>
				<Socket nodeId="29712" itemId="12"/>
				<Socket nodeId="55190" itemId="0"/>
				<Socket nodeId="14993" itemId="0"/>
				<Socket nodeId="24970" itemId="0"/>
				<Socket nodeId="12613" itemId="10"/>
				<Socket nodeId="18436" itemId="0"/>
				<Socket nodeId="46519" itemId="0"/>
				<Socket nodeId="40400" itemId="0"/>
				<Socket nodeId="33631" itemId="0"/>
				<Socket nodeId="3109" itemId="0"/>
				<Socket nodeId="60735" itemId="0"/>
				<Socket nodeId="46393" itemId="0"/>
				<Socket nodeId="23756" itemId="0"/>
				<Socket nodeId="59585" itemId="0"/>
				<Socket nodeId="32763" itemId="0"/>
				<Socket nodeId="41876" itemId="0"/>
				<Socket nodeId="13170" itemId="13"/>
				<Socket nodeId="28475" itemId="0"/>
				<Socket nodeId="26196" itemId="0"/>
				<Socket nodeId="49080" itemId="0"/>
				<Socket nodeId="61288" itemId="0"/>
				<Socket nodeId="34483" itemId="0"/>
				<Socket nodeId="33989" itemId="1"/>
				<Socket nodeId="46882" itemId="0"/>
				<Socket nodeId="17219" itemId="0"/>
				<Socket nodeId="23984" itemId="0"/>
				<Socket nodeId="22748" itemId="0"/>
				<Socket nodeId="44169" itemId="0"/>
				<Socket nodeId="61666" itemId="0"/>
				<Socket nodeId="31683" itemId="0"/>
				<Socket nodeId="41263" itemId="4"/>
				<Socket nodeId="61419" itemId="6"/>
				<Socket nodeId="33753" itemId="0"/>
				<Socket nodeId="49684" itemId="0"/>
				<Socket nodeId="48768" itemId="0"/>
				<Socket nodeId="12161" itemId="0"/>
				<Socket nodeId="51198" itemId="0"/>
				<Socket nodeId="26725" itemId="0"/>
				<Socket nodeId="10532" itemId="0"/>
				<Socket nodeId="7960" itemId="8"/>
				<Socket nodeId="36931" itemId="0"/>
				<Socket nodeId="6910" itemId="0"/>
				<Socket nodeId="9797" itemId="5"/>
			</Sockets>
		</Spec>
	</Tree>
	<Notes>

	</Notes>
	<TreeView searchStr="" zoomY="-160.90625996259" showHeatMap="false" zoomLevel="1" showStatDifferences="true" zoomX="-37.70021510869"/>
	<Items activeItemSet="1" useSecondWeaponSet="false">
		<Item id="1">
			Rarity: UNIQUE
Watcher&apos;s Eye
Prismatic Jewel
Unique ID: 40f9711d5bd7ad2bcbddaf71c705607aef0eecd3dcadaafec6c0192f79b82863
Item Level: 86
Limited to: 1
Implicits: 0
5% increased maximum Energy Shield
4% increased maximum Life
4% increased maximum Mana
+1.71% to Critical Strike Chance while affected by Hatred
Effects of Consecrated Ground you create while affected by Zealotry Linger for 2 seconds
Damage Penetrates 15% Cold Resistance while affected by Hatred
		</Item>
		<Item id="2">
			Rarity: RARE
Dusk Glimmer
Large Cluster Jewel
Unique ID: 2d3cbcc8d8386a5eb230ea8596ae126ec82707dd70839f76f8cf275157a657e1
Item Level: 82
LevelReq: 54
Implicits: 3
{crafted}Adds 8 Passive Skills
{crafted}2 Added Passive Skills are Jewel Sockets
{crafted}Added Small Passive Skills grant: 12% increased Cold Damage
Added Small Passive Skills also grant: 5% increased Mana Regeneration Rate
1 Added Passive Skill is Blanketed Snow
1 Added Passive Skill is Prismatic Heart
1 Added Passive Skill is Widespread Destruction
		</Item>
		<Item id="3">
			Rarity: RARE
Kraken Joy
Cobalt Jewel
Unique ID: fd16398b69819790167994dc77e3b69f977be69130d8026b3b02c7239b4a4446
Item Level: 83
Implicits: 1
5% increased Elemental Damage
+11% to Global Critical Strike Multiplier
+14% to Critical Strike Multiplier for Spells
+17% to Critical Strike Multiplier with Cold Skills
8% increased maximum Energy Shield
		</Item>
		<Item id="4">
			Rarity: UNIQUE
Energy From Within
Cobalt Jewel
Unique ID: 70e1ed44f66615911c6fe0dd1e7c13ef9af4cb1057416a9f2c97e06af979d564
Item Level: 84
LevelReq: 26
Radius: Large
Implicits: 1
Corrupted Blood cannot be inflicted on you
6% increased maximum Energy Shield
Increases and Reductions to Life in Radius are Transformed to apply to Energy Shield
Corrupted
		</Item>
		<Item id="5">
			Rarity: RARE
Chimeric Breath
Cobalt Jewel
Unique ID: 674c7bf1100affed697857e93f5d0b79ac6d1aabeb0ecc9181ae76f25a2ea58e
Item Level: 85
Implicits: 0
+11% to Global Critical Strike Multiplier
+13% to Critical Strike Multiplier for Spells
+18% to Critical Strike Multiplier with Cold Skills
8% increased maximum Energy Shield
		</Item>
		<Item id="6">
			Rarity: UNIQUE
Thread of Hope
Crimson Jewel
Unique ID: 4a1fe5b365677ccfdefe80eeaae4d200458f9f71f1ed528cd3f8d9ebdcf151f8
Item Level: 86
Radius: Variable
Implicits: 1
Damage Penetrates 1% Elemental Resistances
Only affects Passives in Large Ring
Passives in Radius can be Allocated without being connected to your tree
-11% to all Elemental Resistances
Corrupted
		</Item>
		<Item id="7">
			Rarity: RARE
Hypnotic Glisten
Medium Cluster Jewel
Unique ID: 18ddae58580b5458b52a8e07b972f43592bfd4e9bf5b10c928dd50c67bbfd06f
Item Level: 83
LevelReq: 54
Implicits: 3
{crafted}Adds 4 Passive Skills
{crafted}1 Added Passive Skill is a Jewel Socket
{crafted}Added Small Passive Skills grant: 15% increased Critical Strike Chance
Added Small Passive Skills also grant: +3% to Lightning Resistance
Added Small Passive Skills also grant: +5 to Strength
1 Added Passive Skill is Pressure Points
1 Added Passive Skill is Quick Getaway
		</Item>
		<Item id="8">
			Rarity: RARE
Chimeric Spark
Large Cluster Jewel
Unique ID: db1f34511e33c0f8a512380923f2f10bfc2b0a590d83755525c2bbcc7af88bf6
Item Level: 83
LevelReq: 54
Implicits: 4
{crafted}Adds 8 Passive Skills
{crafted}2 Added Passive Skills are Jewel Sockets
{crafted}Added Small Passive Skills grant: 12% increased Cold Damage
3% increased Area of Effect of Aura Skills
Added Small Passive Skills also grant: +3 to Dexterity
1 Added Passive Skill is Blanketed Snow
1 Added Passive Skill is Prismatic Heart
1 Added Passive Skill is Widespread Destruction
		</Item>
		<Item id="9">
			Rarity: RARE
Eagle Hope
Medium Cluster Jewel
Unique ID: 44b55f1694ba9a9bb7c6719105c00f47cc1af341df11e0f936188e2c0969d182
Item Level: 81
LevelReq: 54
Implicits: 3
{crafted}Adds 5 Passive Skills
{crafted}1 Added Passive Skill is a Jewel Socket
{crafted}Added Small Passive Skills grant: 15% increased Critical Strike Chance
Added Small Passive Skills also grant: +5% to Cold Resistance
Added Small Passive Skills also grant: +5 to Intelligence
1 Added Passive Skill is Pressure Points
1 Added Passive Skill is Quick Getaway
		</Item>
		<Item id="10">
			Rarity: RARE
Oblivion Sliver
Cobalt Jewel
Unique ID: 64a1323507e4508e9f9009a31cd5edd6f6ea9bd445309f2d28f2efeb7b7bba0f
Item Level: 83
Implicits: 0
{fractured}8% increased maximum Energy Shield
+12% to Global Critical Strike Multiplier
+13% to Critical Strike Multiplier for Spells
+18% to Critical Strike Multiplier with Cold Skills
		</Item>
		<Item id="11">
			Rarity: RARE
Brood Ornament
Cobalt Jewel
Unique ID: 562947158c410aa04616602d94434f3162856e8e125c61ceacc5794d81662ae3
Item Level: 78
Implicits: 0
+12% to Global Critical Strike Multiplier
+15% to Critical Strike Multiplier for Spells
+18% to Critical Strike Multiplier with Cold Skills
8% increased maximum Energy Shield
		</Item>
		<Item id="12">
			Rarity: RARE
Dusk Cut
Medium Cluster Jewel
Unique ID: e8b79cf8b11b6cab2c9a44d1d57cab5175b61d7d01f5a5556d6f09e6df1f1723
Item Level: 81
LevelReq: 54
Implicits: 3
{crafted}Adds 4 Passive Skills
{crafted}1 Added Passive Skill is a Jewel Socket
{crafted}Added Small Passive Skills grant: 3% increased Effect of your Curses
Added Small Passive Skills also grant: +5% to Cold Resistance
Added Small Passive Skills also grant: Regenerate 0.1% of Life per Second
1 Added Passive Skill is Evil Eye
1 Added Passive Skill is Wish for Death
		</Item>
		<Item id="13">
			Rarity: RARE
Eagle Hope
Cobalt Jewel
Unique ID: 0409c46e4c9b270990ec666b8b75e985d3983093e7c296ef40a9e7bf9688cf9b
Item Level: 72
Implicits: 0
{fractured}+12% to Global Critical Strike Multiplier
+13% to Critical Strike Multiplier for Spells
+18% to Critical Strike Multiplier with Cold Skills
8% increased maximum Energy Shield
		</Item>
		<Item id="14">
			Rarity: RARE
Dread Knuckle
Moonstone Ring
Unique ID: 346d82b5f01400d23caf59978fbb87a3f3e2adff0e20e32c86409f065bcef5b2
Shaper Item
Elder Item
Item Level: 83
LevelReq: 64
Implicits: 1
+30 to maximum Energy Shield
Trigger Level 12 Assassin&apos;s Mark when you Hit a Rare or Unique Enemy
Adds 20 to 41 Cold Damage to Spells and Attacks
+19% to Global Critical Strike Multiplier
+56 to maximum Energy Shield
6% chance to Freeze
Adds 12 to 30 Cold Damage against Chilled or Frozen Enemies
{crafted}16% increased Cold Damage
		</Item>
		<Item id="15">
			Rarity: RARE
Behemoth Spur
Two-Toned Boots (Armour/Energy Shield)
Unique ID: 8037cba8056b90a2bd2c9982010207a08e4a236ada4bbb7ec19da5a085687098
Hunter Item
Redeemer Item
Item Level: 86
Quality: 30
Sockets: G-G-B-B
LevelReq: 70
Implicits: 2
{crafted}80% chance to Avoid being Stunned if you&apos;ve Killed Recently
+12% to Fire and Lightning Resistances
+42 to Strength
9% increased Strength
35% increased Movement Speed
19% chance to gain Elusive on Critical Strike
9% increased Elusive Effect
18% increased Effect of Tailwind on you
You have Tailwind if you have dealt a Critical Strike Recently
{crafted}+34 to maximum Energy Shield
		</Item>
		<Item id="16">
			Rarity: RARE
Honour Veil
Hubris Circlet
Unique ID: 93f4283be9c8db994476a3a5bfd9ef60fdf32fcc255f191c622cc1b21a2a666e
Warlord Item
Redeemer Item
Item Level: 86
Quality: 30
Sockets: G-G-B G
LevelReq: 69
Implicits: 1
{crafted}Zealotry has 15% reduced Mana Reservation
+20% to Global Critical Strike Multiplier
96% increased Energy Shield
22% increased Elemental Damage
7% reduced Mana Reserved
Damage Penetrates 3% of Enemy Elemental Resistances
Nearby Enemies have -9% to Cold Resistance
{crafted}+45 to maximum Energy Shield
		</Item>
		<Item id="17">
			Rarity: UNIQUE
Cospri&apos;s Malice
Jewelled Foil
Unique ID: 0a331d6968381dd99594f5cd6132943b1b1e5e39020397605501603949191678
Item Level: 75
Quality: 20
Sockets: B-B-B
LevelReq: 68
Implicits: 3
{crafted}Quality does not increase Physical Damage
{crafted}Grants 1% increased Elemental Damage per 2% Quality
Skills fire an additional Projectile
Trigger a Socketed Cold Spell on Melee Critical Strike
+257 Intelligence Requirement
No Physical Damage
Adds 94 to 167 Cold Damage
Adds 57 to 101 Cold Damage to Spells
9% increased Attack Speed
60% increased Critical Strike Chance against Chilled Enemies
Corrupted
		</Item>
		<Item id="18">
			Rarity: RARE
Kraken Shackle
Crystal Belt
Unique ID: 1fdf3bc5ec92991c311859456844a857333f206c599831e057caee7d05bf2ac0
Shaper Item
Crusader Item
Item Level: 86
LevelReq: 79
Implicits: 1
+96 to maximum Energy Shield
+61 to maximum Energy Shield
16% increased maximum Energy Shield
+48% to Fire Resistance
+43% to Lightning Resistance
36% increased Energy Shield from Body Armour
28% increased Spell Damage during any Flask Effect
20% increased Cooldown Recovery
		</Item>
		<Item id="19">
			Rarity: RARE
Mind Spiral
Topaz Ring
Unique ID: b6dd3b4d9bcb60886aa7c2c1faf5e3da9fa1b5f4f18ad40ecd673c529ccfeab0
Crusader Item
Item Level: 85
LevelReq: 67
Implicits: 1
+36% to Lightning Resistance
25% increased Spell Damage
+45 to maximum Energy Shield
13% increased maximum Energy Shield
+19% to all Elemental Resistances
+57% to Fire Resistance
+56% to Cold Resistance
		</Item>
		<Item id="20">
			Rarity: MAGIC
Alchemist&apos;s Quicksilver Flask of Adrenaline
Unique ID: df4a300d384a39f893e08838bbb21f77d2e0308232f32a2be7056171752ecbda
Item Level: 42
Quality: 20
LevelReq: 16
Implicits: 0
30% increased Movement Speed during Flask effect
25% increased effect
33% reduced Duration
		</Item>
		<Item id="21">
			Rarity: UNIQUE
Atziri&apos;s Promise
Amethyst Flask
Unique ID: 82a02cd5ae91c45af9d472f20355e22c148033f4156a9db34d04524441df9cbd
Item Level: 85
Quality: 0
LevelReq: 68
Implicits: 0
2% of Chaos Damage Leeched as Life during Flask effect
Gain 20% of Physical Damage as Extra Chaos Damage during effect
Gain 15% of Elemental Damage as Extra Chaos Damage during effect
		</Item>
		<Item id="22">
			Rarity: MAGIC
Enduring Eternal Mana Flask of Heat
Unique ID: c8691aa616346249cdae9722f0b78f2a70c8c1b1441be40c73b0780ef713b484
Item Level: 72
Quality: 26
LevelReq: 65
Implicits: 0
30% reduced Amount Recovered
Immunity to Freeze and Chill during Flask effect
Removes Freeze and Chill on use
30% reduced Duration
Flask Effect is not removed at Full Mana
Flask Effect does not Queue
		</Item>
		<Item id="23">
			Rarity: UNIQUE
Dying Sun
Ruby Flask
Unique ID: 2c27fad04da58e0c7faf96884765635ab45ec396bf6ac92ff8b8f94bfeb2b9b8
Item Level: 80
Quality: 0
LevelReq: 68
Implicits: 0
8% reduced Charges used
Skills fire 2 additional Projectiles during Flask Effect
25% increased Area of Effect during Flask Effect
		</Item>
		<Item id="24">
			Rarity: UNIQUE
Shavronne&apos;s Wrappings
Occultist&apos;s Vestment
Unique ID: c5663fe63ec58fca7c88c5988623dd3bdceb89c9e8ac624d8227fc9f47d39f67
Item Level: 70
Quality: 20
Sockets: G-G-G-B-B-B
LevelReq: 62
Implicits: 2
+1 to Level of Socketed Gems
+2 to Level of Socketed Projectile Gems
134% increased Energy Shield
10% faster start of Energy Shield Recharge
+36% to Lightning Resistance
Reflects 1 to 250 Lightning Damage to Melee Attackers
Chaos Damage does not bypass Energy Shield
Corrupted
		</Item>
		<Item id="25">
			Rarity: UNIQUE
Cospri&apos;s Malice
Jewelled Foil
Unique ID: e022814fd14bf965ffb1abf8305e539c1ab40ab59c4add1ae8927f3a83af8480
Item Level: 83
Quality: 0
Sockets: B-G-B
LevelReq: 68
Implicits: 1
Skills fire an additional Projectile
Trigger a Socketed Cold Spell on Melee Critical Strike
+257 Intelligence Requirement
No Physical Damage
Adds 91 to 161 Cold Damage
Adds 55 to 106 Cold Damage to Spells
14% increased Attack Speed
60% increased Critical Strike Chance against Chilled Enemies
Corrupted
		</Item>
		<Item id="26">
			Rarity: RARE
Agony Touch
Fingerless Silk Gloves
Unique ID: 38caeb692e3b3996b6162db7fc10810a0bf205ad18ce3c413eaabffa986c2440
Hunter Item
Item Level: 85
Quality: 28
Sockets: W-W-W-B
LevelReq: 70
Implicits: 2
{crafted}Trigger Commandment of Frost on Kill
16% increased Spell Damage
+588 to Accuracy Rating
+47 to maximum Energy Shield
96% increased Energy Shield
+48% to Cold Resistance
Unnerve Enemies for 4 seconds on Hit
50% increased Damage with Hits against Chilled Enemies
{crafted}12% increased Attack Speed
		</Item>
		<Item id="27">
			Rarity: UNIQUE
Bottled Faith
Sulphur Flask
Unique ID: 8a2882da1154eaefb6594f530acd5234a62b9093ba09702355432766c2f2e045
Item Level: 85
Quality: 20
LevelReq: 35
Implicits: 1
Creates Consecrated Ground on Use
45% increased Duration
Consecrated Ground created by this Flask has Tripled Radius
+2% to Critical Strike Chance against Enemies on Consecrated Ground during Effect
Consecrated Ground created during Effect applies 10% increased Damage taken to Enemies
		</Item>
		<Item id="28">
			Rarity: UNIQUE
Badge of the Brotherhood
Turquoise Amulet
Unique ID: e6b2caa3bf151e3cbbaffce1c93329c2252d608bb683c24b70cb3be8e7d0e887
Item Level: 85
LevelReq: 60
Implicits: 2
{crafted}Allocates Overcharge
+24 to Dexterity and Intelligence
Your Maximum Frenzy Charges is equal to your Maximum Power Charges
9% increased Cooldown Recovery Rate of Travel Skills per Frenzy Charge
10% increased Effect of Elusive on you per Power Charge
25% chance to lose a Frenzy Charge when you use a Travel Skill
22% chance to lose a Power Charge when you gain Elusive
		</Item>
		<Slot name="Weapon 1" itemId="17"/>
		<Slot active="true" name="Flask 3" itemId="21"/>
		<Slot name="Gloves" itemId="26"/>
		<Slot name="Belt" itemId="18"/>
		<Slot active="true" name="Flask 5" itemId="20"/>
		<Slot name="Helmet" itemId="16"/>
		<Slot active="true" name="Flask 1" itemId="22"/>
		<Slot active="true" name="Flask 4" itemId="27"/>
		<Slot active="true" name="Flask 2" itemId="23"/>
		<Slot name="Weapon 2" itemId="25"/>
		<Slot name="Ring 2" itemId="19"/>
		<Slot name="Body Armour" itemId="24"/>
		<Slot name="Ring 1" itemId="14"/>
		<Slot name="Boots" itemId="15"/>
		<Slot name="Amulet" itemId="28"/>
		<ItemSet useSecondWeaponSet="false" id="1">
			<Slot name="Weapon 1Swap Abyssal Socket 5" itemId="0"/>
			<Slot name="Weapon 1 Abyssal Socket 2" itemId="0"/>
			<Slot name="Weapon 1" itemId="17"/>
			<Slot name="Boots Abyssal Socket 5" itemId="0"/>
			<Slot name="Weapon 1Swap Abyssal Socket 2" itemId="0"/>
			<Slot name="Belt Abyssal Socket 2" itemId="0"/>
			<Slot active="true" name="Flask 3" itemId="21"/>
			<Slot name="Weapon 2Swap Abyssal Socket 3" itemId="0"/>
			<Slot name="Weapon 1 Abyssal Socket 5" itemId="0"/>
			<Slot name="Weapon 2 Abyssal Socket 5" itemId="0"/>
			<Slot name="Weapon 2 Abyssal Socket 4" itemId="0"/>
			<Slot name="Weapon 1 Abyssal Socket 6" itemId="0"/>
			<Slot name="Weapon 2 Abyssal Socket 6" itemId="0"/>
			<Slot name="Weapon 2Swap Abyssal Socket 1" itemId="0"/>
			<Slot name="Boots Abyssal Socket 3" itemId="0"/>
			<Slot name="Helmet Abyssal Socket 1" itemId="0"/>
			<Slot name="Belt Abyssal Socket 6" itemId="0"/>
			<Slot name="Helmet Abyssal Socket 2" itemId="0"/>
			<Slot name="Gloves" itemId="26"/>
			<Slot name="Helmet Abyssal Socket 3" itemId="0"/>
			<Slot name="Weapon 1Swap Abyssal Socket 1" itemId="0"/>
			<Slot name="Helmet Abyssal Socket 4" itemId="0"/>
			<Slot name="Weapon 2 Abyssal Socket 1" itemId="0"/>
			<Slot name="Weapon 1 Abyssal Socket 4" itemId="0"/>
			<Slot name="Belt" itemId="18"/>
			<Slot name="Gloves Abyssal Socket 4" itemId="0"/>
			<Slot name="Boots Abyssal Socket 4" itemId="0"/>
			<Slot name="Weapon 2 Abyssal Socket 2" itemId="0"/>
			<Slot active="true" name="Flask 5" itemId="20"/>
			<Slot name="Boots Abyssal Socket 2" itemId="0"/>
			<Slot name="Belt Abyssal Socket 3" itemId="0"/>
			<Slot name="Body Armour Abyssal Socket 1" itemId="0"/>
			<Slot name="Gloves Abyssal Socket 1" itemId="0"/>
			<Slot name="Helmet Abyssal Socket 5" itemId="0"/>
			<Slot name="Helmet Abyssal Socket 6" itemId="0"/>
			<Slot name="Helmet" itemId="16"/>
			<Slot active="true" name="Flask 1" itemId="22"/>
			<Slot name="Gloves Abyssal Socket 5" itemId="0"/>
			<Slot name="Body Armour Abyssal Socket 2" itemId="0"/>
			<Slot name="Boots Abyssal Socket 6" itemId="0"/>
			<Slot name="Weapon 1 Abyssal Socket 3" itemId="0"/>
			<Slot name="Weapon 2 Abyssal Socket 3" itemId="0"/>
			<Slot name="Belt Abyssal Socket 4" itemId="0"/>
			<Slot name="Weapon 2Swap Abyssal Socket 2" itemId="0"/>
			<Slot name="Belt Abyssal Socket 1" itemId="0"/>
			<Slot name="Body Armour Abyssal Socket 3" itemId="0"/>
			<Slot active="true" name="Flask 4" itemId="27"/>
			<Slot active="true" name="Flask 2" itemId="23"/>
			<Slot name="Belt Abyssal Socket 5" itemId="0"/>
			<Slot name="Weapon 1Swap Abyssal Socket 3" itemId="0"/>
			<Slot name="Weapon 2" itemId="25"/>
			<Slot name="Weapon 2Swap Abyssal Socket 6" itemId="0"/>
			<Slot name="Boots Abyssal Socket 1" itemId="0"/>
			<Slot name="Body Armour Abyssal Socket 4" itemId="0"/>
			<Slot name="Weapon 2Swap Abyssal Socket 4" itemId="0"/>
			<Slot name="Weapon 2 Swap" itemId="0"/>
			<Slot name="Weapon 1 Swap" itemId="0"/>
			<Slot name="Weapon 1Swap Abyssal Socket 6" itemId="0"/>
			<Slot name="Ring 2" itemId="19"/>
			<Slot name="Gloves Abyssal Socket 2" itemId="0"/>
			<Slot name="Body Armour Abyssal Socket 6" itemId="0"/>
			<Slot name="Weapon 1 Abyssal Socket 1" itemId="0"/>
			<Slot name="Body Armour" itemId="24"/>
			<Slot name="Gloves Abyssal Socket 3" itemId="0"/>
			<Slot name="Ring 1" itemId="14"/>
			<Slot name="Weapon 1Swap Abyssal Socket 4" itemId="0"/>
			<Slot name="Body Armour Abyssal Socket 5" itemId="0"/>
			<Slot name="Gloves Abyssal Socket 6" itemId="0"/>
			<Slot name="Boots" itemId="15"/>
			<Slot name="Weapon 2Swap Abyssal Socket 5" itemId="0"/>
			<Slot name="Amulet" itemId="28"/>
		</ItemSet>
	</Items>
	<Config>
		<Input name="buffTailwind" boolean="true"/>
		<Input name="useFrenzyCharges" boolean="true"/>
		<Input name="conditionEnemyChilled" boolean="true"/>
		<Input name="enemyIsBoss" string="Sirus"/>
		<Input name="igniteMode" string="CRIT"/>
		<Input name="conditionEnemyOnConsecratedGround" boolean="true"/>
		<Input name="conditionCritRecently" boolean="true"/>
		<Input name="usePowerCharges" boolean="true"/>
		<Input name="conditionEnemyUnnerved" boolean="true"/>
		<Input name="buffElusive" boolean="true"/>
		<Input name="conditionKilledRecently" boolean="true"/>
		<Input name="conditionLeeching" boolean="true"/>
	</Config>
</PathOfBuilding>]],
    output = {["CombinedAvg"] = 25372820.6514,
["FrenzyChargesMin"] = 0,
["EnergyShieldOnGloves"] = 202,
["HitChance"] = 100,
["LightningDotEHP"] = 24929.1667,
["CrabBarriersMax"] = 0,
["BlockEffect"] = 100,
["AvoidColdDamageChance"] = 25,
["PierceCount"] = 0,
["AnyTakenReflect"] = 0,
["InspirationCharges"] = 5,
["AbsorptionChargesMax"] = 0,
["LifePercentCost"] = 0,
["ReqInt"] = 257,
["ProjectileNotHitChance"] = 0,
["LifeCost"] = 0,
["ManaPercentCost"] = 0,
["ColdMinBase"] = 669.2,
["MaxManaLeechRate"] = 189.2,
["PhysicalTakenReflectMult"] = 0.97,
["LightningLightningBaseTakenHitMult"] = 0.24,
["ManaOnHit"] = 0,
["AfflictionChargesMax"] = 0,
["PhysicalProjectileDamageChance"] = 36.25,
["ManaCost"] = 45,
["DoubleDamageChance"] = 10,
["BloodChargesMax"] = 5,
["FireMeleeDamageChance"] = 36.25,
["PhysicalGuardEffectiveLife"] = 69,
["ActiveTrapLimit"] = 15,
["PhysicalAegis"] = 0,
["EnergyShieldRegen"] = 0,
["LightningAegis"] = 0,
["SiphoningCharges"] = 0,
["RuthlessBlowEffect"] = 1,
["Cooldown"] = 0.132,
<<<<<<< HEAD
["PhysicalTakenHitMult"] = 0.99,
=======
["PhysicalTakenHitMult"] = 0.97,
>>>>>>> b6329026
["ChaosDotEHP"] = 4786.4,
["Gear:Ward"] = 0,
["LightningGuardAbsorbRate"] = 0,
["MissingLightningResist"] = 0,
["AverageBlockChance"] = 7.5,
["LightningGuardEffectivePool"] = 0,
["EnergyShieldOnBody Armour"] = 330,
["MaxEnergyShieldLeechRate"] = 295.7,
["EnergyShieldLeechInstanceRate"] = 118.28,
["PhysicalNumberOfHits"] = 8.6486,
["ChaosTakenHit"] = 1,
["FireFireBaseTakenHitMult"] = 0.2,
["CurrentShock"] = 0,
["PhysicalResist"] = 0,
["ColdSpellProjectileDamageChance"] = 25,
["FireResistOver75"] = 0,
["ColdResist"] = 75,
["ScorchChanceOnHit"] = 0,
["PhysicalMinBase"] = 0,
["SpellProjectileBlockChance"] = 0,
["ColdTakenReflectMult"] = 0.25,
["Dex"] = 247,
["KnockbackChanceOnHit"] = 0,
["TheoreticalOffensiveWarcryEffect"] = 1,
["IgniteChanceOnHit"] = 0,
["PowerChargesMax"] = 6,
["ElusiveEffectMod"] = 169,
["Spec:ArmourInc"] = 0,
<<<<<<< HEAD
["PhysicalDamageReduction"] = 1,
=======
["PhysicalDamageReduction"] = 3,
>>>>>>> b6329026
["Spec:EnergyShieldInc"] = 125,
["Str"] = 116,
["SpellDodgeChanceOverCap"] = 0,
["Spec:EvasionInc"] = 148,
["FireProjectileDamageChance"] = 36.25,
["LightningSpellProjectileDamageChance"] = 25,
["AttackDodgeChanceOverCap"] = 0,
["Spec:ManaInc"] = 8,
["Spec:LifeInc"] = 0,
["ExtraPoints"] = 2,
["FullDPS"] = 0,
["AnyGuard"] = false,
["PhysicalTakenReflect"] = 1,
["MaximumScorch"] = 50,
["Gear:Armour"] = 164,
["TotalDPS"] = 25372820.6514,
["EnergyShieldLeechGainRate"] = 295.7,
["CullingDPS"] = 2819202.2946,
["TotalDotDPS"] = 0,
["SpellBlockChance"] = 0,
["PhysicalMindOverMatter"] = 0,
["RuthlessBlowMultiplier"] = 1,
["WithIgniteDPS"] = 25372820.6514,
["LightningManaEffectiveLife"] = 69,
["TriggerTime"] = 0.1325,
["LightningResistOver75"] = 1,
["ColdTakenReflect"] = 1,
["SpellBlockChanceMax"] = 75,
["ChaosEnergyShieldBypass"] = 0,
["WithPoisonDPS"] = 25372820.6514,
["impaleStoredHitAvg"] = 0,
["CombinedDPS"] = 28192022.946,
["ManaOnHitRate"] = 0,
["DamageTakenOnBlock"] = 0,
["TotalDot"] = 0,
["EnergyShieldRechargeDelay"] = 1.8182,
["LifeLeechDuration"] = 5,
["EnemyStunDuration"] = 0.35,
["EnemyStunThresholdMod"] = 1,
["BlockChanceOverCap"] = 0,
["ChallengerCharges"] = 0,
["Int"] = 381,
["ColdEnergyShieldBypass"] = 0,
["KnockbackChance"] = 0,
["FireResistTotal"] = 145,
["FreezeAvoidChance"] = 100,
["FreezeDurationMod"] = 1.08,
["ChaosTakenHitMult"] = 1.25,
["FreezeChance"] = 100,
["BleedChanceOnHit"] = 0,
["LifeRecoveryRateMod"] = 1,
["AttackDodgeChance"] = 0,
["ChillEffectModDisplay"] = 0,
["ChillEffectMod"] = 1,
["IgniteDotMulti"] = 1,
["ShockChance"] = 100,
["IgniteChance"] = 100,
["ReqDex"] = 212,
["ColdTakenHit"] = 1,
["CritIgniteDotMulti"] = 1.5,
["LightningProjectileDamageChance"] = 36.25,
["PhysicalHitAverage"] = 0,
["ChillChance"] = 100,
["DoubleDamageChanceOnCrit"] = 10,
["BrutalChargesMin"] = 0,
["ChaosMindOverMatter"] = 0,
["DoubleDamageEffect"] = 1.1,
["Armour"] = 164,
["IgniteFireMin"] = 0,
["ImpaleChance"] = 0,
["PoisonAvoidChance"] = 0,
["LightningResistTotal"] = 98,
["FireMinBase"] = 0,
["LightningMinBase"] = 0,
["AverageHit"] = 305512.5906,
["BrittleChanceOnHit"] = 0,
["ChillChanceOnHit"] = 0,
["InteruptStunAvoidChance"] = 25,
["RuthlessBlowMaxCount"] = 0,
["FreezeChanceOnHit"] = 0,
["AverageDamage"] = 305512.5906,
["ColdTakenHitMult"] = 0.25,
["PowerChargesMin"] = 1,
["Devotion"] = 0,
["MissingColdResist"] = 0,
["ChaosGuardAbsorbRate"] = 0,
["ShockChanceOnHit"] = 0,
["TotalAttr"] = 744,
["PhysicalTakenHit"] = 1,
["ActionTriggerRate"] = 7.5758,
["PoisonChanceOnHit"] = 0,
["KnockbackChanceOnCrit"] = 0,
["SapChanceOnCrit"] = 0,
["ColdGuardAbsorbRate"] = 0,
["ColdNumberOfHits"] = 28.8288,
["DoubleArmourChance"] = 0,
["IgniteFireMax"] = 0,
["FireResist"] = 75,
["RemovableFrenzyCharges"] = 6,
["ChillChanceOnCrit"] = 100,
["ChaosAegis"] = 0,
["PoisonChanceOnCrit"] = 0,
["ShockChanceOnCrit"] = 100,
["IgniteChanceOnCrit"] = 100,
["PhysicalTotalPool"] = 5983,
["FreezeChanceOnCrit"] = 100,
["BlockDuration"] = 0.35,
["ManaLeechPerHit"] = 0,
["BleedChanceOnCrit"] = 0,
["MissingChaosResist"] = 100,
["ManaLeechGainRate"] = 0,
["LifeOnHit"] = 0,
["FireTakenHit"] = 0.8,
["ManaLeechRate"] = 0,
["BleedAvoidChance"] = 0,
["AverageNotHitChance"] = 0,
["ManaLeechInstanceRate"] = 18.92,
["EnergyShieldOnBlock"] = 0,
["EnergyShieldLeechPerHit"] = 591.4,
["StunAvoidChance"] = 90,
["EnergyShieldLeechRate"] = 295.7,
["ColdResistOverCap"] = 17,
["Life"] = 1348,
["DurationMod"] = 1,
["ColdManaEffectiveLife"] = 69,
["EnduranceCharges"] = 0,
["ChainRemaining"] = 0,
["LifeLeechRate"] = 269.6,
["ColdTakenDotMult"] = 0.25,
["ChaosAverageDamageChance"] = 30.625,
["ColdResistTotal"] = 92,
["ChaosMaximumHitTaken"] = 4786.4,
["SapChanceOnHit"] = 0,
["PhysicalTotalEHP"] = 10660.2808,
["ESCost"] = 0,
["EnergyShieldOnHitRate"] = 0,
["ColdMindOverMatter"] = 0,
["PhysicalGuardEffectivePool"] = 0,
["LifeOnHitRate"] = 0,
["ChallengerChargesMax"] = 0,
["EnergyShieldOnHit"] = 0,
["EnergyShieldLeechInstant"] = 0,
["SpellProjectileNotHitChance"] = 0,
["LifeRegenPercent"] = 0.1,
["LightningResist"] = 76,
["PhysicalSpellProjectileDamageChance"] = 25,
["LifeLeechGainRate"] = 269.6,
["SpellNotHitChance"] = 0,
["LifeReservedPercent"] = 94.8813,
<<<<<<< HEAD
["PhysicalMaximumHitTaken"] = 6043.4343,
=======
["PhysicalMaximumHitTaken"] = 6168.0412,
>>>>>>> b6329026
["ManaLeechInstantRate"] = 0,
["WarcryPower"] = 20,
["ProjectileEvadeChance"] = 0,
["AbsorptionCharges"] = 0,
["FireMaxBase"] = 0,
["LightningCritAverage"] = 0,
["SiphoningChargesMax"] = 0,
["MaxEnergyShieldLeechInstance"] = 591.4,
["HexDoomLimit"] = 30,
["PhysicalSpellDamageChance"] = 25,
["EnergyShieldLeechInstances"] = 415.25,
["AvoidPhysicalDamageChance"] = 25,
["ManaLeechInstances"] = 0,
["ProjectileCount"] = 11,
["CullMultiplier"] = 1.1111,
["EnergyShieldLeechInstantRate"] = 0,
["ChaosResistTotal"] = -25,
["CrabBarriers"] = 0,
["LightningResistOverCap"] = 22,
["EnergyShieldLeechDuration"] = 5,
["LifeLeechInstantRate"] = 0,
["EnergyShieldOnHelmet"] = 273,
["TotalDotInstance"] = 0,
["ManaReservedPercent"] = 91.3319,
["LifeLeechInstances"] = 415.25,
["TotalMax"] = 61273.3825,
["LightningTakenReflectMult"] = 0.24,
["AvoidChaosDamageChance"] = 25,
["ColdAegis"] = 0,
["ReqStr"] = 114,
["FireHitAverage"] = 0,
["ColdHitAverage"] = 46444.8188,
["ChainMaxString"] = 0,
["LowestOfMaximumLifeAndMaximumMana"] = 946,
["ColdDotEHP"] = 23932,
["ChaosCritAverage"] = 22199.1963,
["PierceCountString"] = 0,
["FireCritAverage"] = 0,
["LightningSpellDamageChance"] = 25,
["BrutalCharges"] = 0,
["PhysicalCritAverage"] = 0,
["EffectiveMovementSpeedMod"] = 3.9131,
["WardRechargeDelay"] = 5,
["ManaLeech"] = 0,
["InspirationChargesMax"] = 5,
["ChaosResist"] = -25,
["SpellDodgeChance"] = 0,
["LifeLeechInstant"] = 0,
["LifeLeech"] = 134.8,
["ManaUnreserved"] = 82,
["EnergyShield"] = 5914,
["Accuracy"] = 4112.55,
["ChaosMaxBase"] = 0,
["LifeLeechPerHit"] = 134.8,
["ColdMaxBase"] = 1054.2,
["LightningMaxBase"] = 0,
["PhysicalGuardAbsorbRate"] = 0,
["FireTakenReflectMult"] = 0.2,
["MaxLifeLeechInstance"] = 134.8,
["PhysicalMaxBase"] = 0,
["EnduranceChargesMin"] = 0,
["ActiveGolemLimit"] = 1,
["FireEnergyShieldBypass"] = 0,
["TripleDamageChance"] = 0,
["LifeUnreservedPercent"] = 5.1187,
["ScorchChanceOnCrit"] = 0,
["ShowBlockEffect"] = true,
["TripleDamageEffect"] = 1,
["TripleDamageChanceOnCrit"] = 0,
["ScaledDamageEffect"] = 1.1,
["ServerTriggerRate"] = 7.55,
["BlockChanceMax"] = 75,
["RuthlessBlowChance"] = 0,
["LightRadiusMod"] = 1,
["BonusCritDotMultiplier"] = 0,
["CritEffect"] = 6.1,
["ManaRegen"] = 35.6,
["ChaosChaosBaseTakenHitMult"] = 1.25,
["AnyAegis"] = false,
["PreEffectiveCritChance"] = 100,
["SourceTriggerRate"] = 7.55,
["CritChance"] = 100,
["FistOfWarCooldown"] = 0,
["WithBleedDPS"] = 25372820.6514,
["FistOfWarAilmentEffect"] = 1,
["AvoidLightningDamageChance"] = 25,
["FistOfWarHitEffect"] = 1,
["ColdColdBaseTakenHitMult"] = 0.25,
["LightningGuardEffectiveLife"] = 69,
["AvoidFireDamageChance"] = 25,
["ChaosSpellProjectileDamageChance"] = 25,
["ExertedAttackUptimeRatio"] = 0,
["FrenzyCharges"] = 6,
["TotalCharges"] = 12,
["ChaosTakenReflectMult"] = 1.25,
["AilmentWarcryEffect"] = 1,
["LifeReserved"] = 1279,
["RallyingHitEffect"] = 1,
["SeismicHitEffect"] = 1,
["FireSpellProjectileDamageChance"] = 25,
["TheoreticalMaxOffensiveWarcryEffect"] = 1,
["MaxOffensiveWarcryEffect"] = 1,
["OffensiveWarcryEffect"] = 1,
["Speed"] = 7.55,
["EnemyCurseLimit"] = 2,
["Time"] = 0.1325,
["LightningEnergyShieldBypass"] = 0,
["RageCost"] = 0,
["ProjectileSpeedMod"] = 1.86,
["ColdTotalPool"] = 5983,
["LightningMindOverMatter"] = 0,
["PiercedCount"] = 0,
["ForkCountString"] = "0",
["Chain"] = 0,
["LightningHitAverage"] = 0,
["ChainMax"] = 0,
["ActiveMineLimit"] = 15,
["ChaosTotalEHP"] = 7106.8539,
["PhysicalResistWhenHit"] = 0,
["ChaosNumberOfHits"] = 5.7658,
["FireDotEHP"] = 29915,
["FireNumberOfHits"] = 36.036,
["BlitzChargesMax"] = 0,
["ColdTotalEHP"] = 35534.2694,
["LightningAverageDamageChance"] = 30.625,
["BrittleChanceOnCrit"] = 0,
["BloodCharges"] = 5,
["BlitzCharges"] = 0,
["ChaosGuardEffectiveLife"] = 69,
["IgniteAvoidChance"] = 0,
["MovementSpeedMod"] = 3.59,
["FireTotalPool"] = 5983,
["ColdProjectileDamageChance"] = 36.25,
["ShieldBlockChance"] = 0,
["ColdMaximumHitTaken"] = 23932,
["LowestAttribute"] = 116,
["EnduranceChargesMax"] = 3,
["ActionSpeedMod"] = 1.09,
["SpellBlockChanceOverCap"] = 0,
["MeleeEvadeChance"] = 0,
["LightningMaximumHitTaken"] = 24929.1667,
["ProjectileBlockChance"] = 15,
["FireTotalEHP"] = 44417.8368,
["RemovableEnduranceCharges"] = 0,
["PhysicalDotEHP"] = 5983,
["ChaosSpellDamageChance"] = 25,
["ChaosGuardEffectivePool"] = 0,
["LifeUnreserved"] = 69,
["ChaosMeleeDamageChance"] = 36.25,
["FireAverageDamageChance"] = 30.625,
["FireSpellDamageChance"] = 25,
["Gear:EnergyShield"] = 880,
["ColdAverageDamageChance"] = 30.625,
["ShockAvoidChance"] = 0,
["ColdMeleeDamageChance"] = 36.25,
["ColdCritAverage"] = 283313.3944,
["LightningMeleeDamageChance"] = 36.25,
["LightningTakenHitMult"] = 0.24,
["StunDuration"] = 0.35,
["PhysicalMeleeDamageChance"] = 36.25,
["FireResistOverCap"] = 70,
["AnyMindOverMatter"] = false,
["ManaRegenInc"] = 115,
["MaximumShock"] = 50,
["AfflictionChargesMin"] = 0,
["ColdResistOver75"] = 0,
["LightningTakenReflect"] = 1,
["PhysicalAverageDamageChance"] = 30.625,
["ChaosTakenDotMult"] = 1.25,
["LifeRegen"] = 1.348,
["EnergyShieldLeech"] = 591.4,
["ChaosMinBase"] = 0,
["FireMindOverMatter"] = 0,
["LowestOfArmourAndEvasion"] = 45,
["ChaosHitAverage"] = 3639.2125,
["GhostShrouds"] = 0,
["ChaosResistOver75"] = 0,
["ManaUnreservedPercent"] = 8.6681,
["FireTakenReflect"] = 0.8,
["LifeLeechInstanceRate"] = 26.96,
["AbsorptionChargesMin"] = 0,
["EnergyShieldRechargeAppliesToEnergyShield"] = true,
["ManaOnBlock"] = 0,
["ChaosResistOverCap"] = 0,
["PhysicalEnergyShieldBypass"] = 0,
["EvadeChance"] = 0,
["DamageReductionMax"] = 90,
<<<<<<< HEAD
["EnergyShieldRecharge"] = 2094,
=======
["EnergyShieldRecharge"] = 3454,
>>>>>>> b6329026
["BrutalChargesMax"] = 0,
["LightningTotalEHP"] = 37310.9829,
["ChaosProjectileDamageChance"] = 36.25,
["ManaLeechDuration"] = 0,
["MissingFireResist"] = 0,
["PowerCharges"] = 6,
["FrenzyChargesMax"] = 6,
["CurrentScorch"] = 0,
["allMult"] = 1.1,
["BlockChance"] = 15,
["FireGuardAbsorbRate"] = 0,
["ChaosPoisonChance"] = 0,
["ChaosManaEffectiveLife"] = 69,
["AfflictionCharges"] = 0,
["EnergyShieldRegenPercent"] = 0,
["MaxLifeLeechRate"] = 269.6,
["FireAegis"] = 0,
["MaxManaLeechInstance"] = 94.6,
["Evasion"] = 45,
["Gear:Evasion"] = 0,
["Mana"] = 946,
["LifeOnBlock"] = 0,
["AvoidProjectilesChance"] = 0,
["ColdGuardEffectiveLife"] = 69,
["ColdSpellDamageChance"] = 25,
["ChillAvoidChance"] = 100,
["FireTakenHitMult"] = 0.2,
["ChaosTotalPool"] = 5983,
["TotalMin"] = 38894.68,
["ChaosTakenReflect"] = 1,
["CullPercent"] = 10,
["ColdGuardEffectivePool"] = 0,
["LightningTakenDotMult"] = 0.24,
<<<<<<< HEAD
["PhysicalPhysicalBaseTakenHitMult"] = 0.99,
=======
["PhysicalPhysicalBaseTakenHitMult"] = 0.97,
>>>>>>> b6329026
["FireGuardEffectiveLife"] = 69,
["ArmourOnBoots"] = 164,
["BlindAvoidChance"] = 0,
["FireMaximumHitTaken"] = 29915,
["Ward"] = 0,
["ManaRecoveryRateMod"] = 1,
["RemovablePowerCharges"] = 5,
["FireManaEffectiveLife"] = 69,
["dontSplitEvade"] = true,
["LightningNumberOfHits"] = 30.2703,
["CritMultiplier"] = 6.1,
["ManaReserved"] = 864,
["ChillDurationMod"] = 1,
["LightningTotalPool"] = 5983,
["EnergyShieldOnBoots"] = 75,
["FireGuardEffectivePool"] = 0,
["AnyBypass"] = true,
["CritExtraDamageReduction"] = 0,
["EnergyShieldRecoveryRateMod"] = 1,
["MeleeNotHitChance"] = 0,
["ManaLeechInstant"] = 0,
["PhysicalManaEffectiveLife"] = 69,
["PhysicalTakenDotMult"] = 1,
["FireTakenDotMult"] = 0.2,
["LightningTakenHit"] = 1,
}

}<|MERGE_RESOLUTION|>--- conflicted
+++ resolved
@@ -1200,11 +1200,7 @@
 ["SiphoningCharges"] = 0,
 ["RuthlessBlowEffect"] = 1,
 ["Cooldown"] = 0.132,
-<<<<<<< HEAD
-["PhysicalTakenHitMult"] = 0.99,
-=======
 ["PhysicalTakenHitMult"] = 0.97,
->>>>>>> b6329026
 ["ChaosDotEHP"] = 4786.4,
 ["Gear:Ward"] = 0,
 ["LightningGuardAbsorbRate"] = 0,
@@ -1233,11 +1229,7 @@
 ["PowerChargesMax"] = 6,
 ["ElusiveEffectMod"] = 169,
 ["Spec:ArmourInc"] = 0,
-<<<<<<< HEAD
-["PhysicalDamageReduction"] = 1,
-=======
 ["PhysicalDamageReduction"] = 3,
->>>>>>> b6329026
 ["Spec:EnergyShieldInc"] = 125,
 ["Str"] = 116,
 ["SpellDodgeChanceOverCap"] = 0,
@@ -1387,11 +1379,7 @@
 ["LifeLeechGainRate"] = 269.6,
 ["SpellNotHitChance"] = 0,
 ["LifeReservedPercent"] = 94.8813,
-<<<<<<< HEAD
-["PhysicalMaximumHitTaken"] = 6043.4343,
-=======
 ["PhysicalMaximumHitTaken"] = 6168.0412,
->>>>>>> b6329026
 ["ManaLeechInstantRate"] = 0,
 ["WarcryPower"] = 20,
 ["ProjectileEvadeChance"] = 0,
@@ -1579,11 +1567,7 @@
 ["PhysicalEnergyShieldBypass"] = 0,
 ["EvadeChance"] = 0,
 ["DamageReductionMax"] = 90,
-<<<<<<< HEAD
-["EnergyShieldRecharge"] = 2094,
-=======
 ["EnergyShieldRecharge"] = 3454,
->>>>>>> b6329026
 ["BrutalChargesMax"] = 0,
 ["LightningTotalEHP"] = 37310.9829,
 ["ChaosProjectileDamageChance"] = 36.25,
@@ -1617,11 +1601,7 @@
 ["CullPercent"] = 10,
 ["ColdGuardEffectivePool"] = 0,
 ["LightningTakenDotMult"] = 0.24,
-<<<<<<< HEAD
-["PhysicalPhysicalBaseTakenHitMult"] = 0.99,
-=======
 ["PhysicalPhysicalBaseTakenHitMult"] = 0.97,
->>>>>>> b6329026
 ["FireGuardEffectiveLife"] = 69,
 ["ArmourOnBoots"] = 164,
 ["BlindAvoidChance"] = 0,
