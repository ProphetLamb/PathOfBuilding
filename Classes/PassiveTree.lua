--- conflicted
+++ resolved
@@ -156,7 +156,6 @@
 		end
 	end
 
-<<<<<<< HEAD
 	-- Load legion sprite sheets and build sprite map
 	local legionSprites = LoadModule("TreeData/legion/tree-legion.lua")
 	for type, data in pairs(legionSprites) do
@@ -170,10 +169,10 @@
 			spriteSheets[maxZoom.filename] = sheet
 		end
 		for name, coords in pairs(maxZoom.coords) do
-			if not spriteMap[name] then
-				spriteMap[name] = { }
-			end
-			spriteMap[name][type] = {
+			if not self.spriteMap[name] then
+				self.spriteMap[name] = { }
+			end
+			self.spriteMap[name][type] = {
 				handle = sheet.handle,
 				width = coords.w,
 				height = coords.h,
@@ -194,10 +193,7 @@
 		[5] = "centertemplar",
 		[6] = "centershadow"
 	}
-	local nodeOverlay = {
-=======
 	self.nodeOverlay = {
->>>>>>> c012033c
 		Normal = {
 			artWidth = 40,
 			alloc = "PSSkillFrameActive",
@@ -256,7 +252,6 @@
 	end
 
 	ConPrintf("Processing tree...")
-	local nodeMap = { }
 	self.keystoneMap = { }
 	self.notableMap = { }
 	self.clusterNodeMap = { }
@@ -307,14 +302,6 @@
 	}
 	local orbitDist = { [0] = 0, 82, 162, 335, 493 }
 	for _, node in pairs(self.nodes) do
-<<<<<<< HEAD
-		node.conquered = false
-		node.alternative = {}
-
-
-		node.meta = { __index = node}
-		nodeMap[node.id] = node
-=======
 		-- Migration...
 		if versionNum < 3.10 then
 			-- To new format
@@ -333,9 +320,9 @@
 		if versionNum <= 3.09 and node.passivePointsGranted > 0 then
 			t_insert(node.sd, "Grants "..node.passivePointsGranted.." Passive Skill Point"..(node.passivePointsGranted > 1 and "s" or ""))
 		end
-
+		node.conquered = false
+		node.alternative = {}
 		node.__index = node
->>>>>>> c012033c
 		node.linkedId = { }
 		nodeMap[node.id] = node	
 
@@ -377,19 +364,7 @@
 			if node.o ~= 4 then
 				node.angle = node.oidx * orbitMult[node.o]
 			else
-<<<<<<< HEAD
-				for _, mod in ipairs(list) do
-					node.modKey = node.modKey.."["..modLib.formatMod(mod).."]"
-				end
-			end
-		node.mods[i] = { list = list, extra = extra }
-			i = i + 1
-			while node.mods[i] do
-				-- Skip any lines with dummy lists added by the line combining code
-				i = i + 1
-=======
 				node.angle = orbitMultFull[node.oidx]
->>>>>>> c012033c
 			end
 			local dist = orbitDist[node.o]
 			node.x = group.x + m_sin(node.angle) * dist
@@ -468,7 +443,7 @@
 		end
 
 		---- Assign node artwork assets
-		node.sprites = spriteMap[node.icon]
+		node.sprites = self.spriteMap[node.icon]
 		if not node.sprites then
 			--error("missing sprite "..node.icon)
 			node.sprites = { }
