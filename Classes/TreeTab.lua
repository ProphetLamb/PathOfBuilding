--- conflicted
+++ resolved
@@ -468,14 +468,6 @@
 			selectedNode.sprites = newLegionNode.sprites
 			selectedNode.icon = newLegionNode.icon
 			selectedNode.spriteId = newLegionNode.id
-<<<<<<< HEAD
-			self.build.spec:NodeAdditionOrReplacementFromString(selectedNode, modDesc, true)
-
-			-- Vaal is the exception
-			if controls[2] then
-				modDesc = string.gsub(controls[2].label, "%^7", "")
-				self.build.spec:NodeAdditionOrReplacementFromString(selectedNode, modDesc, false)
-=======
 			if modDesc ~= "" then
 				self.specList[1]:NodeAdditionOrReplacementFromString(selectedNode, modDesc, true)
 			end
@@ -488,7 +480,6 @@
 					self.specList[1]:NodeAdditionOrReplacementFromString(selectedNode, modDesc, false)
 				end
 				i = i + 1
->>>>>>> 04fbd7e0
 			end
 		else
 			-- Replace the node first before adding the new line so we don't get multiple lines
