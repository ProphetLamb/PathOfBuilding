--- conflicted
+++ resolved
@@ -41,15 +41,9 @@
 
 1. Clone the repository using this command:
 
-<<<<<<< HEAD
-       git clone -b dev https://github.com/PathOfBuildingCommunity/PathOfBuilding.git
-5. Create a shortcut to the 'Path of Building.exe' in your main installation of the program.
-6. Add the path to `./Launch.lua` as an argument to the shortcut. You should end up with something like: `"C:\Program Files (x86)\Path of Building\Path of Building.exe" "C:\Path of Building\Launch.lua"`.
-=======
        git clone -b dev https://github.com/LocalIdentity/PathOfBuilding.git
 2. Create a shortcut to the 'Path of Building.exe' in your main installation of the program.
 3. Add the path to `./Launch.lua` as an argument to the shortcut. You should end up with something like: `"C:\Program Files (x86)\Path of Building\Path of Building.exe" "C:\Path of Building\Launch.lua"`.
->>>>>>> d155a7ab
 
 You can now use the shortcut to run the program from the repository. Running the program in this manner automatically enables 'Dev Mode', which has some handy debugging feature:
 * `F5` restarts the program in-place (this is what usually happens when an update is applied).
@@ -67,31 +61,17 @@
 
 #### Keeping your fork up to date
 
-<<<<<<< HEAD
-Note: If you've configured a remote already, you can skip ahead to step 6. To remove an old remote, run
-
-       git remote remove upstream
-1. Open Git Bash.
-2. `cd` into the repository directory.
-3. Check your current remote repositories.
-=======
 Note: This tutorial assumes that you are already familiar with Git and basic command line tools.
 
 Note: If you've configured a remote already, you can skip ahead to step 6.
 
 1. Check your current remote repositories.
->>>>>>> d155a7ab
 
        git remote -v
 2. Add a new remote repository and name it `upstream`.
 
-<<<<<<< HEAD
-       git remote add upstream https://github.com/PathOfBuildingCommunity/PathOfBuilding
-5. Verify that adding the remote worked by running the last command again.
-=======
        git remote add upstream https://github.com/LocalIdentity/PathOfBuilding
 3. Verify that adding the remote worked by running the last command again.
->>>>>>> d155a7ab
 
        git remote -v
 4. Fetch all branches and their commits from upstream.
