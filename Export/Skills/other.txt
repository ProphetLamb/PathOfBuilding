-- Path of Building
--
-- Other active skills
-- Skill data (c) Grinding Gear Games
--
local skills, mod, flag, skill = ...

#skill Melee Default Attack
#flags attack melee projectile
#mods

#skill MeleeUseContactPoint Default Attack
#flags attack melee projectile
#mods

#skill GemDetonateMines
#flags spell
#mods

#skill Portal
#flags spell
#mods

#skill VaalBreach
#flags spell
#mods

#skill BrandDetonate
#flags spell area
	fromItem = true,
#mods

#skill EmbraceMadness
#flags spell
	fromItem = true,
#mods

#skill CreateSmokeCloud
#flags spell
	fromItem = true,
#mods

#skill VolatileDeadChaos
#flags spell
	fromItem = true,
	statMap = {
		["volatile_dead_core_explosion_radius_+"] = {
			skill("radius", "BASE", nil),
		},
	},
#mods

#skill SummonMirageChieftain
#flags spell duration
	fromTree = true,
#mods

#skill SupportUniqueMjolnerLightningSpellsCastOnHit Mjolner
	fromItem = true,
	statMap = {
		["triggered_spell_spell_damage_+%"] = {
			mod("Damage", "INC", nil, ModFlag.Spell, 0, { type = "Condition", var = "SkillIsTriggered" }),
		},
	},
#mods

#skill SupportAuraDuration Blessing
	fromItem = true,
	statMap = {
		["support_aura_duration_base_buff_duration"] = {
			skill("auraDuration", nil),
			div = 1000,
		},
		["support_aura_duration_base_reserve_duration"] = {
			skill("reserveDuration", nil),
			div = 1000,
		},
	},
#mods

#skill SupportUniqueCosprisMaliceColdSpellsCastOnMeleeCriticalStrike Cospri's Malice
	fromItem = true,
#mods

#skill RepeatingShockwave
#flags spell area
	fromItem = true,
#mods

#noGem
#skill BoneArmour
#flags duration spell
	fromTree = true,
	statMap = {
		["quick_guard_damage_absorbed_%"] = {
			mod("GuardAbsorbRate", "BASE", nil, 0, 0, { type = "GlobalEffect", effectType = "Guard" }),
		},
		["quick_guard_damage_absorb_limit"] = {
			mod("GuardAbsorbLimit", "BASE", nil, 0, 0, { type = "GlobalEffect", effectType = "Guard" }),
		},
	},
#baseMod mod("AvoidBleed", "BASE", 100, 0, 0, { type = "GlobalEffect", effectType = "Guard" })
#mods

#skill BirdAspect
#flags cast duration
	fromItem = true,
	statMap = {
		["chance_to_deal_double_damage_%"] = {
			mod("DoubleDamageChance", "BASE", nil, 0, 0, { type = "GlobalEffect", effectType = "Buff", effectName = "Avian's Might", effectCond = "AviansMightActive" }),
		},
		["base_movement_velocity_+%"] = {
			mod("MovementSpeed", "INC", nil, 0, 0, { type = "GlobalEffect", effectType = "Buff", effectName = "Avian's Flight", effectCond = "AviansFlightActive" }),
		},
		["minion_movement_speed_+%"] = {
		},
	},
#baseMod skill("buffMinions", true)
#mods

#skill CatAspect
#flags cast duration
	fromItem = true,
	statMap = {
		["critical_strike_chance_+%"] = {
			mod("CritChance", "INC", nil, 0, 0, { type = "GlobalEffect", effectType = "Buff", effectName = "Cat's Stealth", effectCond = "CatsStealthActive" }),
		},
		["attack_speed_+%_granted_from_skill"] = {
			mod("Speed", "INC", nil, ModFlag.Attack, 0, { type = "GlobalEffect", effectType = "Buff", effectName = "Cat's Agility", effectCond = "CatsAgilityActive" }),
		},
		["cast_speed_+%_granted_from_skill"] = {
			mod("Speed", "INC", nil, ModFlag.Cast, 0, { type = "GlobalEffect", effectType = "Buff", effectName = "Cat's Agility", effectCond = "CatsAgilityActive" }),
		},
	},
#mods

#skill CatsStealthTriggeredIntimidatingCry
#flags warcry area duration
	fromItem = true,
	statMap = {
		["skill_empowers_next_x_melee_attacks"] = {
			mod("IntimidatingExertedAttacks", "BASE", nil),
		},
		["intimidating_cry_enemy_phys_reduction_%_penalty_vs_hit_per_5_MP"] = {
			mod("IntimidatingPDRPer5MP", "BASE", nil),
		},
	},
#baseMod skill("radius", 60)
#mods

#skill ChannelledSnipe
#flags attack projectile bow
	fromItem = true,
	initialFunc = function(activeSkill, output)
		activeSkill.skillData.dpsMultiplier = 1 / math.max(activeSkill.skillModList:Sum("BASE", cfg, "Multiplier:SnipeStage"), 1)
	end,
#mods

#skill ChannelledSnipeSupport
	fromItem = true,
#baseMod flag("TriggeredBySnipe")
#mods

#skill CrabAspect
#flags cast
	fromItem = true,
	statMap = {
		["physical_damage_reduction_%_per_crab_aspect_stack"] = {
			mod("PhysicalDamageReduction", "BASE", nil, 0, 0, { type = "Multiplier", var = "CrabBarrier" }, { type = "GlobalEffect", effectType = "Buff" }),
		},
		["max_crab_aspect_stacks"] = {
			mod("CrabBarriersMax", "BASE", nil, 0, 0, { type = "GlobalEffect", effectType = "Buff" }),
		},
	},
#mods

#skill SpiderAspect
#flags cast duration
	fromItem = true,
	statMap = {
		["base_movement_velocity_+%"] = {
		},
		["base_damage_taken_+%"] = {
			mod("DamageTaken", "INC", nil, 0, 0, { type = "GlobalEffect", effectType = "Debuff", effectName = "Spider's Web" })
		},
		["spider_aspect_max_web_count"] = {
			mod("Multiplier:SpiderWebApplyStackMax", "BASE", nil),
		},
	},
#baseMod skill("debuff", true)
#baseMod skill("stackCount", 1, { type = "Multiplier", var = "SpiderWebApplyStack", limitVar = "SpiderWebApplyStackMax" })
#mods

#skill BloodOffering
#flags spell duration
	fromItem = true,
	statMap = {
		["damage_+%"] = {
			mod("Damage", "INC", nil, 0, 0, { type = "GlobalEffect", effectType = "Buff" }),
		},
	},
#baseMod skill("buffMinions", true)
#baseMod skill("buffNotPlayer", true)
#mods

#skill TriggeredBoneNova
#flags attack projectile
	fromItem = true,
#mods

#skill ColdAegis
#flags spell
	fromItem = true,
#mods

#skill PhysicalAegis
#flags spell
	fromItem = true,
#mods

#skill CorpseWalk
#flags area
	fromItem = true,
#mods

#skill TriggeredConsecrate Consecrate
#flags spell duration area
	fromItem = true,
#mods

#skill TriggeredSummonLesserShrine
#flags spell duration
	fromItem = true,
#mods

#skill ChaosDegenAuraUnique
#flags spell aura area
	fromItem = true,
#baseMod skill("dotIsArea", true)
#mods

#skill DeathWalk
#flags cast area chaos
	fromItem = true,
#baseMod skill("explodeCorpse", true)
#baseMod skill("showAverage", true)
#mods

#skill DeathWish
#flags spell area
	fromItem = true,
	parts = {
		{
			name = "Channelling",
			spell = true,
			cast = false,
		},
		{
			name = "Minion Explosion",
			spell = false,
			cast = true,
		},
	},
	preDamageFunc = function(activeSkill, output)
		if activeSkill.skillPart == 2 then
			local skillData = activeSkill.skillData
			skillData.FireBonusMin = output.Life * skillData.selfFireExplosionLifeMultiplier
			skillData.FireBonusMax = output.Life * skillData.selfFireExplosionLifeMultiplier
		end
	end,
	statMap = {
		["spell_minimum_base_fire_damage"] = {
			skill("FireMin", nil, { type = "SkillPart", skillPart = 2 }),
		},
		["spell_maximum_base_fire_damage"] = {
			skill("FireMax", nil, { type = "SkillPart", skillPart = 2 }),
		},
		["death_wish_attack_speed_+%"] = {
			mod("Speed", "INC", nil, ModFlag.Attack, 0, { type = "GlobalEffect", effectType = "Buff" }),
		},
		["death_wish_cast_speed_+%"] = {
			mod("Speed", "INC", nil, ModFlag.Cast, 0, { type = "GlobalEffect", effectType = "Buff" }),
		},
		["death_wish_movement_speed_+%"] = {
			mod("MovementSpeed", "INC", nil, 0, 0, { type = "GlobalEffect", effectType = "Buff" }),
		},
		["death_wish_hit_and_ailment_damage_+%_final_per_stage"] = {
			mod("Damage", "MORE", nil, 0, bit.bor(KeywordFlag.Hit, KeywordFlag.Ailment), { type = "Multiplier", var = "DeathWishStage" }, { type = "SkillPart", skillPart = 2 }),
		},
		["death_wish_max_stages"] = {
			mod("Multiplier:DeathWishMaxStages", "BASE", nil, 0, 0, { type = "SkillPart", skillPart = 2 }),
		},
	},
	#baseMod skill("explodeCorpse", true, { type = "SkillPart", skillPart = 2 })
	#baseMod skill("radius", 10, { type = "SkillPart", skillPart = 2 })
	#baseMod skill("buffMinions", true)
	#baseMod skill("buffNotPlayer", true)
#mods

#noGem
#skill TouchOfGod
#flags attack area melee
	fromItem = true,
#mods

#skill ElementalAegis
#flags spell
	fromItem = true,
#mods

#skill SupportElementalPenetration Elemental Penetration
	fromItem = true,
#mods

#skill OnHitWhileCursedTriggeredCurseNova
#flags spell projectile duration
	fromItem = true,
	parts = {
		{
			name = "Convert to fire",
		},
		{
			name = "Convert to cold",
		},
		{
			name = "Convert to lightning",
		},
	},
	#baseMod mod("SkillPhysicalDamageConvertToFire", "BASE", 100, 0, 0, { type = "SkillPart", skillPart = 1 })
	#baseMod mod("SkillPhysicalDamageConvertToCold", "BASE", 100, 0, 0, { type = "SkillPart", skillPart = 2 })
	#baseMod mod("SkillPhysicalDamageConvertToLightning", "BASE", 100, 0, 0, { type = "SkillPart", skillPart = 3 })
#mods

#skill Envy
#flags spell aura area chaos
	fromItem = true,
	statMap = {
		["attack_minimum_added_chaos_damage"] = {
			mod("ChaosMin", "BASE", nil, 0, KeywordFlag.Attack, { type = "GlobalEffect", effectType = "Aura" }),
		},
		["attack_maximum_added_chaos_damage"] = {
			mod("ChaosMax", "BASE", nil, 0, KeywordFlag.Attack, { type = "GlobalEffect", effectType = "Aura" }),
		},
		["spell_minimum_added_chaos_damage"] = {
			mod("ChaosMin", "BASE", nil, 0, KeywordFlag.Spell, { type = "GlobalEffect", effectType = "Aura" }),
		},
		["spell_maximum_added_chaos_damage"] = {
			mod("ChaosMax", "BASE", nil, 0, KeywordFlag.Spell, { type = "GlobalEffect", effectType = "Aura" }),
		},
	},
#baseMod skill("radius", 40)
#mods

#skill FireAegis
#flags spell
	fromItem = true,
#mods

#skill FireBurstOnHit
#flags spell area
	fromItem = true,
#mods

#skill SupportGreaterSpellEcho Greater Spell Echo
	fromItem = true,
	statMap = {
		["support_greater_spell_echo_area_of_effect_+%_per_repeat"] = {
			mod("AreaOfEffect", "INC", nil),
		},
	},
#baseMod flag("Condition:HaveGreaterSpellEcho")
#baseMod mod("Damage", "MORE", 35, ModFlag.Spell, 0, { type = "Condition", var = "HaveSpellEcho", neg = true }, { type = "Condition", var = "HaveBladeVortex", neg = true })
#baseMod mod("Damage", "MORE", 52, ModFlag.Spell, 0, { type = "Condition", var = "HaveSpellEcho" }, { type = "Condition", var = "HaveBladeVortex", neg = true })
#mods

#skill VaalAuraElementalDamageHealing
#flags spell aura area duration
	fromItem = true,
#baseMod skill("radius", 40)
#mods

#skill IcestormUniqueStaff12
#flags spell area duration
	fromItem = true,
#baseMod skill("duration", 0.1, { type = "PerStat", stat = "Int", div = 100, base = 1 })
#baseMod skill("radius", 22)
#baseMod skill("radiusSecondary", 16)
#mods

#skill TriggeredIcicleNova
#flags attack projectile
#baseMod skill("showAverage", true)
	fromItem = true,
#mods

#skill MerveilWarp
#flags spell area duration
	fromItem = true,
#mods

#skill LightningAegis
#flags spell
	fromItem = true,
#mods

#skill LightningSpell
#flags spell area
	fromItem = true,
#mods

#skill AnimateGuardianWeapon
#flags spell minion duration
	fromItem = true,
	minionHasItemSet = true,
	minionUses = {
		["Weapon 1"] = true,
	},
	minionList = {
		"AnimatedWeapon",
	},
	statMap = {
		["active_skill_damage_+%_final"] = {
			mod("MinionModifier", "LIST", { mod = mod("Damage", "MORE", nil) }),
		},
		["attack_minimum_added_physical_damage"] = {
			mod("MinionModifier", "LIST", { mod = mod("PhysicalMin", "BASE", nil, 0, KeywordFlag.Attack) }),
		},
		["attack_maximum_added_physical_damage"] = {
			mod("MinionModifier", "LIST", { mod = mod("PhysicalMax", "BASE", nil, 0, KeywordFlag.Attack) }),
		},
	},
#mods

#skill UniqueAnimateWeapon
#flags spell minion
	fromItem = true,
	minionList = {
		"UniqueAnimatedWeapon",
	},
	minionUses = {
		["Weapon 1"] = true,
	},
	statMap = {
		["attack_damage_+%"] = {
			mod("MinionModifier", "LIST", { mod = mod("Damage", "INC", nil, ModFlag.Attack) }),
		},
		["attack_speed_+%"] = {
			mod("MinionModifier", "LIST", { mod = mod("Speed", "INC", nil, ModFlag.Attack) }),
		},
	},
#baseMod mod("DisableWeapons", "FLAG", true, 0, 0, { type = "GlobalEffect", effectType = "Buff" })
#baseMod mod("Condition:Onslaught", "FLAG", true, 0, 0, { type = "GlobalEffect", effectType = "Buff" })
#baseMod skill("minionLevel", 59)
#mods

#skill TriggeredMoltenStrike
#flags attack projectile area
	fromItem = true,
#mods

#skill UniqueMirageWarriors
#flags spell duration minion
	fromItem = true,
	statMap = {
		["skill_used_by_mirage_warrior_damage_+%_final"] = {
			mod("SaviourMirageWarriorLessDamage", "BASE", nil),
		},
		["maximum_number_of_mirage_warriors"] = {
			mod("SaviourMirageWarriorMaxCount", "BASE", nil),
		},
	},
#mods

#skill TriggeredSummonSpider
#flags spell minion duration
	fromItem = true,
	minionList = {
		"SpiderMinion",
	},
	statMap = {
		["summoned_spider_grants_attack_speed_+%"] = {
			mod("Speed", "INC", nil, ModFlag.Attack, 0, { type = "Multiplier", var = "RaisedSpider" }, { type = "GlobalEffect", effectType = "Buff", effectName = "Raised Spider" }),
		},
		["summoned_spider_grants_poison_damage_+%"] = {
			mod("Damage", "INC", nil, 0, KeywordFlag.Poison, { type = "Multiplier", var = "RaisedSpider" }, { type = "GlobalEffect", effectType = "Buff", effectName = "Raised Spider" }),
		},
	},
#mods

#skill ShadeForm
#flags spell duration
	fromItem = true,
#mods

#skill TriggeredShockedGround
#flags spell area duration
	fromItem = true,
#baseMod mod("ShockedGroundEffect", "BASE", 15)
#mods

#skill SpiritBurst
#flags spell projectile
	fromItem = true,
#baseMod skill("showAverage", true)
#mods

#skill StormCascadeTriggered
#flags spell area
	fromItem = true,
#mods

#skill HiddenBlade
#flags attack projectile
	fromItem = true,
#mods

#skill SummonBeastialRhoa
#flags spell minion
	fromItem = true,
	minionList = {
		"RhoaUniqueSummoned",
	},
	statMap = {
		["base_number_of_beast_minions_allowed"] = {
			mod("ActiveBeastMinionLimit", "BASE", nil),
		},
	},
#baseMod skill("allowTotemBuff", true)
#baseMod flag("Condition:HaveBestialMinion", { type = "GlobalEffect", effectType = "Buff" })
#mods

#skill SummonBeastialSnake
#flags spell minion
	fromItem = true,
	minionList = {
		"SnakeSpitUniqueSummoned",
	},
	statMap = {
		["base_number_of_beast_minions_allowed"] = {
			mod("ActiveBeastMinionLimit", "BASE", nil),
		},
	},
#baseMod skill("allowTotemBuff", true)
#baseMod flag("Condition:HaveBestialMinion", { type = "GlobalEffect", effectType = "Buff" })
#mods

#skill SummonBeastialUrsa
#flags spell minion
	fromItem = true,
	minionList = {
		"DropBearUniqueSummoned",
	},
	statMap = {
		["base_number_of_beast_minions_allowed"] = {
			mod("ActiveBeastMinionLimit", "BASE", nil),
		},
	},
#baseMod skill("allowTotemBuff", true)
#baseMod flag("Condition:HaveBestialMinion", { type = "GlobalEffect", effectType = "Buff" })
#mods

#skill SummonEssenceSpirits
#flags spell minion
	fromItem = true,
	minionList = {
		"SummonedEssenceSpirit",
	},
#mods

#skill SummonHarbingerOfTheArcane
#flags spell minion
	fromItem = true,
#mods

#skill SummonHarbingerOfBrutality
#flags spell minion
	fromItem = true,
#mods

#skill SummonHarbingerOfDirections
#flags spell minion
	fromItem = true,
#mods

#skill SummonHarbingerOfFocus
#flags spell minion
	fromItem = true,
#mods

#skill SummonHarbingerOfStorms
#flags spell minion
	fromItem = true,
#mods

#skill SummonHarbingerOfTime
#flags spell minion
	fromItem = true,
#baseMod mod("ActionSpeed", "INC", 20, 0, 0, { type = "GlobalEffect", effectType = "Buff", effectName = "Harbinger of Time", modCond = "HarbingerOfTime" })
#baseMod skill("buffMinions", true)
#mods

#skill SummonHarbingerOfTheArcaneUber
#flags spell minion
	fromItem = true,
#mods

#skill SummonHarbingerOfBrutalityUber
#flags spell minion
	fromItem = true,
#mods

#skill SummonHarbingerOfDirectionsUber
#flags spell minion
	fromItem = true,
#mods

#skill SummonHarbingerOfFocusUber
#flags spell minion
	fromItem = true,
#mods

#skill SummonHarbingerOfStormsUber
#flags spell minion
	fromItem = true,
#mods

#skill SummonHarbingerOfTimeUber
#flags spell minion
	fromItem = true,
#baseMod mod("ActionSpeed", "INC", 20, 0, 0, { type = "GlobalEffect", effectType = "Buff", effectName = "Greater Harbinger of Time", modCond = "GreaterHarbingerOfTime" })
#baseMod skill("buffMinions", true)
#mods

#skill TriggeredSummonGhostOnKill Triggered Summon Phantasm
#flags spell minion
	fromItem = true,
	minionList = {
		"SummonedPhantasm",
	},
	statMap = {
		["base_number_of_support_ghosts_allowed"] = {
			mod("ActivePhantasmLimit", "BASE", nil),
		},
	},
#mods

#skill SummonRigwaldsPack
#flags spell minion duration
	fromItem = true,
	minionList = {
		"SummonedSpectralWolf",
	},
	statMap = {
		["spectral_wolf_grants_attack_minimum_added_physical_damage"] = {
			mod("PhysicalMin", "BASE", nil, 0, KeywordFlag.Attack, { type = "Multiplier", var = "SpectralWolfCount" }, { type = "GlobalEffect", effectType = "Buff", effectName = "Spectral Wolf" }),
		},
		["spectral_wolf_grants_attack_maximum_added_physical_damage"] = {
			mod("PhysicalMax", "BASE", nil, 0, KeywordFlag.Attack, { type = "Multiplier", var = "SpectralWolfCount" }, { type = "GlobalEffect", effectType = "Buff", effectName = "Spectral Wolf" }),
		},
		["modifiers_to_claw_critical_strike_chance_apply_minion_critical_strike_chance"] = {
			flag("ClawCritChanceAppliesToMinions"),
		},
		["modifiers_to_claw_critical_strike_multiplier_apply_minion_critical_strike_multiplier"] = {
			flag("ClawCritMultiplierAppliesToMinions"),
		},
	},
#mods

#skill SummonTauntingContraption
#flags spell minion duration
	fromItem = true,
#mods

#skill SummonVoidSphere Summon Volatile Anomaly
#flags spell area duration
	fromItem = true,
#baseMod skill("dotIsArea", true)
#mods

#skill ShieldShatter
#flags spell area
	fromItem = true,
	statMap = {
		["spell_minimum_base_physical_damage_per_shield_quality"] = {
			skill("PhysicalMin", nil, { type = "Multiplier", var = "QualityOnWeapon 2" }),
		},
		["spell_maximum_base_physical_damage_per_shield_quality"] = {
			skill("PhysicalMax", nil, { type = "Multiplier", var = "QualityOnWeapon 2" }),
		},
		["buff_added_spell_minimum_base_physical_damage_per_shield_quality"] = {
			mod("PhysicalMin", "BASE", nil, ModFlag.Spell, 0, { type = "Multiplier", var = "QualityOnWeapon 2" }, { type = "Condition", var = "BlockedRecently"}, { type = "GlobalEffect", effectType = "Buff"}),
		},
		["buff_added_spell_maximum_base_physical_damage_per_shield_quality"] = {
			mod("PhysicalMax", "BASE", nil, ModFlag.Spell, 0, { type = "Multiplier", var = "QualityOnWeapon 2" }, { type = "Condition", var = "BlockedRecently"}, { type = "GlobalEffect", effectType = "Buff"}),
		},
	},
#baseMod skill("showAverage", true)
#mods

#skill TentacleSmash
#flags attack area
	fromItem = true,
#mods

#skill AvianTornado
#flags spell projectile duration
	fromItem = true,
#baseMod skill("showAverage", true)
#mods

#skill VampiricIcon
#flags spell
    fromItem = true,
    statMap = {
		["vampiric_icon_max_bleeding_beam_targets"] = {
            mod("Multiplier:ThirstForBloodMaxTargets", "BASE", nil, 0, 0, { type = "GlobalEffect", effectType = "Buff" })
        },
        ["skill_life_regeneration_per_minute_per_affected_enemy"] = {
            mod("LifeRegen", "BASE", nil, 0, 0, { type = "Multiplier", var = "NearbyBleedingEnemies", limitVar = "ThirstForBloodMaxTargets" }, { type = "GlobalEffect", effectType = "Buff" }),
            div = 60,
        },
		["vampiric_icon_bleeding_damage_+%_final"] = {
			mod("Damage", "MORE", nil, 0, KeywordFlag.Bleed, { type = "GlobalEffect", effectType = "Buff" }),
		},
		["base_use_life_in_place_of_mana"] = {
			flag("SkillBloodMagic"),
		},
	},
#mods 

#skill VoidGaze
#flags spell duration
	fromItem = true,
	statMap = {
		["base_chaos_damage_resistance_%"] = {
			mod("ChaosResist", "BASE", nil, 0, 0, { type = "GlobalEffect", effectType = "Debuff" }),
		},
	},
#mods

#skill VoidShot
#flags attack projectile area
	fromItem = true,
#mods

#skill CreateFungalGroundOnKill
#flags duration area
	fromItem = true,
#mods

#skill CursePillar
#flags duration
	fromItem = true,
#mods

#skill SupportCursePillarTriggerCurses Doedre's Effigy
	fromItem = true,
#baseMod skill("manaCostForced", 0)
#mods

#skill Unhinge
#flags spell
	fromItem = true,
#mods

#skill SupportTriggerSpellOnAttack The Poet's Pen
	fromItem = true,
<<<<<<< HEAD
#mods

#skill SupportTriggerSpellOnBowAttack Asenath's Chant
	fromItem = true,
#mods

#skill SupportTriggerSpellFromHelmet Focus
	fromItem = true,
#mods

#skill SupportTriggerSpellOnSkillUse Craft
	fromItem = true,
#mods

#skill SupportTriggerBowSkillOnBowAttack Maloney's Mechanism
	fromItem = true,
#mods

#skill SupportCastOnManaSpent Kitava's Thirst
	fromItem = true,
#mods

#skill Focus
=======
>>>>>>> 4317cfa4
#mods<|MERGE_RESOLUTION|>--- conflicted
+++ resolved
@@ -765,7 +765,6 @@
 
 #skill SupportTriggerSpellOnAttack The Poet's Pen
 	fromItem = true,
-<<<<<<< HEAD
 #mods
 
 #skill SupportTriggerSpellOnBowAttack Asenath's Chant
@@ -789,6 +788,4 @@
 #mods
 
 #skill Focus
-=======
->>>>>>> 4317cfa4
 #mods