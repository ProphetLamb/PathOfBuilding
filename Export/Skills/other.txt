--- conflicted
+++ resolved
@@ -742,7 +742,6 @@
 	fromItem = true,
 #mods
 
-<<<<<<< HEAD
 #skill CursePillar
 #flags duration
 	fromItem = true,
@@ -751,9 +750,9 @@
 #skill SupportCursePillarTriggerCurses Doedre's Effigy
 	fromItem = true,
 #baseMod skill("manaCostForced", 0)
-=======
+#mods
+
 #skill Unhinge
 #flags spell
 	fromItem = true,
->>>>>>> 0162461b
 #mods