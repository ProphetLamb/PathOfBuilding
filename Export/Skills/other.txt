-- Path of Building
--
-- Other active skills
-- Skill data (c) Grinding Gear Games
--
local skills, mod, flag, skill = ...

#skill Melee Default Attack
#flags attack melee projectile
#mods

#skill MeleeUseContactPoint Default Attack
#flags attack melee projectile
#mods

#skill GemDetonateMines
#flags spell
#mods

#skill Portal
#flags spell
#mods

#skill VaalBreach
#flags spell
#mods

#skill BrandDetonate
#flags spell area
	fromItem = true,
#mods

#skill EmbraceMadness
#flags spell
	fromItem = true,
#mods

#skill CreateSmokeCloud
#flags spell
	fromItem = true,
#mods

#skill VolatileDeadChaos
#flags spell
	fromItem = true,
	statMap = {
		["volatile_dead_core_explosion_radius_+"] = {
			skill("radius", "BASE", nil),
		},
	},
#mods

#skill SummonMirageChieftain
#flags spell duration
	fromTree = true,
#mods

#skill SupportUniqueMjolnerLightningSpellsCastOnHit Mjolner
	fromItem = true,
	statMap = {
		["triggered_spell_spell_damage_+%"] = {
			mod("Damage", "INC", nil, ModFlag.Spell, 0, { type = "Condition", var = "SkillIsTriggered" }),
		},
	},
#baseMod skill("showAverage", true)
#mods

#skill SupportAuraDuration Blessing
	fromItem = true,
	statMap = {
		["support_aura_duration_base_buff_duration"] = {
			skill("auraDuration", nil),
			div = 1000,
		},
		["support_aura_duration_base_reserve_duration"] = {
			skill("reserveDuration", nil),
			div = 1000,
		},
	},
#mods

#skill SupportUniqueCosprisMaliceColdSpellsCastOnMeleeCriticalStrike Cospri's Malice
	fromItem = true,
#baseMod skill("showAverage", true)
#mods

#skill RepeatingShockwave
#flags spell area
	fromItem = true,
#mods

#noGem
#skill BoneArmour
#flags duration spell
<<<<<<< HEAD
	statMap = {
		["quick_guard_damage_absorbed_%"] = {
			mod("GuardAbsorbRate", "BASE", nil, 0, 0, { type = "GlobalEffect", effectType = "Guard" }),
		},
		["quick_guard_damage_absorb_limit"] = {
			mod("GuardAbsorbLimit", "BASE", nil, 0, 0, { type = "GlobalEffect", effectType = "Guard" }),
		},
	},
#baseMod mod("AvoidBleed", "BASE", 100, 0, 0, { type = "GlobalEffect", effectType = "Guard" })
=======
	fromTree = true,
>>>>>>> 00fa2308
#mods

#skill BirdAspect
#flags cast duration
	fromItem = true,
	statMap = {
		["chance_to_deal_double_damage_%"] = {
			mod("DoubleDamageChance", "BASE", nil, 0, 0, { type = "GlobalEffect", effectType = "Buff", effectName = "Avian's Might", effectCond = "AviansMightActive" }),
		},
		["base_movement_velocity_+%"] = {
			mod("MovementSpeed", "INC", nil, 0, 0, { type = "GlobalEffect", effectType = "Buff", effectName = "Avian's Flight", effectCond = "AviansFlightActive" }),
		},
		["minion_movement_speed_+%"] = {
		},
	},
#baseMod skill("buffMinions", true)
#mods

#skill CatAspect
#flags cast duration
	fromItem = true,
	statMap = {
		["critical_strike_chance_+%"] = {
			mod("CritChance", "INC", nil, 0, 0, { type = "GlobalEffect", effectType = "Buff", effectName = "Cat's Stealth", effectCond = "CatsStealthActive" }),
		},
		["attack_speed_+%_granted_from_skill"] = {
			mod("Speed", "INC", nil, ModFlag.Attack, 0, { type = "GlobalEffect", effectType = "Buff", effectName = "Cat's Agility", effectCond = "CatsAgilityActive" }),
		},
		["cast_speed_+%_granted_from_skill"] = {
			mod("Speed", "INC", nil, ModFlag.Cast, 0, { type = "GlobalEffect", effectType = "Buff", effectName = "Cat's Agility", effectCond = "CatsAgilityActive" }),
		},
	},
#mods

#skill CatsStealthTriggeredIntimidatingCry
#flags warcry area duration
	fromItem = true,
	statMap = {
		["skill_empowers_next_x_melee_attacks"] = {
			mod("IntimidatingExertedAttacks", "BASE", nil),
		},
		["intimidating_cry_enemy_phys_reduction_%_penalty_vs_hit_per_5_MP"] = {
			mod("IntimidatingPDRPer5MP", "BASE", nil),
		},
	},
#baseMod skill("radius", 60)
#mods

#skill ChannelledSnipe
#flags attack projectile bow
	fromItem = true,
	initialFunc = function(activeSkill, output)
		activeSkill.skillData.dpsMultiplier = 1 / math.max(activeSkill.skillModList:Sum("BASE", cfg, "Multiplier:SnipeStage"), 1)
	end,
#mods

#skill ChannelledSnipeSupport
	fromItem = true,
#baseMod flag("TriggeredBySnipe")
#mods

#skill CrabAspect
#flags cast
	fromItem = true,
	statMap = {
		["physical_damage_reduction_%_per_crab_aspect_stack"] = {
			mod("PhysicalDamageReduction", "BASE", nil, 0, 0, { type = "Multiplier", var = "CrabBarrier" }, { type = "GlobalEffect", effectType = "Buff" }),
		},
		["max_crab_aspect_stacks"] = {
			mod("CrabBarriersMax", "BASE", nil, 0, 0, { type = "GlobalEffect", effectType = "Buff" }),
		},
	},
#mods

#skill SpiderAspect
#flags cast duration
	fromItem = true,
	statMap = {
		["base_movement_velocity_+%"] = {
		},
		["base_damage_taken_+%"] = {
			mod("DamageTaken", "INC", nil, 0, 0, { type = "GlobalEffect", effectType = "Debuff", effectName = "Spider's Web" })
		},
		["spider_aspect_max_web_count"] = {
			mod("Multiplier:SpiderWebApplyStackMax", "BASE", nil),
		},
	},
#baseMod skill("debuff", true)
#baseMod skill("stackCount", 1, { type = "Multiplier", var = "SpiderWebApplyStack", limitVar = "SpiderWebApplyStackMax" })
#mods

#skill BloodOffering
#flags spell duration
	fromItem = true,
	statMap = {
		["damage_+%"] = {
			mod("Damage", "INC", nil, 0, 0, { type = "GlobalEffect", effectType = "Buff" }),
		},
	},
#baseMod skill("buffMinions", true)
#baseMod skill("buffNotPlayer", true)
#mods

#skill TriggeredBoneNova
#flags attack projectile
	fromItem = true,
#mods

#skill ColdAegis
#flags spell
	fromItem = true,
#mods

#skill PhysicalAegis
#flags spell
	fromItem = true,
#mods

#skill CorpseWalk
#flags area
	fromItem = true,
#mods

#skill TriggeredConsecrate Consecrate
#flags spell duration area
	fromItem = true,
#mods

#skill TriggeredSummonLesserShrine
#flags spell duration
	fromItem = true,
#mods

#skill ChaosDegenAuraUnique
#flags spell aura
	fromItem = true,
#baseMod skill("dotIsArea", true)
#mods

#skill DeathWalk
#flags cast area chaos
	fromItem = true,
#baseMod skill("explodeCorpse", true)
#baseMod skill("showAverage", true)
#mods

#skill DeathWish
#flags spell area
	fromItem = true,
	parts = {
		{
			name = "Channelling",
			spell = true,
			cast = false,
		},
		{
			name = "Minion Explosion",
			spell = false,
			cast = true,
		},
	},
	preDamageFunc = function(activeSkill, output)
		if activeSkill.skillPart == 2 then
			local skillData = activeSkill.skillData
			skillData.FireBonusMin = output.Life * skillData.selfFireExplosionLifeMultiplier
			skillData.FireBonusMax = output.Life * skillData.selfFireExplosionLifeMultiplier
		end
	end,
	statMap = {
		["spell_minimum_base_fire_damage"] = {
			skill("FireMin", nil, { type = "SkillPart", skillPart = 2 }),
		},
		["spell_maximum_base_fire_damage"] = {
			skill("FireMax", nil, { type = "SkillPart", skillPart = 2 }),
		},
		["death_wish_attack_speed_+%"] = {
			mod("Speed", "INC", nil, ModFlag.Attack, 0, { type = "GlobalEffect", effectType = "Buff" }),
		},
		["death_wish_cast_speed_+%"] = {
			mod("Speed", "INC", nil, ModFlag.Cast, 0, { type = "GlobalEffect", effectType = "Buff" }),
		},
		["death_wish_movement_speed_+%"] = {
			mod("MovementSpeed", "INC", nil, 0, 0, { type = "GlobalEffect", effectType = "Buff" }),
		},
		["death_wish_hit_and_ailment_damage_+%_final_per_stage"] = {
			mod("Damage", "MORE", nil, 0, bit.bor(KeywordFlag.Hit, KeywordFlag.Ailment), { type = "Multiplier", var = "DeathWishStage" }, { type = "SkillPart", skillPart = 2 }),
		},
		["death_wish_max_stages"] = {
			mod("Multiplier:DeathWishMaxStages", "BASE", nil, 0, 0, { type = "SkillPart", skillPart = 2 }),
		},
	},
	#baseMod skill("explodeCorpse", true, { type = "SkillPart", skillPart = 2 })
	#baseMod skill("radius", 10, { type = "SkillPart", skillPart = 2 })
	#baseMod skill("buffMinions", true)
	#baseMod skill("buffNotPlayer", true)
#mods

#noGem
#skill TouchOfGod
#flags attack area melee
	fromItem = true,
#mods

#skill ElementalAegis
#flags spell
	fromItem = true,
#mods

#skill SupportElementalPenetration Elemental Penetration
	fromItem = true,
#mods

#skill OnHitWhileCursedTriggeredCurseNova
#flags spell projectile duration
	fromItem = true,
	parts = {
		{
			name = "Convert to fire",
		},
		{
			name = "Convert to cold",
		},
		{
			name = "Convert to lightning",
		},
	},
	#baseMod mod("SkillPhysicalDamageConvertToFire", "BASE", 100, 0, 0, { type = "SkillPart", skillPart = 1 })
	#baseMod mod("SkillPhysicalDamageConvertToCold", "BASE", 100, 0, 0, { type = "SkillPart", skillPart = 2 })
	#baseMod mod("SkillPhysicalDamageConvertToLightning", "BASE", 100, 0, 0, { type = "SkillPart", skillPart = 3 })
#mods

#skill Envy
#flags spell aura area chaos
	fromItem = true,
	statMap = {
		["attack_minimum_added_chaos_damage"] = {
			mod("ChaosMin", "BASE", nil, 0, KeywordFlag.Attack, { type = "GlobalEffect", effectType = "Aura" }),
		},
		["attack_maximum_added_chaos_damage"] = {
			mod("ChaosMax", "BASE", nil, 0, KeywordFlag.Attack, { type = "GlobalEffect", effectType = "Aura" }),
		},
		["spell_minimum_added_chaos_damage"] = {
			mod("ChaosMin", "BASE", nil, 0, KeywordFlag.Spell, { type = "GlobalEffect", effectType = "Aura" }),
		},
		["spell_maximum_added_chaos_damage"] = {
			mod("ChaosMax", "BASE", nil, 0, KeywordFlag.Spell, { type = "GlobalEffect", effectType = "Aura" }),
		},
	},
#baseMod skill("radius", 40)
#mods

#skill FireAegis
#flags spell
	fromItem = true,
#mods

#skill FireBurstOnHit
#flags spell area
	fromItem = true,
#mods

#skill SupportGreaterSpellEcho Greater Spell Echo
	fromItem = true,
	statMap = {
		["support_greater_spell_echo_area_of_effect_+%_per_repeat"] = {
			mod("AreaOfEffect", "INC", nil),
		},
	},
#baseMod flag("Condition:HaveGreaterSpellEcho")
#baseMod mod("Damage", "MORE", 35, ModFlag.Spell, 0, { type = "Condition", var = "HaveSpellEcho", neg = true }, { type = "Condition", var = "HaveBladeVortex", neg = true })
#baseMod mod("Damage", "MORE", 52, ModFlag.Spell, 0, { type = "Condition", var = "HaveSpellEcho" }, { type = "Condition", var = "HaveBladeVortex", neg = true })
#mods

#skill VaalAuraElementalDamageHealing
#flags spell aura area duration
	fromItem = true,
#baseMod skill("radius", 40)
#mods

#skill IcestormUniqueStaff12
#flags spell area duration
	fromItem = true,
#baseMod skill("duration", 0.1, { type = "PerStat", stat = "Int", div = 100, base = 1 })
#baseMod skill("radius", 22)
#baseMod skill("radiusSecondary", 16)
#mods

#skill TriggeredIcicleNova
#flags attack projectile
#baseMod skill("showAverage", true)
	fromItem = true,
#mods

#skill MerveilWarp
#flags spell area duration
	fromItem = true,
#mods

#skill LightningAegis
#flags spell
	fromItem = true,
#mods

#skill LightningSpell
#flags spell area
	fromItem = true,
#mods

#skill AnimateGuardianWeapon
#flags spell minion duration
	fromItem = true,
	minionHasItemSet = true,
	minionUses = {
		["Weapon 1"] = true,
	},
	minionList = {
		"AnimatedWeapon",
	},
	statMap = {
		["active_skill_damage_+%_final"] = {
			mod("MinionModifier", "LIST", { mod = mod("Damage", "MORE", nil) }),
		},
		["attack_minimum_added_physical_damage"] = {
			mod("MinionModifier", "LIST", { mod = mod("PhysicalMin", "BASE", nil, 0, KeywordFlag.Attack) }),
		},
		["attack_maximum_added_physical_damage"] = {
			mod("MinionModifier", "LIST", { mod = mod("PhysicalMax", "BASE", nil, 0, KeywordFlag.Attack) }),
		},
	},
#mods

#skill UniqueAnimateWeapon
#flags spell minion
	fromItem = true,
	minionList = {
		"UniqueAnimatedWeapon",
	},
	minionUses = {
		["Weapon 1"] = true,
	},
	statMap = {
		["attack_damage_+%"] = {
			mod("MinionModifier", "LIST", { mod = mod("Damage", "INC", nil, ModFlag.Attack) }),
		},
		["attack_speed_+%"] = {
			mod("MinionModifier", "LIST", { mod = mod("Speed", "INC", nil, ModFlag.Attack) }),
		},
	},
#baseMod mod("DisableWeapons", "FLAG", true, 0, 0, { type = "GlobalEffect", effectType = "Buff" })
#baseMod mod("Condition:Onslaught", "FLAG", true, 0, 0, { type = "GlobalEffect", effectType = "Buff" })
#baseMod skill("minionLevel", 59)
#mods

#skill TriggeredMoltenStrike
#flags attack projectile area
	fromItem = true,
#mods

#skill UniqueMirageWarriors
#flags spell duration minion
	fromItem = true,
#mods

#skill TriggeredSummonSpider
#flags spell minion duration
	fromItem = true,
	minionList = {
		"SpiderMinion",
	},
	statMap = {
		["summoned_spider_grants_attack_speed_+%"] = {
			mod("Speed", "INC", nil, ModFlag.Attack, 0, { type = "Multiplier", var = "RaisedSpider" }, { type = "GlobalEffect", effectType = "Buff", effectName = "Raised Spider" }),
		},
		["summoned_spider_grants_poison_damage_+%"] = {
			mod("Damage", "INC", nil, 0, KeywordFlag.Poison, { type = "Multiplier", var = "RaisedSpider" }, { type = "GlobalEffect", effectType = "Buff", effectName = "Raised Spider" }),
		},
	},
#mods

#skill ShadeForm
#flags spell duration
	fromItem = true,
#mods

#skill TriggeredShockedGround
#flags spell area duration
	fromItem = true,
#baseMod mod("ShockedGroundEffect", "BASE", 15)
#mods

#skill SpiritBurst
#flags spell projectile
	fromItem = true,
#baseMod skill("showAverage", true)
#mods

#skill StormCascadeTriggered
#flags spell area
	fromItem = true,
#mods

#skill HiddenBlade
#flags attack projectile
	fromItem = true,
#mods

#skill SummonBeastialRhoa
#flags spell minion
	fromItem = true,
	minionList = {
		"RhoaUniqueSummoned",
	},
	statMap = {
		["base_number_of_beast_minions_allowed"] = {
			mod("ActiveBeastMinionLimit", "BASE", nil),
		},
	},
#baseMod skill("allowTotemBuff", true)
#baseMod flag("Condition:HaveBestialMinion", { type = "GlobalEffect", effectType = "Buff" })
#mods

#skill SummonBeastialSnake
#flags spell minion
	fromItem = true,
	minionList = {
		"SnakeSpitUniqueSummoned",
	},
	statMap = {
		["base_number_of_beast_minions_allowed"] = {
			mod("ActiveBeastMinionLimit", "BASE", nil),
		},
	},
#baseMod skill("allowTotemBuff", true)
#baseMod flag("Condition:HaveBestialMinion", { type = "GlobalEffect", effectType = "Buff" })
#mods

#skill SummonBeastialUrsa
#flags spell minion
	fromItem = true,
	minionList = {
		"DropBearUniqueSummoned",
	},
	statMap = {
		["base_number_of_beast_minions_allowed"] = {
			mod("ActiveBeastMinionLimit", "BASE", nil),
		},
	},
#baseMod skill("allowTotemBuff", true)
#baseMod flag("Condition:HaveBestialMinion", { type = "GlobalEffect", effectType = "Buff" })
#mods

#skill SummonEssenceSpirits
#flags spell minion
	fromItem = true,
	minionList = {
		"SummonedEssenceSpirit",
	},
#mods

#skill SummonHarbingerOfTheArcane
#flags spell minion
	fromItem = true,
#mods

#skill SummonHarbingerOfBrutality
#flags spell minion
	fromItem = true,
#mods

#skill SummonHarbingerOfDirections
#flags spell minion
	fromItem = true,
#mods

#skill SummonHarbingerOfFocus
#flags spell minion
	fromItem = true,
#mods

#skill SummonHarbingerOfStorms
#flags spell minion
	fromItem = true,
#mods

#skill SummonHarbingerOfTime
#flags spell minion
	fromItem = true,
#baseMod mod("ActionSpeed", "INC", 20, 0, 0, { type = "GlobalEffect", effectType = "Buff", effectName = "Harbinger of Time", modCond = "HarbingerOfTime" })
#baseMod skill("buffMinions", true)
#mods

#skill SummonHarbingerOfTheArcaneUber
#flags spell minion
	fromItem = true,
#mods

#skill SummonHarbingerOfBrutalityUber
#flags spell minion
	fromItem = true,
#mods

#skill SummonHarbingerOfDirectionsUber
#flags spell minion
	fromItem = true,
#mods

#skill SummonHarbingerOfFocusUber
#flags spell minion
	fromItem = true,
#mods

#skill SummonHarbingerOfStormsUber
#flags spell minion
	fromItem = true,
#mods

#skill SummonHarbingerOfTimeUber
#flags spell minion
	fromItem = true,
#baseMod mod("ActionSpeed", "INC", 20, 0, 0, { type = "GlobalEffect", effectType = "Buff", effectName = "Greater Harbinger of Time", modCond = "GreaterHarbingerOfTime" })
#baseMod skill("buffMinions", true)
#mods

#skill TriggeredSummonGhostOnKill Triggered Summon Phantasm
#flags spell minion
	fromItem = true,
	minionList = {
		"SummonedPhantasm",
	},
	statMap = {
		["base_number_of_support_ghosts_allowed"] = {
			mod("ActivePhantasmLimit", "BASE", nil),
		},
	},
#mods

#skill SummonRigwaldsPack
#flags spell minion duration
	fromItem = true,
	minionList = {
		"SummonedSpectralWolf",
	},
	statMap = {
		["spectral_wolf_grants_attack_minimum_added_physical_damage"] = {
			mod("PhysicalMin", "BASE", nil, 0, KeywordFlag.Attack, { type = "Multiplier", var = "SpectralWolfCount" }, { type = "GlobalEffect", effectType = "Buff", effectName = "Spectral Wolf" }),
		},
		["spectral_wolf_grants_attack_maximum_added_physical_damage"] = {
			mod("PhysicalMax", "BASE", nil, 0, KeywordFlag.Attack, { type = "Multiplier", var = "SpectralWolfCount" }, { type = "GlobalEffect", effectType = "Buff", effectName = "Spectral Wolf" }),
		},
		["modifiers_to_claw_critical_strike_chance_apply_minion_critical_strike_chance"] = {
			flag("ClawCritChanceAppliesToMinions"),
		},
		["modifiers_to_claw_critical_strike_multiplier_apply_minion_critical_strike_multiplier"] = {
			flag("ClawCritMultiplierAppliesToMinions"),
		},
	},
#mods

#skill SummonTauntingContraption
#flags spell minion duration
	fromItem = true,
#mods

#skill SummonVoidSphere Summon Volatile Anomaly
#flags spell area duration
	fromItem = true,
#baseMod skill("dotIsArea", true)
#mods

#skill ShieldShatter
#flags spell area
	fromItem = true,
#mods

#skill TentacleSmash
#flags attack area
	fromItem = true,
#mods

#skill AvianTornado
#flags spell projectile duration
	fromItem = true,
#baseMod skill("showAverage", true)
#mods

#skill VoidGaze
#flags spell duration
	fromItem = true,
	statMap = {
		["base_chaos_damage_resistance_%"] = {
			mod("ChaosResist", "BASE", nil, 0, 0, { type = "GlobalEffect", effectType = "Debuff" }),
		},
	},
#mods

#skill VoidShot
#flags attack projectile area
	fromItem = true,
#mods

#skill CreateFungalGroundOnKill
#flags duration area
	fromItem = true,
#mods<|MERGE_RESOLUTION|>--- conflicted
+++ resolved
@@ -92,7 +92,7 @@
 #noGem
 #skill BoneArmour
 #flags duration spell
-<<<<<<< HEAD
+	fromTree = true,
 	statMap = {
 		["quick_guard_damage_absorbed_%"] = {
 			mod("GuardAbsorbRate", "BASE", nil, 0, 0, { type = "GlobalEffect", effectType = "Guard" }),
@@ -102,9 +102,6 @@
 		},
 	},
 #baseMod mod("AvoidBleed", "BASE", 100, 0, 0, { type = "GlobalEffect", effectType = "Guard" })
-=======
-	fromTree = true,
->>>>>>> 00fa2308
 #mods
 
 #skill BirdAspect
