-- Path of Building
--
-- Active Dexterity skill gems
-- Skill data (c) Grinding Gear Games
--
local skills, mod, flag, skill = ...

#skill AnimateWeapon
#flags spell minion duration
	minionHasItemSet = true,
	minionUses = {
		["Weapon 1"] = true,
	},
	minionList = {
		"AnimatedWeapon",
	},
	statMap = {
		["base_movement_velocity_+%"] = {
			mod("MinionModifier", "LIST", { mod = mod("MovementSpeed", "INC", nil) }),
		},
		["active_skill_damage_+%_final"] = {
			mod("MinionModifier", "LIST", { mod = mod("Damage", "MORE", nil) }),
		},
		["attack_speed_+%"] = {
			mod("MinionModifier", "LIST", { mod = mod("Speed", "INC", nil, ModFlag.Attack) }),
		},
		["attack_minimum_added_physical_damage"] = {
			mod("MinionModifier", "LIST", { mod = mod("PhysicalMin", "BASE", nil, 0, KeywordFlag.Attack) }),
		},
		["attack_maximum_added_physical_damage"] = {
			mod("MinionModifier", "LIST", { mod = mod("PhysicalMax", "BASE", nil, 0, KeywordFlag.Attack) }),
		},
		["minion_global_maximum_added_lightning_damage"] = {
			mod("MinionModifier", "LIST", { mod = mod("LightningMax", "BASE", nil, 0, KeywordFlag.Attack) }),
		},
	},
#mods

#skill ArcticArmour
#flags spell duration
	statMap = {
		["new_arctic_armour_physical_damage_taken_when_hit_+%_final"] = {
			mod("PhysicalDamageTakenWhenHit", "MORE", nil, 0, 0, { type = "Condition", var = "Stationary" }, { type = "GlobalEffect", effectType = "Buff" }),
		},
		["new_arctic_armour_fire_damage_taken_when_hit_+%_final"] = {
			mod("FireDamageTakenWhenHit", "MORE", nil, 0, 0, { type = "Condition", var = "Stationary" }, { type = "GlobalEffect", effectType = "Buff" }),
		},
	},
#mods

#skill ArtilleryBallista
#flags attack projectile area totem ballista
#baseMod flag("OneShotProj")
#mods

#skill Barrage
#flags attack projectile
	parts = {
		{
			name = "1 Projectile",
		},
		{
			name = "All Projectiles",
		},
	},
	preDamageFunc = function(activeSkill, output)
		if activeSkill.skillPart == 2 then
			activeSkill.skillData.dpsMultiplier = output.ProjectileCount
		end
	end,
	statMap = {
		["non_damaging_ailments_as_though_damage_+%_final"] = {
			mod("ShockAsThoughDealing", "MORE", nil),
			mod("ChillAsThoughDealing", "MORE", nil),
			mod("FreezeAsThoughDealing", "MORE", nil)
		}
	},
#mods

#skill BearTrap
#flags cast trap duration
	statMap = {
		["bear_trap_damage_taken_+%_from_traps_and_mines"] = {
			mod("TrapMineDamageTaken", "INC", nil, 0, 0, { type = "GlobalEffect", effectType = "Debuff" }),
		},
	},
#mods

#skill BladeBlast
#flags spell area
#baseMod skill("radius", 18)
	parts = {
		{
			name = "1 Blade",
		},
		{
			name = "3 Blades",
		},
		{
			name = "6 Blades",
		},
		{
			name = "10 Blades",
		},
		{
			name = "40 Blades",
		},
		{
			name = "50 Blades",
		},
	},
#baseMod skill("dpsMultiplier", 1, { type = "SkillPart", skillPart = 1 })
#baseMod skill("dpsMultiplier", 3, { type = "SkillPart", skillPart = 2 })
#baseMod skill("dpsMultiplier", 6, { type = "SkillPart", skillPart = 3 })
#baseMod skill("dpsMultiplier", 10, { type = "SkillPart", skillPart = 4 })
#baseMod skill("dpsMultiplier", 40, { type = "SkillPart", skillPart = 5 })
#baseMod skill("dpsMultiplier", 50, { type = "SkillPart", skillPart = 6 })
#mods

#skill ChargedAttack
#flags attack melee area
	parts = {
		{
			name = "1 Stage",
		},
		{
			name = "6 Stages",
		},
		{
			name = "Release at 6 Stages",
		},
	},
	statMap = {
		["base_skill_show_average_damage_instead_of_dps"] = {
		},
		["blade_flurry_elemental_damage_+%_while_channeling"] = {
			mod("ElementalDamage", "INC", nil, 0, 0, { type = "SkillPart", skillPartList = {1, 2} })
		},
		["blade_flurry_final_flurry_area_of_effect_+%"] = {
			mod("AreaOfEffect", "INC", nil, 0, 0,  { type = "SkillPart", skillPart = 3 })
		}
	},
#baseMod skill("radius", 14)
#baseMod mod("Damage", "MORE", 120, 0, bit.bor(KeywordFlag.Hit, KeywordFlag.Ailment), { type = "SkillPart", skillPart = 2 })
#baseMod skill("dpsMultiplier", 3, { type = "SkillPart", skillPart = 3 })
#mods

#skill BladeVortex
#flags spell area duration
	parts = {
		{
			name = "0 Blades",
		},
		{
			name = "5 Blades",
		},
		{
			name = "10 Blades",
		},
	},
	statMap = {
		["blade_vortex_damage_+%_per_blade_final"] = {
			mod("Damage", "MORE", nil, 0, bit.bor(KeywordFlag.Hit, KeywordFlag.Ailment), { type = "Multiplier", var = "BladeVortexBlade" }),
		},
		["blade_vortex_ailment_damage_+%_per_blade_final"] = {
			mod("Damage", "MORE", nil, 0, KeywordFlag.Ailment, { type = "Multiplier", var = "BladeVortexBlade" }),
		},
		["blade_vortex_critical_strike_chance_+%_per_blade"] = {
			mod("CritChance", "INC", nil, 0, 0, { type = "Multiplier", var = "BladeVortexBlade" }),
		},
		["base_skill_show_average_damage_instead_of_dps"] = {
		},
		["blade_vortex_damage_+%_with_5_or_fewer_blades"] = {
			mod("Damage", "INC", nil, 0, 0, { type = "SkillPart", skillPartList = {1, 2} }),
		}
	},
#baseMod skill("radius", 15)
#baseMod mod("Multiplier:BladeVortexBlade", "BASE", 5, 0, 0, { type = "SkillPart", skillPart = 2 })
#baseMod mod("Multiplier:BladeVortexBlade", "BASE", 10, 0, 0, { type = "SkillPart", skillPart = 3 })
#baseMod skill("hitTimeOverride", 0.6, { type = "SkillPart", skillPart = 1 })
#baseMod skill("hitTimeOverride", 0.6 / (1+5*0.35), { type = "SkillPart", skillPart = 2 })
#baseMod skill("hitTimeOverride", 0.6 / (1+10*0.35), { type = "SkillPart", skillPart = 3 })
#baseMod flag("Condition:HaveBladeVortex")
#mods

#skill VaalBladeVortex
#flags spell area duration
#baseMod skill("hitTimeOverride", 0.133)
#baseMod skill("radius", 15)
#mods

#skill Bladefall
#flags spell area
#baseMod skill("radius", 44)
#baseMod skill("radiusLabel", "Volley Width:")
#baseMod skill("radiusSecondary", 12)
#baseMod skill("radiusSecondaryLabel", "Volley Length:")
#mods

#skill BlastRain
#flags attack projectile area
	parts = {
		{
			name = "1 Projectile",
		},
		{
			name = "All Projectiles",
		},
	},
	preDamageFunc = function(activeSkill, output)
		if activeSkill.skillPart == 2 then
			activeSkill.skillData.dpsMultiplier = output.ProjectileCount
		end
	end,
	statMap = {
		["blast_rain_damage_+%_vs_distant_enemies"] = { 
			mod("Damage", "INC", nil, bit.bor(ModFlag.Attack, ModFlag.Projectile), 0, { type = "DistanceRamp", ramp = {{35,0},{70,1}} }) 
		},
		["blast_rain_area_of_effect_+%"] = {
			-- Only affects primary area for overlaps
		}
	},
#baseMod skill("radius", 24)
#baseMod flag("OneShotProj")
#mods

#skill BlinkArrow
#flags attack projectile minion duration
	minionList = {
		"Clone",
	},
#baseMod skill("minionUseBowAndQuiver", true)
#mods

#skill BloodRage
#flags spell duration
	statMap = {
		["life_leech_from_physical_attack_damage_permyriad"] = {
			mod("PhysicalDamageLifeLeech", "BASE", nil, ModFlag.Attack, 0, { type = "GlobalEffect", effectType = "Buff" }),
			div = 100,
		},
		["base_physical_damage_%_of_maximum_life_to_deal_per_minute"] = {
			mod("PhysicalDegen", "BASE", nil, 0, 0, { type = "PerStat", stat = "Life", div = 1}, { type = "GlobalEffect", effectType = "Buff" }),
			div = 6000,
		},
		["base_physical_damage_%_of_maximum_energy_shield_to_deal_per_minute"] = {
			mod("PhysicalDegen", "BASE", nil, 0, 0, { type = "PerStat", stat = "EnergyShield", div = 1}, { type = "GlobalEffect", effectType = "Buff" }),
			div = 6000,
		},
		["attack_speed_+%_granted_from_skill"] = {
			mod("Speed", "INC", nil, ModFlag.Attack, 0, { type = "GlobalEffect", effectType = "Buff" }),
		},
		["blood_rage_life_leech_from_elemental_damage_permyriad"] = {
			mod("FireDamageLifeLeech", "BASE", nil, ModFlag.Attack, 0),
			mod("ColdDamageLifeLeech", "BASE", nil, ModFlag.Attack, 0),
			mod("LightningDamageLifeLeech", "BASE", nil, ModFlag.Attack, 0),
			div = 100
		}
	},
#baseMod skill("thisIsNotABuff", true)
#mods

#skill BurningArrow
#flags attack projectile
	parts = {
		{
			name = "1 Stack",
		},
		{
			name = "5 Stacks",
		},
	},
	statMap = {
		["base_additional_burning_debuff_%_of_ignite_damage"] = {
			mod("DebuffEffect", "BASE", nil),
			div = 100
		},
	},
	preDotFunc = function(activeSkill, output)
		local effect = activeSkill.skillModList:Sum("BASE", activeSkill.skillCfg, "DebuffEffect") * (1 + activeSkill.skillModList:Sum("INC", activeSkill.skillCfg, "DebuffEffect") / 100)
		local debuff = (output.IgniteDPS or 0) * effect
		if activeSkill.skillPart == 1 then
			output.FireDot = debuff
		end
		if activeSkill.skillPart == 2 then
			output.FireDot = 5 * debuff
		end
	end,
#mods

#skill VaalBurningArrow
#flags attack projectile area vaal
#baseMod skill("radius", 16)
#mods

#skill PoisonArrow
#flags attack projectile area duration chaos
#baseMod skill("radius", 20)
#baseMod skill("radiusSecondary", 12)
#baseMod skill("dotIsArea", true)
#mods

#skill ChargedDash
#flags attack melee area
	statMap = {
		["charged_dash_damage_+%_maximum"] = {
			mod("Damage", "MORE", nil, 0, bit.bor(KeywordFlag.Hit, KeywordFlag.Ailment), { type = "Multiplier", var = "ChargedDashDistance" }),
		},
		["base_skill_show_average_damage_instead_of_dps"] = {
		},
	},
#baseMod skill("radius", 12)
#baseMod skill("radiusLabel", "Start of Dash:")
#baseMod skill("radiusSecondary", 22)
#baseMod skill("radiusSecondaryLabel", "End of Dash:")
#mods

#skill CobraLash
#flags attack projectile
#mods

#skill CorpseEruption
#flags spell projectile area
#baseMod skill("explodeCorpse", true, { type = "SkillPart", skillPart = 2 })
	parts = {
		{
			name = "Spell",
			spell = true,
			cast = false,
		},
		{
			name = "Corpse Explosion",
			spell = false,
			cast =  true,
		},
	},
	statMap = {
		["cremation_base_fires_projectile_every_x_ms"] = {
			skill("cremationFireRate", nil),
			div = 1000
		},
		["cremation_fires_projectiles_faster_+%_final"] = {
			skill("cremationFireRateIncrease", nil),
			div = 100
		}
	},
	preDamageFunc = function(activeSkill, output)
		if activeSkill.skillPart == 1 then
			activeSkill.skillData.hitTimeOverride = activeSkill.skillData.cremationFireRate * ((activeSkill.skillData.cremationFireRateIncrease or 0) + 1)
		end
	end,
#baseMod skill("radius", 15)
#mods

#skill Cyclone
#flags attack melee area
	parts = {
		{
			name = "No Stages",
		},
		{
			name = "Max Stages",
		},
	},
	statMap = {
		["cyclone_max_number_of_stages"] = {
			mod("Multiplier:CycloneMaxStages", "BASE", nil),
		},
		["cyclone_area_of_effect_+%_per_additional_melee_range"] = {
			mod("AreaOfEffect", "INC", nil, 0, 0, { type = "Multiplier", var = "AdditionalMeleeRange"}),
		},
	},
	initialFunc = function(activeSkill, output)
		local rangePlus = 0
		if activeSkill.skillFlags.weapon1Attack then
			rangePlus = math.max(rangePlus, activeSkill.actor.weaponData1.range and activeSkill.skillModList:Sum("BASE", activeSkill.weapon1Cfg, "MeleeWeaponRange") or activeSkill.skillModList:Sum("BASE", activeSkill.skillCfg, "UnarmedRange"))
		end
		if activeSkill.skillFlags.weapon2Attack then
			rangePlus = math.max(rangePlus, activeSkill.actor.weaponData2.range and activeSkill.skillModList:Sum("BASE", activeSkill.weapon2Cfg, "MeleeWeaponRange") or activeSkill.skillModList:Sum("BASE", activeSkill.skillCfg, "UnarmedRange"))
		end
		activeSkill.skillModList:NewMod("Multiplier:AdditionalMeleeRange", "BASE", rangePlus, "Skill:Cyclone")
	end,
#baseMod skill("radius", 11)
#baseMod mod("Multiplier:CycloneStage", "BASE", 1, 0, 0, { type = "Multiplier", var = "CycloneMaxStages" }, { type = "SkillPart", skillPart = 2 })
#baseMod skill("radiusExtra", 1, { type = "Multiplier", var = "CycloneStage" })
#mods

#skill VaalCyclone
#flags attack melee area duration vaal
	statMap = {
		["cyclone_area_of_effect_+%_per_additional_melee_range"] = {
			mod("AreaOfEffect", "INC", nil, 0, 0, { type = "Multiplier", var = "AdditionalMeleeRange"}),
		},
	},
	initialFunc = function(activeSkill, output)
		local rangePlus = 0
		if activeSkill.skillFlags.weapon1Attack then
			rangePlus = math.max(rangePlus, activeSkill.actor.weaponData1.range and activeSkill.skillModList:Sum("BASE", activeSkill.weapon1Cfg, "MeleeWeaponRange") or activeSkill.skillModList:Sum("BASE", activeSkill.skillCfg, "UnarmedRange"))
		end
		if activeSkill.skillFlags.weapon2Attack then
			rangePlus = math.max(rangePlus, activeSkill.actor.weaponData2.range and activeSkill.skillModList:Sum("BASE", activeSkill.weapon2Cfg, "MeleeWeaponRange") or activeSkill.skillModList:Sum("BASE", activeSkill.skillCfg, "UnarmedRange"))
		end
		activeSkill.skillModList:NewMod("Multiplier:AdditionalMeleeRange", "BASE", rangePlus, "Skill:Cyclone")
	end,
#baseMod skill("radius", 24)
#mods

#skill QuickDodge
#flags spell
#mods

#skill Desecrate
#flags spell area duration chaos
#baseMod skill("dotIsArea", true)
#baseMod skill("radius", 12)
#mods

#skill DetonateDead
#flags spell area
#baseMod skill("radius", 22)
#baseMod skill("explodeCorpse", true, { type = "SkillPart", skillPart = 2 })
	parts = {
		{
			name = "Spell",
			spell = true,
			cast = false,
		},
		{
			name = "Corpse Explosion",
			spell = false,
			cast =  true,
		},
	},
#mods

#skill VaalDetonateDead
#flags cast area
#baseMod skill("explodeCorpse", true, { type = "SkillPart", skillPart = 2 })
#baseMod skill("radius", 24)
	parts = {
		{
			name = "Spell",
			spell = true,
			cast = false,
		},
		{
			name = "Corpse Explosion",
			spell = false,
			cast =  true,
		},
	},
#mods

#skill DoubleStrike
#flags attack melee
#baseMod skill("dpsMultiplier", 2)
#mods

#skill VaalDoubleStrike
#flags attack melee duration vaal
#mods

#skill DualStrike
#flags attack melee
	statMap = {
		["dual_strike_critical_strike_chance_+%_final_against_enemies_on_full_life"] = {
			mod("CritChance", "MORE", nil, 0, 0, { type = "ActorCondition", actor = "enemy", var = "FullLife" })
		},
		["dual_strike_damage_+%_final_against_enemies_on_full_life"] = {
			mod("Damage", "MORE", nil, 0, bit.bor(KeywordFlag.Hit, KeywordFlag.Ailment), { type = "ActorCondition", actor = "enemy", var = "FullLife" })
		},
		["active_skill_added_damage_+%_final"] = {
			mod("PhysicalMax", "MORE", nil),
			mod("FireMax", "MORE", nil),
			mod("ColdMax", "MORE", nil),
			mod("LightningMax", "MORE", nil),
			mod("ChaosMax", "MORE", nil),
			mod("PhysicalMin", "MORE", nil),
			mod("FireMin", "MORE", nil),
			mod("ColdMin", "MORE", nil),
			mod("LightningMin", "MORE", nil),
			mod("ChaosMin", "MORE", nil),
		}
	},
#mods

#skill ElementalHit
#flags attack melee projectile
	parts = {
		{
			name = "Fire",
		},
		{
			name = "Cold",
		},
		{
			name = "Lightning",
		},
	},
#baseMod flag("DealNoPhysical")
#baseMod flag("DealNoChaos")
#baseMod flag("DealNoFire", { type = "SkillPart", skillPart = 2 })
#baseMod flag("DealNoFire", { type = "SkillPart", skillPart = 3 })
#baseMod flag("DealNoCold", { type = "SkillPart", skillPart = 1 })
#baseMod flag("DealNoCold", { type = "SkillPart", skillPart = 3 })
#baseMod flag("DealNoLightning", { type = "SkillPart", skillPart = 1 })
#baseMod flag("DealNoLightning", { type = "SkillPart", skillPart = 2 })
#baseMod mod("AreaOfEffect", "MORE", 80, 0, 0, { type = "ActorCondition", actor = "enemy", varList = { "Ignited", "Scorched" } }, { type = "SkillPart", skillPart = 1 })
#baseMod mod("AreaOfEffect", "MORE", 80, 0, 0, { type = "ActorCondition", actor = "enemy", varList = { "Chilled", "Frozen", "Brittle" } }, { type = "SkillPart", skillPart = 2 })
#baseMod mod("AreaOfEffect", "MORE", 80, 0, 0, { type = "ActorCondition", actor = "enemy", varList = { "Shocked", "Sapped" } }, { type = "SkillPart", skillPart = 3 })
#baseMod mod("Multiplier:ElementalHitAilmentOnEnemy", "BASE", 1, 0, 0, { type = "ActorCondition", actor = "enemy", var = "Ignited" })
#baseMod mod("Multiplier:ElementalHitAilmentOnEnemy", "BASE", 1, 0, 0, { type = "ActorCondition", actor = "enemy", var = "Chilled" })
#baseMod mod("Multiplier:ElementalHitAilmentOnEnemy", "BASE", 1, 0, 0, { type = "ActorCondition", actor = "enemy", var = "Frozen" })
#baseMod mod("Multiplier:ElementalHitAilmentOnEnemy", "BASE", 1, 0, 0, { type = "ActorCondition", actor = "enemy", var = "Shocked" })
#baseMod mod("Multiplier:ElementalHitAilmentOnEnemy", "BASE", 1, 0, 0, { type = "ActorCondition", actor = "enemy", var = "Scorched" })
#baseMod mod("Multiplier:ElementalHitAilmentOnEnemy", "BASE", 1, 0, 0, { type = "ActorCondition", actor = "enemy", var = "Brittle" })
#baseMod mod("Multiplier:ElementalHitAilmentOnEnemy", "BASE", 1, 0, 0, { type = "ActorCondition", actor = "enemy", var = "Sapped" })
#baseMod mod("Damage", "MORE", 10, 0, 0, { type = "Multiplier", var = "ElementalHitAilmentOnEnemy" })
#baseMod skill("radius", 10)
#mods

#skill EnsnaringArrow
#flags attack projectile area
	statMap = {
		["tethered_enemies_take_attack_projectile_damage_taken_+%"] = {
			mod("ProjectileAttackDamageTaken", "INC", nil, 0, 0, { type = "GlobalEffect", effectType = "Debuff", effectName = "Ensnared", effectStackVar = "EnsnareStackCount", effectStackLimit = 1 }),
		},
		["ensnaring_arrow_enemy_spell_damage_taken_+%"] = {
			mod("SpellDamageTaken", "INC", nil, 0, 0, { type = "GlobalEffect", effectType = "Debuff", effectName = "Ensnared", effectStackVar = "EnsnareStackCount", effectStackLimit = 1 }),
		},
	},
#baseMod flag("Condition:CanEnsnare")
#baseMod mod("Dummy", "DUMMY", 1, 0, 0, { type = "Condition", var = "CanEnsnare" })
#mods

#skill EtherealKnives
#flags spell projectile
#mods

#skill ExplosiveArrow
#flags attack projectile area duration
	parts = {
		{
			name = "Explosion (1 fuse)",
			area = true,
		},
		{
			name = "Explosion (5 fuses)",
			area = true,
		},
		{
			name = "Explosion (10 fuses)",
			area = true,
		},
		{
			name = "Explosion (15 fuses)",
			area = true,
		},
		{
			name = "Explosion (20 fuses)",
			area = true
		},
		{
			name = "Arrow",
			area = false,
		},
	},
	statMap = {
		["explosive_arrow_explosion_minimum_added_fire_damage"] = {
			mod("FireMin", "BASE", nil, 0, 0, { type = "SkillPart", skillPartList = { 1, 2, 3, 4, 5 } }),
		},
		["explosive_arrow_explosion_maximum_added_fire_damage"] = {
			mod("FireMax", "BASE", nil, 0, 0, { type = "SkillPart", skillPartList = { 1, 2, 3, 4, 5 } }),
		},
		["fuse_arrow_explosion_radius_+_per_fuse_arrow_orb"] = {
			skill("radiusExtra", nil, { type = "Multiplier", var = "ExplosiveArrowFuse" }),
		},
		["explosive_arrow_explosion_base_damage_+permyriad"] = {
			mod("Damage", "MORE", nil, 0, bit.bor(KeywordFlag.Hit, KeywordFlag.Ailment), { type = "SkillPart", skillPartList = { 1, 2, 3, 4, 5 } }),
			div = 100,
		},
		["explosive_arrow_hit_and_ailment_damage_+%_final_per_stack"] = {
			mod("Damage", "MORE", nil, 0, bit.bor(KeywordFlag.Hit, KeywordFlag.Ailment), { type = "Multiplier", var = "ExplosiveArrowFuse" }),
		},
		["active_skill_quality_duration_+%_final"] = {
			mod("Duration", "INC", nil)
		},
	},
#baseMod skill("radius", 15)
#baseMod skill("showAverage", true, { type = "SkillPart", skillPartList = { 1, 2, 3, 4, 5 } })
#baseMod mod("Damage", "MORE", 100, 0, 0, { type = "SkillPart", skillPartList = { 1, 2, 3, 4, 5 } }, { type = "Multiplier", var = "ExplosiveArrowFuse", base = -100 })
#baseMod mod("Multiplier:ExplosiveArrowFuse", "BASE", 1, 0, 0, { type = "SkillPart", skillPart = 1 })
#baseMod mod("Multiplier:ExplosiveArrowFuse", "BASE", 5, 0, 0, { type = "SkillPart", skillPart = 2 })
#baseMod mod("Multiplier:ExplosiveArrowFuse", "BASE", 10, 0, 0, { type = "SkillPart", skillPart = 3 })
#baseMod mod("Multiplier:ExplosiveArrowFuse", "BASE", 15, 0, 0, { type = "SkillPart", skillPart = 4 })
#baseMod mod("Multiplier:ExplosiveArrowFuse", "BASE", 20, 0, 0, { type = "SkillPart", skillPart = 5 })
#mods

#skill ShrapnelTrap
#flags spell trap area
#baseMod skill("radius", 12)
#baseMod skill("radiusLabel", "Primary Explosion:")
#baseMod skill("radiusSecondary", 7)
#baseMod skill("radiusSecondaryLabel", "Secondary Explosion:")
#mods

#skill FireTrap
#flags spell trap area duration
#baseMod skill("dotIsArea", true)
#baseMod skill("radius", 15)
#mods

#skill FlamethrowerTrap
#flags spell trap area duration
	statMap = {
		["flamethrower_trap_damage_+%_final_vs_burning_enemies"] = {
			mod("Damage", "MORE", nil, 0, 0, { type = "ActorCondition", actor = "enemy", var = "Burning" }),
		},
	},
#baseMod skill("radius", 32)
#mods

#skill FlickerStrike
#flags attack melee duration
	statMap = {
		["flicker_strike_more_attack_speed_+%_final"] = {
			mod("Speed", "MORE", nil, ModFlag.Attack),
		},
		["base_skill_show_average_damage_instead_of_dps"] = {
		},
		["flicker_strike_buff_movement_speed_+%"] = {
			mod("MovementSpeed", "INC", nil, 0, 0, { type = "GlobalEffect", effectType = "Buff" }),
		},
	},
#mods

#skill Frenzy
#flags attack melee projectile
	statMap = {
		["frenzy_skill_attack_damage_+%_final_per_frenzy_charge"] = {
			mod("Damage", "MORE", nil, ModFlag.Attack, 0, { type = "Multiplier", var = "FrenzyCharge" }),
		},
		["frenzy_skill_attack_speed_+%_final_per_frenzy_charge"] = {
			mod("Speed", "MORE", nil, ModFlag.Attack, 0, { type = "Multiplier", var = "FrenzyCharge" }),
		},
	},
#mods

#skill FrostBlades
#flags attack melee projectile
	parts = {
		{
			name = "Melee hit",
			melee = true,
			projectile = false,
		},
		{
			name = "Icy blades",
			melee = false,
			projectile = true,
		},
	},
#mods

#skill ShrapnelShot
#flags attack projectile area
	parts = {
		{
			name = "Arrow",
			area = false,
		},
		{
			name = "Cone",
			area = true,
		},
	},
#baseMod skill("radius", 28)
#mods

#skill Grace
#flags spell aura area
	statMap = {
		["base_evasion_rating"] = {
			mod("Evasion", "BASE", nil, 0, 0, { type = "GlobalEffect", effectType = "Aura" }),
		},
		["avoid_all_elemental_status_%"] = {
			mod("AvoidShock", "BASE", nil, 0, 0, { type = "GlobalEffect", effectType = "Aura" }),
			mod("AvoidChill", "BASE", nil, 0, 0, { type = "GlobalEffect", effectType = "Aura" }),
			mod("AvoidFreeze", "BASE", nil, 0, 0, { type = "GlobalEffect", effectType = "Aura" }),
			mod("AvoidIgnite", "BASE", nil, 0, 0, { type = "GlobalEffect", effectType = "Aura" }),
		},
		["avoid_chaos_damage_%"] = {
			mod("AvoidChaosDamageChance", "BASE", nil, 0, 0, { type = "GlobalEffect", effectType = "Aura" })
		},
	},
#baseMod skill("radius", 40)
#mods

#skill VaalGrace
#flags spell aura area duration vaal
	statMap = {
		["base_chance_to_dodge_%"] = {
			mod("AttackDodgeChance", "BASE", nil, 0, 0, { type = "GlobalEffect", effectType = "Aura" }),
		},
		["base_chance_to_dodge_spells_%"] = {
			mod("SpellDodgeChance", "BASE", nil, 0, 0, { type = "GlobalEffect", effectType = "Aura" }),
		},
	},
#baseMod skill("radius", 40)
#mods

#skill Haste
#flags spell aura area
	statMap = {
		["cast_speed_+%_granted_from_skill"] = {
			mod("Speed", "INC", nil, ModFlag.Cast, 0, { type = "GlobalEffect", effectType = "Aura" }),
		},
		["attack_speed_+%_granted_from_skill"] = {
			mod("Speed", "INC", nil, ModFlag.Attack, 0, { type = "GlobalEffect", effectType = "Aura" }),
		},
		["base_movement_velocity_+%"] = {
			mod("MovementSpeed", "INC", nil, 0, 0, { type = "GlobalEffect", effectType = "Aura" }),
		},
		["summon_totem_cast_speed_+%"] = {
			mod("TotemPlacementSpeed", "INC", nil, 0, 0, { type = "GlobalEffect", effectType = "Aura" })
		},
		["base_projectile_speed_+%"] = {
			mod("ProjectileSpeed", "INC", nil, 0, 0, { type = "GlobalEffect", effectType = "Aura" })
		},
		["buff_time_passed_+%_only_buff_category"] = {
			mod("BuffExpireFaster", "MORE", nil, 0, 0, { type = "GlobalEffect", effectType = "Aura" })
		},
	},
#baseMod skill("radius", 40)
#mods

#skill VaalHaste
#flags spell aura area duration vaal
	statMap = {
		["cast_speed_+%_granted_from_skill"] = {
			mod("Speed", "INC", nil, ModFlag.Cast, 0, { type = "GlobalEffect", effectType = "Aura" }),
		},
		["attack_speed_+%_granted_from_skill"] = {
			mod("Speed", "INC", nil, ModFlag.Attack, 0, { type = "GlobalEffect", effectType = "Aura" }),
		},
		["base_movement_velocity_+%"] = {
			mod("MovementSpeed", "INC", nil, 0, 0, { type = "GlobalEffect", effectType = "Aura" }),
		},
	},
#baseMod skill("radius", 40)
#mods

#skill Hatred
#flags spell aura area
	statMap = {
		["physical_damage_%_to_add_as_cold"] = {
			mod("PhysicalDamageGainAsCold", "BASE", nil, 0, 0, { type = "GlobalEffect", effectType = "Aura" }),
		},
		["hatred_aura_cold_damage_+%_final"] = {
			mod("ColdDamage", "MORE", nil, 0, 0, { type = "GlobalEffect", effectType = "Aura" }),
		},
		["movement_velocity_+%_on_chilled_ground"] = {
			mod("MovementSpeed", "INC", nil, 0, 0, { type = "GlobalEffect", effectType = "Aura" }, {type = "Condition", var = "OnChilledGround"})
		}
	},
#baseMod skill("radius", 40)
#mods

#skill HeraldOfAgony
#flags cast minion
	minionList = {
		"HeraldOfAgonySpiderPlated",
	},
	statMap = {
		["skill_buff_grants_chance_to_poison_%"] = {
			mod("PoisonChance", "BASE", nil, 0, 0, { type = "GlobalEffect", effectType = "Buff" }),
		},
		["herald_of_agony_poison_damage_+%_final"] = {
			mod("Damage", "MORE", nil, 0, KeywordFlag.Poison, { type = "GlobalEffect", effectType = "Buff" }),
		},
		["scorpion_minion_physical_damage_+%"] = {
			mod("MinionModifier", "LIST", { type = "HeraldOfAgonySpiderPlated", mod = mod("PhysicalDamage", "INC", nil, 0, 0, { type = "Multiplier", actor = "parent", var = "VirulenceStack", limitVar = "VirulenceStacksMax", limitActor = "parent"  })})
		},
		["scorpion_minion_attack_speed_+%"] = {
			mod("MinionModifier", "LIST", { type = "HeraldOfAgonySpiderPlated", mod = mod("Speed", "INC", nil, 0, 0, { type = "Multiplier", actor = "parent", var = "VirulenceStack", limitVar = "VirulenceStacksMax", limitActor = "parent" })})
		},
		["scorpion_minion_minimum_added_physical_damage"] = {
			mod("MinionModifier", "LIST", { type = "HeraldOfAgonySpiderPlated", mod = mod("PhysicalMin", "BASE", nil, 0, 0, { type = "Multiplier", actor = "parent", var = "VirulenceStack", limitVar = "VirulenceStacksMax", limitActor = "parent" })})
		},
		["scorpion_minion_maximum_added_physical_damage"] = {
			mod("MinionModifier", "LIST", { type = "HeraldOfAgonySpiderPlated", mod = mod("PhysicalMax", "BASE", nil, 0, 0, { type = "Multiplier", actor = "parent", var = "VirulenceStack", limitVar = "VirulenceStacksMax", limitActor = "parent" })})
		},
		["active_skill_minion_damage_+%_final"] = {
			mod("MinionModifier", "LIST", { mod = mod("Damage", "MORE", nil) }),
		},
		["withered_on_hit_for_2_seconds_%_chance"] = {
			flag("Condition:CanWither"),
		}
	},
#mods

#skill HeraldOfIce
#flags cast area
	statMap = {
		["herald_of_ice_cold_damage_+%"] = {
			mod("ColdDamage", "INC", nil, 0, 0, { type = "GlobalEffect", effectType = "Buff" }),
		},
		["spell_minimum_added_cold_damage"] = {
			mod("ColdMin", "BASE", nil, 0, KeywordFlag.Spell, { type = "GlobalEffect", effectType = "Buff" }),
		},
		["spell_maximum_added_cold_damage"] = {
			mod("ColdMax", "BASE", nil, 0, KeywordFlag.Spell, { type = "GlobalEffect", effectType = "Buff" }),
		},
		["attack_minimum_added_cold_damage"] = {
			mod("ColdMin", "BASE", nil, 0, KeywordFlag.Attack, { type = "GlobalEffect", effectType = "Buff" }),
		},
		["attack_maximum_added_cold_damage"] = {
			mod("ColdMax", "BASE", nil, 0, KeywordFlag.Attack, { type = "GlobalEffect", effectType = "Buff" }),
		},
		["skill_buff_grants_chance_to_freeze_%"] = {
			mod("FreezeChance", "BASE", nil, 0, 0, { type = "GlobalEffect", effectType = "Buff" }),
		}
	},
#baseMod skill("radius", 12)
#mods

#skill IceShot
#flags attack projectile area duration
	parts = {
		{
			name = "Arrow",
			area = false,
		},
		{
			name = "Cone",
			area = true,
		},
	},
#baseMod mod("SkillPhysicalDamageConvertToCold", "BASE", 40, 0, 0, { type = "SkillPart", skillPart = 2 })
#baseMod skill("radius", 23)
#mods

#skill IceTrap
#flags spell trap area
#baseMod skill("radius", 18)
#baseMod skill("radiusLabel", "First Explosion:")
#baseMod skill("radiusSecondary", 9)
#baseMod skill("radiusSecondaryLabel", "Second Explosion:")
#baseMod skill("radiusTertiary", 6)
#baseMod skill("radiusTertiaryLabel", "Third Explosion:")
#mods

#skill DoubleSlash
#flags attack melee area
	parts = {
		{
			name = "One slash",
		},
		{
			name = "Both slashes",
		},
	},
	statMap = {
		["double_slash_bleeding_damage_+%_final_in_blood_stance"] = {
			mod("Damage", "MORE", nil, 0, KeywordFlag.Bleed, { type = "Condition", var = "BloodStance" }),
		},
		["chance_to_bleed_on_hit_%_chance_in_blood_stance"] = {
			mod("BleedChance", "BASE", nil, ModFlag.Attack, 0, { type = "Condition", var = "BloodStance" }),
		},
	},
#baseMod skill("radius", 38)
#baseMod skill("dpsMultiplier", 2, { type = "SkillPart", skillPart = 2 })
#mods

#skill LancingSteel
#flags attack projectile
<<<<<<< HEAD
	parts = {
		{
			name = "Single Projectile Hit",
		},
		{
			name = "All Projectiles Hit",
		},
	},
	preDamageFunc = function(activeSkill, output)
		if activeSkill.skillPart == 2 then
			activeSkill.skillData.dpsMultiplier = 1 + 0.6 * (output.ProjectileCount - 1)
		end
	end,
	statMap = {
		["number_of_projectiles_to_fire_+%_final_per_steel_ammo_consumed"] = {
			mod("ProjectileCount", "MORE", nil, 0, 0, { type = "Multiplier", var = "SteelShardConsumed", limit = 4 } )
=======
	statMap = {
		["lancing_steel_damage_+%_at_close_range"] = {

>>>>>>> 8853963d
		},
	},
#mods

#skill LightningArrow
#flags attack projectile
#baseMod skill("radius", 18)
#mods

#skill LightningStrike
#flags attack melee projectile
	parts = {
		{
			name = "Melee hit",
			melee = true,
			projectile = false,
		},
		{
			name = "Projectiles",
			melee = false,
			projectile = true,
		},
	},
	statMap = {
		["active_skill_damage_over_time_from_projectile_hits_+%_final"] = {
			mod("Damage", "MORE", nil, ModFlag.Dot, 0, { type = "SkillPart", skillPart = 2 })
		},
		["projectile_base_number_of_targets_to_pierce"] = {
			mod("PierceCount", "BASE", nil, 0, 0, { type = "SkillPart", skillPart = 2 }),
		},
	},
#mods

#skill VaalLightningStrike
#flags attack melee duration vaal
	parts = {
		{
			name = "Strike",
		},
		{
			name = "Beams",
		},
	},
	statMap = {
		["vaal_lightning_strike_beam_damage_+%_final"] = {
			mod("Damage", "MORE", nil, 0, 0, { type = "SkillPart", skillPart = 2 }),
		},
	},
#mods

#skill MirrorArrow
#flags attack projectile minion duration
	minionList = {
		"Clone",
	},
#baseMod skill("minionUseBowAndQuiver", true)
#mods

#skill MambaStrike
#flags attack melee area duration
#baseMod skill("radius", 27)
#mods

#skill NewPhaseRun
#flags spell duration
	statMap = {
		["phase_run_melee_physical_damage_+%_final"] = {
			mod("PhysicalDamage", "MORE", nil, ModFlag.Melee, 0, { type = "SkillType", skillType = SkillType.Totem, neg = true }, { type = "GlobalEffect", effectType = "Buff" }),
		},
		["base_movement_velocity_+%"] = {
			mod("MovementSpeed", "INC", nil, 0, 0, { type = "GlobalEffect", effectType = "Buff" }),
		},
	},
#mods

#skill CorrosiveShroud
#flags spell area
#baseMod skill("radius", 25)
#mods

#skill PoachersMark
#flags spell curse duration mark
	statMap = {
		["life_granted_when_hit_by_attacks"] = {
			mod("SelfLifeOnHit", "BASE", nil, ModFlag.Attack, 0, { type = "GlobalEffect", effectType = "Curse" }),
		},
		["mana_granted_when_hit_by_attacks"] = {
			mod("SelfManaOnHit", "BASE", nil, ModFlag.Attack, 0, { type = "GlobalEffect", effectType = "Curse" }),
		},
		["base_additional_physical_damage_reduction_%"] = {
			mod("PhysicalDamageReduction", "BASE", nil, 0, 0, { type = "GlobalEffect", effectType = "Curse" }),
		},
		["minimum_added_physical_damage_taken"] = {
			mod("SelfPhysicalMin", "BASE", nil, 0, KeywordFlag.Hit, { type = "GlobalEffect", effectType = "Curse" }),
		},
		["maximum_added_physical_damage_taken"] = {
			mod("SelfPhysicalMax", "BASE", nil, 0, KeywordFlag.Hit, { type = "GlobalEffect", effectType = "Curse" }),
		},
	},
#baseMod skill("debuff", true)
#mods

#skill AccuracyAndCritsAura
#flags spell aura area
	statMap = {
		["accuracy_rating"] = {
			mod("Accuracy", "BASE", nil, 0, 0, { type = "GlobalEffect", effectType = "Aura" }),
		},
		["critical_strike_chance_+%"] = {
			mod("CritChance", "INC", nil, 0, 0, { type = "GlobalEffect", effectType = "Aura" }),
		},
		["auras_grant_damage_+%_to_you_and_your_allies"] = {
			mod("Damage", "INC", nil, 0, 0, { type = "GlobalEffect", effectType = "Aura" })
		},
		["precision_grants_area_of_effect_+%_final"] = {
			mod("AreaOfEffect", "INC", nil, 0, 0, { type = "GlobalEffect", effectType = "Aura" })
		},
	},
#baseMod skill("radius", 40)
#mods

#skill SnipersMark
#flags spell curse duration mark
	statMap = {
		["projectile_damage_taken_+%"] = {
			mod("ProjectileDamageTaken", "INC", nil, 0, 0, { type = "GlobalEffect", effectType = "Curse" }),
		},
	},
#baseMod skill("debuff", true)
#mods

#skill Puncture
#flags attack melee projectile duration
	statMap = {
		["puncture_bleeding_damage_+%_final"] = {
			mod("Damage", "MORE", nil, 0, KeywordFlag.Bleed),
		},
	},
#baseMod skill("bleedIsSkillEffect", true)
#mods

#skill ColdResistAura
#flags spell aura area
	statMap = {
		["base_cold_damage_resistance_%"] = {
			mod("ColdResist", "BASE", nil, 0, 0, { type = "GlobalEffect", effectType = "Aura" }),
		},
		["base_maximum_cold_damage_resistance_%"] = {
			mod("ColdResistMax", "BASE", nil, 0, 0, { type = "GlobalEffect", effectType = "Aura" }),
		},
		["base_avoid_freeze_%"] = {
			mod("AvoidFreeze", "BASE", nil, 0, 0, { type = "GlobalEffect", effectType = "Aura" }),
		},
		["base_reduce_enemy_cold_resistance_%"] = {
			mod("ColdPenetration", "BASE", nil, 0, 0, { type = "GlobalEffect", effectType = "Aura" }),
		},
	},
#baseMod skill("radius", 40)
#mods

#skill ColdImpurity
#flags spell aura area duration
	statMap = {
		["hits_ignore_my_cold_resistance"] = {
			flag("SelfIgnoreColdResistance", { type = "GlobalEffect", effectType = "Debuff" }),
		},
		["impurity_cold_damage_taken_+%_final"] = {
			mod("ColdDamageTaken", "MORE", nil, 0, 0, { type = "GlobalEffect", effectType = "Aura" }),
		},
	},
#mods

#skill RainOfArrows
#flags attack projectile area
#baseMod skill("radius", 10)
#baseMod flag("OneShotProj")
#mods

#skill VaalRainOfArrows
#flags attack projectile area duration vaal
#baseMod skill("radius", 10)
#baseMod flag("OneShotProj")
#mods

#skill Reave
#flags attack melee area
#baseMod skill("radius", 20)
	parts = {
		{
			name = "No stages",
		},
		{
			name = "4 stages",
		},
		{ 
			name = "8 stages",
		},
	},
	statMap = {
		["reave_area_of_effect_+%_final_per_stage"] = {
			mod("AreaOfEffect", "MORE", nil, 0, 0, { type = "Multiplier", var = "ReaveStage" }),
		},
	},
#baseMod mod("Multiplier:ReaveStage", "BASE", 4, 0, 0, { type = "SkillPart", skillPart = 2 })
#baseMod mod("Multiplier:ReaveStage", "BASE", 8, 0, 0, { type = "SkillPart", skillPart = 3 })
#mods

#skill VaalReave
#flags attack melee area vaal
#baseMod skill("radius", 12)
	parts = {
		{
			name = "No Stages",
		},
		{
			name = "4 Stages",
		},
		{ 
			name = "8 Stages",
		},
	},
	statMap = {
		["reave_area_of_effect_+%_final_per_stage"] = {
			mod("AreaOfEffect", "MORE", nil, 0, 0, { type = "Multiplier", var = "ReaveStage" }),
		},
	},
#baseMod mod("Multiplier:ReaveStage", "BASE", 4, 0, 0, { type = "SkillPart", skillPart = 2 })
#baseMod mod("Multiplier:ReaveStage", "BASE", 8, 0, 0, { type = "SkillPart", skillPart = 3 })
#mods

#skill Riposte
#flags attack melee
#mods

#skill ScourgeArrow
#flags attack projectile
	parts = {
		{
			name = "No stages",
		},
		{
			name = "Release at 5 Stages",
		},
		{ 
			name = "Thorn Arrows"
		},
	},
	statMap = {
		["virulent_arrow_damage_+%_final_per_stage"] = {
			mod("Damage", "MORE", nil, 0, bit.bor(KeywordFlag.Hit, KeywordFlag.Ailment), { type = "Multiplier", var = "ScourgeArrowStage" }),
		},
		["virulent_arrow_pod_projectile_damage_+%_final"] = {
			mod("Damage", "MORE", nil, 0, 0, { type= "SkillPart", skillPart = 3 }),
		},
	},
#baseMod mod("Multiplier:ScourgeArrowStage", "BASE", 5, 0, 0, { type = "SkillPart", skillPartList = { 2, 3 } })
#baseMod skill("dpsMultiplier", 0.2, { type = "SkillPart", skillPart = 2 })
#mods

#skill ShatteringSteel
#flags attack projectile area
	parts = {
		{
			name = "Projectile",
			area = false,
		},
		{
			name = "Cone AoE",
		},
	},
	statMap = {
		["shattering_steel_damage_+%_final_scaled_by_projectile_distance_per_ammo_consumed"] = {
			mod("Damage", "MORE", nil, 0, bit.bor(KeywordFlag.Hit, KeywordFlag.Ailment), { type = "Multiplier", var = "SteelShardConsumed", limit = 2 }, { type = "DistanceRamp", ramp = {{10,1},{70,0} } } ),
		},
	},
#baseMod skill("radius", 28)
#mods

#skill PhysCascadeTrap
#flags spell area trap duration
#baseMod skill("radius", 12)
#mods

#skill ShrapnelBallista
#flags attack projectile totem ballista
#mods

#skill SiegeBallista
#flags attack projectile totem ballista
#baseMod flag("ProjectileRain")
#mods

#skill SmokeMine
#flags spell mine area buff
	statMap = {
		["base_movement_velocity_+%"] = {
			mod("MovementSpeed", "INC", nil, 0, 0, { type = "GlobalEffect", effectType = "Buff" }),
		},
		["skill_buff_grants_attack_and_cast_speed_+%"] = {
			mod("Speed", "INC", nil, 0, 0, { type = "GlobalEffect", effectType = "Buff" }),
		},
	},
#baseMod skill("radius", 10)
#mods

#skill ThrownShield
#flags attack projectile shieldAttack
	parts = {
		{
			name = "Shield",
		},
		{
			name = "Shards",
		},
	},
	statMap = {
		["thrown_shield_secondary_projectile_damage_+%_final"] = {
			mod("Damage", "MORE", nil, 0, 0, { type = "SkillPart", skillPart = 2 }),
		},
		["critical_multiplier_+%_per_100_max_es_on_shield"] = {
			mod("CritMultiplier", "BASE", nil, 0, 0, {type = "PerStat", div = 100, stat = "EnergyShieldOnWeapon 2"})
		}
	},
#mods

#skill ThrownWeapon
#flags attack projectile
#baseMod mod("PierceChance", "BASE", 100)
#mods

#skill VaalThrownWeapon
#flags attack projectile vaal
#mods

#skill RainOfSpores
#flags attack projectile area duration
	preDamageFunc = function(activeSkill, output)
		activeSkill.skillData.dpsMultiplier = math.min(activeSkill.skillData.podOverlapMultiplier or 1, output.ProjectileCount)
	end,
#baseMod skill("dotIsArea", true)
#baseMod flag("DotCanStack")
#baseMod flag("OneShotProj")
#baseMod skill("radius", 18)
#baseMod skill("radiusLabel", "Pod Area:")
#mods

#skill SplitArrow
#flags attack projectile
#mods

#skill ImpactingSteel
#flags attack projectile area
	parts = {
		{
			name = "Main Projectile",
		},
		{
			name = "Split Projectile",
		},
	},
	statMap = {
		["impacting_steel_secondary_projectile_damage_+%_final"] = {
			mod("Damage", "MORE", nil, 0, 0, { type = "SkillPart", skillPart = 2 } )
		},
		["splitting_steel_area_+%_final_after_splitting"] = {
			mod("AreaOfEffect", "MORE", nil, 0, 0, { type = "SkillPart", skillPart = 2 } )
		},
	},
#baseMod flag("NoAdditionalProjectiles")
#mods

#skill SummonIceGolem
#flags spell minion golem
	minionList = {
		"SummonedIceGolem",
	},
	statMap = {
		["ice_golem_grants_critical_strike_chance_+%"] = {
			mod("CritChance", "INC", nil, 0, 0, { type = "GlobalEffect", effectType = "Buff" }),
		},
		["ice_golem_grants_accuracy_+%"] = {
			mod("Accuracy", "INC", nil, 0, 0, { type = "GlobalEffect", effectType = "Buff" }),
		},
	},
#baseMod skill("allowTotemBuff", true)
#baseMod flag("Condition:HaveColdGolem", { type = "GlobalEffect", effectType = "Buff" })
#mods

#skill TemporalChains
#flags spell curse area duration hex
	statMap = {
		["temporal_chains_action_speed_+%_final"] = {
			mod("TemporalChainsActionSpeed", "INC", nil, 0, 0, { type = "GlobalEffect", effectType = "Curse" }, { type = "Condition", var = "RareOrUnique", neg = true }),
		},
		["buff_time_passed_+%_other_than_temporal_chains"] = {
			mod("BuffExpireFaster", "MORE", nil, 0, 0, { type = "GlobalEffect", effectType = "Curse" }),
		},
		["curse_effect_+%_final_vs_players"] = {
			mod("CurseEffectAgainstPlayer", "MORE", nil),
		},
		["temporal_chains_action_speed_+%_vs_rare_or_unique_final"] = {
			mod("TemporalChainsActionSpeed", "INC", nil, 0, 0, { type = "GlobalEffect", effectType = "Curse" }, { type = "Condition", var = "RareOrUnique" }),
		},
	},
#baseMod skill("debuff", true)
#baseMod skill("radius", 22)
#baseMod mod("MaxDoom", "BASE", 30)
#mods

#skill TornadoShot
#flags attack projectile
#mods

#skill BoneLance
#flags spell projectile
#mods

#skill SnappingAdder
#flags attack projectile
	parts = {
		{
			name = "Outgoing Projectile",
		},
		{
			name = "Returning Projectile",
		},
	},
#baseMod flag("Condition:ReturningProjectile", { type = "SkillPart", skillPart = 2 })
#mods

#skill ViperStrike
#flags attack melee duration chaos
	statMap = {
		["viper_strike_dual_wield_damage_+%_final"] = {
			mod("Damage", "MORE", nil, 0, 0, { type = "Condition", var = "DualWielding" }),
		},
		["viper_strike_dual_wield_attack_speed_+%_final"] = {
			mod("Speed", "MORE", nil, ModFlag.Attack, 0, { type = "Condition", var = "DualWielding" }),
		},
	},
#baseMod skill("poisonIsSkillEffect", true)
#mods

#skill VolatileDead
#flags spell area
#baseMod skill("explodeCorpse", true, { type = "SkillPart", skillPart = 2 })
	parts = {
		{
			name = "Spell",
			spell = true,
			cast = false,
		},
		{
			name = "Corpse Explosion",
			spell = false,
			cast =  true,
		},
	},
#baseMod skill("radius", 15)
#mods

#skill WhirlingBlades
#flags attack melee
	statMap = {
		["whirling_blades_evasion_rating_+%_while_moving"] = {
			mod("Evasion", "INC", nil, 0, 0, { type = "Condition", var = "Moving" } )
		},
	},
#mods

#skill WildStrike
#flags attack melee projectile chaining area
	parts = {
		{
			name = "Fire hit",
			melee = true,
			projectile = false,
			chaining = false,
			area = false,
		},
		{
			name = "Fire explosion",
			melee = false,
			projectile = false,
			chaining = false,
			area = true,
		},
		{
			name = "Lightning hit",
			melee = true,
			projectile = false,
			chaining = false,
			area = false,
		},
		{
			name = "Lightning bolt",
			melee = false,
			projectile = false,
			chaining = true,
			area = false,
		},
		{
			name = "Cold hit",
			melee = true,
			projectile = false,
			chaining = false,
			area = false,
		},
		{
			name = "Icy wave",
			melee = false,
			projectile = true,
			chaining = false,
			area = false,
		},
	},
#baseMod mod("PhysicalDamageConvertToFire", "BASE", 100, 0, 0, { type = "SkillPart", skillPartList =  { 1, 2 } })
#baseMod mod("PhysicalDamageConvertToLightning", "BASE", 100, 0, 0, { type = "SkillPart", skillPartList =  { 3, 4 } })
#baseMod mod("PhysicalDamageConvertToCold", "BASE", 100, 0, 0, { type = "SkillPart", skillPartList =  { 5, 6 } })
#baseMod skill("radius", 24, { type = "SkillPart", skillPart = 2 })
#mods

#skill Slither
#flags spell duration
	statMap = {
		["slither_wither_stacks"] = {
			flag("Condition:CanWither"),
		},
	},
#baseMod flag("Condition:CanBeElusive", { type = "GlobalEffect", effectType = "Buff" })
#baseMod mod("Dummy", "DUMMY", 1, 0, 0, { type = "Condition", var = "CanBeElusive" })
#baseMod skill("radius", 26)
#mods<|MERGE_RESOLUTION|>--- conflicted
+++ resolved
@@ -874,7 +874,6 @@
 
 #skill LancingSteel
 #flags attack projectile
-<<<<<<< HEAD
 	parts = {
 		{
 			name = "Single Projectile Hit",
@@ -885,17 +884,12 @@
 	},
 	preDamageFunc = function(activeSkill, output)
 		if activeSkill.skillPart == 2 then
-			activeSkill.skillData.dpsMultiplier = 1 + 0.6 * (output.ProjectileCount - 1)
+			activeSkill.skillData.dpsMultiplier = 1 + 0.4 * (output.ProjectileCount - 1)
 		end
 	end,
 	statMap = {
 		["number_of_projectiles_to_fire_+%_final_per_steel_ammo_consumed"] = {
 			mod("ProjectileCount", "MORE", nil, 0, 0, { type = "Multiplier", var = "SteelShardConsumed", limit = 4 } )
-=======
-	statMap = {
-		["lancing_steel_damage_+%_at_close_range"] = {
-
->>>>>>> 8853963d
 		},
 	},
 #mods
