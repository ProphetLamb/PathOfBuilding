# Changelog

<<<<<<< HEAD
## [v2.33.0](https://github.com/PathOfBuildingCommunity/PathOfBuilding/tree/v2.33.0) (2023/08/24)

[Full Changelog](https://github.com/PathOfBuildingCommunity/PathOfBuilding/compare/v2.32.2...v2.33.0)

<!-- Release notes generated using configuration in .github/release.yml at dev -->

## What's Changed
### New to Path of Building
- Support for triggered skills has been reworked [\#6468
](https://github.com/PathOfBuildingCommunity/PathOfBuilding/pull/6468
) ([Paliak](https://github.com/Paliak))
    * Calculations of effective triggered skills trigger rate should now be more accurate
    * Improve cooldown breakpoint interactions with skills that add Cast time
    * Implemented all currently existing trigger skills that POB is capable of supporting. Including:
        * CWDT
        * Spell Slinger
        * Counter-attack skills
        * Arcanist brand
        * Tawhoa's Chosen
        * Battlemage's Cry
* Add support for Trigger Bots
- Add Support for Guardian's minion RF skill [\#6479
](https://github.com/PathOfBuildingCommunity/PathOfBuilding/pull/6479
) ([LocalIdentity](https://github.com/LocalIdentity))
### Fixed Crashes
- Fix crash when using Ruthless Support in a Poison build [\#6473
](https://github.com/PathOfBuildingCommunity/PathOfBuilding/pull/6473
) ([LocalIdentity](https://github.com/LocalIdentity))
- Fix crash when trying to edit Energy Blade weapon [\#6446
](https://github.com/PathOfBuildingCommunity/PathOfBuilding/pull/6446
) ([Wires77](https://github.com/Wires77))
- Fix crash when viewing resist breakdown while having Chieftains Valako Ascendancy [\#6460
](https://github.com/PathOfBuildingCommunity/PathOfBuilding/pull/6460
) ([Paliak](https://github.com/Paliak))
### User Interface
- Trigger related breakdowns should now be more descriptive [\#6468
](https://github.com/PathOfBuildingCommunity/PathOfBuilding/pull/6468
) ([Paliak](https://github.com/Paliak))
- Improve breakdowns for skills that add Cast time [\#6468
](https://github.com/PathOfBuildingCommunity/PathOfBuilding/pull/6468
) ([Paliak](https://github.com/Paliak))
- Display Cast when Damage Taken threshold in the trigger rate section [\#6468
](https://github.com/PathOfBuildingCommunity/PathOfBuilding/pull/6468
) ([Paliak](https://github.com/Paliak))
### Accuracy Improvements
- Fix inaccuracies caused by incorrect handling of skill cooldown during skill rotation simulation [\#6468
](https://github.com/PathOfBuildingCommunity/PathOfBuilding/pull/6468
) ([Paliak](https://github.com/Paliak))
- Triggers should now correctly account for source rate modifiers such as crit chance and accuracy [\#6468
](https://github.com/PathOfBuildingCommunity/PathOfBuilding/pull/6468
) ([Paliak](https://github.com/Paliak))
- Fix many self triggers counting as self-cast [\#6468
](https://github.com/PathOfBuildingCommunity/PathOfBuilding/pull/6468
) ([Paliak](https://github.com/Paliak))
- Fix incorrect handling of gems supported by more than one trigger [\#6468
](https://github.com/PathOfBuildingCommunity/PathOfBuilding/pull/6468
) ([Paliak](https://github.com/Paliak))
### Fixed Bugs
- Fix Volatility from applying multiple times when conversion is present [\#6464
](https://github.com/PathOfBuildingCommunity/PathOfBuilding/pull/6464
) ([Regisle](https://github.com/Regisle))
- Fix Chain count box not appearing sometimes [\#6471
](https://github.com/PathOfBuildingCommunity/PathOfBuilding/pull/6471
) ([LocalIdentity](https://github.com/LocalIdentity))
- Fix Cold Exposure mastery not working correctly [\#6472
](https://github.com/PathOfBuildingCommunity/PathOfBuilding/pull/6472
) ([LocalIdentity](https://github.com/LocalIdentity))
- Fix gems not benefiting from Supports sometimes [\#6474
](https://github.com/PathOfBuildingCommunity/PathOfBuilding/pull/6474
) ([LocalIdentity](https://github.com/LocalIdentity))
- Fix Trauma Duration sometimes using skill Duration [\#6475
](https://github.com/PathOfBuildingCommunity/PathOfBuilding/pull/6475
) ([LocalIdentity](https://github.com/LocalIdentity))
- Fix Strength of Blood Keystone not working [\#6478
](https://github.com/PathOfBuildingCommunity/PathOfBuilding/pull/6478
) ([LocalIdentity](https://github.com/LocalIdentity))


=======
## [v2.33.0](https://github.com/PathOfBuildingCommunity/PathOfBuilding/tree/v2.33.0) (2023/08/25)

[Full Changelog](https://github.com/PathOfBuildingCommunity/PathOfBuilding/compare/v2.32.2...v2.33.0)

<!-- Release notes generated using configuration in .github/release.yml at dev -->

## What's Changed
### New to Path of Building
- Support for triggered skills has been reworked [\#6468](https://github.com/PathOfBuildingCommunity/PathOfBuilding/pull/6468) ([Paliak](https://github.com/Paliak))
    * Calculations of effective triggered skills trigger rate should now be more accurate
    * Improve cooldown breakpoint interactions with skills that add Cast time
    * Implemented all currently existing trigger skills that POB is capable of supporting. Including:
        * CWDT
        * Spell Slinger
        * Counter-attack skills
        * Arcanist brand
        * Tawhoa's Chosen
        * Battlemage's Cry
* Add support for Trigger Bots
* Add support for Flamewood Support
- Add Support for Guardian's minion RF skill [\#6479](https://github.com/PathOfBuildingCommunity/PathOfBuilding/pull/6479) ([LocalIdentity](https://github.com/LocalIdentity))
### Fixed Crashes
- Fix crash when using Ruthless Support in a Poison build [\#6473](https://github.com/PathOfBuildingCommunity/PathOfBuilding/pull/6473) ([LocalIdentity](https://github.com/LocalIdentity))
- Fix crash when trying to edit Energy Blade weapon [\#6446](https://github.com/PathOfBuildingCommunity/PathOfBuilding/pull/6446) ([Wires77](https://github.com/Wires77))
- Fix crash when viewing resist breakdown while having Chieftains Valako Ascendancy [\#6460](https://github.com/PathOfBuildingCommunity/PathOfBuilding/pull/6460) ([Paliak](https://github.com/Paliak))
### User Interface
- Trigger related breakdowns should now be more descriptive [\#6468](https://github.com/PathOfBuildingCommunity/PathOfBuilding/pull/6468) ([Paliak](https://github.com/Paliak))
- Improve breakdowns for skills that add Cast time [\#6468](https://github.com/PathOfBuildingCommunity/PathOfBuilding/pull/6468) ([Paliak](https://github.com/Paliak))
- Display Cast when Damage Taken threshold in the trigger rate section [\#6468](https://github.com/PathOfBuildingCommunity/PathOfBuilding/pull/6468) ([Paliak](https://github.com/Paliak))
### Accuracy Improvements
- Fix inaccuracies caused by incorrect handling of skill cooldown during skill rotation simulation [\#6468](https://github.com/PathOfBuildingCommunity/PathOfBuilding/pull/6468) ([Paliak](https://github.com/Paliak))
- Triggers should now correctly account for source rate modifiers such as crit chance and accuracy [\#6468](https://github.com/PathOfBuildingCommunity/PathOfBuilding/pull/6468) ([Paliak](https://github.com/Paliak))
- Fix many self triggers counting as self-cast [\#6468](https://github.com/PathOfBuildingCommunity/PathOfBuilding/pull/6468) ([Paliak](https://github.com/Paliak))
- Fix incorrect handling of gems supported by more than one trigger [\#6468](https://github.com/PathOfBuildingCommunity/PathOfBuilding/pull/6468) ([Paliak](https://github.com/Paliak))
### Fixed Bugs
- Fix Volatility from applying multiple times when conversion is present [\#6464](https://github.com/PathOfBuildingCommunity/PathOfBuilding/pull/6464) ([Regisle](https://github.com/Regisle))
- Fix Chain count box not appearing sometimes [\#6471](https://github.com/PathOfBuildingCommunity/PathOfBuilding/pull/6471) ([LocalIdentity](https://github.com/LocalIdentity))
- Fix Cold Exposure mastery not working correctly [\#6472](https://github.com/PathOfBuildingCommunity/PathOfBuilding/pull/6472) ([LocalIdentity](https://github.com/LocalIdentity))
- Fix gems not benefiting from Supports sometimes [\#6474](https://github.com/PathOfBuildingCommunity/PathOfBuilding/pull/6474) ([LocalIdentity](https://github.com/LocalIdentity))
- Fix Trauma Duration sometimes using skill Duration [\#6475](https://github.com/PathOfBuildingCommunity/PathOfBuilding/pull/6475) ([LocalIdentity](https://github.com/LocalIdentity))
- Fix Strength of Blood Keystone not working [\#6478](https://github.com/PathOfBuildingCommunity/PathOfBuilding/pull/6478) ([LocalIdentity](https://github.com/LocalIdentity))


>>>>>>> 3a684856

## [v2.32.2](https://github.com/PathOfBuildingCommunity/PathOfBuilding/tree/v2.32.2) (2023/08/24)

[Full Changelog](https://github.com/PathOfBuildingCommunity/PathOfBuilding/compare/v2.32.1...v2.32.2)

<!-- Release notes generated using configuration in .github/release.yml at dev -->

## What's Changed
### Bug Fixes
- Fix crash caused by usage of incorrect breakdown table [\#6452
](https://github.com/PathOfBuildingCommunity/PathOfBuilding/pull/6452
) ([Paliak](https://github.com/Paliak))
- Fix lua error when hovering Ascendant nodes [\#6454
](https://github.com/PathOfBuildingCommunity/PathOfBuilding/pull/6454
) ([Wires77](https://github.com/Wires77))



## [v2.32.1](https://github.com/PathOfBuildingCommunity/PathOfBuilding/tree/v2.32.1) (2023/08/24)

[Full Changelog](https://github.com/PathOfBuildingCommunity/PathOfBuilding/compare/v2.32.0...v2.32.1)

<!-- Release notes generated using configuration in .github/release.yml at dev -->

## What's Changed
### Fixed Bugs
- Fix crash when opening some minion builds
- Fix Timeless jewel stats disappearing when applying a tattoo

## [v2.32.0](https://github.com/PathOfBuildingCommunity/PathOfBuilding/tree/v2.32.0) (2023/08/24)

[Full Changelog](https://github.com/PathOfBuildingCommunity/PathOfBuilding/compare/v2.31.2...v2.32.0)

<!-- Release notes generated using configuration in .github/release.yml at dev -->

## What's Changed
### New to Path of Building
- Add support for tattoos [\#6396](https://github.com/PathOfBuildingCommunity/PathOfBuilding/pull/6396) ([Wires77](https://github.com/Wires77))
- Add support for Ruthless tree [\#6367](https://github.com/PathOfBuildingCommunity/PathOfBuilding/pull/6367) ([Wires77](https://github.com/Wires77))
* Add support for 3.22 skill gems by [\#6418](https://github.com/PathOfBuildingCommunity/PathOfBuilding/pull/6418), [\#6431](https://github.com/PathOfBuildingCommunity/PathOfBuilding/pull/6431), [\#6436](https://github.com/PathOfBuildingCommunity/PathOfBuilding/pull/6436), [\#6443](https://github.com/PathOfBuildingCommunity/PathOfBuilding/pull/6443), [\#6425](https://github.com/PathOfBuildingCommunity/PathOfBuilding/pull/6425), ([LocalIdentity](https://github.com/LocalIdentity), [Lilylicious](https://github.com/Lilylicious), [Regisle](https://github.com/Regisle), [Paliak](https://github.com/Paliak), [Wires77](https://github.com/Wires77), [deathbeam](https://github.com/deathbeam))
  * Full Support
  * Locus Mine
  * Devour
  * Volatility
  * Sadism
  * Spellblade
  * Trauma
  * Corrupting Cry
  * Frigid Bond
  * Guardian's Blessing
  * Fresh Meat
  * Sacrifice
  * Controlled Blaze
- Add support for new Chieftain and Guardian ascendancy nodes [\#6288](https://github.com/PathOfBuildingCommunity/PathOfBuilding/pull/6288) ([Paliak](https://github.com/Paliak))
- Add initial support for Guardian minion nodes [\#6445](https://github.com/PathOfBuildingCommunity/PathOfBuilding/pull/6445) ([LocalIdentity](https://github.com/LocalIdentity))
- Add self-hit calculations for Scolds Bridle, Eye of Innocence and Heartbound Loop [\#6250](https://github.com/PathOfBuildingCommunity/PathOfBuilding/pull/6250) ([Paliak](https://github.com/Paliak))
- Add support for new Ancestor uniques [\#6426](https://github.com/PathOfBuildingCommunity/PathOfBuilding/pull/6426) ([LocalIdentity](https://github.com/LocalIdentity), [Wires77](https://github.com/Wires77))
- Improve startup time [\#6407](https://github.com/PathOfBuildingCommunity/PathOfBuilding/pull/6407) ([Lancej](https://github.com/Lancej))
### User Interface
- Help section improvements [\#6156](https://github.com/PathOfBuildingCommunity/PathOfBuilding/pull/6156) ([Regisle](https://github.com/Regisle))
- Add immunity flags to defence avoidance breakdown [\#6389](https://github.com/PathOfBuildingCommunity/PathOfBuilding/pull/6389) ([Paliak](https://github.com/Paliak))
- Removing allocated mastery from hover list [\#6374](https://github.com/PathOfBuildingCommunity/PathOfBuilding/pull/6374) ([Wires77](https://github.com/Wires77))
- Improve sync of tree version and version dropdown [\#6365](https://github.com/PathOfBuildingCommunity/PathOfBuilding/pull/6365) ([Peechey](https://github.com/Peechey))
### Fixed Bugs
- Fix nodes not being able to be allocated after converting a tree [\#6364](https://github.com/PathOfBuildingCommunity/PathOfBuilding/pull/6364) ([Peechey](https://github.com/Peechey))
- Fix totem duration mods not applying [\#6388](https://github.com/PathOfBuildingCommunity/PathOfBuilding/pull/6388) ([Paliak](https://github.com/Paliak))
- Fix DPS on Vaal Flicker when using 2x 1h weapons [\#6380](https://github.com/PathOfBuildingCommunity/PathOfBuilding/pull/6380) ([LocalIdentity](https://github.com/LocalIdentity))
- Fix Repeat count for minion skills [\#6376](https://github.com/PathOfBuildingCommunity/PathOfBuilding/pull/6376) ([Wires77](https://github.com/Wires77))
- Fix Snipe damage going negative [\#6399](https://github.com/PathOfBuildingCommunity/PathOfBuilding/pull/6399) ([Paliak](https://github.com/Paliak))
- Fix Snipe showing DPS values when triggering support skills [\#6415](https://github.com/PathOfBuildingCommunity/PathOfBuilding/pull/6415) ([LocalIdentity](https://github.com/LocalIdentity))
- Fix Doom Blast not working with Forbidden Shako [\#6393](https://github.com/PathOfBuildingCommunity/PathOfBuilding/pull/6393) ([Paliak](https://github.com/Paliak))
- Fix Bleed/Ignite Stack potential issues [\#6386](https://github.com/PathOfBuildingCommunity/PathOfBuilding/pull/6386) ([LocalIdentity](https://github.com/LocalIdentity))
### Accuracy Improvements
- Update 3.22 skill tree [\#6411](https://github.com/PathOfBuildingCommunity/PathOfBuilding/pull/6411) ([Regisle](https://github.com/Regisle))
- Allow setting inspiration charges to 0 [\#6421](https://github.com/PathOfBuildingCommunity/PathOfBuilding/pull/6421) ([Paliak](https://github.com/Paliak))
- Fix "Enemies maimed by you take inc damage over time" not in breakdown display [\#6400](https://github.com/PathOfBuildingCommunity/PathOfBuilding/pull/6400) ([LocalIdentity](https://github.com/LocalIdentity))
- Fix Pierce and Chain count config not appearing sometimes [\#6401](https://github.com/PathOfBuildingCommunity/PathOfBuilding/pull/6401) ([LocalIdentity](https://github.com/LocalIdentity))
- Fix lower channel time stat using red text [\#6381](https://github.com/PathOfBuildingCommunity/PathOfBuilding/pull/6381) ([LocalIdentity](https://github.com/LocalIdentity))
- Fix incorrect increased usage mod range on Cinderswallow Urn [\#6434](https://github.com/PathOfBuildingCommunity/PathOfBuilding/pull/6434) ([Paliak](https://github.com/Paliak))


## [v2.31.2](https://github.com/PathOfBuildingCommunity/PathOfBuilding/tree/v2.31.2) (2023/08/16)

[Full Changelog](https://github.com/PathOfBuildingCommunity/PathOfBuilding/compare/v2.31.1...v2.31.2)

<!-- Release notes generated using configuration in .github/release.yml at dev -->

## What's Changed
### Fixed Bugs
* Fix issue when importing characters by @Wires77
* Fix typo with Ignite Stack Potential Override by @Wires77


## [v2.31.1](https://github.com/PathOfBuildingCommunity/PathOfBuilding/tree/v2.31.1) (2023/08/16)

[Full Changelog](https://github.com/PathOfBuildingCommunity/PathOfBuilding/compare/v2.31.0...v2.31.1)

<!-- Release notes generated using configuration in .github/release.yml at dev -->

## What's Changed
### User Interface
- Lower contrast of gem select highlight [\#6338](https://github.com/PathOfBuildingCommunity/PathOfBuilding/pull/6338) ([ryuukk](https://github.com/ryuukk))
### Accuracy Improvements
- Undo incorrect Explosive Arrow change [\#6335](https://github.com/PathOfBuildingCommunity/PathOfBuilding/pull/6335) ([Lilylicious](https://github.com/Lilylicious))
- Fix Frozen Legion benefiting from exerts [\#6331](https://github.com/PathOfBuildingCommunity/PathOfBuilding/pull/6331) ([Lilylicious](https://github.com/Lilylicious))
- Fix Combustion debuff not applying when a non-damaging skill precedes a damaging skill [\#6344](https://github.com/PathOfBuildingCommunity/PathOfBuilding/pull/6344) ([Lilylicious](https://github.com/Lilylicious))
- Fix Blood Sacrament not being capped by Cooldown [\#6351](https://github.com/PathOfBuildingCommunity/PathOfBuilding/pull/6351) ([LocalIdentity](https://github.com/LocalIdentity))
- Fix Tree conversion stopping you from allocating some tree nodes [\#6352](https://github.com/PathOfBuildingCommunity/PathOfBuilding/pull/6352) ([LocalIdentity](https://github.com/LocalIdentity))
- Fix Mana cost when using 'Wait for max unleash seals' [\#6333](https://github.com/PathOfBuildingCommunity/PathOfBuilding/pull/6333) ([busterw](https://github.com/busterw))


## [v2.31.0](https://github.com/PathOfBuildingCommunity/PathOfBuilding/tree/v2.31.0) (2023/08/15)

[Full Changelog](https://github.com/PathOfBuildingCommunity/PathOfBuilding/compare/v2.30.1...v2.31.0)

<!-- Release notes generated using configuration in .github/release.yml at dev -->

## What's Changed
### New to Path of Building
- Add 3.22 Skill tree [\#6313](https://github.com/PathOfBuildingCommunity/PathOfBuilding/pull/6313) ([Regisle](https://github.com/Regisle))
- Add proper support for DPS with Scourge Arrow, Divine Ire, Flameblast and Incinerate [\#6245](https://github.com/PathOfBuildingCommunity/PathOfBuilding/pull/6245) ([LocalIdentity](https://github.com/LocalIdentity))
- Display Channel time for skills that channel and release (Scourge Arrow, Divine Ire, Flameblast, Incinerate and Snipe) [\#6245](https://github.com/PathOfBuildingCommunity/PathOfBuilding/pull/6245) ([LocalIdentity](https://github.com/LocalIdentity))
- Add proper support for triggered skills with Snipe Support [\#6248](https://github.com/PathOfBuildingCommunity/PathOfBuilding/pull/6248) ([LocalIdentity](https://github.com/LocalIdentity))
- Add support for Flamethrower Trap DPS [\#6307](https://github.com/PathOfBuildingCommunity/PathOfBuilding/pull/6307) ([Lilylicious](https://github.com/Lilylicious))
- Fix weighted average DPS calculation of Ignite/Bleed [\#6321](https://github.com/PathOfBuildingCommunity/PathOfBuilding/pull/6321) ([LocalIdentity](https://github.com/LocalIdentity))
- Show min/max DPS range for Ignite/Bleed/Poison [\#6321](https://github.com/PathOfBuildingCommunity/PathOfBuilding/pull/6321) ([LocalIdentity](https://github.com/LocalIdentity))
- Add support for cooldown on skills in Black Zenith gloves [\#6247](https://github.com/PathOfBuildingCommunity/PathOfBuilding/pull/6247) ([LocalIdentity](https://github.com/LocalIdentity))
- Add support for Crucible min stages and Cooldown mods with Incinerate/Flameblast [\#6246](https://github.com/PathOfBuildingCommunity/PathOfBuilding/pull/6246) ([LocalIdentity](https://github.com/LocalIdentity))
- Add support for changing Tree Version [\#6312](https://github.com/PathOfBuildingCommunity/PathOfBuilding/pull/6312) ([Peechey](https://github.com/Peechey))
- Add clear button to text inputs [\#6282](https://github.com/PathOfBuildingCommunity/PathOfBuilding/pull/6282) ([TPlant](https://github.com/PJacek))
### Implemented Enhancements
- Remove Minimum Ignite Duration [\#6326](https://github.com/PathOfBuildingCommunity/PathOfBuilding/pull/6326) ([LocalIdentity](https://github.com/LocalIdentity))
- Imply recent Minion skill use only when using non-permanent Minions [\#6309](https://github.com/PathOfBuildingCommunity/PathOfBuilding/pull/6309) ([Lilylicious](https://github.com/Lilylicious))
- Improve PvP breakdowns [\#6276](https://github.com/PathOfBuildingCommunity/PathOfBuilding/pull/6276) ([Regisle](https://github.com/Regisle))
- Only apply Combustion Fire Resistance effect with skills that can Ignite [\#6320](https://github.com/PathOfBuildingCommunity/PathOfBuilding/pull/6320) ([Lilylicious](https://github.com/Lilylicious))
- Add parsing for Redeemer 'Freeze as though Dealing more Damage' mod [\#6198](https://github.com/PathOfBuildingCommunity/PathOfBuilding/pull/6198) ([fira](https://github.com/fira))
### Fixed Crashes
- Fix crash on 100% reduced reservation efficiency for Relic of the Pact [\#6303](https://github.com/PathOfBuildingCommunity/PathOfBuilding/pull/6303) ([Lilylicious](https://github.com/Lilylicious))
- Fix crash on unusable weapon swap [\#6300](https://github.com/PathOfBuildingCommunity/PathOfBuilding/pull/6300) ([Lilylicious](https://github.com/Lilylicious))
- Fix crash sometimes occurring when searching for Timeless Jewel [\#6242](https://github.com/PathOfBuildingCommunity/PathOfBuilding/pull/6242) ([Regisle](https://github.com/Regisle))
- Fix crash when hovering over life mastery mod [\#6252](https://github.com/PathOfBuildingCommunity/PathOfBuilding/pull/6252) ([Paliak](https://github.com/Paliak))
### User Interface
- Add a warning when exceeding jewel limits [\#6308](https://github.com/PathOfBuildingCommunity/PathOfBuilding/pull/6308) ([Lilylicious](https://github.com/Lilylicious))
- Make build search immediate [\#6283](https://github.com/PathOfBuildingCommunity/PathOfBuilding/pull/6283) ([TPlant](https://github.com/PJacek))
- Add Ctrl-M to the tree drop-down to open 'Manage Trees' dialog [\#6269](https://github.com/PathOfBuildingCommunity/PathOfBuilding/pull/6269) ([pHiney](https://github.com/pHiney))
- Force skill groups to display as active based on main skill [\#6317](https://github.com/PathOfBuildingCommunity/PathOfBuilding/pull/6317) ([Lilylicious](https://github.com/Lilylicious))
- Fix division by zero display error in resource recovery calculations [\#6264](https://github.com/PathOfBuildingCommunity/PathOfBuilding/pull/6264) ([TPlant](https://github.com/PJacek))
- Add Help documentation for Items tab [\#6223](https://github.com/PathOfBuildingCommunity/PathOfBuilding/pull/6223) ([karlji](https://github.com/karlji))
- Add name to top left Timeless Jewel socket [\#6225](https://github.com/PathOfBuildingCommunity/PathOfBuilding/pull/6225) ([karlji](https://github.com/karlji))
### Accuracy Improvements
- Fix Explosive Arrow Full DPS [\#5432](https://github.com/PathOfBuildingCommunity/PathOfBuilding/pull/5432) ([AnSq](https://github.com/AnSq))
- Fix Explosive Arrow stages scaling base damage effectiveness [\#6302](https://github.com/PathOfBuildingCommunity/PathOfBuilding/pull/6302) ([Lilylicious](https://github.com/Lilylicious))
- Fix Flameblast not gaining 'more' damage from first stage [\#6261](https://github.com/PathOfBuildingCommunity/PathOfBuilding/pull/6261) ([LocalIdentity](https://github.com/LocalIdentity))
- Fix Supreme Ego taking effect with Blood Magic [\#6199](https://github.com/PathOfBuildingCommunity/PathOfBuilding/pull/6199) ([mortentc](https://github.com/mortentc))
- Fix Lancing Steel hit rate calculations [\#6310](https://github.com/PathOfBuildingCommunity/PathOfBuilding/pull/6310) ([Lilylicious](https://github.com/Lilylicious))
- Fix default Uber boss Evasion Rating [\#6270](https://github.com/PathOfBuildingCommunity/PathOfBuilding/pull/6270) ([ghember](https://github.com/ghember))
- Fix defences on normal and magic Two-Toned Boots [\#6230](https://github.com/PathOfBuildingCommunity/PathOfBuilding/pull/6230) ([Peechey](https://github.com/Peechey))
- Fix Matua Tupuna's aura mod not affecting minions [\#6315](https://github.com/PathOfBuildingCommunity/PathOfBuilding/pull/6315) ([Paliak](https://github.com/Paliak))
- Fix Battlemage's Cry and Redblade Banner not working correctly [\#6301](https://github.com/PathOfBuildingCommunity/PathOfBuilding/pull/6301) ([Lilylicious](https://github.com/Lilylicious))
- Fix multiple instances of 'x stat is increased by overcapped y resistance' stacking [\#6299](https://github.com/PathOfBuildingCommunity/PathOfBuilding/pull/6299) ([Lilylicious](https://github.com/Lilylicious))
- Fix Shock Nova's 'max effect of shock' not benefiting other skills [\#6295](https://github.com/PathOfBuildingCommunity/PathOfBuilding/pull/6295) ([Lilylicious](https://github.com/Lilylicious))
- Fix Adjacent Animosity to work with both Attacks and Spells [\#6266](https://github.com/PathOfBuildingCommunity/PathOfBuilding/pull/6266) ([deathbeam](https://github.com/deathbeam))
- Fix Crucible AoE mod from applying to any skill [\#6251](https://github.com/PathOfBuildingCommunity/PathOfBuilding/pull/6251) ([Paliak](https://github.com/Paliak))
- Fix Energy Shield Stun avoidance if EB allocated [\#6249](https://github.com/PathOfBuildingCommunity/PathOfBuilding/pull/6249) ([Paliak](https://github.com/Paliak))
- Fix Spellslinger Reservation incorrectly scaling with stages [\#6286](https://github.com/PathOfBuildingCommunity/PathOfBuilding/pull/6286) ([mortentc](https://github.com/mortentc))
- Fix Infernal Legion ignoring support gem damage modifiers [\#6322](https://github.com/PathOfBuildingCommunity/PathOfBuilding/pull/6322) ([Paliak](https://github.com/Paliak))
- Fix anointed nodes doubling stats when inside radius Jewels [\#6278](https://github.com/PathOfBuildingCommunity/PathOfBuilding/pull/6278) ([Paliak](https://github.com/Paliak))
- Fix Life Mastery not working correctly with Skin of the Loyal [\#6291](https://github.com/PathOfBuildingCommunity/PathOfBuilding/pull/6291) ([Paliak](https://github.com/Paliak))
- Fix Chain count not appearing on Calcs page [\#6205](https://github.com/PathOfBuildingCommunity/PathOfBuilding/pull/6205) ([LocalIdentity](https://github.com/LocalIdentity))
### Fixed Bugs
- Fix sorting of taken damage values when using the power report [\#6306](https://github.com/PathOfBuildingCommunity/PathOfBuilding/pull/6306) ([QuickStick123](https://github.com/QuickStick123))
- Fix resistance penalty not saving [\#6292](https://github.com/PathOfBuildingCommunity/PathOfBuilding/pull/6292) ([Paliak](https://github.com/Paliak))
- Fix import of Forbidden Flesh/Flame when you did not match the class of the jewel [\#6293](https://github.com/PathOfBuildingCommunity/PathOfBuilding/pull/6293) ([Paliak](https://github.com/Paliak))
- Fix incorrect keystone source on keystones coming from items [\#6257](https://github.com/PathOfBuildingCommunity/PathOfBuilding/pull/6257) ([Paliak](https://github.com/Paliak))
### Other changes
- Improve load time when opening PoB [\#6224](https://github.com/PathOfBuildingCommunity/PathOfBuilding/pull/6224) ([Lancej](https://github.com/Lancej))


## [v2.30.1](https://github.com/PathOfBuildingCommunity/PathOfBuilding/tree/v2.30.1) (2023/05/05)

[Full Changelog](https://github.com/PathOfBuildingCommunity/PathOfBuilding/compare/v2.30.0...v2.30.1)

<!-- Release notes generated using configuration in .github/release.yml at dev -->

## What's Changed
### Fixed Bugs
- Fix Spell Suppression being doubled with some weapon combinations [\#6196](https://github.com/PathOfBuildingCommunity/PathOfBuilding/pull/6196) ([mortentc](https://github.com/mortentc))


## [v2.30.0](https://github.com/PathOfBuildingCommunity/PathOfBuilding/tree/v2.30.0) (2023/05/05)

[Full Changelog](https://github.com/PathOfBuildingCommunity/PathOfBuilding/compare/v2.29.0...v2.30.0)

<!-- Release notes generated using configuration in .github/release.yml at dev -->

## What's Changed
### Implemented Enhancements
- Add support for Vaal Absolution + Vaal Domination [\#6183](https://github.com/PathOfBuildingCommunity/PathOfBuilding/pull/6183) ([LocalIdentity](https://github.com/LocalIdentity))
- Add support for Energy Leech with Minions [\#6163](https://github.com/PathOfBuildingCommunity/PathOfBuilding/pull/6163) ([LocalIdentity](https://github.com/LocalIdentity))
- Add support for Garb of the Ephemeral "nearby" mods [\#6144](https://github.com/PathOfBuildingCommunity/PathOfBuilding/pull/6144) ([Regisle](https://github.com/Regisle))
- Add support for Shapers and Maddening Presence mods [\#6144](https://github.com/PathOfBuildingCommunity/PathOfBuilding/pull/6144) ([Regisle](https://github.com/Regisle))
- Add cooldown value to Twister ([LocalIdentity](https://github.com/LocalIdentity))
### Fixed Crashes
- Fix crash when searching for Timeless Jewel and using filter nodes [\#6170](https://github.com/PathOfBuildingCommunity/PathOfBuilding/pull/6170) ([Regisle](https://github.com/Regisle))
- Fix error on disabling node power mid-generation [\#6182](https://github.com/PathOfBuildingCommunity/PathOfBuilding/pull/6182) ([Lilylicious](https://github.com/Lilylicious))
### User Interface
- Fix Ailments breakdown showing crit damage while you have Resolute Technique [\#6164](https://github.com/PathOfBuildingCommunity/PathOfBuilding/pull/6164) ([LocalIdentity](https://github.com/LocalIdentity))
- Fix display bug for Betrayal uniques [\#6155](https://github.com/PathOfBuildingCommunity/PathOfBuilding/pull/6155) ([Peechey](https://github.com/Peechey))
### Fixed Bugs
- Fix Firesong and Stormshroud effects persisting after being removed from your character [\#6145](https://github.com/PathOfBuildingCommunity/PathOfBuilding/pull/6145) ([Lilylicious](https://github.com/Lilylicious))
- Fix local Flask effect mods not working with Mother's Embrace and Umbilicus Immortalis [\#6181](https://github.com/PathOfBuildingCommunity/PathOfBuilding/pull/6181) ([Regisle](https://github.com/Regisle))
- Fix Sceptres and Fishing Rods having some incorrect mods in the item crafter [\#6185](https://github.com/PathOfBuildingCommunity/PathOfBuilding/pull/6185) ([LocalIdentity](https://github.com/LocalIdentity))
- Fix calculation of hybrid Mana + Life costs [\#6179](https://github.com/PathOfBuildingCommunity/PathOfBuilding/pull/6179) ([mortentc](https://github.com/mortentc))
- Fix Ailment avoid chance not rounding down when using Ancestral Vision [\#6174](https://github.com/PathOfBuildingCommunity/PathOfBuilding/pull/6174) ([LocalIdentity](https://github.com/LocalIdentity))
- Fix Suppression from Dagger mastery not working with Ancestral Vision [\#6191](https://github.com/PathOfBuildingCommunity/PathOfBuilding/pull/6191) ([mortentc](https://github.com/mortentc))
- Fix Trigger skills not gaining cooldown from 'CDR per x Charge' mods [\#6186](https://github.com/PathOfBuildingCommunity/PathOfBuilding/pull/6186) ([LocalIdentity](https://github.com/LocalIdentity))
- Fix Exsanguinate stages scaling Ignite damage when using the Crucible conversion mod [\#6161](https://github.com/PathOfBuildingCommunity/PathOfBuilding/pull/6161) ([LocalIdentity](https://github.com/LocalIdentity))
- Fix socket gems mods from Ruthless appearing in the Crucible mod list [\#6192](https://github.com/PathOfBuildingCommunity/PathOfBuilding/pull/6192) ([LocalIdentity](https://github.com/LocalIdentity))
- Fix Cospri's Will poison mod not working [\#6157](https://github.com/PathOfBuildingCommunity/PathOfBuilding/pull/6157) ([LocalIdentity](https://github.com/LocalIdentity))
- Fix player "while blind" effects working while having "Cannot be Blinded" Saboteur node [\#6162](https://github.com/PathOfBuildingCommunity/PathOfBuilding/pull/6162) ([LocalIdentity](https://github.com/LocalIdentity))


## [v2.29.0](https://github.com/PathOfBuildingCommunity/PathOfBuilding/tree/v2.29.0) (2023/04/28)

[Full Changelog](https://github.com/PathOfBuildingCommunity/PathOfBuilding/compare/v2.28.0...v2.29.0)

<!-- Release notes generated using configuration in .github/release.yml at dev -->

## What's Changed
### Implemented Enhancements
- Support for crafting Crucible mods on items [\#6071](https://github.com/PathOfBuildingCommunity/PathOfBuilding/pull/6071), [\#6104](https://github.com/PathOfBuildingCommunity/PathOfBuilding/pull/6104), [\#6123](https://github.com/PathOfBuildingCommunity/PathOfBuilding/pull/6123), [\#6077](https://github.com/PathOfBuildingCommunity/PathOfBuilding/pull/6077)  ([Peechey](https://github.com/Peechey), [LocalIdentity](https://github.com/LocalIdentity))
- Add ability to simulate Aura bots or curse support with new Party tab [\#4967](https://github.com/PathOfBuildingCommunity/PathOfBuilding/pull/4967) ([Regisle](https://github.com/Regisle))
- Add support for on-kill explosions [\#5696](https://github.com/PathOfBuildingCommunity/PathOfBuilding/pull/5696) ([Edvinas-Smita](https://github.com/Edvinas-Smita))
- Add support for Vaal Firestorm, Lightning Arrow, Arctic Armour, Animate Weapon and Reap [\#6080](https://github.com/PathOfBuildingCommunity/PathOfBuilding/pull/6080), [\#6081](https://github.com/PathOfBuildingCommunity/PathOfBuilding/pull/6081), [\#6088](https://github.com/PathOfBuildingCommunity/PathOfBuilding/pull/6088), [\#6146](https://github.com/PathOfBuildingCommunity/PathOfBuilding/pull/6146), [\#6082](https://github.com/PathOfBuildingCommunity/PathOfBuilding/pull/6082) ([Regisle](https://github.com/Regisle), [LocalIdentity](https://github.com/LocalIdentity))
- Add ability to search for Megalomaniac in Trader [\#5714](https://github.com/PathOfBuildingCommunity/PathOfBuilding/pull/5714) ([Edvinas-Smita](https://github.com/Edvinas-Smita))
- Add support for local, Essence and crafted mods in Trader [\#5735](https://github.com/PathOfBuildingCommunity/PathOfBuilding/pull/5735), [\#6118](https://github.com/PathOfBuildingCommunity/PathOfBuilding/pull/6118) ([QuickStick123](https://github.com/QuickStick123))
- Add support for hits against you overwhelm pdr [\#6110](https://github.com/PathOfBuildingCommunity/PathOfBuilding/pull/6110) ([QuickStick123](https://github.com/QuickStick123))
- Add support for regex OR to tree and Item search [\#5766](https://github.com/PathOfBuildingCommunity/PathOfBuilding/pull/5766) ([QuickStick123](https://github.com/QuickStick123))
- Add support for Master Distiller [\#6134](https://github.com/PathOfBuildingCommunity/PathOfBuilding/pull/6134) ([deathbeam](https://github.com/deathbeam))
- Add support for enduring flask recovery over time [\#5897](https://github.com/PathOfBuildingCommunity/PathOfBuilding/pull/5897) ([deathbeam](https://github.com/deathbeam))
- Add support for Damage taken from Allies life before you [\#6134](https://github.com/PathOfBuildingCommunity/PathOfBuilding/pull/5943)
- Add support for 'Impales to last an additional hit' mastery mod [\#6079](https://github.com/PathOfBuildingCommunity/PathOfBuilding/pull/6079) ([Regisle](https://github.com/Regisle))
### Fixed Crashes
- Fix infinite recursion crash with Manaforged arrows [\#6059](https://github.com/PathOfBuildingCommunity/PathOfBuilding/pull/6059) ([Paliak](https://github.com/Paliak))
- Fix crash when renaming tree with F2 [\#6057](https://github.com/PathOfBuildingCommunity/PathOfBuilding/pull/6057) ([Paliak](https://github.com/Paliak))
- Fix crash when sorting Trader results by some stats [\#6117](https://github.com/PathOfBuildingCommunity/PathOfBuilding/pull/6117) ([Regisle](https://github.com/Regisle))
- Fix multiple Mastery-related crashes when converting tree to new version [\#6062](https://github.com/PathOfBuildingCommunity/PathOfBuilding/pull/6062) ([Peechey](https://github.com/Peechey))
### User Interface
- Allow custom hex colours for positive and negative breakdown values [\#6070](https://github.com/PathOfBuildingCommunity/PathOfBuilding/pull/6070) ([Peechey](https://github.com/Peechey))
- Filter Timeless Jewel search by node distance [\#5741](https://github.com/PathOfBuildingCommunity/PathOfBuilding/pull/5741) ([Regisle](https://github.com/Regisle))
- Use nearest keystone for Timeless Jewel search name [\#6091](https://github.com/PathOfBuildingCommunity/PathOfBuilding/pull/6091) ([QuickStick123](https://github.com/QuickStick123))
- Improve map mod selection UI in the Configuration tab [\#6128](https://github.com/PathOfBuildingCommunity/PathOfBuilding/pull/6128) ([Regisle](https://github.com/Regisle))
- Add ability to sort by EHP change for gems [\#6087](https://github.com/PathOfBuildingCommunity/PathOfBuilding/pull/6087) ([Regisle](https://github.com/Regisle))
- Highlight borders for changed config options in config tab [\#5717](https://github.com/PathOfBuildingCommunity/PathOfBuilding/pull/5717) ([deathbeam](https://github.com/deathbeam))
- Adjust minimum trade weight to always show some items in results [\#5526](https://github.com/PathOfBuildingCommunity/PathOfBuilding/pull/5526) ([QuickStick123](https://github.com/QuickStick123))
- Fix instant Leech breakdown [\#6030](https://github.com/PathOfBuildingCommunity/PathOfBuilding/pull/6030) ([mortentc](https://github.com/mortentc))
- Fix colour codes leaking into formatted numbers [\#6072](https://github.com/PathOfBuildingCommunity/PathOfBuilding/pull/6072) ([QuickStick123](https://github.com/QuickStick123))
- Fix discontinuous mod values occurring with range tier slider [\#6056](https://github.com/PathOfBuildingCommunity/PathOfBuilding/pull/6056) ([QuickStick123](https://github.com/QuickStick123))
### Accuracy Improvements
- Update uniques [\#6097](https://github.com/PathOfBuildingCommunity/PathOfBuilding/pull/6097), [\#6038](https://github.com/PathOfBuildingCommunity/PathOfBuilding/pull/6038) ([QuickStick123](https://github.com/QuickStick123))
- Fix Juggernaut Unbreakable not working with Iron Reflexes + Evasion [\#6101](https://github.com/PathOfBuildingCommunity/PathOfBuilding/pull/6101) ([LocalIdentity](https://github.com/LocalIdentity))
- Fix Fanaticism applying to triggered skills [\#6103](https://github.com/PathOfBuildingCommunity/PathOfBuilding/pull/6103) ([LocalIdentity](https://github.com/LocalIdentity))
- Fix Sleight of Hand and other one-handed weapon + damage with Ailments passives [\#5923](https://github.com/PathOfBuildingCommunity/PathOfBuilding/pull/5923) ([Peechey](https://github.com/Peechey))
- Fix Life Mastery not including enchants [\#6068](https://github.com/PathOfBuildingCommunity/PathOfBuilding/pull/6068) ([Nostrademous](https://github.com/Nostrademous))
- Fix enemy chance to hit not affecting crit effect in defence calculations [\#5716](https://github.com/PathOfBuildingCommunity/PathOfBuilding/pull/5716) ([QuickStick123](https://github.com/QuickStick123))
- Fix burst damage when using unleash [\#6102](https://github.com/PathOfBuildingCommunity/PathOfBuilding/pull/6102) ([Lilylicious](https://github.com/Lilylicious))
- Fix alt quality Lacerate and Chance to Bleed Support not affecting Bleed duration [\#6116](https://github.com/PathOfBuildingCommunity/PathOfBuilding/pull/6116) ([LocalIdentity](https://github.com/LocalIdentity))
- Fix Bladestorm attack having 100% bleed chance [\#6115](https://github.com/PathOfBuildingCommunity/PathOfBuilding/pull/6115) ([LocalIdentity](https://github.com/LocalIdentity))
- Fix Vaal auras being disabled by Sublime Vision [\#6135](https://github.com/PathOfBuildingCommunity/PathOfBuilding/pull/6135) ([deathbeam](https://github.com/deathbeam))
- Fix local gain on hit mods [\#6130](https://github.com/PathOfBuildingCommunity/PathOfBuilding/pull/6130) ([QuickStick123](https://github.com/QuickStick123))
- Fix leech incorrectly auto-applying in some circumstances [\#6126](https://github.com/PathOfBuildingCommunity/PathOfBuilding/pull/6126) ([deathbeam](https://github.com/deathbeam))
- Fix ailment conditionals not being preemptively enabled when an ailment can be applied. [\#5948](https://github.com/PathOfBuildingCommunity/PathOfBuilding/pull/5948) ([Paliak](https://github.com/Paliak))
- Cap trader stat weight per mod to 100% increased [\#6121](https://github.com/PathOfBuildingCommunity/PathOfBuilding/pull/6121) ([QuickStick123](https://github.com/QuickStick123))
### Fixed Bugs
- Recalculate level requirement when extra skill points change [\#5947](https://github.com/PathOfBuildingCommunity/PathOfBuilding/pull/5947) ([Lilylicious](https://github.com/Lilylicious))
- Fix trader occasionally ignoring sort selection [\#6111](https://github.com/PathOfBuildingCommunity/PathOfBuilding/pull/6111) ([Edvinas-Smita](https://github.com/Edvinas-Smita))


## [v2.28.0](https://github.com/PathOfBuildingCommunity/PathOfBuilding/tree/v2.28.0) (2023/04/12)

<!-- Release notes generated using configuration in .github/release.yml at dev -->

## What's Changed
### Implemented Enhancements
- Add support for Impending Doom + using it with Vixen's [\#5530](https://github.com/PathOfBuildingCommunity/PathOfBuilding/pull/5530) ([ha107642](https://github.com/ha107642))
- Add support for Manaforged Arrows [\#5968](https://github.com/PathOfBuildingCommunity/PathOfBuilding/pull/5968) ([Nostrademous](https://github.com/Nostrademous))
- Add support for 3.21 uniques [\#5999](https://github.com/PathOfBuildingCommunity/PathOfBuilding/pull/5999) ([QuickStick123](https://github.com/QuickStick123), [LocalIdentity](https://github.com/LocalIdentity))
- Add Forged Frostbearer Spectre [\#6014](https://github.com/PathOfBuildingCommunity/PathOfBuilding/pull/6014) ([LocalIdentity](https://github.com/LocalIdentity))

### Fixed Bugs
- Fix active skill mods applying to Impending Doom, Prismatic Burst, Predator and Shockwave [\#6015](https://github.com/PathOfBuildingCommunity/PathOfBuilding/pull/6015) ([QuickStick123](https://github.com/QuickStick123))
- Fix Petrified Blood Low Life recoverable calculation [\#6005](https://github.com/PathOfBuildingCommunity/PathOfBuilding/pull/6005) ([QuickStick123](https://github.com/QuickStick123))
- Fix Prismatic Burst not choosing 1 damage type for DPS [\#6022](https://github.com/PathOfBuildingCommunity/PathOfBuilding/pull/6022) ([LocalIdentity](https://github.com/LocalIdentity))
- Fix Chance to Bleed Support applying to Minions [\#5967](https://github.com/PathOfBuildingCommunity/PathOfBuilding/pull/5967) ([Peechey](https://github.com/Peechey))
- Fix 'Damage per aura' mastery incorrectly working with some gems [\#6021](https://github.com/PathOfBuildingCommunity/PathOfBuilding/pull/6021) ([LocalIdentity](https://github.com/LocalIdentity))
- Fix max res Armour Mastery incorrectly applying to max Chaos res [\#6026](https://github.com/PathOfBuildingCommunity/PathOfBuilding/pull/6026) ([LocalIdentity](https://github.com/LocalIdentity))
- Fix Trader not calculating correct weights for hit pool [\#6010](https://github.com/PathOfBuildingCommunity/PathOfBuilding/pull/6010) ([Regisle](https://github.com/Regisle))
- Fix chance to get flask charge on crit for flask breakdown [\#5856](https://github.com/PathOfBuildingCommunity/PathOfBuilding/pull/5856) ([deathbeam](https://github.com/deathbeam))

### Accuracy Improvements
- Update Tombfist to 3.21 [\#5998](https://github.com/PathOfBuildingCommunity/PathOfBuilding/pull/5998) ([QuickStick123](https://github.com/QuickStick123), [LocalIdentity](https://github.com/LocalIdentity))


## [v2.27.2](https://github.com/PathOfBuildingCommunity/PathOfBuilding/tree/v2.27.2) (2023/04/09)

[Full Changelog](https://github.com/PathOfBuildingCommunity/PathOfBuilding/compare/v2.27.0...v2.27.2)

<!-- Release notes generated using configuration in .github/release.yml at dev -->

## What's Changed
### New to Path of Building
- Add support for Prismatic Burst [\#5969](https://github.com/PathOfBuildingCommunity/PathOfBuilding/pull/5969) ([Wires77](https://github.com/Wires77))
### Fixed Crashes
- Fix crash in the Trader from not having jewel data [\#5990](https://github.com/PathOfBuildingCommunity/PathOfBuilding/pull/5990) ([Regisle](https://github.com/Regisle))
### User Interface
- Correct display of max mana leech rate breakdown [\#5945](https://github.com/PathOfBuildingCommunity/PathOfBuilding/pull/5945) ([Lilylicious](https://github.com/Lilylicious))
- Fix crucible item colour [\#5989](https://github.com/PathOfBuildingCommunity/PathOfBuilding/pull/5989) ([QuickStick123](https://github.com/QuickStick123))
### Other changes
- Fix Flasks incorrectly having "Cannot Leech" on them [\#5981](https://github.com/PathOfBuildingCommunity/PathOfBuilding/pull/5981) ([Wires77](https://github.com/Wires77))
- Fix + to level of active skill gem mods not working [\#5982](https://github.com/PathOfBuildingCommunity/PathOfBuilding/pull/5982) ([LocalIdentity](https://github.com/LocalIdentity))
- Fix Formless Inferno, Uul-Netol's Kiss and Tulborn [\#5995](https://github.com/PathOfBuildingCommunity/PathOfBuilding/pull/5995) ([QuickStick123](https://github.com/QuickStick123))
- Fix Absolution Enchant Parsing [\#5980](https://github.com/PathOfBuildingCommunity/PathOfBuilding/pull/5980) ([LocalIdentity](https://github.com/LocalIdentity))
- Fix Snipe Support + update Assailum [\#5979](https://github.com/PathOfBuildingCommunity/PathOfBuilding/pull/5979) ([LocalIdentity](https://github.com/LocalIdentity))



## [v2.27.0](https://github.com/PathOfBuildingCommunity/PathOfBuilding/tree/v2.27.0) (2023/04/08)

[Full Changelog](https://github.com/PathOfBuildingCommunity/PathOfBuilding/compare/v2.26.3...v2.27.0)

<!-- Release notes generated using configuration in .github/release.yml at dev -->

## What's Changed
### New to Path of Building
- 3.21 game data update [\#5966](https://github.com/PathOfBuildingCommunity/PathOfBuilding/pull/5966) ([Nostrademous](https://github.com/Nostrademous))
- Add crucible modifier parsing support [\#5823](https://github.com/PathOfBuildingCommunity/PathOfBuilding/pull/5823) ([Nostrademous](https://github.com/Nostrademous))
- Add support for mods conditional on the modifiers of other equipped items [\#5819](https://github.com/PathOfBuildingCommunity/PathOfBuilding/pull/5819) ([Nostrademous](https://github.com/Nostrademous))
- Add Bloodnotch [\#5927](https://github.com/PathOfBuildingCommunity/PathOfBuilding/pull/5927) ([QuickStick123](https://github.com/QuickStick123))
- Set level mode to manual if default level is above 1 [\#5920](https://github.com/PathOfBuildingCommunity/PathOfBuilding/pull/5920) ([Lilylicious](https://github.com/Lilylicious))
- Hide the power report on loading a build and unchecking "Show node power" [\#5932](https://github.com/PathOfBuildingCommunity/PathOfBuilding/pull/5932) ([Lilylicious](https://github.com/Lilylicious))
- Add skill names to cost warnings [\#5931](https://github.com/PathOfBuildingCommunity/PathOfBuilding/pull/5931) ([Paliak](https://github.com/Paliak))
- Add support for new Low Life and Full Life Masteries [\#5904](https://github.com/PathOfBuildingCommunity/PathOfBuilding/pull/5904) ([Nostrademous](https://github.com/Nostrademous))
- Add support for Warcry Mastery [\#5955](https://github.com/PathOfBuildingCommunity/PathOfBuilding/pull/5955) ([Peechey](https://github.com/Peechey))
- Add support for repeat-based modifiers [\#5676](https://github.com/PathOfBuildingCommunity/PathOfBuilding/pull/5676) ([Regisle](https://github.com/Regisle))
- Add support for Saboteur Ascendancy [\#5954](https://github.com/PathOfBuildingCommunity/PathOfBuilding/pull/5954) ([Peechey](https://github.com/Peechey))
- Add support for "Skills Cost Life instead of 30% of Mana" Mastery [\#5913](https://github.com/PathOfBuildingCommunity/PathOfBuilding/pull/5913) ([Nostrademous](https://github.com/Nostrademous))
- Prompt for saving after altering the passive search string [\#5930](https://github.com/PathOfBuildingCommunity/PathOfBuilding/pull/5930) ([Lilylicious](https://github.com/Lilylicious))
### User Interface
- Limit separators to non-alphanumeric [\#5922](https://github.com/PathOfBuildingCommunity/PathOfBuilding/pull/5922) ([Lilylicious](https://github.com/Lilylicious))
### Fixed Bugs
- Fix default state validation for lists and color labels [\#5618](https://github.com/PathOfBuildingCommunity/PathOfBuilding/pull/5618) ([deathbeam](https://github.com/deathbeam))
- Fix tree data bug related to recovery mastery [\#5964](https://github.com/PathOfBuildingCommunity/PathOfBuilding/pull/5964) ([QuickStick123](https://github.com/QuickStick123))
- Fix issue where Sceptres and One Handed Maces were considered the same weapon type [\#5942](https://github.com/PathOfBuildingCommunity/PathOfBuilding/pull/5942) ([Peechey](https://github.com/Peechey))
- Fix Reverberation Rod to add back Controlled Destruction [\#5941](https://github.com/PathOfBuildingCommunity/PathOfBuilding/pull/5941) ([chx](https://github.com/chx))
- Fix Kaom's Spirit rage regen calculation behaviour [\#5951](https://github.com/PathOfBuildingCommunity/PathOfBuilding/pull/5951) ([Ribel38](https://github.com/Ribel38))
### Other changes
- Improve EHP calculation performance when using full DPS [\#5773](https://github.com/PathOfBuildingCommunity/PathOfBuilding/pull/5773) ([Regisle](https://github.com/Regisle))
- Update a few uniques for 3.21 [\#5971](https://github.com/PathOfBuildingCommunity/PathOfBuilding/pull/5971) ([QuickStick123](https://github.com/QuickStick123))


## [v2.26.3](https://github.com/PathOfBuildingCommunity/PathOfBuilding/tree/v2.26.3) (2023/04/05)

[Full Changelog](https://github.com/PathOfBuildingCommunity/PathOfBuilding/compare/v2.26.2...v2.26.3)

<!-- Release notes generated using configuration in .github/release.yml at dev -->

## What's Changed
### Fixed Bugs
- Fix several Minion buffs not being calculated correctly [\#5894](https://github.com/PathOfBuildingCommunity/PathOfBuilding/pull/5894) ([Wires77](https://github.com/Wires77))
- Fix level-up stats from appearing on tooltips [\#5891](https://github.com/PathOfBuildingCommunity/PathOfBuilding/pull/5891) ([Lilylicious](https://github.com/Lilylicious))
- Fix MoM and Prevented Life loss effect interaction [\#5908](https://github.com/PathOfBuildingCommunity/PathOfBuilding/pull/5908) ([Edvinas-Smita](https://github.com/Edvinas-Smita))
- Fix life loss prevention occurring on overkill damage resulting in undesired breakpoint behaviour [\#5910](https://github.com/PathOfBuildingCommunity/PathOfBuilding/pull/5910) ([QuickStick123](https://github.com/QuickStick123))
- Fix Ghost Reaver and Mines Leech not working [\#5888](https://github.com/PathOfBuildingCommunity/PathOfBuilding/pull/5888) ([QuickStick123](https://github.com/QuickStick123))
- Fix mod values on Betrayal uniques [\#5772](https://github.com/PathOfBuildingCommunity/PathOfBuilding/pull/5772) ([dshebib](https://github.com/dshebib))


## [v2.26.2](https://github.com/PathOfBuildingCommunity/PathOfBuilding/tree/v2.26.2) (2023/04/03)

[Full Changelog](https://github.com/PathOfBuildingCommunity/PathOfBuilding/compare/v2.26.1...v2.26.2)

## What's Changed
### Fixed Bugs
- Fix mastery choices overlapping when they had multiple lines [\#5873](https://github.com/PathOfBuildingCommunity/PathOfBuilding/pull/5873) ([Wires77](https://github.com/Wires77))
- Fix gems in the Squire counting multiple times [\#5878](https://github.com/PathOfBuildingCommunity/PathOfBuilding/pull/5878) ([Wires77](https://github.com/Wires77))
- Fix skill stages not being editable in some cases [\#5877](https://github.com/PathOfBuildingCommunity/PathOfBuilding/pull/5877) ([QuickStick123](https://github.com/QuickStick123))
- Fix issue calculating defences based on overcapped resistances [\#5869](https://github.com/PathOfBuildingCommunity/PathOfBuilding/pull/5869) ([Regisle](https://github.com/Regisle))
- Fix Widowhail increased bonuses calculation [\#5861](https://github.com/PathOfBuildingCommunity/PathOfBuilding/pull/5861) ([Edvinas-Smita](https://github.com/Edvinas-Smita))
- Fix max-hit with 100% taken as conversion [\#5865](https://github.com/PathOfBuildingCommunity/PathOfBuilding/pull/5865) ([Edvinas-Smita](https://github.com/Edvinas-Smita))
- Fix Formless Inferno not increasing minion life properly [\#5874](https://github.com/PathOfBuildingCommunity/PathOfBuilding/pull/5874) ([Wires77](https://github.com/Wires77))



## [v2.26.1](https://github.com/PathOfBuildingCommunity/PathOfBuilding/tree/v2.26.1) (2023/01/03)

[Full Changelog](https://github.com/PathOfBuildingCommunity/PathOfBuilding/compare/v2.25.0...v2.25.1)

## What's Changed
### Fixed Crashes
- Fix crash with Petrified Blood and eHP ([QuickStick123](https://github.com/QuickStick123))

## [v2.26.0](https://github.com/PathOfBuildingCommunity/PathOfBuilding/tree/v2.26.0) (2023/04/03)

[Full Changelog](https://github.com/PathOfBuildingCommunity/PathOfBuilding/compare/v2.25.1...v2.26.0)

<!-- Release notes generated using configuration in .github/release.yml at dev -->
\
## What's Changed
### 3.21 Changes
- Add 3.21 tree [\#5799](https://github.com/PathOfBuildingCommunity/PathOfBuilding/pull/5799) ([Regisle](https://github.com/Regisle))
- Add support for new mods on the tree [\#5827](https://github.com/PathOfBuildingCommunity/PathOfBuilding/pull/5827), [\#5723](https://github.com/PathOfBuildingCommunity/PathOfBuilding/pull/5723), [\#5829](https://github.com/PathOfBuildingCommunity/PathOfBuilding/pull/5829), [\#5655](https://github.com/PathOfBuildingCommunity/PathOfBuilding/pull/5655), [\#5559](https://github.com/PathOfBuildingCommunity/PathOfBuilding/pull/5559), [\#1006](https://github.com/PathOfBuildingCommunity/PathOfBuilding/pull/1006) ([madinsane](https://github.com/madinsane), [Paliak](https://github.com/Paliak), [QuickStick123](https://github.com/QuickStick123), [LocalIdentity](https://github.com/LocalIdentity))
- Add support for many mods on 3.21 Masteries [\#5814](https://github.com/PathOfBuildingCommunity/PathOfBuilding/pull/5814), [\#5834](https://github.com/PathOfBuildingCommunity/PathOfBuilding/pull/5834), [\#5825](https://github.com/PathOfBuildingCommunity/PathOfBuilding/pull/5825), [\#5833](https://github.com/PathOfBuildingCommunity/PathOfBuilding/pull/5833), [\#5840](https://github.com/PathOfBuildingCommunity/PathOfBuilding/pull/5840), [\#5841](https://github.com/PathOfBuildingCommunity/PathOfBuilding/pull/5841), [\#5830](https://github.com/PathOfBuildingCommunity/PathOfBuilding/pull/5830), [\#5818](https://github.com/PathOfBuildingCommunity/PathOfBuilding/pull/5818), [\#5803](https://github.com/PathOfBuildingCommunity/PathOfBuilding/pull/5803), [\#5808](https://github.com/PathOfBuildingCommunity/PathOfBuilding/pull/5808), [\#5843](https://github.com/PathOfBuildingCommunity/PathOfBuilding/pull/5843), [\#5842](https://github.com/PathOfBuildingCommunity/PathOfBuilding/pull/5842), [\#5846](https://github.com/PathOfBuildingCommunity/PathOfBuilding/pull/5846), [\#5828](https://github.com/PathOfBuildingCommunity/PathOfBuilding/pull/5828) ([Lilylicious](https://github.com/Lilylicious), [Peechey](https://github.com/Peechey), [cardbeard](https://github.com/cardbeard), [dbjorge](https://github.com/dbjorge), [MoonOverMira](https://github.com/MoonOverMira), [QuickStick123](https://github.com/QuickStick123))
- Add support for new 3.21 Uniques [\#5805](https://github.com/PathOfBuildingCommunity/PathOfBuilding/pull/5805), [\#5809](https://github.com/PathOfBuildingCommunity/PathOfBuilding/pull/5809), [\#5811](https://github.com/PathOfBuildingCommunity/PathOfBuilding/pull/5811), [\#5849](https://github.com/PathOfBuildingCommunity/PathOfBuilding/pull/5849), [\#5850](https://github.com/PathOfBuildingCommunity/PathOfBuilding/pull/5850), [\#5844](https://github.com/PathOfBuildingCommunity/PathOfBuilding/pull/5844) ([Paliak](https://github.com/Paliak), [TPlant](https://github.com/PJacek), [QuickStick123](https://github.com/QuickStick123))
- Add support for mods on uniques that were changed in 3.21 patch notes [\#5817](https://github.com/PathOfBuildingCommunity/PathOfBuilding/pull/5817), [\#5806](https://github.com/PathOfBuildingCommunity/PathOfBuilding/pull/5806) ([QuickStick123](https://github.com/QuickStick123), [ifnjeff](https://github.com/ifnjeff))
- Update Timeless Jewels to work with 3.21 tree [\#5848](https://github.com/PathOfBuildingCommunity/PathOfBuilding/pull/5848) ([LocalIdentity](https://github.com/LocalIdentity))

### Implemented Enhancements
- Add a Help section [\#4629](https://github.com/PathOfBuildingCommunity/PathOfBuilding/pull/4629) ([Regisle](https://github.com/Regisle))
- Add support for automatic character levels based on allocated nodes [\#5837](https://github.com/PathOfBuildingCommunity/PathOfBuilding/pull/5837) ([Lilylicious](https://github.com/Lilylicious))
- Allow Trade to weight by multiple stats [\#5507](https://github.com/PathOfBuildingCommunity/PathOfBuilding/pull/5507) ([Regisle](https://github.com/Regisle))
- Enable searching for Militant Faith devotion modifiers [\#5661](https://github.com/PathOfBuildingCommunity/PathOfBuilding/pull/5661) ([Edvinas-Smita](https://github.com/Edvinas-Smita))
- Change pobb.in to be the default build code exporter [\#5603](https://github.com/PathOfBuildingCommunity/PathOfBuilding/pull/5603) ([QuickStick123](https://github.com/QuickStick123))
- Automatically apply Arcane Surge granted to you via items or nodes on the tree [\#4541](https://github.com/PathOfBuildingCommunity/PathOfBuilding/pull/4541) ([QuickStick123](https://github.com/QuickStick123))
- Add support for skill uses [\#5537](https://github.com/PathOfBuildingCommunity/PathOfBuilding/pull/5537) ([QuickStick123](https://github.com/QuickStick123))
- Add new boss skills, auto-apply uber changes if set to uber, and update non-uber pen/chaos mix [\#5612](https://github.com/PathOfBuildingCommunity/PathOfBuilding/pull/5612) ([Regisle](https://github.com/Regisle))
- Automatically estimate resistance penalty on import [\#5671](https://github.com/PathOfBuildingCommunity/PathOfBuilding/pull/5671) ([Paliak](https://github.com/Paliak))
- Update boss Armour/Evasion values and add override fields to config [\#5620](https://github.com/PathOfBuildingCommunity/PathOfBuilding/pull/5620) ([ybbat](https://github.com/ybbat))
- Allow for custom mod DPS multiplier (e.g 35% More DPS) [\#5670](https://github.com/PathOfBuildingCommunity/PathOfBuilding/pull/5670) ([Regisle](https://github.com/Regisle))
- Change Elusive to use average value by default instead of max [\#5564](https://github.com/PathOfBuildingCommunity/PathOfBuilding/pull/5564) ([deathbeam](https://github.com/deathbeam))
- Implement "You can't deal Damage with Skills yourself" mod from Ancestral Bond [\#5638](https://github.com/PathOfBuildingCommunity/PathOfBuilding/pull/5638) ([Paliak](https://github.com/Paliak))
- Add support for more mods on Precursor's emblem [\#5566](https://github.com/PathOfBuildingCommunity/PathOfBuilding/pull/5566) ([QuickStick123](https://github.com/QuickStick123))
- Add support for Enemy regen and Sanctum x can y [\#5565](https://github.com/PathOfBuildingCommunity/PathOfBuilding/pull/5565) ([QuickStick123](https://github.com/QuickStick123))
- Add support for Non-Aura cost no Life/Mana while Focused [\#5725](https://github.com/PathOfBuildingCommunity/PathOfBuilding/pull/5725) ([QuickStick123](https://github.com/QuickStick123))
- Add support for Cat's Stealth avoid damage [\#5728](https://github.com/PathOfBuildingCommunity/PathOfBuilding/pull/5728) ([QuickStick123](https://github.com/QuickStick123))
- Add support for Cane of Kulemak unveiled mods scaler [\#5685](https://github.com/PathOfBuildingCommunity/PathOfBuilding/pull/5685) ([Regisle](https://github.com/Regisle))
- Add support for additional cooldowns on Mirror/Blink arrow [\#5740](https://github.com/PathOfBuildingCommunity/PathOfBuilding/pull/5740) ([QuickStick123](https://github.com/QuickStick123))
- Automatically apply PvP multipliers to skills [\#5739](https://github.com/PathOfBuildingCommunity/PathOfBuilding/pull/5739) ([Regisle](https://github.com/Regisle))
- Add support for Vaal skills Soul cost and soul gain prevention [\#5742](https://github.com/PathOfBuildingCommunity/PathOfBuilding/pull/5742) ([Regisle](https://github.com/Regisle))
- Add support for Block chance reduction [\#5774](https://github.com/PathOfBuildingCommunity/PathOfBuilding/pull/5774) ([Regisle](https://github.com/Regisle))
- Add support for mods that disable other item slots [\#5664](https://github.com/PathOfBuildingCommunity/PathOfBuilding/pull/5664) ([Regisle](https://github.com/Regisle))
- Add support for Jewel limits [\#5666](https://github.com/PathOfBuildingCommunity/PathOfBuilding/pull/5666) ([Regisle](https://github.com/Regisle))

### Fixed Crashes
- Fix crash on import when an Abyss Jewel was socketed in a weapon swap weapon [\#5601](https://github.com/PathOfBuildingCommunity/PathOfBuilding/pull/5601) ([Paliak](https://github.com/Paliak))
- Fix issue in PoB Trader caused by sorting mode change [\#5552](https://github.com/PathOfBuildingCommunity/PathOfBuilding/pull/5552) ([Dullson](https://github.com/Dullson))
- Fix not being able to save trees with more than 254 nodes allocated [\#5781](https://github.com/PathOfBuildingCommunity/PathOfBuilding/pull/5781) ([QuickStick123](https://github.com/QuickStick123))
- Fix crash caused by very long lines on items without spaces [\#5785](https://github.com/PathOfBuildingCommunity/PathOfBuilding/pull/5785) ([Paliak](https://github.com/Paliak))
- Fix crash when viewing Pantheon reduced enemy Life Regen [\#5731](https://github.com/PathOfBuildingCommunity/PathOfBuilding/pull/5731) ([Paliak](https://github.com/Paliak))

### User Interface
- Hide config options that can be hidden by default behind conditions [\#5712](https://github.com/PathOfBuildingCommunity/PathOfBuilding/pull/5712) ([deathbeam](https://github.com/deathbeam))
- Improve eHP breakdown to show greater detail [\#5756](https://github.com/PathOfBuildingCommunity/PathOfBuilding/pull/5756) ([Edvinas-Smita](https://github.com/Edvinas-Smita))
- Recolor mods in the 'Custom Modifiers' box to show if they are parsed or not [\#5720](https://github.com/PathOfBuildingCommunity/PathOfBuilding/pull/5720) ([deathbeam](https://github.com/deathbeam))
- Properly sort and group Eldritch mods in the item crafter [\#5677](https://github.com/PathOfBuildingCommunity/PathOfBuilding/pull/5677) ([Regisle](https://github.com/Regisle))
- Show uptime for "Enduring" Life and Mana flasks [\#5853](https://github.com/PathOfBuildingCommunity/PathOfBuilding/pull/5853) ([deathbeam](https://github.com/deathbeam))
- Make race uniques not show up as obtainable [\#5656](https://github.com/PathOfBuildingCommunity/PathOfBuilding/pull/5656) ([Regisle](https://github.com/Regisle))
- Update Trader, Item weight and sorting to use percentage change rather than absolute [\#5525](https://github.com/PathOfBuildingCommunity/PathOfBuilding/pull/5525) ([Regisle](https://github.com/Regisle))
- Change Blade Blast to user-configurable stages [\#5793](https://github.com/PathOfBuildingCommunity/PathOfBuilding/pull/5793) ([Regisle](https://github.com/Regisle))
- Add flask breakdown to Calcs tab [\#5749](https://github.com/PathOfBuildingCommunity/PathOfBuilding/pull/5749) ([deathbeam](https://github.com/deathbeam))
- Colourise and group defensive calc sections [\#5753](https://github.com/PathOfBuildingCommunity/PathOfBuilding/pull/5753) ([deathbeam](https://github.com/deathbeam))
- Add support to display coloured text in dropdowns [\#5681](https://github.com/PathOfBuildingCommunity/PathOfBuilding/pull/5681) ([deathbeam](https://github.com/deathbeam))
- Allow setting Blood Charges to 0 [\#5690](https://github.com/PathOfBuildingCommunity/PathOfBuilding/pull/5690) ([Paliak](https://github.com/Paliak))

- Fix punctuation error in Trauma calculation message [\#5574](https://github.com/PathOfBuildingCommunity/PathOfBuilding/pull/5574) ([Ivniinvi](https://github.com/Ivniinvi))
- Fix minor colour codes and number formatting errors in tooltips [\#5733](https://github.com/PathOfBuildingCommunity/PathOfBuilding/pull/5733) ([QuickStick123](https://github.com/QuickStick123))
- Fix Enabled and FullDPS checkboxes not updating when mouse shortcuts are used [\#5589](https://github.com/PathOfBuildingCommunity/PathOfBuilding/pull/5589) ([Dullson](https://github.com/Dullson))
- Fix Summon Skeletons enchant not appearing in filtered list [\#5643](https://github.com/PathOfBuildingCommunity/PathOfBuilding/pull/5643) ([Wires77](https://github.com/Wires77))
- Fix inconsistent display of additional quality and gem levels in skill group tooltip for inactive gems [\#5715](https://github.com/PathOfBuildingCommunity/PathOfBuilding/pull/5715) ([Paliak](https://github.com/Paliak))
- Fix cluster jewel notable compare tooltip when crafting a cluster [\#5777](https://github.com/PathOfBuildingCommunity/PathOfBuilding/pull/5777) ([Edvinas-Smita](https://github.com/Edvinas-Smita))

### Accuracy Improvements

- Update wording on many uniques [\#5655](https://github.com/PathOfBuildingCommunity/PathOfBuilding/pull/5655), [\#5684](https://github.com/PathOfBuildingCommunity/PathOfBuilding/pull/5684), [\#5624](https://github.com/PathOfBuildingCommunity/PathOfBuilding/pull/5624), [\#5623](https://github.com/PathOfBuildingCommunity/PathOfBuilding/pull/5623) ([QuickStick123](https://github.com/QuickStick123))
- Update Watcher's Eye Dodge mods to Suppress mods [\#5562](https://github.com/PathOfBuildingCommunity/PathOfBuilding/pull/5562) ([deathbeam](https://github.com/deathbeam))
- Update Vessel of Vinktar to have correct mod values [\#5800](https://github.com/PathOfBuildingCommunity/PathOfBuilding/pull/5800) ([DavidBindloss](https://github.com/DavidBindloss))

- Fix eHP calculation when using Eldritch Battery + Mind Over Matter + Corrupted Soul [\#5796](https://github.com/PathOfBuildingCommunity/PathOfBuilding/pull/5796) ([Regisle](https://github.com/Regisle))
- Fix a variety of incorrect catalyst scaling [\#4467](https://github.com/PathOfBuildingCommunity/PathOfBuilding/pull/4467) ([QuickStick123](https://github.com/QuickStick123))
- Fix Voltaxic missing shock effect mod [\#5561](https://github.com/PathOfBuildingCommunity/PathOfBuilding/pull/5561) ([LocalIdentity](https://github.com/LocalIdentity))
- Fix missing Mana on Mindspiral [\#5616](https://github.com/PathOfBuildingCommunity/PathOfBuilding/pull/5616) ([QuickStick123](https://github.com/QuickStick123))
- Fix missing variant on Replica Hyrri's Truth [\#5687](https://github.com/PathOfBuildingCommunity/PathOfBuilding/pull/5687) ([QuickStick123](https://github.com/QuickStick123))
- Fix values of mods on Devouring Diadem [\#5567](https://github.com/PathOfBuildingCommunity/PathOfBuilding/pull/5567) ([LocalIdentity](https://github.com/LocalIdentity))
- Fix Vorana's March missing a fourth modifier slot [\#5776](https://github.com/PathOfBuildingCommunity/PathOfBuilding/pull/5776) ([hexeaktivitat](https://github.com/hexeaktivitat))
- Fix base for Saemus' gift [\#5836](https://github.com/PathOfBuildingCommunity/PathOfBuilding/pull/5836) ([Lilylicious](https://github.com/Lilylicious))
- Fix Entropic Devastation not having Shaper influence [\#5816](https://github.com/PathOfBuildingCommunity/PathOfBuilding/pull/5816) ([QuickStick123](https://github.com/QuickStick123))
- Fix support for Mace/Scepter chill Mastery node [\#5798](https://github.com/PathOfBuildingCommunity/PathOfBuilding/pull/5798) ([moojustice1](https://github.com/moojustice1))
- Fix range values for Point Blank / Far shot distances [\#5655](https://github.com/PathOfBuildingCommunity/PathOfBuilding/pull/5655) ([QuickStick123](https://github.com/QuickStick123))
- Fix Foil search to correctly assign foil to Voidborn uniques [\#5599](https://github.com/PathOfBuildingCommunity/PathOfBuilding/pull/5599) ([Regisle](https://github.com/Regisle))
- Fix mods incorrectly applying when wielding fishing rod [\#5691](https://github.com/PathOfBuildingCommunity/PathOfBuilding/pull/5691) ([QuickStick123](https://github.com/QuickStick123))
- Fix group disable not disabling support gems and two-part skills not applying support part to linked groups [\#5719](https://github.com/PathOfBuildingCommunity/PathOfBuilding/pull/5719) ([Paliak](https://github.com/Paliak))
- Fix Hex Master not modifying the duration of Curses to be infinite [\#5705](https://github.com/PathOfBuildingCommunity/PathOfBuilding/pull/5705) ([Paliak](https://github.com/Paliak))
- Fix tree version being out of date when importing character profile into an old tree [\#5768](https://github.com/PathOfBuildingCommunity/PathOfBuilding/pull/5768) ([QuickStick123](https://github.com/QuickStick123))
- Fix Fire Exposure/Action speed mod on Balance of Terror [\#5794](https://github.com/PathOfBuildingCommunity/PathOfBuilding/pull/5794) ([QuickStick123](https://github.com/QuickStick123))
- Fix Adrenaline, Her Embrace and Boot Enchant with Wilma's Requital [\#5630](https://github.com/PathOfBuildingCommunity/PathOfBuilding/pull/5630) ([LocalIdentity](https://github.com/LocalIdentity))
- Fix Minion overwhelm mastery incorrectly applying to spells [\#5672](https://github.com/PathOfBuildingCommunity/PathOfBuilding/pull/5672) ([Paliak](https://github.com/Paliak))
- Fix Galvanic Field shock effect scaling all damage instead of only hits [\#5692](https://github.com/PathOfBuildingCommunity/PathOfBuilding/pull/5692) ([LocalIdentity](https://github.com/LocalIdentity))
- Fix ignite chance display [\#5645](https://github.com/PathOfBuildingCommunity/PathOfBuilding/pull/5645) ([raylu](https://github.com/raylu))
- Fix player-specific flask mods incorrectly applying to Minions [\#5326](https://github.com/PathOfBuildingCommunity/PathOfBuilding/pull/5326) ([Paliak](https://github.com/Paliak))
- Fix buff effect scaling guard absorption rate [\#5727](https://github.com/PathOfBuildingCommunity/PathOfBuilding/pull/5727) ([QuickStick123](https://github.com/QuickStick123))
- Fix local flask duration affecting the total amount recovered [\#5726](https://github.com/PathOfBuildingCommunity/PathOfBuilding/pull/5726) ([QuickStick123](https://github.com/QuickStick123))
- Fix Strength adding to Minions mod only applying at half value [\#5804](https://github.com/PathOfBuildingCommunity/PathOfBuilding/pull/5804) ([cardbeard](https://github.com/cardbeard))
- Fix Projectile modifiers incorrectly applying to Cremation Corpse Explosion damage, [\#5780](https://github.com/PathOfBuildingCommunity/PathOfBuilding/pull/5780) ([CapnJack22](https://github.com/CapnJack22))
- Fix Rational Doctrine not working while using Crystallised Omniscience [\#5710](https://github.com/PathOfBuildingCommunity/PathOfBuilding/pull/5710) ([QuickStick123](https://github.com/QuickStick123))
- Fix Double/Triple Damage calculations [\#5730](https://github.com/PathOfBuildingCommunity/PathOfBuilding/pull/5730) ([QuickStick123](https://github.com/QuickStick123))
- Add missing "Damage" tag to some golem skills [\#5639](https://github.com/PathOfBuildingCommunity/PathOfBuilding/pull/5639) ([Paliak](https://github.com/Paliak))
- Fix Ball Lightning Projectile Speed [\#5746](https://github.com/PathOfBuildingCommunity/PathOfBuilding/pull/5746) ([LocalIdentity](https://github.com/LocalIdentity))
- Fix incorrect profane ground numbers [\#5815](https://github.com/PathOfBuildingCommunity/PathOfBuilding/pull/5815) ([QuickStick123](https://github.com/QuickStick123))
- Fix flask conditions for using Life and Mana flasks [\#5854](https://github.com/PathOfBuildingCommunity/PathOfBuilding/pull/5854) ([deathbeam](https://github.com/deathbeam))
- Fix Follow Through not applying to poison [\#5722](https://github.com/PathOfBuildingCommunity/PathOfBuilding/pull/5722) ([Paliak](https://github.com/Paliak))
- Stop Vaal Smite and Smite auras from stacking [\#5611](https://github.com/PathOfBuildingCommunity/PathOfBuilding/pull/5611) ([Paliak](https://github.com/Paliak))
- Fix skill type tags for maximum Ballista Totem mods [\#5577](https://github.com/PathOfBuildingCommunity/PathOfBuilding/pull/5577) ([bobanobahoba](https://github.com/bobanobahoba))
- Fix enemy negative resistance not being capped for DoT damage [\#5660](https://github.com/PathOfBuildingCommunity/PathOfBuilding/pull/5660) ([Edvinas-Smita](https://github.com/Edvinas-Smita))
- Fix Vaal Lightning Strike damage effectiveness being off by 1 level [\#5760](https://github.com/PathOfBuildingCommunity/PathOfBuilding/pull/5760) ([Regisle](https://github.com/Regisle))

### Fixed Bugs
- Fix imported characters missing Voidborn uniques [\#5650](https://github.com/PathOfBuildingCommunity/PathOfBuilding/pull/5650) ([QuickStick123](https://github.com/QuickStick123))
- Fix Energy Blade not importing from PoE.ninja and on copy paste [\#5607](https://github.com/PathOfBuildingCommunity/PathOfBuilding/pull/5607) ([QuickStick123](https://github.com/QuickStick123))
- Fix enemy level getting out of sync due to updating later than expected [\#5709](https://github.com/PathOfBuildingCommunity/PathOfBuilding/pull/5709) ([QuickStick123](https://github.com/QuickStick123))
- Fix incorrect variable causing gem sorting to occur far too often [\#5763](https://github.com/PathOfBuildingCommunity/PathOfBuilding/pull/5763) ([Paliak](https://github.com/Paliak))
- Fix skill sets sometimes being deleted after deleting the first one [\#5765](https://github.com/PathOfBuildingCommunity/PathOfBuilding/pull/5765) ([deathbeam](https://github.com/deathbeam))
- Fix socket group linking not working on weapon swap and generalize socket group linking code [\#5600](https://github.com/PathOfBuildingCommunity/PathOfBuilding/pull/5600) ([Paliak](https://github.com/Paliak))
- Fix Energy Blade not working with socketed Abyssal jewels [\#5608](https://github.com/PathOfBuildingCommunity/PathOfBuilding/pull/5608) ([QuickStick123](https://github.com/QuickStick123))
- Fix more multipliers on Skill damage being incorrectly rounded. [\#5758](https://github.com/PathOfBuildingCommunity/PathOfBuilding/pull/5758) ([QuickStick123](https://github.com/QuickStick123))
- Prevent pathing through class starts for Split Personality [\#5651](https://github.com/PathOfBuildingCommunity/PathOfBuilding/pull/5651) ([Paliak](https://github.com/Paliak))


## [v2.25.1](https://github.com/PathOfBuildingCommunity/PathOfBuilding/tree/v2.25.1) (2023/01/06)

[Full Changelog](https://github.com/PathOfBuildingCommunity/PathOfBuilding/compare/v2.25.0...v2.25.1)

<!-- Release notes generated using configuration in .github/release.yml at dev -->

## What's Changed
### Fixed Crashes
- Fix crash caused by item stuck on cursor when dragging [\#5550](https://github.com/PathOfBuildingCommunity/PathOfBuilding/pull/5550) ([Paliak](https://github.com/Paliak))
- Fix crash when using Whispering Ice with trigger support [\#5547](https://github.com/PathOfBuildingCommunity/PathOfBuilding/pull/5547) ([Paliak](https://github.com/Paliak))
- Fix crash caused by loading shared items too early [\#5543](https://github.com/PathOfBuildingCommunity/PathOfBuilding/pull/5543) ([QuickStick123](https://github.com/QuickStick123))
### Fixed Bugs
- Fixing Timeless jewels not working correctly when added via the "Find Timeless Jewel" UI [\#5522](https://github.com/PathOfBuildingCommunity/PathOfBuilding/pull/5522) ([QuickStick123](https://github.com/QuickStick123))
- Fix Atziri's Mirror's drop source [\#5524](https://github.com/PathOfBuildingCommunity/PathOfBuilding/pull/5524) ([pHiney](https://github.com/pHiney))
- Fix Blood Sacrament incorrect scaling when setting to stages more than 1 [\#5551](https://github.com/PathOfBuildingCommunity/PathOfBuilding/pull/5551) ([dreais](https://github.com/dreais))
- Fix Spell Suppression mastery not working with Acrobatics Keystone [\#5528](https://github.com/PathOfBuildingCommunity/PathOfBuilding/pull/5528) ([Paliak](https://github.com/Paliak))
- Fix magic utility flask effect not scaling Onslaught from Silver Flasks [\#5519](https://github.com/PathOfBuildingCommunity/PathOfBuilding/pull/5519) ([deathbeam](https://github.com/deathbeam))


## [v2.25.0](https://github.com/PathOfBuildingCommunity/PathOfBuilding/tree/v2.25.0) (2023/01/03)

[Full Changelog](https://github.com/PathOfBuildingCommunity/PathOfBuilding/compare/v2.24.0...v2.25.0)

<!-- Release notes generated using configuration in .github/release.yml at dev -->

## What's Changed
### Implemented Enhancements
- Apply enemy damage multiplier to max hit taken [\#5424](https://github.com/PathOfBuildingCommunity/PathOfBuilding/pull/5424) ([deathbeam](https://github.com/deathbeam))
- Add button to generate a trade link for Timeless Jewels [\#5402](https://github.com/PathOfBuildingCommunity/PathOfBuilding/pull/5402) ([meepen](https://github.com/meepen))
- PoB Trader
  - Add ability to generate weighted search URL without the need for POESESSID [\#5511](https://github.com/PathOfBuildingCommunity/PathOfBuilding/pull/5511) ([Dullson](https://github.com/Dullson))
  - Add support for Private Leagues [\#5511](https://github.com/PathOfBuildingCommunity/PathOfBuilding/pull/5511) ([Dullson](https://github.com/Dullson))
  - Add support for Sony and Xbox realms [\#5372](https://github.com/PathOfBuildingCommunity/PathOfBuilding/pull/5372) ([Nostrademous](https://github.com/Nostrademous))
  - Sort Trade league name dropdown so temporary leagues appear at the top of the list [\#5351](https://github.com/PathOfBuildingCommunity/PathOfBuilding/pull/5351) ([Nostrademous](https://github.com/Nostrademous))
  - Automatically adjust weighted search to prevent result clipping [\#5510](https://github.com/PathOfBuildingCommunity/PathOfBuilding/pull/5510) ([Dullson](https://github.com/Dullson))
  - Add support to change the sorting mode on already-fetched items [\#5500](https://github.com/PathOfBuildingCommunity/PathOfBuilding/pull/5500) ([Dullson](https://github.com/Dullson))
  - Improve item pricer error handling [\#5396](https://github.com/PathOfBuildingCommunity/PathOfBuilding/pull/5396) ([Dullson](https://github.com/Dullson))
  - Temporarily remove Synthesis mods until they are properly supported [\#5379](https://github.com/PathOfBuildingCommunity/PathOfBuilding/pull/5379) ([Dolmur](https://github.com/Dolmur))
  - Remove Eldritch mods checkbox from bases that are unable to roll Eldritch mods [\#5379](https://github.com/PathOfBuildingCommunity/PathOfBuilding/pull/5379) ([Dolmur](https://github.com/Dolmur))
  - Display item price at the bottom of the item tooltip [\#5511](https://github.com/PathOfBuildingCommunity/PathOfBuilding/pull/5511) ([Dullson](https://github.com/Dullson))
  - Use default item affix quality to generate mod weightings [\#5388](https://github.com/PathOfBuildingCommunity/PathOfBuilding/pull/5388) ([Regisle](https://github.com/Regisle))
- Add option for to select any conqueror Keystone for Timeless jewels search [\#5490](https://github.com/PathOfBuildingCommunity/PathOfBuilding/pull/5490) ([Regisle](https://github.com/Regisle))
- Add support for Mutewind Pennant Warcry mod [\#5384](https://github.com/PathOfBuildingCommunity/PathOfBuilding/pull/5384) ([andrewbelu](https://github.com/andrewbelu))
- Add support for Phantasmal Reave radius [\#5374](https://github.com/PathOfBuildingCommunity/PathOfBuilding/pull/5374) ([andrewbelu](https://github.com/andrewbelu))
- Add support for Sandstorm Visage crit mod [\#5398](https://github.com/PathOfBuildingCommunity/PathOfBuilding/pull/5398) ([andrewbelu](https://github.com/andrewbelu))
- Add Support for Frozen Sweep DPS and burst damage [\#5296](https://github.com/PathOfBuildingCommunity/PathOfBuilding/pull/5296) ([Lilylicious](https://github.com/Lilylicious))
- Add support for Original Sin [\#5426](https://github.com/PathOfBuildingCommunity/PathOfBuilding/pull/5426) ([QuickStick123](https://github.com/QuickStick123))
- Add support for Progenesis and show the amount recouped [\#5386](https://github.com/PathOfBuildingCommunity/PathOfBuilding/pull/5386) ([Regisle](https://github.com/Regisle))
- Add support for Rotting Legion missing Zombie mod [\#5385](https://github.com/PathOfBuildingCommunity/PathOfBuilding/pull/5385) ([andrewbelu](https://github.com/andrewbelu))
- Critical strike cull chance now uses hit rate to determine DPS gain [\#5378](https://github.com/PathOfBuildingCommunity/PathOfBuilding/pull/5378) ([andrewbelu](https://github.com/andrewbelu))
- Increased flask effect works on Silver Flask to scale Onslaught effect [\#5407](https://github.com/PathOfBuildingCommunity/PathOfBuilding/pull/5407) ([Fabere456](https://github.com/Fabere456))
- Add sanctum unique drop locations [\#5414](https://github.com/PathOfBuildingCommunity/PathOfBuilding/pull/5414) ([QuickStick123](https://github.com/QuickStick123))
- Update tree to 3.20.1 [\#5457](https://github.com/PathOfBuildingCommunity/PathOfBuilding/pull/5457) ([QuickStick123](https://github.com/QuickStick123))
### Fixed Crashes
- Fix crash when deleting gem level [\#5479](https://github.com/PathOfBuildingCommunity/PathOfBuilding/pull/5479) ([Paliak](https://github.com/Paliak))
- Fix crash when clicking sort options in node power [\#5504](https://github.com/PathOfBuildingCommunity/PathOfBuilding/pull/5504) ([meepen](https://github.com/meepen))
### User Interface
- Change the unique list to only display currently obtainable uniques instead of any source [\#5491](https://github.com/PathOfBuildingCommunity/PathOfBuilding/pull/5491) ([Regisle](https://github.com/Regisle))
- Fix odd edit behaviour with the POESESSID input box [\#5358](https://github.com/PathOfBuildingCommunity/PathOfBuilding/pull/5358) ([Wires77](https://github.com/Wires77))
- Fix Timeless Jewel tree radius effect not appearing on jewels added through "Find Timeless Jewel" UI [\#5440](https://github.com/PathOfBuildingCommunity/PathOfBuilding/pull/5440) ([LocalIdentity](https://github.com/LocalIdentity))
- Remove duplicate bleed/poison config option [\#5420](https://github.com/PathOfBuildingCommunity/PathOfBuilding/pull/5420) ([QuickStick123](https://github.com/QuickStick123))
### Fixed Bugs
- PoB Trader memory leak [\#5473](https://github.com/PathOfBuildingCommunity/PathOfBuilding/pull/5473) ([Dullson](https://github.com/Dullson))
- Max fuse calculation for Explosive Arrow [\#5349](https://github.com/PathOfBuildingCommunity/PathOfBuilding/pull/5349) ([Lilylicious](https://github.com/Lilylicious))
- Minion-specific mods not being included as mods for weighted search [\#5355](https://github.com/PathOfBuildingCommunity/PathOfBuilding/pull/5355) ([Dolmur](https://github.com/Dolmur))
- Item pricing mod calculation does now use DPS instead of average damage [\#5400](https://github.com/PathOfBuildingCommunity/PathOfBuilding/pull/5400) ([Urganot](https://github.com/Urganot))
- Minion-specific mods granting their effect to all Minions [\#5394](https://github.com/PathOfBuildingCommunity/PathOfBuilding/pull/5394) ([QuickStick123](https://github.com/QuickStick123))
- Session IDs not saving separately per imported account [\#5357](https://github.com/PathOfBuildingCommunity/PathOfBuilding/pull/5357) ([Wires77](https://github.com/Wires77))
- Missing skillType tags from minion skills [\#5325](https://github.com/PathOfBuildingCommunity/PathOfBuilding/pull/5325) ([Paliak](https://github.com/Paliak))
- Wither on hit from Balance of Terror [\#5514](https://github.com/PathOfBuildingCommunity/PathOfBuilding/pull/5514) ([deathbeam](https://github.com/deathbeam))
- Sort by Full DPS not working on anoints and appearing in other locations [\#5421](https://github.com/PathOfBuildingCommunity/PathOfBuilding/pull/5421) ([QuickStick123](https://github.com/QuickStick123))
- Kalandra's Touch not working [\#5442](https://github.com/PathOfBuildingCommunity/PathOfBuilding/pull/5442) ([QuickStick123](https://github.com/QuickStick123))
- Long loading times from modCache not being used during startup [\#5461](https://github.com/PathOfBuildingCommunity/PathOfBuilding/pull/5461) ([QuickStick123](https://github.com/QuickStick123))
- Issue parsing certain item bases [\#5452](https://github.com/PathOfBuildingCommunity/PathOfBuilding/pull/5452) ([Paliak](https://github.com/Paliak))
- Unique Armour/Evasion/ES/DPS tooltip being different to added item [\#5499](https://github.com/PathOfBuildingCommunity/PathOfBuilding/pull/5499) ([QuickStick123](https://github.com/QuickStick123))
- Energy Blade not getting disabled when removing the gem [\#5359](https://github.com/PathOfBuildingCommunity/PathOfBuilding/pull/5359) ([QuickStick123](https://github.com/QuickStick123))
- Divergent Cast while Channeling incorrectly adding "More" damage [\#5409](https://github.com/PathOfBuildingCommunity/PathOfBuilding/pull/5409) ([LocalIdentity](https://github.com/LocalIdentity))
- Rotgut variant mods [\#5410](https://github.com/PathOfBuildingCommunity/PathOfBuilding/pull/5410) ([LocalIdentity](https://github.com/LocalIdentity))
- Seismic Trap and Lightning Spire Trap not rounding to server ticks for wave count calculation [\#5395](https://github.com/PathOfBuildingCommunity/PathOfBuilding/pull/5395) ([Edvinas-Smita](https://github.com/Edvinas-Smita))
- Missing Physical tag to Heartbound Loop [\#5416](https://github.com/PathOfBuildingCommunity/PathOfBuilding/pull/5416) ([ProphetLamb](https://github.com/ProphetLamb))
- Wording on Sandstorm Visage mods [\#5425](https://github.com/PathOfBuildingCommunity/PathOfBuilding/pull/5425) ([QuickStick123](https://github.com/QuickStick123))
- Remove Legacy Crystallised Omniscience from the unique list as it no longer exists [\#5447](https://github.com/PathOfBuildingCommunity/PathOfBuilding/pull/5447) ([QuickStick123](https://github.com/QuickStick123))
- Damage multipliers to exerts also applying to triggered skills [\#5446](https://github.com/PathOfBuildingCommunity/PathOfBuilding/pull/5446) ([Paliak](https://github.com/Paliak))
- More than 100% reduced resistances causing negative res to turn positive [\#5458](https://github.com/PathOfBuildingCommunity/PathOfBuilding/pull/5458) ([QuickStick123](https://github.com/QuickStick123))
- Militant Faith mod using "Skill Cost" instead of "Mana Cost" [\#5460](https://github.com/PathOfBuildingCommunity/PathOfBuilding/pull/5460) ([Regisle](https://github.com/Regisle))
- Implicit mods on Kalandra's Touch not applying [\#5445](https://github.com/PathOfBuildingCommunity/PathOfBuilding/pull/5445) ([Paliak](https://github.com/Paliak))
- Singular element modes not working with phys as random element dropdown box [\#5465](https://github.com/PathOfBuildingCommunity/PathOfBuilding/pull/5465) ([QuickStick123](https://github.com/QuickStick123))
- Missing name on elemental damage Grand Spectrum variant [\#5481](https://github.com/PathOfBuildingCommunity/PathOfBuilding/pull/5481) ([deathbeam](https://github.com/deathbeam))
- Frenzy Charges and Onslaught only counting one stat instead of two for Wilma's Requital [\#5498](https://github.com/PathOfBuildingCommunity/PathOfBuilding/pull/5498) ([LocalIdentity](https://github.com/LocalIdentity))
- Level requirement for United in Dream [\#5497](https://github.com/PathOfBuildingCommunity/PathOfBuilding/pull/5497) ([LocalIdentity](https://github.com/LocalIdentity))
### Other changes
- Clarified instructions for adding EmmyLua to VSCode [\#5431](https://github.com/PathOfBuildingCommunity/PathOfBuilding/pull/5431) ([blahblahdrugs](https://github.com/blahblahdrugs))


## [v2.24.0](https://github.com/PathOfBuildingCommunity/PathOfBuilding/tree/v2.24.0) (2022/12/14)

[Full Changelog](https://github.com/PathOfBuildingCommunity/PathOfBuilding/compare/v2.23.0...v2.24.0)

<!-- Release notes generated using configuration in .github/release.yml at dev -->

## What's Changed
### Implemented Enhancements
- Update and add support for all new uniques [\#5279](https://github.com/PathOfBuildingCommunity/PathOfBuilding/pull/5279) ([QuickStick123](https://github.com/QuickStick123))
- Add price cap option to the PoB Trader [\#5280](https://github.com/PathOfBuildingCommunity/PathOfBuilding/pull/5280) ([Dullson](https://github.com/Dullson))
- Add support for Vaal Flicker Strike [\#5284](https://github.com/PathOfBuildingCommunity/PathOfBuilding/pull/5284) ([Nostrademous](https://github.com/Nostrademous))
- Add support for Critical Strike chance cap on new Winds of Fate Unique [\#5324](https://github.com/PathOfBuildingCommunity/PathOfBuilding/pull/5324) ([Lilylicious](https://github.com/Lilylicious))
- Add support for Explosive Trap DPS [\#5309](https://github.com/PathOfBuildingCommunity/PathOfBuilding/pull/5309) ([QuickStick123](https://github.com/QuickStick123))
- Add support for many new flask-specific mods [\#5281](https://github.com/PathOfBuildingCommunity/PathOfBuilding/pull/5281) ([QuickStick123](https://github.com/QuickStick123))
- Add support for new curse mods without increased effect [\#5308](https://github.com/PathOfBuildingCommunity/PathOfBuilding/pull/5308) ([QuickStick123](https://github.com/QuickStick123))
### Fixed Crashes
- Fix crash when using Hand of the Fervent with a life cost [\#5291](https://github.com/PathOfBuildingCommunity/PathOfBuilding/pull/5291) ([QuickStick123](https://github.com/QuickStick123))
- Fix crash related to base cost mod parsing and overhaul resource relating parsing to be more generic [\#5307](https://github.com/PathOfBuildingCommunity/PathOfBuilding/pull/5307) ([QuickStick123](https://github.com/QuickStick123))
### User Interface
- Hide character input in POESESSID input box for privacy reasons [\#5314](https://github.com/PathOfBuildingCommunity/PathOfBuilding/pull/5314) ([Nostrademous](https://github.com/Nostrademous))
- Fix spacing issue in portrait mode on the Items tab [\#5345](https://github.com/PathOfBuildingCommunity/PathOfBuilding/pull/5345) ([Wires77](https://github.com/Wires77))
### Accuracy Improvements
- Improve accuracy of mana cost calculations [\#5289](https://github.com/PathOfBuildingCommunity/PathOfBuilding/pull/5289) ([QuickStick123](https://github.com/QuickStick123))
- Update all unique flasks with 3.20 wording changes [\#5281](https://github.com/PathOfBuildingCommunity/PathOfBuilding/pull/5281) ([QuickStick123](https://github.com/QuickStick123))
- Update Corundum flask with "Cannot be Stunned" affix [\#5301](https://github.com/PathOfBuildingCommunity/PathOfBuilding/pull/5301) ([Nostrademous](https://github.com/Nostrademous))
- Update Fated End [\#5315](https://github.com/PathOfBuildingCommunity/PathOfBuilding/pull/5315) ([QuickStick123](https://github.com/QuickStick123))
- Fix Phantasmal Smite quality not working [\#5284](https://github.com/PathOfBuildingCommunity/PathOfBuilding/pull/5284) ([Nostrademous](https://github.com/Nostrademous))
- Fix Frozen Legion radius numbers [\#5298](https://github.com/PathOfBuildingCommunity/PathOfBuilding/pull/5298) ([Nostrademous](https://github.com/Nostrademous))
- Use trap cooldown for Mana cost per second [\#5294](https://github.com/PathOfBuildingCommunity/PathOfBuilding/pull/5294) ([Lilylicious](https://github.com/Lilylicious))
### Fixed Bugs
- PoB Trader did not list the correct league names [\#5280](https://github.com/PathOfBuildingCommunity/PathOfBuilding/pull/5280) ([Dullson](https://github.com/Dullson))
- PoB Trader had overlapping UI on the Query Options box [\#5280](https://github.com/PathOfBuildingCommunity/PathOfBuilding/pull/5280) ([Dullson](https://github.com/Dullson))
- PoB Trader wasn't generating a sufficient minimum weight for some builds [\#5340](https://github.com/PathOfBuildingCommunity/PathOfBuilding/pull/5340) ([Dolmur](https://github.com/Dolmur))
- PoB Trader did not work on Linux due to an issue with curl [\#5344](https://github.com/PathOfBuildingCommunity/PathOfBuilding/pull/5344) ([Turmfalke2](https://github.com/Turmfalke2))
- Private character importing when using your session ID [\#5343](https://github.com/PathOfBuildingCommunity/PathOfBuilding/pull/5343) ([Wires77](https://github.com/Wires77))
- FullDPS causing some skills to not work correctly with the node power colours on the tree [\#5317](https://github.com/PathOfBuildingCommunity/PathOfBuilding/pull/5317) ([QuickStick123](https://github.com/QuickStick123))
- Importing characters that used Barrage Support in skill links [\#5312](https://github.com/PathOfBuildingCommunity/PathOfBuilding/pull/5312) ([raylu](https://github.com/raylu))
- Area damage supports not working with Minion Instability [\#5303](https://github.com/PathOfBuildingCommunity/PathOfBuilding/pull/5303) ([Paliak](https://github.com/Paliak))


## [v2.23.0](https://github.com/PathOfBuildingCommunity/PathOfBuilding/tree/v2.23.0) (2022/12/09)

[Full Changelog](https://github.com/PathOfBuildingCommunity/PathOfBuilding/compare/v2.22.1...v2.23.0)

<!-- Release notes generated using configuration in .github/release.yml at dev -->

## What's Changed
### Other changes
- Add initial and partial support for new skill gems [\#5276
](https://github.com/PathOfBuildingCommunity/PathOfBuilding/pull/5276
) ([LocalIdentity](https://github.com/LocalIdentity))
    * Vaal Blade Flurry is partially supported
    * Vaal Cleave is missing the Cleave buff
    * Frozen legion needs more work before it's completely accurate
- Updated old skill gems with 3.20 balance changes [\#5276
](https://github.com/PathOfBuildingCommunity/PathOfBuilding/pull/5276
) ([LocalIdentity](https://github.com/LocalIdentity))



## [v2.22.1](https://github.com/PathOfBuildingCommunity/PathOfBuilding/tree/v2.22.1) (2022/12/09)

[Full Changelog](https://github.com/PathOfBuildingCommunity/PathOfBuilding/compare/v2.22.0...v2.22.1)

<!-- Release notes generated using configuration in .github/release.yml at dev -->

## What's Changed
### User Interface
- Update 3.20 skill tree [\#5269
](https://github.com/PathOfBuildingCommunity/PathOfBuilding/pull/5269) ([LocalIdentity](https://github.com/LocalIdentity))
### Fixed Bugs
- Cost per second for totems and eldritch battery [\#5251](https://github.com/PathOfBuildingCommunity/PathOfBuilding/pull/5251) ([Lilylicious](https://github.com/Lilylicious))
- Incorrect warnings when using Eldritch Battery and remove support for per-second costs [\#5247](https://github.com/PathOfBuildingCommunity/PathOfBuilding/pull/5247) ([Paliak](https://github.com/Paliak))
- Viper Strike base Poison duration [\#5263](https://github.com/PathOfBuildingCommunity/PathOfBuilding/pull/5263) ([LocalIdentity](https://github.com/LocalIdentity))
- Ailments not applying correctly [\#5264](https://github.com/PathOfBuildingCommunity/PathOfBuilding/pull/5264) ([Lilylicious](https://github.com/Lilylicious))
- Hex Master not working with Impossible Escape [\#5267](https://github.com/PathOfBuildingCommunity/PathOfBuilding/pull/5267) ([LocalIdentity](https://github.com/LocalIdentity))
- Onslaught Effect nodes on skill tree not working [\#5270](https://github.com/PathOfBuildingCommunity/PathOfBuilding/pull/5270) ([LocalIdentity](https://github.com/LocalIdentity))



## [v2.22.0](https://github.com/PathOfBuildingCommunity/PathOfBuilding/tree/v2.22.0) (2022/12/09)

[Full Changelog](https://github.com/PathOfBuildingCommunity/PathOfBuilding/compare/v2.21.1...v2.22.0)

<!-- Release notes generated using configuration in .github/release.yml at dev -->

## What's Changed
### Implemented Enhancements
- Add 3.20 Tree and Timeless jewel nodes [\#5188](https://github.com/PathOfBuildingCommunity/PathOfBuilding/pull/5188) ([Regisle](https://github.com/Regisle))
- Add all revealed new Uniques from 3.20 [\#5185](https://github.com/PathOfBuildingCommunity/PathOfBuilding/pull/5185), [\#5235](https://github.com/PathOfBuildingCommunity/PathOfBuilding/pull/5235) ([QuickStick123](https://github.com/QuickStick123))
- Add build pricing and item optimization to Items Tab [\#3885](https://github.com/PathOfBuildingCommunity/PathOfBuilding/pull/3885), [\#5210](https://github.com/PathOfBuildingCommunity/PathOfBuilding/pull/5210), [\#5205](https://github.com/PathOfBuildingCommunity/PathOfBuilding/pull/5205), [\#5217](https://github.com/PathOfBuildingCommunity/PathOfBuilding/pull/5217), [\#5224](https://github.com/PathOfBuildingCommunity/PathOfBuilding/pull/5224) ([Dolmur](https://github.com/Dolmur), [Nostrademous](https://github.com/Nostrademous), [Dullson](https://github.com/Dullson))
- Add support for
	- Seismic / Lightning Spire Trap DPS [\#5212](https://github.com/PathOfBuildingCommunity/PathOfBuilding/pull/5212) ([Edvinas-Smita](https://github.com/Edvinas-Smita))
	- Mod tooltips to display stat differences when hovering over mods in the item crafter [\#5203](https://github.com/PathOfBuildingCommunity/PathOfBuilding/pull/5203) ([QuickStick123](https://github.com/QuickStick123))
	- New default gem level functionality [\#4724](https://github.com/PathOfBuildingCommunity/PathOfBuilding/pull/4724) ([Lothrik](https://github.com/Lothrik))
	- Specific socket colour mods found on Dialla's Malefaction, Malachai's Artifice, Doomsower [\#4981](https://github.com/PathOfBuildingCommunity/PathOfBuilding/pull/4981) ([Paliak](https://github.com/Paliak))
	- Resource costs per second in sidebar and add breakdown to the calcs page [\#5199](https://github.com/PathOfBuildingCommunity/PathOfBuilding/pull/5199) ([Lilylicious](https://github.com/Lilylicious))
	- Uptime of skills with duration and cooldown [\#4914](https://github.com/PathOfBuildingCommunity/PathOfBuilding/pull/4914) ([QuickStick123](https://github.com/QuickStick123))
	- Importing build links out of google sheets [\#4899](https://github.com/PathOfBuildingCommunity/PathOfBuilding/pull/4899) ([JadedCricket](https://github.com/JadedCricket))
	- Boneshatter self damage breakdown [\#4734](https://github.com/PathOfBuildingCommunity/PathOfBuilding/pull/4734) ([Lilylicious](https://github.com/Lilylicious))
	- Boneshatter maximum sustainable Trauma stacks [\#5049](https://github.com/PathOfBuildingCommunity/PathOfBuilding/pull/5049) ([QuickStick123](https://github.com/QuickStick123))
	- Deadly Tarantula and Armour Cruncher Spectres [\#5216](https://github.com/PathOfBuildingCommunity/PathOfBuilding/pull/5216), [\#5201](https://github.com/PathOfBuildingCommunity/PathOfBuilding/pull/5201) ([fialhoFabio](https://github.com/fialhoFabio))
	- Enemy Block Chance [\#4648](https://github.com/PathOfBuildingCommunity/PathOfBuilding/pull/4648) ([Regisle](https://github.com/Regisle))
	- Automatically apply Energy Blade buff when skill is equipped [\#5016](https://github.com/PathOfBuildingCommunity/PathOfBuilding/pull/5016) ([QuickStick123](https://github.com/QuickStick123))
	- Anomalous Predator Support [\#5135](https://github.com/PathOfBuildingCommunity/PathOfBuilding/pull/5135) ([TPlant](https://github.com/PJacek))
	- Frostblink CDR from nearby enemy [\#4986](https://github.com/PathOfBuildingCommunity/PathOfBuilding/pull/4986) ([Nostrademous](https://github.com/Nostrademous))
	- Summon Reaper's Consume buff [\#3088](https://github.com/PathOfBuildingCommunity/PathOfBuilding/pull/3088) ([Wires77](https://github.com/Wires77))
	- Reservation scaling with stages for Blood Sacrament [\#4583](https://github.com/PathOfBuildingCommunity/PathOfBuilding/pull/4583) ([QuickStick123](https://github.com/QuickStick123))
	- Burning Ground from Essence of Hysteria [\#4825](https://github.com/PathOfBuildingCommunity/PathOfBuilding/pull/4825) ([Regisle](https://github.com/Regisle))
	- Cold Conduction Cluster Jewel notable [\#5021](https://github.com/PathOfBuildingCommunity/PathOfBuilding/pull/5021) ([Nostrademous](https://github.com/Nostrademous))
	- Low Tolerance Cluster Jewel notable [\#4792](https://github.com/PathOfBuildingCommunity/PathOfBuilding/pull/4792) ([Regisle](https://github.com/Regisle))
	- "Nearby Allies have Culling Strike" [\#4921](https://github.com/PathOfBuildingCommunity/PathOfBuilding/pull/4921) ([Sinured](https://github.com/Sinured))
	- "chance for flasks you use to not consume charges" [\#4766](https://github.com/PathOfBuildingCommunity/PathOfBuilding/pull/4766) ([Lothrik](https://github.com/Lothrik))
	- Soul Eater stack limit [\#5137](https://github.com/PathOfBuildingCommunity/PathOfBuilding/pull/5137) ([TPlant](https://github.com/PJacek))
	- Hex Master Keystone [\#5193](https://github.com/PathOfBuildingCommunity/PathOfBuilding/pull/5193) ([QuickStick123](https://github.com/QuickStick123))
	- "Your Blessing Skills are Disabled" from Essence Worm [\#5121](https://github.com/PathOfBuildingCommunity/PathOfBuilding/pull/5121) ([Paliak](https://github.com/Paliak))
	- "Quicksilver Flasks you Use also apply to nearby Allies" mod on Victario's Flight [\#5095](https://github.com/PathOfBuildingCommunity/PathOfBuilding/pull/5095) ([Paliak](https://github.com/Paliak))
	- Stormfire's Burning Damage mod [\#4950](https://github.com/PathOfBuildingCommunity/PathOfBuilding/pull/4950) ([QuickStick123](https://github.com/QuickStick123))
	- Kalandra's Touch unique [\#5120](https://github.com/PathOfBuildingCommunity/PathOfBuilding/pull/5120) ([Paliak](https://github.com/Paliak))
	- Reflected kalandra mods [\#5014](https://github.com/PathOfBuildingCommunity/PathOfBuilding/pull/5014) ([Paliak](https://github.com/Paliak))
	- Some more Eldritch boss mods [\#5227](https://github.com/PathOfBuildingCommunity/PathOfBuilding/pull/5227) ([QuickStick123](https://github.com/QuickStick123))
	- New curse mods [\#5197](https://github.com/PathOfBuildingCommunity/PathOfBuilding/pull/5197) ([QuickStick123](https://github.com/QuickStick123))
	- Glorious Madness poison chance mod [\#5168](https://github.com/PathOfBuildingCommunity/PathOfBuilding/pull/5168) ([Azperin](https://github.com/Azperin))
### User Interface
- Add warnings if skill cost exceeds currently available resource (Life/ES/Mana) [\#5019](https://github.com/PathOfBuildingCommunity/PathOfBuilding/pull/5019) ([Paliak](https://github.com/Paliak))
- Add button to filter Uniques: Any item, Obtainable, Unobtainable, Vendor Recipe, Upgraded, Boss Item [\#4920](https://github.com/PathOfBuildingCommunity/PathOfBuilding/pull/4920) ([QuickStick123](https://github.com/QuickStick123))
- Add button to go to privacy settings when an account you are trying to import is set to private [\#5171](https://github.com/PathOfBuildingCommunity/PathOfBuilding/pull/5171) ([raylu](https://github.com/raylu))
- Make socket group sort order persistent when switching or deleting gems groups [\#4804](https://github.com/PathOfBuildingCommunity/PathOfBuilding/pull/4804) ([Lothrik](https://github.com/Lothrik))
- Display max calculated fuses for Explosive Arrow on the calcs page [\#5209](https://github.com/PathOfBuildingCommunity/PathOfBuilding/pull/5209) ([dbronkalla06](https://github.com/dbronkalla06))
- Adjust sample Brittle effects in Brittle breakdown box [\#5136](https://github.com/PathOfBuildingCommunity/PathOfBuilding/pull/5136) ([TPlant](https://github.com/PJacek))
- Relabel "Total DPS" to "Hit DPS" to increase readability [\#5172](https://github.com/PathOfBuildingCommunity/PathOfBuilding/pull/5172) ([raylu](https://github.com/raylu))
- Re-order the leagues dropdown in the import menu to have the current temporary league at the top of the list [\#5015](https://github.com/PathOfBuildingCommunity/PathOfBuilding/pull/5015) ([Schroedi](https://github.com/Schroedi))
- Do not hide config options that are configured without source [\#4716](https://github.com/PathOfBuildingCommunity/PathOfBuilding/pull/4716) ([deathbeam](https://github.com/deathbeam))))
- Fix Barrage and Barrage Support ambiguity in gem list [\#5029](https://github.com/PathOfBuildingCommunity/PathOfBuilding/pull/5029) ([Paliak](https://github.com/Paliak))
- Fix Aura effect on Self not counting towards Aura effect breakdown [\#4977](https://github.com/PathOfBuildingCommunity/PathOfBuilding/pull/4977) ([LocalIdentity](https://github.com/LocalIdentity))
- Fix incorrect Timeless Jewel ring colours when searching a node on the passive tree [\#5142](https://github.com/PathOfBuildingCommunity/PathOfBuilding/pull/5142) ([Wires77](https://github.com/Wires77))
- Fix breakdown of mana cost not showing in certain situations [\#5146](https://github.com/PathOfBuildingCommunity/PathOfBuilding/pull/5146) ([Wires77](https://github.com/Wires77))
- Fix Fanaticism tooltip [\#5103](https://github.com/PathOfBuildingCommunity/PathOfBuilding/pull/5103) ([MeDott29](https://github.com/MeDott29))
- Fix DoT Multi missing in Poison multiplier breakdown for Spells [\#5090](https://github.com/PathOfBuildingCommunity/PathOfBuilding/pull/5090) ([Wires77](https://github.com/Wires77))
- Fix inconsistent display of additional quality and gem levels in skill group tooltip [\#5181](https://github.com/PathOfBuildingCommunity/PathOfBuilding/pull/5181) ([Paliak](https://github.com/Paliak))
- Fix typo in config tab [\#5191](https://github.com/PathOfBuildingCommunity/PathOfBuilding/pull/5191) ([Nightblade](https://github.com/Nightblade))
- Fix Item Corruptor having empty space [\#5213](https://github.com/PathOfBuildingCommunity/PathOfBuilding/pull/5213) ([QuickStick123](https://github.com/QuickStick123))
### Accuracy Improvements
- Update existing uniques for 3.20 [\#5184](https://github.com/PathOfBuildingCommunity/PathOfBuilding/pull/5184) ([ifnjeff](https://github.com/ifnjeff))
- Remove curse effect reduction on bosses [\#5187](https://github.com/PathOfBuildingCommunity/PathOfBuilding/pull/5187) ([QuickStick123](https://github.com/QuickStick123))
- Improve the accuracy of Max Hit calculations [\#5196](https://github.com/PathOfBuildingCommunity/PathOfBuilding/pull/5196) ([Edvinas-Smita](https://github.com/Edvinas-Smita))
- Improve the accuracy of eHP calculations [\#4915](https://github.com/PathOfBuildingCommunity/PathOfBuilding/pull/4915) ([QuickStick123](https://github.com/QuickStick123))
- Generalise Regeneration Calculations adding full support for degens and breakdowns [\#5011](https://github.com/PathOfBuildingCommunity/PathOfBuilding/pull/5011) ([QuickStick123](https://github.com/QuickStick123))
- Update Brittle formula [\#5018](https://github.com/PathOfBuildingCommunity/PathOfBuilding/pull/5018) ([QuickStick123](https://github.com/QuickStick123))
- Apply shock effect to shocked ground [\#5038](https://github.com/PathOfBuildingCommunity/PathOfBuilding/pull/5038) ([Paliak](https://github.com/Paliak))
- Truncate resistances to better match in game values [\#5115](https://github.com/PathOfBuildingCommunity/PathOfBuilding/pull/5115) ([Paliak](https://github.com/Paliak))
- Adjust Delirium effect scaling to be more accurate [\#5176](https://github.com/PathOfBuildingCommunity/PathOfBuilding/pull/5176) ([Lilylicious](https://github.com/Lilylicious))
- Fix Bleed and Ignite critical strike proportions to be based on how many applications you can apply during the duration [\#4875](https://github.com/PathOfBuildingCommunity/PathOfBuilding/pull/4875) ([oljomo](https://github.com/oljomo))
- Fix totems not being affected by auras [\#4636](https://github.com/PathOfBuildingCommunity/PathOfBuilding/pull/4636) ([Paliak](https://github.com/Paliak))
- Fix avoidance calculations when using Elusive [\#4883](https://github.com/PathOfBuildingCommunity/PathOfBuilding/pull/4883) ([Regisle](https://github.com/Regisle))
- Fix missing elemental resist calculation [\#5134](https://github.com/PathOfBuildingCommunity/PathOfBuilding/pull/5134) ([TPlant](https://github.com/PJacek))
- Fix maximum shock double counting [\#5173](https://github.com/PathOfBuildingCommunity/PathOfBuilding/pull/5173) ([QuickStick123](https://github.com/QuickStick123))
- Fix conversion and charges being negative [\#5186](https://github.com/PathOfBuildingCommunity/PathOfBuilding/pull/5186) ([QuickStick123](https://github.com/QuickStick123))
- Fix Lucky Attack Damage incorrectly applying to Spells [\#5059](https://github.com/PathOfBuildingCommunity/PathOfBuilding/pull/5059) ([QuickStick123](https://github.com/QuickStick123))
- Fix Ailment mods from active skill gems not applying in some cases [\#5003](https://github.com/PathOfBuildingCommunity/PathOfBuilding/pull/5003) ([Paliak](https://github.com/Paliak))
- Fix Non-curse Hex skills being treated as Curse skills [\#5182](https://github.com/PathOfBuildingCommunity/PathOfBuilding/pull/5182) ([kolhell](https://github.com/kolhell))
- Fix several issues with skill costs [\#5009](https://github.com/PathOfBuildingCommunity/PathOfBuilding/pull/5009) ([QuickStick123](https://github.com/QuickStick123))

- Fix rare templates not getting implicit mod tags [\#5149](https://github.com/PathOfBuildingCommunity/PathOfBuilding/pull/5149) ([Wires77](https://github.com/Wires77))
- Fix global energy shield being mistaken for local [\#5119](https://github.com/PathOfBuildingCommunity/PathOfBuilding/pull/5119) ([QuickStick123](https://github.com/QuickStick123))
- Fix parsing for new wording on Aegis Aurora [\#5155](https://github.com/PathOfBuildingCommunity/PathOfBuilding/pull/5155) ([LocalIdentity](https://github.com/LocalIdentity))
- Fix Grand Spectrum not working correctly with Minions [\#4965](https://github.com/PathOfBuildingCommunity/PathOfBuilding/pull/4965) ([deathbeam](https://github.com/deathbeam))
- Update affix limit for corrupted abyss jewels [\#5100](https://github.com/PathOfBuildingCommunity/PathOfBuilding/pull/5100) ([Paliak](https://github.com/Paliak))
- Update wording differences on uniques [\#4952](https://github.com/PathOfBuildingCommunity/PathOfBuilding/pull/4952) ([QuickStick123](https://github.com/QuickStick123))
- Update "Grants" wording change on uniques [\#5238](https://github.com/PathOfBuildingCommunity/PathOfBuilding/pull/5238) ([QuickStick123](https://github.com/QuickStick123))
- Update Pledge of Hands and Atziri's Disfavour sources [\#5234](https://github.com/PathOfBuildingCommunity/PathOfBuilding/pull/5234) ([QuickStick123](https://github.com/QuickStick123))
- Update flask wording [\#5236](https://github.com/PathOfBuildingCommunity/PathOfBuilding/pull/5236) ([QuickStick123](https://github.com/QuickStick123))
- Update Vorana's March to be in sync with game mods [\#4979](https://github.com/PathOfBuildingCommunity/PathOfBuilding/pull/4979) ([LocalIdentity](https://github.com/LocalIdentity))
- Remove chance to be crit mod from Aul's Uprising [\#4989](https://github.com/PathOfBuildingCommunity/PathOfBuilding/pull/4989) ([Torchery](https://github.com/Torchery))

- Fix Anomalous Energy Blade Shock Chance [\#5139](https://github.com/PathOfBuildingCommunity/PathOfBuilding/pull/5139) ([QuickStick123](https://github.com/QuickStick123))
- Fix Energy Blade counting multiple times when used in FullDPS [\#4919](https://github.com/PathOfBuildingCommunity/PathOfBuilding/pull/4919) ([QuickStick123](https://github.com/QuickStick123))
- Fix Cyclone's area of effect not scaling with weapon range [\#5192](https://github.com/PathOfBuildingCommunity/PathOfBuilding/pull/5192) ([QuickStick123](https://github.com/QuickStick123))
- Fix Elemental Hit scaling area instead of radius [\#5225](https://github.com/PathOfBuildingCommunity/PathOfBuilding/pull/5225) ([QuickStick123](https://github.com/QuickStick123))
- Fix Absolution Spell Hit counting multiple times when used in FullDPS [\#4653](https://github.com/PathOfBuildingCommunity/PathOfBuilding/pull/4653) ([APXEOLOG](https://github.com/APXEOLOG))
- Fix Lightning Conduit and Galvanic Field scaling with area damage [\#4978](https://github.com/PathOfBuildingCommunity/PathOfBuilding/pull/4978) ([LocalIdentity](https://github.com/LocalIdentity))
- Fix Lightning Conduit's "More damage with hits" [\#5099](https://github.com/PathOfBuildingCommunity/PathOfBuilding/pull/5099) ([QuickStick123](https://github.com/QuickStick123))
- Fix Divergent Fist of War increasing Stun Threshold [\#5145](https://github.com/PathOfBuildingCommunity/PathOfBuilding/pull/5145) ([Wires77](https://github.com/Wires77))
- Fix Ice spear Crit chance enchant not applying to all projectiles skill part [\#5045](https://github.com/PathOfBuildingCommunity/PathOfBuilding/pull/5045) ([Paliak](https://github.com/Paliak))
### Fixed Bugs
- Crash for pvp when checking support gems [\#5036](https://github.com/PathOfBuildingCommunity/PathOfBuilding/pull/5036) ([Regisle](https://github.com/Regisle))
- Crash when generating fallback weights caused by missing source [\#5055](https://github.com/PathOfBuildingCommunity/PathOfBuilding/pull/5055) ([Paliak](https://github.com/Paliak))
- Crash on crafting certain quirky items [\#5204](https://github.com/PathOfBuildingCommunity/PathOfBuilding/pull/5204) ([Nostrademous](https://github.com/Nostrademous))
- Crash when clicking on Jewel implicit button [\#5211](https://github.com/PathOfBuildingCommunity/PathOfBuilding/pull/5211) ([QuickStick123](https://github.com/QuickStick123))
- Kalisa's Grace crit chance modifier not working [\#5124](https://github.com/PathOfBuildingCommunity/PathOfBuilding/pull/5124) ([michelrtm](https://github.com/michelrtm))
- Cluster Jewels not showing DPS stats in item crafter [\#5022](https://github.com/PathOfBuildingCommunity/PathOfBuilding/pull/5022) ([LocalIdentity](https://github.com/LocalIdentity))
- Count being nil for FullDPS when importing a build [\#5047](https://github.com/PathOfBuildingCommunity/PathOfBuilding/pull/5047) ([Paliak](https://github.com/Paliak))
- Non-curse part of non-curse aura skills [\#5039](https://github.com/PathOfBuildingCommunity/PathOfBuilding/pull/5039) ([Paliak](https://github.com/Paliak))
- Some modifiers visually missing from total ES calcs [\#5061](https://github.com/PathOfBuildingCommunity/PathOfBuilding/pull/5061) ([randomflyingtaco](https://github.com/randomflyingtaco))
- Passive count multipliers preview on nodes [\#4865](https://github.com/PathOfBuildingCommunity/PathOfBuilding/pull/4865) ([Lilylicious](https://github.com/Lilylicious))
- Influence modifiers not behaving correctly and rune daggers missing rune dagger tag [\#4975](https://github.com/PathOfBuildingCommunity/PathOfBuilding/pull/4975) ([QuickStick123](https://github.com/QuickStick123))
- Arcanist brand giving brand skill flag to gems breaking stuff [\#4966](https://github.com/PathOfBuildingCommunity/PathOfBuilding/pull/4966) ([QuickStick123](https://github.com/QuickStick123))
- DPS comparison not working correctly when using The Saviour and using overrides [\#4635](https://github.com/PathOfBuildingCommunity/PathOfBuilding/pull/4635) ([Paliak](https://github.com/Paliak))
- Parsing for some pobb.in build links [\#5078](https://github.com/PathOfBuildingCommunity/PathOfBuilding/pull/5078) ([Dullson](https://github.com/Dullson))
- Use Life/Energy Shield Regen Recovery for power builder [\#4945](https://github.com/PathOfBuildingCommunity/PathOfBuilding/pull/4945) ([deathbeam](https://github.com/deathbeam))
- Remove caps on ground degens [\#4934](https://github.com/PathOfBuildingCommunity/PathOfBuilding/pull/4934) ([Regisle](https://github.com/Regisle))
- Some stats with Bloodstorm conditionals applying globally [\#5046](https://github.com/PathOfBuildingCommunity/PathOfBuilding/pull/5046) ([QuickStick123](https://github.com/QuickStick123))
- Added Rage generation flag to Chains of Emancipation [\#5035](https://github.com/PathOfBuildingCommunity/PathOfBuilding/pull/5035) ([QuickStick123](https://github.com/QuickStick123))
- Thread of Hope allowing you to allocate ascendancy nodes [\#5067](https://github.com/PathOfBuildingCommunity/PathOfBuilding/pull/5067) ([LocalIdentity](https://github.com/LocalIdentity))
- Improve handling of unscalable mods and fix some mods from alternate qualities not applying [\#4906](https://github.com/PathOfBuildingCommunity/PathOfBuilding/pull/4906) ([Paliak](https://github.com/Paliak), [QuickStick123](https://github.com/QuickStick123))
- Support gems not adding their flags if they themselves require a flag added by a support gem lower in the support list [\#4886](https://github.com/PathOfBuildingCommunity/PathOfBuilding/pull/4886) ([Paliak](https://github.com/Paliak))
- Devotion not working with minion mods [\#5133](https://github.com/PathOfBuildingCommunity/PathOfBuilding/pull/5133) ([TPlant](https://github.com/PJacek))
- Untying chill from frozen [\#5189](https://github.com/PathOfBuildingCommunity/PathOfBuilding/pull/5189) ([kolhell](https://github.com/kolhell))
- "No reservation" mods affecting cost of Blessings [\#5159](https://github.com/PathOfBuildingCommunity/PathOfBuilding/pull/5159) ([Paliak](https://github.com/Paliak))
- Ice Nova interaction with Greater Spell Echo and Awakened Spell Echo when casting on Frostbolt [\#4733](https://github.com/PathOfBuildingCommunity/PathOfBuilding/pull/4733) ([Sinured](https://github.com/Sinured))
- Exposure not applying correctly when using Scorching Ray "Maximum Sustainable Stages" [\#5164](https://github.com/PathOfBuildingCommunity/PathOfBuilding/pull/5164) ([Paliak](https://github.com/Paliak))
- Shavronne's Revelation removing life recharge [\#5165](https://github.com/PathOfBuildingCommunity/PathOfBuilding/pull/5165) ([Paliak](https://github.com/Paliak))
- Correctly apply mod precision in item editor and fix Assassin's Mark scaling [\#5050](https://github.com/PathOfBuildingCommunity/PathOfBuilding/pull/5050) ([QuickStick123](https://github.com/QuickStick123))
- Stop support gems from using Minion types to determine compatibility with Minion attack skills [\#4628](https://github.com/PathOfBuildingCommunity/PathOfBuilding/pull/4628) ([Paliak](https://github.com/Paliak))
- Dagger mastery and radius jewels applying to Masteries [\#5089](https://github.com/PathOfBuildingCommunity/PathOfBuilding/pull/5089) ([Paliak](https://github.com/Paliak))
- Varunastra not working with Nightblade Support [\#5158](https://github.com/PathOfBuildingCommunity/PathOfBuilding/pull/5158) ([Paliak](https://github.com/Paliak))
- Update Brittle config description to new value and fix Scorch source [\#5062](https://github.com/PathOfBuildingCommunity/PathOfBuilding/pull/5062) ([deathbeam](https://github.com/deathbeam))
### Other changes
- Documentation - Add more tips to CONTRIBUTING.md [\#4611](https://github.com/PathOfBuildingCommunity/PathOfBuilding/pull/4611) ([Paliak](https://github.com/Paliak))
- Fix spelling/punctuation [\#4960](https://github.com/PathOfBuildingCommunity/PathOfBuilding/pull/4960), [\#5237](https://github.com/PathOfBuildingCommunity/PathOfBuilding/pull/5237), [\#5082](https://github.com/PathOfBuildingCommunity/PathOfBuilding/pull/5082), [\#5147](https://github.com/PathOfBuildingCommunity/PathOfBuilding/pull/5147) ([Nightblade](https://github.com/Nightblade))


## [v2.21.1](https://github.com/PathOfBuildingCommunity/PathOfBuilding/tree/v2.21.1) (2022/08/20)

[Full Changelog](https://github.com/PathOfBuildingCommunity/PathOfBuilding/compare/v2.21.0...v2.21.1)

<!-- Release notes generated using configuration in .github/release.yml at dev -->

## What's Changed
### Fixed Bugs
- Fix crash related to Alchemists Mark [\#4931](https://github.com/PathOfBuildingCommunity/PathOfBuilding/pull/4931) ([deathbeam](https://github.com/deathbeam))



## [v2.21.0](https://github.com/PathOfBuildingCommunity/PathOfBuilding/tree/v2.21.0) (2022/08/20)

[Full Changelog](https://github.com/PathOfBuildingCommunity/PathOfBuilding/compare/v2.20.2...v2.21.0)

## What's Changed
### Implemented Enhancements
- Add support for new 3.19 skills and mods [\#4925](https://github.com/PathOfBuildingCommunity/PathOfBuilding/pull/4925) ([Nostrademous](https://github.com/Nostrademous), [LocalIdentity](https://github.com/LocalIdentity))
  * Full support for all new skills
- Add initial support for Eldritch Implicits [\#4658](https://github.com/PathOfBuildingCommunity/PathOfBuilding/pull/4658) ([Regisle](https://github.com/Regisle))
- Add the ability to automatically calculate # of Explosive Arrow Fuses [\#4918](https://github.com/PathOfBuildingCommunity/PathOfBuilding/pull/4918) ([LocalIdentity](https://github.com/LocalIdentity))
- Add breakdowns for Burning and Caustic ground from ailments [\#4916](https://github.com/PathOfBuildingCommunity/PathOfBuilding/pull/4916) ([Regisle](https://github.com/Regisle))
- Add the Poised Prism and Elevore uniques [\#4846](https://github.com/PathOfBuildingCommunity/PathOfBuilding/pull/4846) ([QuickStick123](https://github.com/QuickStick123))
- Add new Grand Spectrum mods [\#4897](https://github.com/PathOfBuildingCommunity/PathOfBuilding/pull/4897) ([deathbeam](https://github.com/deathbeam))
### User Interface
- Fix PvP Hit Taken Colour [\#4860](https://github.com/PathOfBuildingCommunity/PathOfBuilding/pull/4860) ([Regisle](https://github.com/Regisle))
- Update Heartstopper config text [\#4859](https://github.com/PathOfBuildingCommunity/PathOfBuilding/pull/4859) ([Regisle](https://github.com/Regisle))
- Remove Main Hand background colour from global Ignite Dot Multi section [\#4922](https://github.com/PathOfBuildingCommunity/PathOfBuilding/pull/4922) ([TPlant](https://github.com/PJacek))
- Add Keystone names to Timeless jewel variants [\#4882](https://github.com/PathOfBuildingCommunity/PathOfBuilding/pull/4882) ([Regisle](https://github.com/Regisle))
### Accuracy Improvements
- Update Replica uniques [\#4901](https://github.com/PathOfBuildingCommunity/PathOfBuilding/pull/4901) ([QuickStick123](https://github.com/QuickStick123))
- Update Deidbell [\#4852](https://github.com/PathOfBuildingCommunity/PathOfBuilding/pull/4852) ([QuickStick123](https://github.com/QuickStick123))
- Update Ventor's Gamble and Soul Ripper [\#4894](https://github.com/PathOfBuildingCommunity/PathOfBuilding/pull/4894) ([Lothrik](https://github.com/Lothrik))
- Fix missing life on Demon Stitcher [\#4858](https://github.com/PathOfBuildingCommunity/PathOfBuilding/pull/4858) ([QuickStick123](https://github.com/QuickStick123))
### Fixed Bugs
- Fix crash when adding Timeless jewel to build from tree UI [\#4893](https://github.com/PathOfBuildingCommunity/PathOfBuilding/pull/4893) ([Lothrik](https://github.com/Lothrik))
- Fix certain spells not having correct DPS with Unleash Support [\#4881](https://github.com/PathOfBuildingCommunity/PathOfBuilding/pull/4881) ([Regisle](https://github.com/Regisle))
- Fix Timeless jewel node weight bugs [\#4844](https://github.com/PathOfBuildingCommunity/PathOfBuilding/pull/4844) ([Lothrik](https://github.com/Lothrik))
- Fix checkbox not updating when selecting Vaal skills [\#4903](https://github.com/PathOfBuildingCommunity/PathOfBuilding/pull/4903) ([Paliak](https://github.com/Paliak))
- Fix Rage regen issues [\#4880](https://github.com/PathOfBuildingCommunity/PathOfBuilding/pull/4880) ([Regisle](https://github.com/Regisle))
- Fix Gain on Kill not working for Attacks [\#4857](https://github.com/PathOfBuildingCommunity/PathOfBuilding/pull/4857) ([Regisle](https://github.com/Regisle))



## [v2.20.2](https://github.com/PathOfBuildingCommunity/PathOfBuilding/tree/v2.20.2) (2022/08/16)

[Full Changelog](https://github.com/PathOfBuildingCommunity/PathOfBuilding/compare/v2.20.1...v2.20.2)

<!-- Release notes generated using configuration in .github/release.yml at dev -->

## What's Changed
### Implemented Enhancements
- Reintroduce Show/Hide skill cost based upon whether it has a base cost [\#4838](https://github.com/PathOfBuildingCommunity/PathOfBuilding/pull/4838) ([QuickStick123](https://github.com/QuickStick123))
### Accuracy Improvements
- Use correct max shock in breakdown [\#4829](https://github.com/PathOfBuildingCommunity/PathOfBuilding/pull/4829) ([Lilylicious](https://github.com/Lilylicious))
### Fixed Bugs
- Fix timeless jewel socket index bug [\#4832](https://github.com/PathOfBuildingCommunity/PathOfBuilding/pull/4832) ([Lothrik](https://github.com/Lothrik))
- Fix missing unique sliders [\#4835](https://github.com/PathOfBuildingCommunity/PathOfBuilding/pull/4835) ([Lothrik](https://github.com/Lothrik))
- Filter out unused modifier line ranges [\#4836](https://github.com/PathOfBuildingCommunity/PathOfBuilding/pull/4836) ([Lothrik](https://github.com/Lothrik))

## [v2.20.1](https://github.com/PathOfBuildingCommunity/PathOfBuilding/tree/v2.20.1) (2022/08/16)

[Full Changelog](https://github.com/PathOfBuildingCommunity/PathOfBuilding/compare/v2.20.0...v2.20.1)

<!-- Release notes generated using configuration in .github/release.yml at dev -->

## What's Changed
### Fixed Bugs
- Revert skill costs being hidden if you reduced the cost to 0 as it was causing an error ([LocalIdentity](https://github.com/LocalIdentity))
- Fix Juggernaut "Armour applies to Elemental damage" node not working ([Lilylicious](https://github.com/Lilylicious))

## [v2.20.0](https://github.com/PathOfBuildingCommunity/PathOfBuilding/tree/v2.20.0) (2022/08/16)

[Full Changelog](https://github.com/PathOfBuildingCommunity/PathOfBuilding/compare/v2.19.2...v2.20.0)

<!-- Release notes generated using configuration in .github/release.yml at dev -->

## What's Changed
### Implemented Enhancements
- Update skill tree to 3.19 [\#4744](https://github.com/PathOfBuildingCommunity/PathOfBuilding/pull/4744) ([Regisle](https://github.com/Regisle))
- Add new uniques [\#4774](https://github.com/PathOfBuildingCommunity/PathOfBuilding/pull/4774), [\#4817](https://github.com/PathOfBuildingCommunity/PathOfBuilding/pull/4817) ([QuickStick123](https://github.com/QuickStick123), [LocalIdentity](https://github.com/LocalIdentity), [Wires77](https://github.com/Wires77))
- Timeless jewel search improvements [\#4622](https://github.com/PathOfBuildingCommunity/PathOfBuilding/pull/4622) ([Regisle](https://github.com/Regisle)), ([Lothrik](https://github.com/Lothrik))
  	- You can now auto generate weights for nodes based on skill DPS
  	- You can scroll on the horizontal scroll bars to change values (hold Ctrl/Shift to scroll slower/faster)
- Update a wide variety of unique items 
	- [\#4767](https://github.com/PathOfBuildingCommunity/PathOfBuilding/pull/4767), [\#4763](https://github.com/PathOfBuildingCommunity/PathOfBuilding/pull/4763), [\#4760](https://github.com/PathOfBuildingCommunity/PathOfBuilding/pull/4760), [\#4769](https://github.com/PathOfBuildingCommunity/PathOfBuilding/pull/4769), [\#4753](https://github.com/PathOfBuildingCommunity/PathOfBuilding/pull/4753), [\#4729](https://github.com/PathOfBuildingCommunity/PathOfBuilding/pull/4729) ([Sinured](https://github.com/Sinured))
	- [\#4747](https://github.com/PathOfBuildingCommunity/PathOfBuilding/pull/4747), [\#4751](https://github.com/PathOfBuildingCommunity/PathOfBuilding/pull/4751), [\#4754](https://github.com/PathOfBuildingCommunity/PathOfBuilding/pull/4754), [\#4748](https://github.com/PathOfBuildingCommunity/PathOfBuilding/pull/4748), [\#4757](https://github.com/PathOfBuildingCommunity/PathOfBuilding/pull/4757), [\#4775](https://github.com/PathOfBuildingCommunity/PathOfBuilding/pull/4775), [\#4783](https://github.com/PathOfBuildingCommunity/PathOfBuilding/pull/4783) ([QuickStick123](https://github.com/QuickStick123))
	- [\#4702](https://github.com/PathOfBuildingCommunity/PathOfBuilding/pull/4702), [\#4700](https://github.com/PathOfBuildingCommunity/PathOfBuilding/pull/4700), [\#4699](https://github.com/PathOfBuildingCommunity/PathOfBuilding/pull/4699), [\#4698](https://github.com/PathOfBuildingCommunity/PathOfBuilding/pull/4698) ([Lexy](https://github.com/learn2draw))
	- [\#4755](https://github.com/PathOfBuildingCommunity/PathOfBuilding/pull/4755) ([Nightblade](https://github.com/Nightblade))
	- [\#4745](https://github.com/PathOfBuildingCommunity/PathOfBuilding/pull/4745) ([Paliak](https://github.com/Paliak))
	- [\#4814](https://github.com/PathOfBuildingCommunity/PathOfBuilding/pull/4814) ([Wires77](https://github.com/Wires77))
	- [\#4602](https://github.com/PathOfBuildingCommunity/PathOfBuilding/pull/4602) ([Lothrik](https://github.com/Lothrik))
- Add support for
	- Damage over Time DPS cap [\#4649](https://github.com/PathOfBuildingCommunity/PathOfBuilding/pull/4649), [\#4808](https://github.com/PathOfBuildingCommunity/PathOfBuilding/pull/4808) ([deathbeam](https://github.com/deathbeam), [Regisle](https://github.com/Regisle), [LocalIdentity](https://github.com/LocalIdentity))
	- 3.19 Trickster ascendancy  [\#4749](https://github.com/PathOfBuildingCommunity/PathOfBuilding/pull/4749), [\#4782](https://github.com/PathOfBuildingCommunity/PathOfBuilding/pull/4782), [\#4749](https://github.com/PathOfBuildingCommunity/PathOfBuilding/pull/4749) ([Lilylicious](https://github.com/Lilylicious), [Regisle](https://github.com/Regisle))
	- Deal 10% less damage on Indomitable Resolve [\#4688](https://github.com/PathOfBuildingCommunity/PathOfBuilding/pull/4688) ([Regisle](https://github.com/Regisle))
	- armour applies to ele damage [\#4673](https://github.com/PathOfBuildingCommunity/PathOfBuilding/pull/4673) ([Regisle](https://github.com/Regisle))
	- Vorana's March mods [\#4613](https://github.com/PathOfBuildingCommunity/PathOfBuilding/pull/4613) ([LocalIdentity](https://github.com/LocalIdentity))
	- Non-critical strikes deal less damage [\#4701](https://github.com/PathOfBuildingCommunity/PathOfBuilding/pull/4701) ([Regisle](https://github.com/Regisle))
	- More Ailment effect modifiers [\#4707](https://github.com/PathOfBuildingCommunity/PathOfBuilding/pull/4707) ([Regisle](https://github.com/Regisle))
	- Used Life flask in the past 10 seconds [\#4687](https://github.com/PathOfBuildingCommunity/PathOfBuilding/pull/4687) ([Regisle](https://github.com/Regisle))
	- Debuff expiration rate [\#4703](https://github.com/PathOfBuildingCommunity/PathOfBuilding/pull/4703) ([Regisle](https://github.com/Regisle))
	- Basic recoup breakdown [\#4706](https://github.com/PathOfBuildingCommunity/PathOfBuilding/pull/4706) ([Regisle](https://github.com/Regisle))
	- Modifiers to enemy damage [\#4685](https://github.com/PathOfBuildingCommunity/PathOfBuilding/pull/4685) ([Regisle](https://github.com/Regisle))
	- PvP skill scaling [\#4664](https://github.com/PathOfBuildingCommunity/PathOfBuilding/pull/4664) ([Regisle](https://github.com/Regisle))
	- PvP hit taken [\#4718](https://github.com/PathOfBuildingCommunity/PathOfBuilding/pull/4718) ([Regisle](https://github.com/Regisle))
	- Non-Vaal gem modifiers [\#4711](https://github.com/PathOfBuildingCommunity/PathOfBuilding/pull/4711) ([Nostrademous](https://github.com/Nostrademous))
	- Debilitate debuff [\#4710](https://github.com/PathOfBuildingCommunity/PathOfBuilding/pull/4710) ([deathbeam](https://github.com/deathbeam))
	- Minions have Unholy Might [\#4780](https://github.com/PathOfBuildingCommunity/PathOfBuilding/pull/4780) ([QuickStick123](https://github.com/QuickStick123))
	- 3.19 Arrow Dancing Keystone [\#4779](https://github.com/PathOfBuildingCommunity/PathOfBuilding/pull/4779) ([QuickStick123](https://github.com/QuickStick123))
	- Counting Mastery type allocations [\#4746](https://github.com/PathOfBuildingCommunity/PathOfBuilding/pull/4746) ([Nostrademous](https://github.com/Nostrademous))
	- More triple damage mods [\#4727](https://github.com/PathOfBuildingCommunity/PathOfBuilding/pull/4727) ([Paliak](https://github.com/Paliak))
	- Kalandra inverted stats [\#4756](https://github.com/PathOfBuildingCommunity/PathOfBuilding/pull/4756) ([Nostrademous](https://github.com/Nostrademous))
	- Stacking max shock [\#4750](https://github.com/PathOfBuildingCommunity/PathOfBuilding/pull/4750) ([Lilylicious](https://github.com/Lilylicious))
	- Ryslatha Pantheon Life flask charge generation [\#4721](https://github.com/PathOfBuildingCommunity/PathOfBuilding/pull/4721) ([deathbeam](https://github.com/deathbeam))
	- Lightning Conduit's new Trigger flag [\#4802](https://github.com/PathOfBuildingCommunity/PathOfBuilding/pull/4802) ([Nostrademous](https://github.com/Nostrademous))
	- Enemy Overwhelm [\#4705](https://github.com/PathOfBuildingCommunity/PathOfBuilding/pull/4705) ([QuickStick123](https://github.com/QuickStick123))
	- Burning and Caustic ground and Flame Surge [\#4801](https://github.com/PathOfBuildingCommunity/PathOfBuilding/pull/4801) ([deathbeam](https://github.com/deathbeam))
	- Burning and caustic ground in total/combined DPS [\#4815](https://github.com/PathOfBuildingCommunity/PathOfBuilding/pull/4815) ([Regisle](https://github.com/Regisle))
	- Prevent burning and caustic ground from stacking [\#4820](https://github.com/PathOfBuildingCommunity/PathOfBuilding/pull/4820) ([Regisle](https://github.com/Regisle))
	- Parsing of Link skill mods [\#4816](https://github.com/PathOfBuildingCommunity/PathOfBuilding/pull/4816) ([QuickStick123](https://github.com/QuickStick123))
- Fix Incinerate gem tooltip [\#4681](https://github.com/PathOfBuildingCommunity/PathOfBuilding/pull/4681) ([Paliak](https://github.com/Paliak))
- Always use configured or base chill for bonechill and remove bonechill config [\#4453](https://github.com/PathOfBuildingCommunity/PathOfBuilding/pull/4453) ([deathbeam](https://github.com/deathbeam))
- Update ward recharge speed [\#4697](https://github.com/PathOfBuildingCommunity/PathOfBuilding/pull/4697) ([Lexy](https://github.com/learn2draw))
- Update Brittle to 3.19 values [\#4696](https://github.com/PathOfBuildingCommunity/PathOfBuilding/pull/4696) ([Lexy](https://github.com/learn2draw))
- Added Thrusting as a base sword subType [\#4720](https://github.com/PathOfBuildingCommunity/PathOfBuilding/pull/4720) ([Nostrademous](https://github.com/Nostrademous))
- Minion charges and ailments work like players [\#4694](https://github.com/PathOfBuildingCommunity/PathOfBuilding/pull/4694) ([Lilylicious](https://github.com/Lilylicious))
- Take into account weapon conditions for shock [\#4795](https://github.com/PathOfBuildingCommunity/PathOfBuilding/pull/4795) ([Lilylicious](https://github.com/Lilylicious))
- Properly support gain on kill [\#4704](https://github.com/PathOfBuildingCommunity/PathOfBuilding/pull/4704) ([Regisle](https://github.com/Regisle))
- Update Chainbreaker wording and display Rage Regeneration [\#4786](https://github.com/PathOfBuildingCommunity/PathOfBuilding/pull/4786) ([Sinured](https://github.com/Sinured))
### User Interface
- Display reservation efficiency as percentage with two decimal places instead of a full float multiplier [\#4518](https://github.com/PathOfBuildingCommunity/PathOfBuilding/pull/4518) ([Paliak](https://github.com/Paliak))
- Display effect of active gem variant when mousing over the "Variant" drop-down selector [\#4633](https://github.com/PathOfBuildingCommunity/PathOfBuilding/pull/4633) ([talkmill](https://github.com/talkmill))
- Change sidebar to show red numbers for unreserved life of 0 [\#4618](https://github.com/PathOfBuildingCommunity/PathOfBuilding/pull/4618) ([talkmill](https://github.com/talkmill))
### Accuracy Improvements
- General improvements to "Damaging Hits" section and armour breakdown [\#4637](https://github.com/PathOfBuildingCommunity/PathOfBuilding/pull/4637) ([QuickStick123](https://github.com/QuickStick123))
- Apply spell suppression to EHP calculations and add support for Instinct [\#4686](https://github.com/PathOfBuildingCommunity/PathOfBuilding/pull/4686) ([Regisle](https://github.com/Regisle))
- Improve stun avoid calcs [\#4715](https://github.com/PathOfBuildingCommunity/PathOfBuilding/pull/4715) ([Regisle](https://github.com/Regisle))
- Improve scaled modifier precision [\#4640](https://github.com/PathOfBuildingCommunity/PathOfBuilding/pull/4640) ([Lothrik](https://github.com/Lothrik))
- Restructure leech to apply cap later [\#4809](https://github.com/PathOfBuildingCommunity/PathOfBuilding/pull/4809) ([QuickStick123](https://github.com/QuickStick123))
### Fixed Bugs
- Blood offering stats not calculated #744 [\#4638](https://github.com/PathOfBuildingCommunity/PathOfBuilding/pull/4638) ([talkmill](https://github.com/talkmill))
- Node power sorting at infinite values [\#4617](https://github.com/PathOfBuildingCommunity/PathOfBuilding/pull/4617) ([Regisle](https://github.com/Regisle))
- Config tab being 1 change behind enemy level [\#4624](https://github.com/PathOfBuildingCommunity/PathOfBuilding/pull/4624) ([Regisle](https://github.com/Regisle))
- Bottom bar wrapping in the tree tab [\#4693](https://github.com/PathOfBuildingCommunity/PathOfBuilding/pull/4693) ([talkmill](https://github.com/talkmill))
- Sidebar always showing Culling DPS and Recoverable ES [\#4646](https://github.com/PathOfBuildingCommunity/PathOfBuilding/pull/4646) ([LocalIdentity](https://github.com/LocalIdentity))
- Evasion to armour conversion calculation not including "armour and evasion" base stats [\#4600](https://github.com/PathOfBuildingCommunity/PathOfBuilding/pull/4600) ([MrCoolTheCucumber](https://github.com/MrCoolTheCucumber))
- Trypanon crit chance calculations [\#4610](https://github.com/PathOfBuildingCommunity/PathOfBuilding/pull/4610) ([LocalIdentity](https://github.com/LocalIdentity))
- Total more multipliers not being round to nearest percent as done in game [\#4641](https://github.com/PathOfBuildingCommunity/PathOfBuilding/pull/4641) ([QuickStick123](https://github.com/QuickStick123))
- Evasion as Extra Armour with Iron Reflexes [\#4643](https://github.com/PathOfBuildingCommunity/PathOfBuilding/pull/4643) ([LocalIdentity](https://github.com/LocalIdentity))
- Buff stages on Scorching Ray, Frost Shield, and Sigil of Power [\#4645](https://github.com/PathOfBuildingCommunity/PathOfBuilding/pull/4645) ([Wires77](https://github.com/Wires77))
- Veiled mod pool on autogenerated unique weapons [\#4651](https://github.com/PathOfBuildingCommunity/PathOfBuilding/pull/4651) ([LocalIdentity](https://github.com/LocalIdentity))
- Bleed DPS when using multiple totems [\#4650](https://github.com/PathOfBuildingCommunity/PathOfBuilding/pull/4650) ([LocalIdentity](https://github.com/LocalIdentity))
- Alternate ailments not working with anomalous grace [\#4656](https://github.com/PathOfBuildingCommunity/PathOfBuilding/pull/4656) ([QuickStick123](https://github.com/QuickStick123))
- Various spelling errors [\#4690](https://github.com/PathOfBuildingCommunity/PathOfBuilding/pull/4690), [\#4712](https://github.com/PathOfBuildingCommunity/PathOfBuilding/pull/4712), [\#4773](https://github.com/PathOfBuildingCommunity/PathOfBuilding/pull/4773) ([Nightblade](https://github.com/Nightblade), [Regisle](https://github.com/Regisle))
- Imported items variable percentages [\#4735](https://github.com/PathOfBuildingCommunity/PathOfBuilding/pull/4735) ([Wires77](https://github.com/Wires77))
- Vaal Discipline not counting towards Aura count [\#4608](https://github.com/PathOfBuildingCommunity/PathOfBuilding/pull/4608) ([LocalIdentity](https://github.com/LocalIdentity))
- Enable skill tooltip visibility for non-vaal active skill gems [\#4606](https://github.com/PathOfBuildingCommunity/PathOfBuilding/pull/4606) ([Lothrik](https://github.com/Lothrik))
- Default level for pinnacles [\#4604](https://github.com/PathOfBuildingCommunity/PathOfBuilding/pull/4604) ([Lilylicious](https://github.com/Lilylicious))
- Prevent invalid character level values [\#4609](https://github.com/PathOfBuildingCommunity/PathOfBuilding/pull/4609) ([Lothrik](https://github.com/Lothrik))
- Catalysts visually not scaling certain mods [\#4603](https://github.com/PathOfBuildingCommunity/PathOfBuilding/pull/4603) ([QuickStick123](https://github.com/QuickStick123))
- Force rebuild to initialise boss presets and remove phys fallback [\#4615](https://github.com/PathOfBuildingCommunity/PathOfBuilding/pull/4615) ([Regisle](https://github.com/Regisle))
- Stop pretending Tawhoa is implemented [\#4732](https://github.com/PathOfBuildingCommunity/PathOfBuilding/pull/4732) ([Lilylicious](https://github.com/Lilylicious))
- Selected Mastery Tree Upconversion Error [\#4765](https://github.com/PathOfBuildingCommunity/PathOfBuilding/pull/4765) ([Nostrademous](https://github.com/Nostrademous))
- Set skillSet to nil instead of removing it from table and reordering it [\#4772](https://github.com/PathOfBuildingCommunity/PathOfBuilding/pull/4772) ([deathbeam](https://github.com/deathbeam))
- Build did not save on generating a build code [\#4623](https://github.com/PathOfBuildingCommunity/PathOfBuilding/pull/4623) ([talkmill](https://github.com/talkmill))
- Multistrike damage calculation with skills which have bow and melee Tag [\#4740](https://github.com/PathOfBuildingCommunity/PathOfBuilding/pull/4740) ([Sinured](https://github.com/Sinured))
- Guaranteed ailments were not using correct values [\#4790](https://github.com/PathOfBuildingCommunity/PathOfBuilding/pull/4790) ([Lilylicious](https://github.com/Lilylicious))
- Longshot affects all projectiles that hit [\#4709](https://github.com/PathOfBuildingCommunity/PathOfBuilding/pull/4709) ([Lilylicious](https://github.com/Lilylicious))
- Scorching Ray totem DoT was not stacking [\#4821](https://github.com/PathOfBuildingCommunity/PathOfBuilding/pull/4821) ([Regisle](https://github.com/Regisle))
- Tornado was using Cast rate instead of Hit rate [\#4826](https://github.com/PathOfBuildingCommunity/PathOfBuilding/pull/4826) ([Sinured](https://github.com/Sinured))
- Skill costs being hidden if you reduced the cost to 0 [\#4813](https://github.com/PathOfBuildingCommunity/PathOfBuilding/pull/4813) ([QuickStick123](https://github.com/QuickStick123))
### Preliminary changes
- These changes might be changed further once the official patch is out
- Lifetap & Blessing interaction [\#4752](https://github.com/PathOfBuildingCommunity/PathOfBuilding/pull/4752) ([Sinured](https://github.com/Sinured))


## [v2.19.2](https://github.com/PathOfBuildingCommunity/PathOfBuilding/tree/v2.19.2) (2022/07/15)

[Full Changelog](https://github.com/PathOfBuildingCommunity/PathOfBuilding/compare/v2.19.1...v2.19.2)

<!-- Release notes generated using configuration in .github/release.yml at dev -->

## What's Changed
### User Interface
- Fix certain controls not displaying tooltips on hover [\#4594](https://github.com/PathOfBuildingCommunity/PathOfBuilding/pull/4594) ([Lothrik](https://github.com/Lothrik))
- Adjust default item affix quality UI [\#4593](https://github.com/PathOfBuildingCommunity/PathOfBuilding/pull/4593) ([Lothrik](https://github.com/Lothrik))
### Fixed Bugs
- Fix anointed notables not being affected by Timeless jewels [\#4586](https://github.com/PathOfBuildingCommunity/PathOfBuilding/pull/4586) ([Lothrik](https://github.com/Lothrik))
- Fix "NaN" EHP error and crash when setting enemy level too high [\#4591](https://github.com/PathOfBuildingCommunity/PathOfBuilding/pull/4591) ([Lothrik](https://github.com/Lothrik))
- Fix crash when loading old skill tree with a Glorious Vanity jewel socketed [\#4587](https://github.com/PathOfBuildingCommunity/PathOfBuilding/pull/4587) ([Lothrik](https://github.com/Lothrik))
- Fix crash if Timeless jewel file is denied access or if changelog.txt doesn't exist [\#4588](https://github.com/PathOfBuildingCommunity/PathOfBuilding/pull/4588) ([Lothrik](https://github.com/Lothrik))
- Fix crash when comparing skill trees with masteries allocated [\#4590](https://github.com/PathOfBuildingCommunity/PathOfBuilding/pull/4590) ([Lothrik](https://github.com/Lothrik))



## [v2.19.1](https://github.com/PathOfBuildingCommunity/PathOfBuilding/tree/v2.19.1) (2022/07/13)

[Full Changelog](https://github.com/PathOfBuildingCommunity/PathOfBuilding/compare/v2.19.0...v2.19.1)

<!-- Release notes generated using configuration in .github/release.yml at dev -->

## What's Changed
### Implemented Enhancements
- Add support to search Timeless jewel node stats in the "Search for Node" dropdown list [\#4580](https://github.com/PathOfBuildingCommunity/PathOfBuilding/pull/4580) ([Regisle](https://github.com/Regisle))
### Fixed Bugs
- Fix crash when socketing a Glorious Vanity jewel in your tree [\#4577](https://github.com/PathOfBuildingCommunity/PathOfBuilding/pull/4577) ([Lothrik](https://github.com/Lothrik))
- Fix DoT skill DPS being 6% of actual value [\#4575](https://github.com/PathOfBuildingCommunity/PathOfBuilding/pull/4575) ([Nostrademous](https://github.com/Nostrademous))
- Fix Divine Flesh and Immortal Ambition keystones [\#4578](https://github.com/PathOfBuildingCommunity/PathOfBuilding/pull/4578) ([Lothrik](https://github.com/Lothrik))
- Fix Auras being disabled for skills in Full DPS [\#4581](https://github.com/PathOfBuildingCommunity/PathOfBuilding/pull/4581) ([QuickStick123](https://github.com/QuickStick123))



## [v2.19.0](https://github.com/PathOfBuildingCommunity/PathOfBuilding/tree/v2.19.0) (2022/07/12)

[Full Changelog](https://github.com/PathOfBuildingCommunity/PathOfBuilding/compare/v2.18.1...v2.19.0)

<!-- Release notes generated using configuration in .github/release.yml at dev -->

## What's Changed
### Implemented Enhancements
- Timeless Jewel implementation [\#4527](https://github.com/PathOfBuildingCommunity/PathOfBuilding/pull/4527) ([LocalIdentity](https://github.com/LocalIdentity), [Lothrik](https://github.com/Lothrik), [Nostrademous](https://github.com/Nostrademous), [Regisle](https://github.com/Regisle), [Wires77](https://github.com/Wires77))
- Add Default Item Affix Quality option [\#4520](https://github.com/PathOfBuildingCommunity/PathOfBuilding/pull/4520) ([Lothrik](https://github.com/Lothrik))
- Add support for skill sets (socket group sets) [\#4447](https://github.com/PathOfBuildingCommunity/PathOfBuilding/pull/4447) ([deathbeam](https://github.com/deathbeam))
- Add new configuration options for Boss Skill Presets [\#4436](https://github.com/PathOfBuildingCommunity/PathOfBuilding/pull/4436) ([Regisle](https://github.com/Regisle))
- Add support for brittle/sapped ground and alternate ailment boot implicits [\#4443](https://github.com/PathOfBuildingCommunity/PathOfBuilding/pull/4443) ([deathbeam](https://github.com/deathbeam))
- Update ailment threshold to current values [\#4435](https://github.com/PathOfBuildingCommunity/PathOfBuilding/pull/4435) ([deathbeam](https://github.com/deathbeam))
- Add self curse effect to Calcs tab [\#4537](https://github.com/PathOfBuildingCommunity/PathOfBuilding/pull/4537) ([QuickStick123](https://github.com/QuickStick123))
- Add display for totem resistances in skill type specific stats [\#4523](https://github.com/PathOfBuildingCommunity/PathOfBuilding/pull/4523) ([deathbeam](https://github.com/deathbeam))
- Add support for Unearth corpse calculation [\#4487](https://github.com/PathOfBuildingCommunity/PathOfBuilding/pull/4487) ([Nostrademous](https://github.com/Nostrademous))
- Add Pale Seraphim "Thunder Web" debuff [\#4490](https://github.com/PathOfBuildingCommunity/PathOfBuilding/pull/4490) ([Lothrik](https://github.com/Lothrik))
- Add full support for Supreme Ego [\#4524](https://github.com/PathOfBuildingCommunity/PathOfBuilding/pull/4524) ([QuickStick123](https://github.com/QuickStick123))
- Add support for "% of damage taken bypasses ward" [\#4549](https://github.com/PathOfBuildingCommunity/PathOfBuilding/pull/4549) ([deathbeam](https://github.com/deathbeam))
- Add support for "Magic Utility Flasks applied to you have increased effect" [\#4461](https://github.com/PathOfBuildingCommunity/PathOfBuilding/pull/4461) ([deathbeam](https://github.com/deathbeam))
- Add support for ailment immunity mod on timeless jewels [\#4552](https://github.com/PathOfBuildingCommunity/PathOfBuilding/pull/4552) ([Wires77](https://github.com/Wires77))
- Add support for "% increased cast speed if a minion has been killed recently" [\#4464](https://github.com/PathOfBuildingCommunity/PathOfBuilding/pull/4464) ([spawnie-no-oni](https://github.com/spawnie-no-oni))
- Add support for more Eldritch mods [\#4507](https://github.com/PathOfBuildingCommunity/PathOfBuilding/pull/4507) ([LocalIdentity](https://github.com/LocalIdentity))
### User Interface
- Fix labels having an incorrect font size and alignment for checkmark boxes. [\#4486](https://github.com/PathOfBuildingCommunity/PathOfBuilding/pull/4486) ([QuickStick123](https://github.com/QuickStick123))
- Fix typo in tree [\#4469](https://github.com/PathOfBuildingCommunity/PathOfBuilding/pull/4469) ([Ivniinvi](https://github.com/Ivniinvi))
- Fix unicode sanitization issues [\#4439](https://github.com/PathOfBuildingCommunity/PathOfBuilding/pull/4439) ([Wires77](https://github.com/Wires77))
- Move movement speed below resistances in the side-bar [\#4426](https://github.com/PathOfBuildingCommunity/PathOfBuilding/pull/4426) ([Nightblade](https://github.com/Nightblade))
- Fix overlapping tooltips, move bandit and pantheon options into the Config tab [\#4441](https://github.com/PathOfBuildingCommunity/PathOfBuilding/pull/4441) ([TPlant](https://github.com/PJacek))
- Restore enter functionality for Import tab [\#4448](https://github.com/PathOfBuildingCommunity/PathOfBuilding/pull/4448) ([pHiney](https://github.com/pHiney))
- Fix saving of section/subsection collapsing in calcs [\#4555](https://github.com/PathOfBuildingCommunity/PathOfBuilding/pull/4555) ([deathbeam](https://github.com/deathbeam))
- Add some missing alternate quality modifiers [\#4132](https://github.com/PathOfBuildingCommunity/PathOfBuilding/pull/4132) ([Nostrademous](https://github.com/Nostrademous))
### Accuracy Improvements
- Fix flat Reservation rounding [\#4471](https://github.com/PathOfBuildingCommunity/PathOfBuilding/pull/4471) ([Lothrik](https://github.com/Lothrik))
- Correctly handle 100% reduced reservation efficiency and greater [\#4514](https://github.com/PathOfBuildingCommunity/PathOfBuilding/pull/4514) ([QuickStick123](https://github.com/QuickStick123))
- Fix multi number mods scaling the wrong number with catalysts [\#4484](https://github.com/PathOfBuildingCommunity/PathOfBuilding/pull/4484) ([QuickStick123](https://github.com/QuickStick123))
- Stop Noxious Catalyst from scaling Icefang Orbit's chance to poison [\#4463](https://github.com/PathOfBuildingCommunity/PathOfBuilding/pull/4463) ([tansheron](https://github.com/tansheron))
- Fix elemental ailments defensive calculations [\#4440](https://github.com/PathOfBuildingCommunity/PathOfBuilding/pull/4440) ([TPlant](https://github.com/PJacek))
- Fix Vaal lightning strike projectiles not counting as projectiles [\#4531](https://github.com/PathOfBuildingCommunity/PathOfBuilding/pull/4531) ([Wires77](https://github.com/Wires77))
- Rename old dodge chance mods on watcher's eye [\#4478](https://github.com/PathOfBuildingCommunity/PathOfBuilding/pull/4478) ([Wires77](https://github.com/Wires77))
- Update "source" text of unique cluster jewels [\#4542](https://github.com/PathOfBuildingCommunity/PathOfBuilding/pull/4542) ([ctrpetersen](https://github.com/ctrpetersen))
- Update wording on Skyforth, Victario's Flight, Mindspiral, Mutewind Seal [\#4512](https://github.com/PathOfBuildingCommunity/PathOfBuilding/pull/4512) ([Lothrik](https://github.com/Lothrik))
- Update wording on Maw of Conquest, Thousand Teeth Temu [\#4519](https://github.com/PathOfBuildingCommunity/PathOfBuilding/pull/4519) ([Lothrik](https://github.com/Lothrik))
- Fix incorrect level requirement for Legacy of Fury [\#4510](https://github.com/PathOfBuildingCommunity/PathOfBuilding/pull/4510) ([Lexy](https://github.com/learn2draw))
- Fix Ming's Heart variant typo [\#4454](https://github.com/PathOfBuildingCommunity/PathOfBuilding/pull/4454) ([Regisle](https://github.com/Regisle))
- Fix Flask Duration to match in game values [\#4526](https://github.com/PathOfBuildingCommunity/PathOfBuilding/pull/4526) ([QuickStick123](https://github.com/QuickStick123))
- Refactor wither to apply strongest wither effect [\#4525](https://github.com/PathOfBuildingCommunity/PathOfBuilding/pull/4525) ([QuickStick123](https://github.com/QuickStick123))
### Fixed Bugs
- Fix Out of Memory crash in Items Tab [\#4530](https://github.com/PathOfBuildingCommunity/PathOfBuilding/pull/4530) ([Lothrik](https://github.com/Lothrik))
- Fix alternate quality dropdown options not changing on gem deletion [\#4532](https://github.com/PathOfBuildingCommunity/PathOfBuilding/pull/4532) ([Wires77](https://github.com/Wires77))
- Fix corrosion not being disabled when mod is not present [\#4505](https://github.com/PathOfBuildingCommunity/PathOfBuilding/pull/4505) ([QuickStick123](https://github.com/QuickStick123))
- Fix saving of changed placeholders [\#4548](https://github.com/PathOfBuildingCommunity/PathOfBuilding/pull/4548) ([deathbeam](https://github.com/deathbeam))
- Fix undo resetting active display group [\#4554](https://github.com/PathOfBuildingCommunity/PathOfBuilding/pull/4554) ([deathbeam](https://github.com/deathbeam))
- Fix socket group copy/paste [\#4452](https://github.com/PathOfBuildingCommunity/PathOfBuilding/pull/4452) ([deathbeam](https://github.com/deathbeam))
- Improve skill gem state persistence [\#4493](https://github.com/PathOfBuildingCommunity/PathOfBuilding/pull/4493) ([Lothrik](https://github.com/Lothrik))
- Fix Precise Technique to use max life instead of current life [\#4477](https://github.com/PathOfBuildingCommunity/PathOfBuilding/pull/4477) ([Dullson](https://github.com/Dullson))
- Fix Energy Shield Recharge mastery [\#4504](https://github.com/PathOfBuildingCommunity/PathOfBuilding/pull/4504) ([Lothrik](https://github.com/Lothrik))
- Fix warcry duration and cooldown calculations [\#4488](https://github.com/PathOfBuildingCommunity/PathOfBuilding/pull/4488) ([Lothrik](https://github.com/Lothrik))
- Fix a bug where if affected by a vaal aura you weren't considered affected by the regular aura [\#4492](https://github.com/PathOfBuildingCommunity/PathOfBuilding/pull/4492) ([QuickStick123](https://github.com/QuickStick123))
- Remove Phase Acrobatics from Impossible Escape [\#4479](https://github.com/PathOfBuildingCommunity/PathOfBuilding/pull/4479) ([Lothrik](https://github.com/Lothrik))
- Fix Paradoxica [\#4495](https://github.com/PathOfBuildingCommunity/PathOfBuilding/pull/4495) ([QuickStick123](https://github.com/QuickStick123))
- Fix ignite with cast on death [\#4496](https://github.com/PathOfBuildingCommunity/PathOfBuilding/pull/4496) ([QuickStick123](https://github.com/QuickStick123))
- Fix incorrect Cruelty effect scaling [\#4472](https://github.com/PathOfBuildingCommunity/PathOfBuilding/pull/4472) ([Lothrik](https://github.com/Lothrik))
- Fix Determination aura alternate quality mod [\#4502](https://github.com/PathOfBuildingCommunity/PathOfBuilding/pull/4502) ([Dullson](https://github.com/Dullson))
- Fix Smite area hit being classified as melee [\#4515](https://github.com/PathOfBuildingCommunity/PathOfBuilding/pull/4515) ([QuickStick123](https://github.com/QuickStick123))
- Fix Herald of Purity minions missing a duration [\#4547](https://github.com/PathOfBuildingCommunity/PathOfBuilding/pull/4547) ([Wires77](https://github.com/Wires77))
- Fix Chain Hook Radius per Rage [\#4491](https://github.com/PathOfBuildingCommunity/PathOfBuilding/pull/4491) ([Lothrik](https://github.com/Lothrik))
### Other changes
- Docs - Fix dead links and refactor to use relative links [\#4543](https://github.com/PathOfBuildingCommunity/PathOfBuilding/pull/4543) ([Paliak](https://github.com/Paliak))


## [v2.18.1](https://github.com/PathOfBuildingCommunity/PathOfBuilding/tree/v2.18.1) (2022/06/05)

[Full Changelog](https://github.com/PathOfBuildingCommunity/PathOfBuilding/compare/v2.18.0...v2.18.1)

## What's Changed
### Fixed Bugs
- Fix crash related to Life gain on Block [\#4428](https://github.com/PathOfBuildingCommunity/PathOfBuilding/pull/4428) ([Regisle](https://github.com/Regisle))

## [v2.18.0](https://github.com/PathOfBuildingCommunity/PathOfBuilding/tree/v2.18.0) (2022/06/05)

[Full Changelog](https://github.com/PathOfBuildingCommunity/PathOfBuilding/compare/v2.17.2...v2.18.0)

<!-- Release notes generated using configuration in .github/release.yml at dev -->

## What's Changed
### Implemented Enhancements
- Add zoom support in the Notes tab (Use Ctrl +/- or Ctrl & mouse wheel) [\#4355](https://github.com/PathOfBuildingCommunity/PathOfBuilding/pull/4355) ([pfeigl](https://github.com/pfeigl))
- Add mouse shortcuts to skills tab [\#4373](https://github.com/PathOfBuildingCommunity/PathOfBuilding/pull/4373) ([Dullson](https://github.com/Dullson))
  * Set as active skill group in sidebar
  * Enable/disable skill group
  * Include/exclude in Full DPS
- Streamline importing of build codes [\#4398](https://github.com/PathOfBuildingCommunity/PathOfBuilding/pull/4398) ([deathbeam](https://github.com/deathbeam))
### User Interface
- Add a configuration option for showing tooltips for all slots [\#4292](https://github.com/PathOfBuildingCommunity/PathOfBuilding/pull/4292) ([deathbeam](https://github.com/deathbeam))
- Add average flask uptime estimate [\#4319](https://github.com/PathOfBuildingCommunity/PathOfBuilding/pull/4319) ([Lothrik](https://github.com/Lothrik))
- Add keyboard shortcut for Notes section "Ctrl+6" [\#4331](https://github.com/PathOfBuildingCommunity/PathOfBuilding/pull/4331) ([imsjp](https://github.com/imsjp))
- Improve breakdown for ignoring resistance [\#4354](https://github.com/PathOfBuildingCommunity/PathOfBuilding/pull/4354) ([Prismateria](https://github.com/Prismateria))
- Add Boss 'less curse effect' in resistance breakdown [\#4379](https://github.com/PathOfBuildingCommunity/PathOfBuilding/pull/4379) ([LocalIdentity](https://github.com/LocalIdentity))
- Split max hit display (and colourise it) in sidebar [\#4371](https://github.com/PathOfBuildingCommunity/PathOfBuilding/pull/4371) ([deathbeam](https://github.com/deathbeam))
- Do not overwrite all defaults when configuring enemy stats on configs page [\#4327](https://github.com/PathOfBuildingCommunity/PathOfBuilding/pull/4327) ([deathbeam](https://github.com/deathbeam))
- Properly sort items based on affected slot in tooltips [\#4291](https://github.com/PathOfBuildingCommunity/PathOfBuilding/pull/4291) ([deathbeam](https://github.com/deathbeam))
### New Calculations
- Add support for exposure from Eldritch implicits and Archdemon Crown [\#4395](https://github.com/PathOfBuildingCommunity/PathOfBuilding/pull/4395) ([LocalIdentity](https://github.com/LocalIdentity))
- Add support for weapon local Overwhelm mod [\#4415](https://github.com/PathOfBuildingCommunity/PathOfBuilding/pull/4415) ([LocalIdentity](https://github.com/LocalIdentity))
- Add support for self-damage breakdown for Forbidden Rite [\#4420](https://github.com/PathOfBuildingCommunity/PathOfBuilding/pull/4420) ([LocalIdentity](https://github.com/LocalIdentity))
- Add support for many helmet enchants [\#4419](https://github.com/PathOfBuildingCommunity/PathOfBuilding/pull/4419) ([LocalIdentity](https://github.com/LocalIdentity))
  * Animated Guardian, Energy Blades, Ensnaring Arrow, Flame Wall, Frost Shield, Herald of Agony, Hydrosphere, Plague Bearer, Purifying Flame, Wild Strike
### Accuracy Improvements
- Minor EHP improvements [\#4227](https://github.com/PathOfBuildingCommunity/PathOfBuilding/pull/4227) ([Regisle](https://github.com/Regisle))
- Fix Massive Thread of Hope outer radius [\#4404](https://github.com/PathOfBuildingCommunity/PathOfBuilding/pull/4404) ([LocalIdentity](https://github.com/LocalIdentity))
- Fix Exposure mastery stacking incorrectly [\#4396](https://github.com/PathOfBuildingCommunity/PathOfBuilding/pull/4396) ([LocalIdentity](https://github.com/LocalIdentity))
- Fix Painseeker disabling alt Ailments from Secrets of Suffering [\#4412](https://github.com/PathOfBuildingCommunity/PathOfBuilding/pull/4412) ([LocalIdentity](https://github.com/LocalIdentity))
- Fix Arrogance Support not working with blasphemy curses [\#4394](https://github.com/PathOfBuildingCommunity/PathOfBuilding/pull/4394) ([LocalIdentity](https://github.com/LocalIdentity))
- Fix Shaper of Winter + Storms not affecting Brittle + Sap [\#4416](https://github.com/PathOfBuildingCommunity/PathOfBuilding/pull/4416) ([LocalIdentity](https://github.com/LocalIdentity))
- Fix Summon Holy Relic's Boon Aura [\#234](https://github.com/PathOfBuildingCommunity/PathOfBuilding/pull/234) ([kkienzle](https://github.com/kkienzle))
- Fix parsing for "chaos damage taken" [\#4383](https://github.com/PathOfBuildingCommunity/PathOfBuilding/pull/4383) ([Nightblade](https://github.com/Nightblade))
### Fixed Bugs
- Fix crash when loading build containing a newer tree [\#4386](https://github.com/PathOfBuildingCommunity/PathOfBuilding/pull/4386) ([Wires77](https://github.com/Wires77))
- Fix Viper Strike double counting Dual Wield Poison stacks [\#4406](https://github.com/PathOfBuildingCommunity/PathOfBuilding/pull/4406) ([Nostrademous](https://github.com/Nostrademous))
- Fix pobb.in match pattern if a "_" was at the start of the build code [\#4401](https://github.com/PathOfBuildingCommunity/PathOfBuilding/pull/4401) ([Dullson](https://github.com/Dullson))
- Fix an issue where the options headings sometimes appeared blank [\#4287](https://github.com/PathOfBuildingCommunity/PathOfBuilding/pull/4287) ([FWidm](https://github.com/FWidm))
- Fix Pantheon dropdown tooltip [\#4377](https://github.com/PathOfBuildingCommunity/PathOfBuilding/pull/4377) ([Wires77](https://github.com/Wires77))


## [v2.17.2](https://github.com/PathOfBuildingCommunity/PathOfBuilding/tree/v2.17.2) (2022/05/20)

[Full Changelog](https://github.com/PathOfBuildingCommunity/PathOfBuilding/compare/v2.17.1...v2.17.2)

<!-- Release notes generated using configuration in .github/release.yml at dev -->

## What's Changed
### Fixed Bugs
- Fix bug when rendering jewel radius rings ([LocalIdentity](https://github.com/LocalIdentity))

## [v2.17.1](https://github.com/PathOfBuildingCommunity/PathOfBuilding/tree/v2.17.1) (2022/05/17)

[Full Changelog](https://github.com/PathOfBuildingCommunity/PathOfBuilding/compare/v2.17.0...v2.17.1)

<!-- Release notes generated using configuration in .github/release.yml at dev -->

## What's Changed
### Fixed Bugs
- Fix bug when rendering Timeless jewel and Thread of Hope rings ([LocalIdentity](https://github.com/LocalIdentity))

## [v2.17.0](https://github.com/PathOfBuildingCommunity/PathOfBuilding/tree/v2.17.0) (2022/05/17)

[Full Changelog](https://github.com/PathOfBuildingCommunity/PathOfBuilding/compare/v2.16.0...v2.17.0)

<!-- Release notes generated using configuration in .github/release.yml at dev -->

## What's Changed
### Implemented Enhancements
- Update data from 3.18 files [\#4369](https://github.com/PathOfBuildingCommunity/PathOfBuilding/pull/4369) ([Nostrademous](https://github.com/Nostrademous), [LocalIdentity](https://github.com/LocalIdentity))
- Update skill tree to 3.18 ([LocalIdentity](https://github.com/LocalIdentity))
- Add new awakened exceptional skill gems from 3.18 [\#4369](https://github.com/PathOfBuildingCommunity/PathOfBuilding/pull/4369) ([Nostrademous](https://github.com/Nostrademous))
- Add new Sentinel uniques [\#4365](https://github.com/PathOfBuildingCommunity/PathOfBuilding/pull/4365) ([TPlant](https://github.com/PJacek), [LocalIdentity](https://github.com/LocalIdentity))
- Add support for Sublime Vision [\#4365](https://github.com/PathOfBuildingCommunity/PathOfBuilding/pull/4365) ([LocalIdentity](https://github.com/LocalIdentity))
- Add support for Impossible Escape jewel [\#4350](https://github.com/PathOfBuildingCommunity/PathOfBuilding/pull/4350) ([disjunto](https://github.com/disjunto))
- Add support for new Thread of Hope radius [\#4348](https://github.com/PathOfBuildingCommunity/PathOfBuilding/pull/4348) ([Nostrademous](https://github.com/Nostrademous))
- Add support for poeskilltree.com passive tree import [\#4191](https://github.com/PathOfBuildingCommunity/PathOfBuilding/pull/4191) ([pHiney](https://github.com/pHiney))
### User Interface
- In item creator, treat flasks like other items with multiple tiers of mods [\#4307](https://github.com/PathOfBuildingCommunity/PathOfBuilding/pull/4307) ([benjaminysmall](https://github.com/benjaminysmall))
- Remove Ward regen from breakdown [\#4342](https://github.com/PathOfBuildingCommunity/PathOfBuilding/pull/4342) ([Lilylicious](https://github.com/Lilylicious))
### Accuracy Improvements
- Fix Vulnerability curse priority [\#4325](https://github.com/PathOfBuildingCommunity/PathOfBuilding/pull/4325) ([Lothrik](https://github.com/Lothrik))
- Fix Supreme Ego more Mana reservation of skills to only affect auras [\#4293](https://github.com/PathOfBuildingCommunity/PathOfBuilding/pull/4293) ([deathbeam](https://github.com/deathbeam))
- Fix Decay breakdown values [\#4326](https://github.com/PathOfBuildingCommunity/PathOfBuilding/pull/4326) ([Lothrik](https://github.com/Lothrik))
### New Calculations
- Add support for Divine Blessing + Totem Auras [\#4329](https://github.com/PathOfBuildingCommunity/PathOfBuilding/pull/4329) ([deathbeam](https://github.com/deathbeam), [LocalIdentity](https://github.com/LocalIdentity))
- Add support for reduced Mana cost of attacks [\#4288](https://github.com/PathOfBuildingCommunity/PathOfBuilding/pull/4288) ([deathbeam](https://github.com/deathbeam))
- Add support for Spellslinger reservation enchant [\#4338](https://github.com/PathOfBuildingCommunity/PathOfBuilding/pull/4338) ([Lothrik](https://github.com/Lothrik))
- Add support for "for Attack Damage" modifiers [\#4337](https://github.com/PathOfBuildingCommunity/PathOfBuilding/pull/4337) ([Lothrik](https://github.com/Lothrik))
- Add support for remaining Eldritch modifiers [\#4364](https://github.com/PathOfBuildingCommunity/PathOfBuilding/pull/4364) ([LocalIdentity](https://github.com/LocalIdentity))
### Fixed Bugs
- Fix crash on Energy Blade import [\#4330](https://github.com/PathOfBuildingCommunity/PathOfBuilding/pull/4330) ([pHiney](https://github.com/pHiney))


## [v2.16.0](https://github.com/PathOfBuildingCommunity/PathOfBuilding/tree/v2.16.0) (2022/03/15)

[Full Changelog](https://github.com/PathOfBuildingCommunity/PathOfBuilding/compare/v2.15.1...v2.16.0)

<!-- Release notes generated using configuration in .github/release.yml at dev -->

## What's Changed
### Implemented Enhancements
- Updated Exported Data to Patch 3.17.1 [\#4185](https://github.com/PathOfBuildingCommunity/PathOfBuilding/pull/4185) ([Nostrademous](https://github.com/Nostrademous))
- Add support for Anomalous Temporal Rift [\#4279](https://github.com/PathOfBuildingCommunity/PathOfBuilding/pull/4279) ([LocalIdentity](https://github.com/LocalIdentity))
- Add support for several alternate quality gems [\#4274](https://github.com/PathOfBuildingCommunity/PathOfBuilding/pull/4274) ([Wires77](https://github.com/Wires77))
### User Interface
- Corrected spelling of Effective Hit Pool description [\#4181](https://github.com/PathOfBuildingCommunity/PathOfBuilding/pull/4181) ([ForgottenHero](https://github.com/ForgottenHero))
- Show build name first in window title [\#4239](https://github.com/PathOfBuildingCommunity/PathOfBuilding/pull/4239) ([Lothrik](https://github.com/Lothrik))
- Update skill tree to 3.17.2 [\#4262](https://github.com/PathOfBuildingCommunity/PathOfBuilding/pull/4262) ([LocalIdentity](https://github.com/LocalIdentity))
- Move config tab columns vertically when screen width is too low [\#4226](https://github.com/PathOfBuildingCommunity/PathOfBuilding/pull/4226) ([Wires77](https://github.com/Wires77))
- Add support for showing which lines are supported on skills [\#4169](https://github.com/PathOfBuildingCommunity/PathOfBuilding/pull/4169) ([Wires77](https://github.com/Wires77))
### Accuracy Improvements
- Fix typo in Blackflame ring [\#4146](https://github.com/PathOfBuildingCommunity/PathOfBuilding/pull/4146) ([Nightblade](https://github.com/Nightblade))
- Fix missing catalyst on 'Mark of the Elder' ring [\#4188](https://github.com/PathOfBuildingCommunity/PathOfBuilding/pull/4188) ([Nostrademous](https://github.com/Nostrademous))
- Fix missing duration flag on Flame Surge [\#4232](https://github.com/PathOfBuildingCommunity/PathOfBuilding/pull/4232) ([Lothrik](https://github.com/Lothrik))
- Fix Bannerman notable applying all attack damage to non-banner auras [\#4175](https://github.com/PathOfBuildingCommunity/PathOfBuilding/pull/4175) ([Wires77](https://github.com/Wires77))
- Fix Dancing Duo Cyclone dealing twice as much damage as it should be [\#4249](https://github.com/PathOfBuildingCommunity/PathOfBuilding/pull/4249) ([Lexy](https://github.com/learn2draw))
- Fix blastchain mine not applying less damage to all gems [\#4247](https://github.com/PathOfBuildingCommunity/PathOfBuilding/pull/4247) ([Lilylicious](https://github.com/Lilylicious))
- Fix Kinetic Bolt and Earthquake not fully scaling with Spell Damage/Cast Speed [\#4151](https://github.com/PathOfBuildingCommunity/PathOfBuilding/pull/4151) ([mthjones](https://github.com/mthjones))
- Fix an issue where all skills socketed in Black Zenith would get the damage multiplier [\#4164](https://github.com/PathOfBuildingCommunity/PathOfBuilding/pull/4164) ([Wires77](https://github.com/Wires77))
- Fix Bow Projectile Speed conversion mastery applying to DoT damage [\#4148](https://github.com/PathOfBuildingCommunity/PathOfBuilding/pull/4148) ([Lilylicious](https://github.com/Lilylicious))
- Fix chilling areas not applying Bonechill [\#4161](https://github.com/PathOfBuildingCommunity/PathOfBuilding/pull/4161) ([TPlant](https://github.com/PJacek))
- Fix quality on Absolution applying to players [\#4211](https://github.com/PathOfBuildingCommunity/PathOfBuilding/pull/4211) ([Lilylicious](https://github.com/Lilylicious))
- Fix missing spell flag on triggered spells from Atziri's Rule [\#4236](https://github.com/PathOfBuildingCommunity/PathOfBuilding/pull/4236) ([Lothrik](https://github.com/Lothrik))
- Remove Royale mods from crafting dropdowns [\#4225](https://github.com/PathOfBuildingCommunity/PathOfBuilding/pull/4225) ([Wires77](https://github.com/Wires77))
- Fix Advanced Traps quality not increasing damage [\#4224](https://github.com/PathOfBuildingCommunity/PathOfBuilding/pull/4224) ([Lilylicious](https://github.com/Lilylicious))
- Fix an issue where Secrets of Suffering wasn't applying [\#4177](https://github.com/PathOfBuildingCommunity/PathOfBuilding/pull/4177) ([Wires77](https://github.com/Wires77))
- Fix Battlemage's Cry not applying spell damage to attacks [\#4170](https://github.com/PathOfBuildingCommunity/PathOfBuilding/pull/4170) ([Wires77](https://github.com/Wires77))
- Fix parsing of Soul of Abberath self Ignite duration [\#4276](https://github.com/PathOfBuildingCommunity/PathOfBuilding/pull/4276) ([LocalIdentity](https://github.com/LocalIdentity))
- Fix Challenger Charges affecting Cast Speed [\#4264](https://github.com/PathOfBuildingCommunity/PathOfBuilding/pull/4264) ([LocalIdentity](https://github.com/LocalIdentity))
- Apply global limit to Expansive Might notable [\#4255](https://github.com/PathOfBuildingCommunity/PathOfBuilding/pull/4255) ([Lothrik](https://github.com/Lothrik))
### Fixed Bugs
- Fix error when comparing passive tree skill nodes [\#4238](https://github.com/PathOfBuildingCommunity/PathOfBuilding/pull/4238) ([Lothrik](https://github.com/Lothrik))
- Fix two errors related to equipped items [\#4237](https://github.com/PathOfBuildingCommunity/PathOfBuilding/pull/4237) ([Lothrik](https://github.com/Lothrik))
- Fix crash caused by Mortal Conviction still appearing on some uniques [\#4231](https://github.com/PathOfBuildingCommunity/PathOfBuilding/pull/4231) ([Wires77](https://github.com/Wires77))
- Display session ID box when 401 error is encountered on Import [\#4187](https://github.com/PathOfBuildingCommunity/PathOfBuilding/pull/4187) ([Wires77](https://github.com/Wires77))
- Fix ensnare stacks not showing for Ensnaring Arrow [\#4160](https://github.com/PathOfBuildingCommunity/PathOfBuilding/pull/4160) ([Wires77](https://github.com/Wires77))
### Other changes
- Prevent saving default settings to XML [\#4189](https://github.com/PathOfBuildingCommunity/PathOfBuilding/pull/4189) ([Lothrik](https://github.com/Lothrik))

## [v2.15.1](https://github.com/PathOfBuildingCommunity/PathOfBuilding/tree/v2.15.1) (2022/02/13)

[Full Changelog](https://github.com/PathOfBuildingCommunity/PathOfBuilding/compare/v2.15.0...v2.15.1)

## What's Changed

### Fixed Bugs
- Fix Forbidden Flame/Flesh not working with Scion [\#4142](https://github.com/PathOfBuildingCommunity/PathOfBuilding/pull/4142) ([Nostrademous](https://github.com/Nostrademous))


## [v2.15.0](https://github.com/PathOfBuildingCommunity/PathOfBuilding/tree/v2.15.0) (2022/02/12)

[Full Changelog](https://github.com/PathOfBuildingCommunity/PathOfBuilding/compare/v2.14.0...v2.15.0)

<!-- Release notes generated using configuration in .github/release.yml at dev -->

## What's Changed
### Implemented Enhancements
- Add / updated all new league uniques [\#4098](https://github.com/PathOfBuildingCommunity/PathOfBuilding/pull/4098) ([LocalIdentity](https://github.com/LocalIdentity))
- Add support for Delirium effect scaling [\#4134](https://github.com/PathOfBuildingCommunity/PathOfBuilding/pull/4134) ([LocalIdentity](https://github.com/LocalIdentity))
- Add support for Elementalist's Primal Aegis [\#4112](https://github.com/PathOfBuildingCommunity/PathOfBuilding/pull/4112) ([Wires77](https://github.com/Wires77))
- Add support to show Life Recoverable when Life is reserved [\#4096](https://github.com/PathOfBuildingCommunity/PathOfBuilding/pull/4096) ([Regisle](https://github.com/Regisle))
- Add support for 2 new cluster jewel mods added in 3.17 [\#4128](https://github.com/PathOfBuildingCommunity/PathOfBuilding/pull/4128) ([LocalIdentity](https://github.com/LocalIdentity))

### User Interface
- Add colours to the sidebar, config page, and calcs page [\#4105](https://github.com/PathOfBuildingCommunity/PathOfBuilding/pull/4105) ([LocalIdentity](https://github.com/LocalIdentity))
- Add option to hide Warnings [\#4088](https://github.com/PathOfBuildingCommunity/PathOfBuilding/pull/4088) ([Nightblade](https://github.com/Nightblade))
- Add configuration option for IPv4/IPv6 connections [\#4059](https://github.com/PathOfBuildingCommunity/PathOfBuilding/pull/4059) ([Lothrik](https://github.com/Lothrik))
- Improved formatting for eHP calc sections [\#4103](https://github.com/PathOfBuildingCommunity/PathOfBuilding/pull/4103) ([Regisle](https://github.com/Regisle))

### New Calculations
- Add support for Holy Relic Nova trigger rate [\#4051](https://github.com/PathOfBuildingCommunity/PathOfBuilding/pull/4051) ([Solofme](https://github.com/Solofme))

### Accuracy Improvements
- Fix Rigwald's Curse mod parsing [\#4131](https://github.com/PathOfBuildingCommunity/PathOfBuilding/pull/4131) ([LocalIdentity](https://github.com/LocalIdentity))
- Fix uniques that used old Blood Magic wording [\#4129](https://github.com/PathOfBuildingCommunity/PathOfBuilding/pull/4129) ([LocalIdentity](https://github.com/LocalIdentity))

### Fixed Bugs
- Fix crash when activating Energy Blade buff [\#4114](https://github.com/PathOfBuildingCommunity/PathOfBuilding/pull/4114) ([Nostrademous](https://github.com/Nostrademous))
- Fix Dancing Dervish not working ([LocalIdentity](https://github.com/LocalIdentity))
- Fix issue where General's Cry would set attack rate to 1 for certain skills [\#4126](https://github.com/PathOfBuildingCommunity/PathOfBuilding/pull/4126) ([Sour](https://github.com/Sour))
- Fix issue when importing Forbidden Flame/Flesh [\#4121](https://github.com/PathOfBuildingCommunity/PathOfBuilding/pull/4121) ([Nostrademous](https://github.com/Nostrademous))
- Fix for culling strike on mirages adding extra damage [\#4116](https://github.com/PathOfBuildingCommunity/PathOfBuilding/pull/4116) ([Nostrademous](https://github.com/Nostrademous))
- Fix an issue where degens were not working with Mind Over Matter [\#4095](https://github.com/PathOfBuildingCommunity/PathOfBuilding/pull/4095) ([Regisle](https://github.com/Regisle))
- Fix issue where certain modifiers weren't being converted properly (e.g. Battlemage) [\#4086](https://github.com/PathOfBuildingCommunity/PathOfBuilding/pull/4086) ([Wires77](https://github.com/Wires77))
- Fix an issue where the chance to inflict an ailment on a critical strike could be lower than on a non-crit for alternate ailments [\#4127](https://github.com/PathOfBuildingCommunity/PathOfBuilding/pull/4127) ([Wires77](https://github.com/Wires77))

### Misc
- Update display screenshots on GitHub [\#4136](https://github.com/PathOfBuildingCommunity/PathOfBuilding/pull/4136) ([Nightblade](https://github.com/Nightblade))


## [v2.14.0](https://github.com/PathOfBuildingCommunity/PathOfBuilding/tree/v2.14.0) (2022/02/04)

[Full Changelog](https://github.com/PathOfBuildingCommunity/PathOfBuilding/compare/v2.13.0...v2.14.0)

<!-- Release notes generated using configuration in .github/release.yml at dev -->

## What's Changed
### Implemented Enhancements

- Add 3.17 skill tree [\#3972](https://github.com/PathOfBuildingCommunity/PathOfBuilding/pull/3972) ([dbjorge](https://github.com/dbjorge))
- Update uniques with changes from 3.17 patch notes [\#3974](https://github.com/PathOfBuildingCommunity/PathOfBuilding/pull/3974) ([ifnjeff](https://github.com/ifnjeff))
- Add support to enable stages for multi-part skills at a per-part level [\#3859](https://github.com/PathOfBuildingCommunity/PathOfBuilding/pull/3859) ([Nostrademous](https://github.com/Nostrademous))
- Add support to show stat difference on anointed nodes [\#3827](https://github.com/PathOfBuildingCommunity/PathOfBuilding/pull/3827) ([KillerMZE](https://github.com/KillerMZE))
- Add support for Bow Mastery and Arcing Shot Notable [\#3543](https://github.com/PathOfBuildingCommunity/PathOfBuilding/pull/3543) ([Peechey](https://github.com/Peechey))
- Add support for new bow mastery mods [\#3978](https://github.com/PathOfBuildingCommunity/PathOfBuilding/pull/3978) ([madinsane](https://github.com/madinsane))
- Add Support for Elusive Claw Mastery modifier [\#3992](https://github.com/PathOfBuildingCommunity/PathOfBuilding/pull/3992) ([Nostrademous](https://github.com/Nostrademous))
- Add "Cursed Enemies are Hindered" Mastery [\#3919](https://github.com/PathOfBuildingCommunity/PathOfBuilding/pull/3919) ([Lothrik](https://github.com/Lothrik))
- Add support for Energy Blade [\#3580](https://github.com/PathOfBuildingCommunity/PathOfBuilding/pull/3580) ([PJacek](https://github.com/PJacek))
- Add support for several spectres: Arena Master, Ruins Hellion (partial), Trial Windchaser, Aurid Synthete, Ancient Wraith, They of Tul, Ancient Suffering, Merveil's Retainer, Primal Crushclaw, and Primal Rhex Matriarch [\#3932](https://github.com/PathOfBuildingCommunity/PathOfBuilding/pull/3932) ([Lothrik](https://github.com/Lothrik))
- Add support for new Precision Technique Keystone [\#4004](https://github.com/PathOfBuildingCommunity/PathOfBuilding/pull/4004) ([Nostrademous](https://github.com/Nostrademous))
- Add support for new wording on War Bringer Keystone [\#3976](https://github.com/PathOfBuildingCommunity/PathOfBuilding/pull/3976) ([madinsane](https://github.com/madinsane))
- Add support for Master of Fear Notable [\#3803](https://github.com/PathOfBuildingCommunity/PathOfBuilding/pull/3803) ([LocalIdentity](https://github.com/LocalIdentity))
- Add support for Adder's Touch Notable [\#4002](https://github.com/PathOfBuildingCommunity/PathOfBuilding/pull/4002) ([Nostrademous](https://github.com/Nostrademous))
- Add support for Champion's Inspirational Banner Life Regen [\#3742](https://github.com/PathOfBuildingCommunity/PathOfBuilding/pull/3742) ([mthjones](https://github.com/mthjones))
- Add support for Brand Attachment Range [\#3896](https://github.com/PathOfBuildingCommunity/PathOfBuilding/pull/3896) ([Lothrik](https://github.com/Lothrik))
- Add support for Lifetap's "20% increased Life Recovery from Flasks" modifier [\#3906](https://github.com/PathOfBuildingCommunity/PathOfBuilding/pull/3906) ([Lothrik](https://github.com/Lothrik))
- Add support for Anomalous Vitality [\#3910](https://github.com/PathOfBuildingCommunity/PathOfBuilding/pull/3910) ([Lothrik](https://github.com/Lothrik))
- Add support for Melding of the Flesh [\#3923](https://github.com/PathOfBuildingCommunity/PathOfBuilding/pull/3923) ([Lexy](https://github.com/learn2draw))
- Add support for Leadership Price's conflux mod [\#3271](https://github.com/PathOfBuildingCommunity/PathOfBuilding/pull/3271) ([PJacek](https://github.com/PJacek))
- Add support for new "for spell damage" tree mod [\#4055](https://github.com/PathOfBuildingCommunity/PathOfBuilding/pull/4055) ([Lothrik](https://github.com/Lothrik))
- Add support for Strength of Blood less damage taken [\#3983](https://github.com/PathOfBuildingCommunity/PathOfBuilding/pull/3983) ([deathbeam](https://github.com/deathbeam))
- Add support for Elemental Hit area component [\#3926](https://github.com/PathOfBuildingCommunity/PathOfBuilding/pull/3926) ([Lothrik](https://github.com/Lothrik))
- Add support for Cluster Jewel Corruptions [\#3848](https://github.com/PathOfBuildingCommunity/PathOfBuilding/pull/3848) ([randomflyingtaco](https://github.com/randomflyingtaco))
- Add Polaric Devastation ring [\#4001](https://github.com/PathOfBuildingCommunity/PathOfBuilding/pull/4001) ([Nostrademous](https://github.com/Nostrademous))
- Add race event uniques [\#3874](https://github.com/PathOfBuildingCommunity/PathOfBuilding/pull/3874) ([pHiney](https://github.com/pHiney))
- Add support for Black Zenith, The Gluttonous Tide, and Divine Inferno [\#4061](https://github.com/PathOfBuildingCommunity/PathOfBuilding/pull/4061) ([Wires77](https://github.com/Wires77))
- Add support for Crystallised Omniscience [\#3937](https://github.com/PathOfBuildingCommunity/PathOfBuilding/pull/3937) ([Lexy](https://github.com/learn2draw))
- Add support for Atziri's Rule [\#4039](https://github.com/PathOfBuildingCommunity/PathOfBuilding/pull/4039) ([Nostrademous](https://github.com/Nostrademous))
- Add support for Amanamu's Gaze, Kurgal's Gaze, and Tecrod's Gaze [\#4020](https://github.com/PathOfBuildingCommunity/PathOfBuilding/pull/4020) ([Lothrik](https://github.com/Lothrik))
- Add support for several veiled uniques: Paradoxica, Replica Paradoxica, Cane of Kulemak, and The Queen's Hunger [\#3985](https://github.com/PathOfBuildingCommunity/PathOfBuilding/pull/3985) ([Prismateria](https://github.com/Prismateria))
- Add support for Mageblood [\#3883](https://github.com/PathOfBuildingCommunity/PathOfBuilding/pull/3883) ([Nostrademous](https://github.com/Nostrademous))
- Add support for Forbidden Flesh and Flame [\#3975](https://github.com/PathOfBuildingCommunity/PathOfBuilding/pull/3975) ([Nostrademous](https://github.com/Nostrademous))
- Add support for Willowgift [\#3763](https://github.com/PathOfBuildingCommunity/PathOfBuilding/pull/3763) ([randomflyingtaco](https://github.com/randomflyingtaco))
- Add partial support for Fleshcrafter [\#3956](https://github.com/PathOfBuildingCommunity/PathOfBuilding/pull/3956) ([PJacek](https://github.com/PJacek))

### User Interface
- Add QoL improvements for import tab [\#3818](https://github.com/PathOfBuildingCommunity/PathOfBuilding/pull/3818), [\#4054](https://github.com/PathOfBuildingCommunity/PathOfBuilding/pull/4054) ([Dullson](https://github.com/Dullson), [Peechey](https://github.com/Peechey))
- Add pobb.in to import website list [\#3942](https://github.com/PathOfBuildingCommunity/PathOfBuilding/pull/3942) ([Dav1dde](https://github.com/Dav1dde))
- Add poe.ninja/pob to import website list [\#3732](https://github.com/PathOfBuildingCommunity/PathOfBuilding/pull/3732) ([rasmuskl](https://github.com/rasmuskl))
- Add support to import build codes from poe.ninja and pobb.in [\#4042](https://github.com/PathOfBuildingCommunity/PathOfBuilding/pull/4042) ([Wires77](https://github.com/Wires77))
- Add support to export a build to pobb.in [\#4017](https://github.com/PathOfBuildingCommunity/PathOfBuilding/pull/4017) ([Peechey](https://github.com/Peechey))
- Add Ctrl+I hotkey to import build code [\#3813](https://github.com/PathOfBuildingCommunity/PathOfBuilding/pull/3813) ([pHiney](https://github.com/pHiney))
- Add feature to remember your last used export site in settings [\#4053](https://github.com/PathOfBuildingCommunity/PathOfBuilding/pull/4053) ([Dav1dde](https://github.com/Dav1dde))
- Delete jewels, skills, and equipment by default on character import [\#3931](https://github.com/PathOfBuildingCommunity/PathOfBuilding/pull/3931) ([raylu](https://github.com/raylu))
- Remove trailing and leading spaces from the character name when importing [\#3950](https://github.com/PathOfBuildingCommunity/PathOfBuilding/pull/3950) ([pHiney](https://github.com/pHiney))
- Relabel character import "Done" button to "Close"  [\#3898](https://github.com/PathOfBuildingCommunity/PathOfBuilding/pull/3898) ([raylu](https://github.com/raylu))
- Add ability to search skills using multiple tags [\#3921](https://github.com/PathOfBuildingCommunity/PathOfBuilding/pull/3921) ([pHiney](https://github.com/pHiney))
- Add feature to match gem level to character level [\#3917](https://github.com/PathOfBuildingCommunity/PathOfBuilding/pull/3917) ([Lothrik](https://github.com/Lothrik))
- Add ability to show DPS for non-cooldown traps and mines [\#3907](https://github.com/PathOfBuildingCommunity/PathOfBuilding/pull/3907) ([Lothrik](https://github.com/Lothrik))
- Add 'Delete Unused' button on the items tab [\#3949](https://github.com/PathOfBuildingCommunity/PathOfBuilding/pull/3949), [\#4057](https://github.com/PathOfBuildingCommunity/PathOfBuilding/pull/4057) ([pHiney](https://github.com/pHiney), [Lothrik](https://github.com/Lothrik))
- Add E hotkey to edit equipped item [\#3876](https://github.com/PathOfBuildingCommunity/PathOfBuilding/pull/3876) ([pHiney](https://github.com/pHiney))
- Move delve mods to "Add modifier..." menu while crafting items [\#3213](https://github.com/PathOfBuildingCommunity/PathOfBuilding/pull/3213) ([Tom Clancy Is Dead](https://github.com/Voronoff))
- Add more explanation to non-damaging ailment breakdown [\#4012](https://github.com/PathOfBuildingCommunity/PathOfBuilding/pull/4012) ([Lilylicious](https://github.com/Lilylicious))
- Add support to maximum animated weapon from gem level instead of configuration [\#3935](https://github.com/PathOfBuildingCommunity/PathOfBuilding/pull/3935) ([Wires77](https://github.com/Wires77))
- Add config options for self-chill builds [\#3294](https://github.com/PathOfBuildingCommunity/PathOfBuilding/pull/3294) ([Lilylicious](https://github.com/Lilylicious))
- Update dropdowns to dynamically resize based on their content [\#3726](https://github.com/PathOfBuildingCommunity/PathOfBuilding/pull/3726) ([pHiney](https://github.com/pHiney))
- Add Armour and Evasion sorting to the tree and uniques tab [\#3697](https://github.com/PathOfBuildingCommunity/PathOfBuilding/pull/3697) ([Lexy](https://github.com/learn2draw))
- Add Mastery tooltip for an unallocated node when comparing trees [\#3840](https://github.com/PathOfBuildingCommunity/PathOfBuilding/pull/3840) ([pHiney](https://github.com/pHiney))
- Add improvements to multiple passive tree jewel socket management [\#3897](https://github.com/PathOfBuildingCommunity/PathOfBuilding/pull/3897) ([Lothrik](https://github.com/Lothrik))
- Update tree images to use the latest colours[\#4036](https://github.com/PathOfBuildingCommunity/PathOfBuilding/pull/4036) ([LocalIdentity](https://github.com/LocalIdentity))
- Fix Passive Tree Management Titles [\#3962](https://github.com/PathOfBuildingCommunity/PathOfBuilding/pull/3962) ([pHiney](https://github.com/pHiney))

### New Calculations
- Implement Effective HP and overhaul defence calculations to be more accurate [\#2390](https://github.com/PathOfBuildingCommunity/PathOfBuilding/pull/2390) ([Regisle](https://github.com/Regisle))
- Overhaul non-damaging elemental ailment calculations [\#3271](https://github.com/PathOfBuildingCommunity/PathOfBuilding/pull/3271) ([PJacek](https://github.com/PJacek))
- Overhaul Bleed/Ignite Ailment calculation to use weighted average [\#3927](https://github.com/PathOfBuildingCommunity/PathOfBuilding/pull/3927) ([Nostrademous](https://github.com/Nostrademous))
- Add support for ongoing costs of skills [\#3663](https://github.com/PathOfBuildingCommunity/PathOfBuilding/pull/3663) ([PJacek](https://github.com/PJacek))
- Add support for new mod conversion modifiers [\#3335](https://github.com/PathOfBuildingCommunity/PathOfBuilding/pull/3335) ([PJacek](https://github.com/PJacek))
- Add support to round Duration of Skills to server ticks [\#3864](https://github.com/PathOfBuildingCommunity/PathOfBuilding/pull/3864) ([LocalIdentity](https://github.com/LocalIdentity))
- Add support for triple Elemental Damage [\#3946](https://github.com/PathOfBuildingCommunity/PathOfBuilding/pull/3946) ([Nostrademous](https://github.com/Nostrademous))
- Add support for additional life recovery flask mods [\#3958](https://github.com/PathOfBuildingCommunity/PathOfBuilding/pull/3958) ([Peechey](https://github.com/Peechey))
- Add support for full Ball Lightning damage calculations [\#3940](https://github.com/PathOfBuildingCommunity/PathOfBuilding/pull/3940) ([MoldyDwarf](https://github.com/MoldyDwarf))
- Add support for Global buffs/debuffs from Spectres [\#3932](https://github.com/PathOfBuildingCommunity/PathOfBuilding/pull/3932) ([Lothrik](https://github.com/Lothrik))
- Add support for flask charge generation and uptime [\#3993](https://github.com/PathOfBuildingCommunity/PathOfBuilding/pull/3993) ([deathbeam](https://github.com/deathbeam))
- Add full support for curse priority [\#3930](https://github.com/PathOfBuildingCommunity/PathOfBuilding/pull/3930) ([Lothrik](https://github.com/Lothrik))

### Accuracy Improvements
- Add warnings when the build is impossible in-game [\#3836](https://github.com/PathOfBuildingCommunity/PathOfBuilding/pull/3836) ([KillerMZE](https://github.com/KillerMZE))
- Add feature to guess the main socket group when importing a character [\#3899](https://github.com/PathOfBuildingCommunity/PathOfBuilding/pull/3899) ([raylu](https://github.com/raylu))
- Add missing mods to Armour and Evasion breakdown [\#4011](https://github.com/PathOfBuildingCommunity/PathOfBuilding/pull/4011) ([LocalIdentity](https://github.com/LocalIdentity))
- Add missing Fate/Story of the Vaal modifiers [\#3918](https://github.com/PathOfBuildingCommunity/PathOfBuilding/pull/3918) ([Lothrik](https://github.com/Lothrik))
- Add missing Bone Offering quality effect [\#3860](https://github.com/PathOfBuildingCommunity/PathOfBuilding/pull/3860) ([Lothrik](https://github.com/Lothrik))
- Add cap to Explosive Arrow Bonus Explosion Radius [\#4032](https://github.com/PathOfBuildingCommunity/PathOfBuilding/pull/4032) ([Lothrik](https://github.com/Lothrik))
- Update Chaos Resistance roll on unique rings with 3.17 values [\#3986](https://github.com/PathOfBuildingCommunity/PathOfBuilding/pull/3986) ([facepalmgamer](https://github.com/facepalmgamer))
- Update ignite value from 125% to 90% due to 3.17 changes [\#4005](https://github.com/PathOfBuildingCommunity/PathOfBuilding/pull/4005) ([JustinmClapperton](https://github.com/JustinmClapperton))
- Update Crimson Storm changes [\#3990](https://github.com/PathOfBuildingCommunity/PathOfBuilding/pull/3990) ([lpolaright](https://github.com/lpolaright))
- Update Whispering Ice and its trigger conditions [\#4015](https://github.com/PathOfBuildingCommunity/PathOfBuilding/pull/4015) ([Nostrademous](https://github.com/Nostrademous))
- Update Kraityn's bandit rewards based on 3.16 values [\#3959](https://github.com/PathOfBuildingCommunity/PathOfBuilding/pull/3959) ([Prismateria](https://github.com/Prismateria))
- Update Kingmaker with 3.16 changes[\#3928](https://github.com/PathOfBuildingCommunity/PathOfBuilding/pull/3928) ([Wires77](https://github.com/Wires77))
- Update Blightwell and Solstice Vigil to 3.16.0 [\#3916](https://github.com/PathOfBuildingCommunity/PathOfBuilding/pull/3916) ([Lothrik](https://github.com/Lothrik))
- Update Saqawals Flock to 3.16 values [\#3707](https://github.com/PathOfBuildingCommunity/PathOfBuilding/pull/3707) ([Lexy](https://github.com/learn2draw))
- Update Survival Jewels to 3.16.0 [\#3799](https://github.com/PathOfBuildingCommunity/PathOfBuilding/pull/3799) ([Lothrik](https://github.com/Lothrik))
- Update skill cooldown to display in milliseconds [\#3865](https://github.com/PathOfBuildingCommunity/PathOfBuilding/pull/3865) ([LocalIdentity](https://github.com/LocalIdentity))
- Update Brass Dome to 3.16 values [\#3739](https://github.com/PathOfBuildingCommunity/PathOfBuilding/pull/3739), [\#3871](https://github.com/PathOfBuildingCommunity/PathOfBuilding/pull/3871) ([olop4444](https://github.com/olop4444), [Lilylicious](https://github.com/Lilylicious))
- Update wording for several "On Kill" modifiers [\#3987](https://github.com/PathOfBuildingCommunity/PathOfBuilding/pull/3987) ([facepalmgamer](https://github.com/facepalmgamer))
- Remove minion cast speed from Ancient Skull [\#4023](https://github.com/PathOfBuildingCommunity/PathOfBuilding/pull/4023) ([Lothrik](https://github.com/Lothrik))
- Improve damage calculation for General's Cry [\#3220](https://github.com/PathOfBuildingCommunity/PathOfBuilding/pull/3220) ([Helyos96](https://github.com/Helyos96))
- Fix Viper Strike Poison Stacks when Dual Wielding [\#3868](https://github.com/PathOfBuildingCommunity/PathOfBuilding/pull/3868) ([Nostrademous](https://github.com/Nostrademous))
- Fix Charged Dash DPS calculations [\#3125](https://github.com/PathOfBuildingCommunity/PathOfBuilding/pull/3125) ([VaticViolet](https://github.com/VaticViolet))
- Fix Divergent Blood Rage not applying life leech [\#3995](https://github.com/PathOfBuildingCommunity/PathOfBuilding/pull/3995) ([Prismateria](https://github.com/Prismateria))
- Fix Fortify parsing on Legacy items [\#3928](https://github.com/PathOfBuildingCommunity/PathOfBuilding/pull/3928) ([Wires77](https://github.com/Wires77))
- Fix incorrect modifiers on Survivor's Guilt [\#4047](https://github.com/PathOfBuildingCommunity/PathOfBuilding/pull/4047) ([Nostrademous](https://github.com/Nostrademous))
- Fix Two-Toned boots getting the wrong base type [\#3714](https://github.com/PathOfBuildingCommunity/PathOfBuilding/pull/3714) ([Wires77](https://github.com/Wires77))
- Fix skills from items incorrectly getting +1 level from Awakened gems [\#3960](https://github.com/PathOfBuildingCommunity/PathOfBuilding/pull/3960) ([Wires77](https://github.com/Wires77))
- Various fixes for Beacon of Madness boots [\#3741](https://github.com/PathOfBuildingCommunity/PathOfBuilding/pull/3741) ([mthjones](https://github.com/mthjones))
- Fix missing implicit on Sidhebreath [\#3911](https://github.com/PathOfBuildingCommunity/PathOfBuilding/pull/3911) ([Lothrik](https://github.com/Lothrik))
- Fix incorrect reservation on some legacy builds [\#3909](https://github.com/PathOfBuildingCommunity/PathOfBuilding/pull/3909) ([Lothrik](https://github.com/Lothrik))
- Fix The Admiral to use the correct "elemental damage taken" value  [\#3913](https://github.com/PathOfBuildingCommunity/PathOfBuilding/pull/3913) ([Lothrik](https://github.com/Lothrik))
- Fix Transcendent Flesh values not matching in game values when rounding [\#3904](https://github.com/PathOfBuildingCommunity/PathOfBuilding/pull/3904) ([Wires77](https://github.com/Wires77))
- Fix Phantasmal Sigil of Power spell damage buff not applying [\#3800](https://github.com/PathOfBuildingCommunity/PathOfBuilding/pull/3800) ([LocalIdentity](https://github.com/LocalIdentity))
- Fix bleed damage against poisoned enemy mastery [\#3700](https://github.com/PathOfBuildingCommunity/PathOfBuilding/pull/3700) ([Peechey](https://github.com/Peechey))
- Fix rounding on gear base percentiles [\#3715](https://github.com/PathOfBuildingCommunity/PathOfBuilding/pull/3715) ([Wires77](https://github.com/Wires77))
- Fix Increased Wither Effect to not affect minions [\#3769](https://github.com/PathOfBuildingCommunity/PathOfBuilding/pull/3769) ([Nostrademous](https://github.com/Nostrademous))
- Fix Awakened Elemental Focus not granting +1 level to Elemental Gems [\#3770](https://github.com/PathOfBuildingCommunity/PathOfBuilding/pull/3770) ([Nostrademous](https://github.com/Nostrademous))
- Fix Enemy Physical Damage Reduction not being capped at 90% in all circumstances [\#3775](https://github.com/PathOfBuildingCommunity/PathOfBuilding/pull/3775), [\#4037](https://github.com/PathOfBuildingCommunity/PathOfBuilding/pull/4037) ([Nostrademous](https://github.com/Nostrademous), [madinsane](https://github.com/madinsane))
- Fix parsing for "chance to defend with X% armour" [\#3696](https://github.com/PathOfBuildingCommunity/PathOfBuilding/pull/3696) ([Nostrademous](https://github.com/Nostrademous))
- Fix Rage Support disabling Ancestral Totems buff [\#3798](https://github.com/PathOfBuildingCommunity/PathOfBuilding/pull/3798) ([Lothrik](https://github.com/Lothrik))
- Fix Elementalist exposure node not working with exposure mastery [\#3801](https://github.com/PathOfBuildingCommunity/PathOfBuilding/pull/3801) ([LocalIdentity](https://github.com/LocalIdentity))
- Fix Summon Raging Spirit to have 100% fire conversion [\#3808](https://github.com/PathOfBuildingCommunity/PathOfBuilding/pull/3808) ([Kayella](https://github.com/Kayella))
- Fix trigger rate for skills with overridden cooldowns [\#3832](https://github.com/PathOfBuildingCommunity/PathOfBuilding/pull/3832) ([Nostrademous](https://github.com/Nostrademous))
- Fix incorrect Elusive Buff effect from skills when using Withering Step [\#3814](https://github.com/PathOfBuildingCommunity/PathOfBuilding/pull/3814) ([Nostrademous](https://github.com/Nostrademous))
- Fix an issue where some extra stats were showing when copying from trade [\#3889](https://github.com/PathOfBuildingCommunity/PathOfBuilding/pull/3889) ([Nostrademous](https://github.com/Nostrademous))
- Fix an issue when copying magic Two-Toned Boots from trade [\#3891](https://github.com/PathOfBuildingCommunity/PathOfBuilding/pull/3891) ([Wires77](https://github.com/Wires77))
- Fix an issue where culling DPS wasn't factored in for Full DPS totals [\#3894](https://github.com/PathOfBuildingCommunity/PathOfBuilding/pull/3894) ([Nostrademous](https://github.com/Nostrademous))
- Fix triggering skill not properly selected when trigger support came from an item [\#3905](https://github.com/PathOfBuildingCommunity/PathOfBuilding/pull/3905) ([Nostrademous](https://github.com/Nostrademous))
- Fix issue where Soul of Solaris was not displaying the "Nearby Enemies" config option [\#3925](https://github.com/PathOfBuildingCommunity/PathOfBuilding/pull/3925) ([Lothrik](https://github.com/Lothrik))
- Fix issues when parsing Inspired Learning and Pure Talent [\#3914](https://github.com/PathOfBuildingCommunity/PathOfBuilding/pull/3914) ([Nostrademous](https://github.com/Nostrademous))
- Fix various errors when generating a Power Report [\#3938](https://github.com/PathOfBuildingCommunity/PathOfBuilding/pull/3938) ([Nostrademous](https://github.com/Nostrademous))
- Fix Battlemage not applying the correct conversion in some cases [\#3893](https://github.com/PathOfBuildingCommunity/PathOfBuilding/pull/3893) ([Wires77](https://github.com/Wires77))
- Fix issue where 'defend with % armour' mastery affected total armour value [\#4006](https://github.com/PathOfBuildingCommunity/PathOfBuilding/pull/4006) ([LocalIdentity](https://github.com/LocalIdentity))
- Fix issue where Vaal Blade Vortex hit rate was too high [\#4030](https://github.com/PathOfBuildingCommunity/PathOfBuilding/pull/4030) ([Sakux323](https://github.com/Sakux323))
- Fix error when using culling on Mirage Archer, calculating full DPS [\#4066](https://github.com/PathOfBuildingCommunity/PathOfBuilding/pull/4066) ([Nostrademous](https://github.com/Nostrademous))
- Fix parsing for several Projectile Attack modifiers [\#3851](https://github.com/PathOfBuildingCommunity/PathOfBuilding/pull/3851) ([Lothrik](https://github.com/Lothrik))
- Fix parsing for Darkness Enthroned [\#3710](https://github.com/PathOfBuildingCommunity/PathOfBuilding/pull/3710) ([Wires77](https://github.com/Wires77))
- Fix parsing for Marauder's modifier on Pure Talent [\#3875](https://github.com/PathOfBuildingCommunity/PathOfBuilding/pull/3875) ([pHiney](https://github.com/pHiney))
- Fix parsing for "charges used" modifiers on flasks [\#3802](https://github.com/PathOfBuildingCommunity/PathOfBuilding/pull/3802) ([LocalIdentity](https://github.com/LocalIdentity))
- Fix 'inflicted with this weapon' parsing [\#3776](https://github.com/PathOfBuildingCommunity/PathOfBuilding/pull/3776) ([Nostrademous](https://github.com/Nostrademous))

### Fixed Bugs
- Fix crash caused at certain zoom levels of the passive tree [\#3953](https://github.com/PathOfBuildingCommunity/PathOfBuilding/pull/3953) ([pHiney](https://github.com/pHiney))
- Fix crash with FullDPS and disabled socket groups [\#3766](https://github.com/PathOfBuildingCommunity/PathOfBuilding/pull/3766) ([Nostrademous](https://github.com/Nostrademous))
- Fix Poet's Pen dps calcs not working [\#3724](https://github.com/PathOfBuildingCommunity/PathOfBuilding/pull/3724) ([wrzoski](https://github.com/wrzoski))
- Fix error related to gem recommendations and Full DPS [\#3954](https://github.com/PathOfBuildingCommunity/PathOfBuilding/pull/3954) ([Nostrademous](https://github.com/Nostrademous))
- Fix infinite reservation error with Relic of the Pact [\#3952](https://github.com/PathOfBuildingCommunity/PathOfBuilding/pull/3952) ([Lothrik](https://github.com/Lothrik))
- Fix a bug where maximum Life could be negative [\#3908](https://github.com/PathOfBuildingCommunity/PathOfBuilding/pull/3908) ([Lothrik](https://github.com/Lothrik))
- Fix issue when saving a converted passive tree [\#3912](https://github.com/PathOfBuildingCommunity/PathOfBuilding/pull/3912) ([Lothrik](https://github.com/Lothrik))

### Misc
- Add FullDPS breakdown into XML Build Save file [\#4018](https://github.com/PathOfBuildingCommunity/PathOfBuilding/pull/4018) ([Nostrademous](https://github.com/Nostrademous))


## [2.13.0](https://github.com/PathOfBuildingCommunity/PathOfBuilding/tree/v2.13.0) (2021/11/02)

[Full Changelog](https://github.com/PathOfBuildingCommunity/PathOfBuilding/compare/v2.12.3...v2.13.0)

**Implemented enhancements:**

- Add Ravenous Misshapen Spectre [\#3687](https://github.com/PathOfBuildingCommunity/PathOfBuilding/pull/3687) ([LocalIdentity](https://github.com/LocalIdentity))
- Add Pale Seraphim Spectre [\#3686](https://github.com/PathOfBuildingCommunity/PathOfBuilding/pull/3686) ([LocalIdentity](https://github.com/LocalIdentity))
- Add Pale Angel Spectre [\#3639](https://github.com/PathOfBuildingCommunity/PathOfBuilding/pull/3639) ([Kayella](https://github.com/Kayella))
- Add Demon Harpy Spectre [\#3638](https://github.com/PathOfBuildingCommunity/PathOfBuilding/pull/3638) ([Kayella](https://github.com/Kayella))
- Add Demon Herder Spectre [\#3656](https://github.com/PathOfBuildingCommunity/PathOfBuilding/pull/3656) ([Kayella](https://github.com/Kayella))
- Add dynamically changing width for dropdown box when selecting tree [\#3676](https://github.com/PathOfBuildingCommunity/PathOfBuilding/pull/3676) ([pHiney](https://github.com/pHiney))
- Add support for gem level modifiers of socketed active skill gems [\#3658](https://github.com/PathOfBuildingCommunity/PathOfBuilding/pull/3658) ([etojuice](https://github.com/etojuice))
- Add support for "chance to Defend with x% of Armour" masteries [\#3667](https://github.com/PathOfBuildingCommunity/PathOfBuilding/pull/3667) ([Nostrademous](https://github.com/Nostrademous))

**Fixed bugs:**

- Fix crash when attempting to save build after character import [\#3654](https://github.com/PathOfBuildingCommunity/PathOfBuilding/pull/3654) ([Peechey](https://github.com/Peechey))
- Fix build list loading crash [\#3626](https://github.com/PathOfBuildingCommunity/PathOfBuilding/pull/3626) ([PJacek](https://github.com/PJacek))
- Fix Multistrike Support not applying its damage multiplier to Ailments [\#3685](https://github.com/PathOfBuildingCommunity/PathOfBuilding/pull/3685) ([LocalIdentity](https://github.com/LocalIdentity))
- Fix Multistrike Support not providing attack speed to gems with multiple skill parts [\#3684](https://github.com/PathOfBuildingCommunity/PathOfBuilding/pull/3684) ([LocalIdentity](https://github.com/LocalIdentity))
	- Molten Strike, Lightning Strike, Wild Strike and Frost Blades
- Fix Attack/Cast rate cap [\#3677](https://github.com/PathOfBuildingCommunity/PathOfBuilding/pull/3677) ([LocalIdentity](https://github.com/LocalIdentity))
- Fix Stationary setting box sometimes not showing up [\#3666](https://github.com/PathOfBuildingCommunity/PathOfBuilding/pull/3666) ([randomflyingtaco](https://github.com/randomflyingtaco))
- Fix eHP double dipping on damage taken modifiers [\#3695](https://github.com/PathOfBuildingCommunity/PathOfBuilding/pull/3695) ([Lothrik](https://github.com/Lothrik))
- Fix Small Curse Cluster Jewels rendering on the tree when socketed [\#3651](https://github.com/PathOfBuildingCommunity/PathOfBuilding/pull/3651) ([Peechey](https://github.com/Peechey))
- Fix Mines incorrectly counting towards "number of Auras affecting you" mastery [\#3693](https://github.com/PathOfBuildingCommunity/PathOfBuilding/pull/3693) ([LocalIdentity](https://github.com/LocalIdentity))
- Fix Spell Suppression mastery giving double Critical Strike chance [\#3678](https://github.com/PathOfBuildingCommunity/PathOfBuilding/pull/3678) ([LocalIdentity](https://github.com/LocalIdentity))
- Fix Voltaxic Burst's "number of Casts currently waiting" not adding damage [\#3691](https://github.com/PathOfBuildingCommunity/PathOfBuilding/pull/3691) ([LocalIdentity](https://github.com/LocalIdentity))
- Fix Flame Totem Consecrated Ground enchantment [\#3689](https://github.com/PathOfBuildingCommunity/PathOfBuilding/pull/3689) ([LocalIdentity](https://github.com/LocalIdentity))
- Fix parsing for Curse on Hit rings [\#3680](https://github.com/PathOfBuildingCommunity/PathOfBuilding/pull/3680) ([LocalIdentity](https://github.com/LocalIdentity))
- Fix parsing for mod on The Taming ring [\#3692](https://github.com/PathOfBuildingCommunity/PathOfBuilding/pull/3692) ([LocalIdentity](https://github.com/LocalIdentity))
- Fix parsing for Impresence Mana Reservation mod [\#3679](https://github.com/PathOfBuildingCommunity/PathOfBuilding/pull/3679) ([LocalIdentity](https://github.com/LocalIdentity))

## [2.12.3](https://github.com/PathOfBuildingCommunity/PathOfBuilding/tree/v2.12.3) (2021/10/28)

[Full Changelog](https://github.com/PathOfBuildingCommunity/PathOfBuilding/compare/v2.12.2...v2.12.3)

**Fixed bugs:**

- Fix crash when importing/opening builds ([LocalIdentity](https://github.com/LocalIdentity))

## [2.12.2](https://github.com/PathOfBuildingCommunity/PathOfBuilding/tree/v2.12.2) (2021/10/28)

[Full Changelog](https://github.com/PathOfBuildingCommunity/PathOfBuilding/compare/v2.12.1...v2.12.2)

**Fixed bugs:**

- Fix crash when using Blood Magic Keystone ([LocalIdentity](https://github.com/LocalIdentity))

## [2.12.1](https://github.com/PathOfBuildingCommunity/PathOfBuilding/tree/v2.12.1) (2021/10/28)

[Full Changelog](https://github.com/PathOfBuildingCommunity/PathOfBuilding/compare/v2.12.0...v2.12.1)

**Fixed bugs:**

- Fix several bugs relating to armour calculations on items ([Wires77](https://github.com/Wires77))

## [2.12.0](https://github.com/PathOfBuildingCommunity/PathOfBuilding/tree/v2.12.0) (2021/10/28)

[Full Changelog](https://github.com/PathOfBuildingCommunity/PathOfBuilding/compare/v2.11.1...v2.12.0)

**Implemented enhancements:**

- Add support for Nightblade Dagger Mastery [\#3636](https://github.com/PathOfBuildingCommunity/PathOfBuilding/pull/3636) ([Dullson](https://github.com/mthjones))
- Add support for Sword Mastery for Offhand Accuracy [\#3498](https://github.com/PathOfBuildingCommunity/PathOfBuilding/pull/3498) ([Nostrademous](https://github.com/Nostrademous))
- Add support for +3 levels Critical support gem mastery [\#3566](https://github.com/PathOfBuildingCommunity/PathOfBuilding/pull/3566) ([Wires77](https://github.com/Wires77))
- Add support for variable ES bypass for Chaos Damage mastery [\#3509](https://github.com/PathOfBuildingCommunity/PathOfBuilding/pull/3509) ([Dullson](https://github.com/Dullson))
- Add support for Active Aura Multiplier and Active Herald/Aura mods [\#3353](https://github.com/PathOfBuildingCommunity/PathOfBuilding/pull/3353) ([Dullson](https://github.com/Dullson))
- Add support for "Enemies Ignited or Chilled by you have -5% to Elemental Resistances" [\#3615](https://github.com/PathOfBuildingCommunity/PathOfBuilding/pull/3615) ([Peechey](https://github.com/Peechey))
- Change Timeless Jewel passive nodes in dropdown selection menu to appear in alphabetical order [\#3551](https://github.com/PathOfBuildingCommunity/PathOfBuilding/pull/3551) ([etojuice](https://github.com/etojuice))
- Update passive tree ([LocalIdentity](https://github.com/LocalIdentity))
- Update Dodge breakdown on Calcs page [\#3535](https://github.com/PathOfBuildingCommunity/PathOfBuilding/pull/3535) ([etojuice](https://github.com/etojuice))
- Update Uniques that previously used Dodge [\#3630](https://github.com/PathOfBuildingCommunity/PathOfBuilding/pull/3630) ([LocalIdentity](https://github.com/LocalIdentity))
- Update The Squire, The Oppressor, Uul-Netol's Vow with ranges and modifiers [\#3591](https://github.com/PathOfBuildingCommunity/PathOfBuilding/pull/3591) ([Nostrademous](https://github.com/Nostrademous))

**Fixed bugs:**

- Fix importing passive tree data from player profiles [\#3600](https://github.com/PathOfBuildingCommunity/PathOfBuilding/pull/3600) ([Peechey](https://github.com/Peechey))
- Fix import/export of passive tree on the tree tab [\#3472](https://github.com/PathOfBuildingCommunity/PathOfBuilding/pull/3472) ([hdwatts](https://github.com/hdwatts))
- Fix scourged mods not importing properly [\#3603](https://github.com/PathOfBuildingCommunity/PathOfBuilding/pull/3603) ([Wires77](https://github.com/Wires77))
- Fix masteries persisting after resetting the tree [\#3556](https://github.com/PathOfBuildingCommunity/PathOfBuilding/pull/3556) ([etojuice](https://github.com/etojuice))
- Fix overcap display for Spell Block [\#3627](https://github.com/PathOfBuildingCommunity/PathOfBuilding/pull/3627) ([LocalIdentity](https://github.com/LocalIdentity))
- Fix calculations for variable base armour values [\#3608](https://github.com/PathOfBuildingCommunity/PathOfBuilding/pull/3608) ([Wires77](https://github.com/Wires77))
- Fix Mana Efficiency rounding [\#3604](https://github.com/PathOfBuildingCommunity/PathOfBuilding/pull/3604) ([HPSource](https://github.com/HPSource))
- Fix bug on builds that had 100% reduced Reservation Efficiency and were using Arcane Cloak [\#3553](https://github.com/PathOfBuildingCommunity/PathOfBuilding/pull/3553) ([Peechey](https://github.com/Peechey))
- Fix rounding for attribute bonuses [\#3607](https://github.com/PathOfBuildingCommunity/PathOfBuilding/pull/3607) ([etojuice](https://github.com/etojuice))
- Fix Flask More/Less Duration applying globally instead of locally [\#3584](https://github.com/PathOfBuildingCommunity/PathOfBuilding/pull/3584) ([Peechey](https://github.com/Peechey))
- Fix new uniques to use exceptional gems [\#3541](https://github.com/PathOfBuildingCommunity/PathOfBuilding/pull/3541) ([Lexy](https://github.com/learn2draw))
- Fix Righteous Fire to use 3.16 life multiplier [\#3611](https://github.com/PathOfBuildingCommunity/PathOfBuilding/pull/3611) ([Lilylicious](https://github.com/Lilylicious))
- Fix Collateral Damage Jewel to affect Galvanic Arrow [\#3579](https://github.com/PathOfBuildingCommunity/PathOfBuilding/pull/3579) ([randomflyingtaco](https://github.com/randomflyingtaco))
- Fix Arcanist Brand not applying more damage with Hits [\#3622](https://github.com/PathOfBuildingCommunity/PathOfBuilding/pull/3622) ([LocalIdentity](https://github.com/LocalIdentity))
- Fix Awakened Elemental Focus not giving +1 to supported elemental gems [\#3629](https://github.com/PathOfBuildingCommunity/PathOfBuilding/pull/3629) ([randomflyingtaco](https://github.com/randomflyingtaco))
- Fix Nightblade Crit Multi not scaling with Elusive effect [\#3550](https://github.com/PathOfBuildingCommunity/PathOfBuilding/pull/3550) ([mthjones](https://github.com/mthjones))
- Fix Divergent Fortify not working [\#3623](https://github.com/PathOfBuildingCommunity/PathOfBuilding/pull/3623) ([LocalIdentity](https://github.com/LocalIdentity))
- Fix Awakened Cast on Critical Strike not applying cooldown recovery to skills [\#3624](https://github.com/PathOfBuildingCommunity/PathOfBuilding/pull/3624) ([LocalIdentity](https://github.com/LocalIdentity))
- Fix Explosive Arrow skill on Spectres [\#3621](https://github.com/PathOfBuildingCommunity/PathOfBuilding/pull/3621) ([LocalIdentity](https://github.com/LocalIdentity))

## [2.11.1](https://github.com/PathOfBuildingCommunity/PathOfBuilding/tree/v2.11.1) (2021/10/23)

[Full Changelog](https://github.com/PathOfBuildingCommunity/PathOfBuilding/compare/v2.11.0...v2.11.1)

**Fixed bugs:**

- Fix mods when crafting Cluster Jewels + items [\#3575](https://github.com/PathOfBuildingCommunity/PathOfBuilding/pull/3575) ([Wires77](https://github.com/Wires77))
- Fix Storm + Armageddon Brand hit damage [\#3577](https://github.com/PathOfBuildingCommunity/PathOfBuilding/pull/3577) ([Lilylicious](https://github.com/Lilylicious))

## [2.11.0](https://github.com/PathOfBuildingCommunity/PathOfBuilding/tree/v2.11.0) (2021/10/22)

[Full Changelog](https://github.com/PathOfBuildingCommunity/PathOfBuilding/compare/v2.10.0...v2.11.0)

**Implemented enhancements:**

- Improve mastery node effect selection UI [\#3476](https://github.com/PathOfBuildingCommunity/PathOfBuilding/pull/3476) ([Tom Clancy Is Dead](https://github.com/Voronoff))
- Update almost all existing gems with 3.16 changes [\#3570](https://github.com/PathOfBuildingCommunity/PathOfBuilding/pull/3570) ([LocalIdentity](https://github.com/LocalIdentity))
- Add the ability to click a label to check the associated checkbox [\#3549](https://github.com/PathOfBuildingCommunity/PathOfBuilding/pull/3549) ([ajryan](https://github.com/ajryan))
- Add support for Fortification [\#3540](https://github.com/PathOfBuildingCommunity/PathOfBuilding/pull/3540) ([Zpooks](https://github.com/Zpooks)) ([AlphaCheese](https://github.com/AlphaCheese))
- Add support for Poisonous Concoction [\#3510](https://github.com/PathOfBuildingCommunity/PathOfBuilding/pull/3510) ([Lexy](https://github.com/learn2draw))
- Improve build list loading speed [\#3500](https://github.com/PathOfBuildingCommunity/PathOfBuilding/pull/3500) ([PJacek](https://github.com/PJacek))
- Add Accuracy Bonus per Dexterity Mastery [\#3489](https://github.com/PathOfBuildingCommunity/PathOfBuilding/pull/3489) ([enizor](https://github.com/enizor))
- Update Consecrated Ground Life Regen % [\#3391](https://github.com/PathOfBuildingCommunity/PathOfBuilding/pull/3391) ([mthjones](https://github.com/mthjones))
- Add support for Mark of the Red Covenant ignite mod [\#3530](https://github.com/PathOfBuildingCommunity/PathOfBuilding/pull/3530) ([LocalIdentity](https://github.com/LocalIdentity))
- Add Scourge mods and base type values [\#3568](https://github.com/PathOfBuildingCommunity/PathOfBuilding/pull/3568) ([Wires77](https://github.com/Wires77))
- Remove attribute tag from "Reduced Attribute Requirements" mods [\#3528](https://github.com/PathOfBuildingCommunity/PathOfBuilding/pull/3528) ([randomflyingtaco](https://github.com/randomflyingtaco))
- Add support for "All Damage with Maces and Sceptres inflicts Chill" [\#3515](https://github.com/PathOfBuildingCommunity/PathOfBuilding/pull/3515) ([Peechey](https://github.com/Peechey))
- Add support for "Increased Melee Damage with Hits at Close Range" [\#3511](https://github.com/PathOfBuildingCommunity/PathOfBuilding/pull/3511) ([Dullson](https://github.com/Dullson))
- Add support for "Each Mine applies 2% increased Damage taken to Enemies near it, up to 10%" [\#3506](https://github.com/PathOfBuildingCommunity/PathOfBuilding/pull/3506) ([Lothrik](https://github.com/Lothrik))
- Add Defiance Banner to the Config tab [\#3505](https://github.com/PathOfBuildingCommunity/PathOfBuilding/pull/3505) ([uilman](https://github.com/uilman))
- Add support for the "not taken damage recently" clause [\#3504](https://github.com/PathOfBuildingCommunity/PathOfBuilding/pull/3504) ([Dullson](https://github.com/Dullson))
- Add support for "Non-Projectile Chaining Lightning Skills Chain +1 times" [\#3503](https://github.com/PathOfBuildingCommunity/PathOfBuilding/pull/3503) ([Dullson](https://github.com/Dullson))
- Add support for Surveillance notable [\#3501](https://github.com/PathOfBuildingCommunity/PathOfBuilding/pull/3501) ([Lothrik](https://github.com/Lothrik))
- Update Transcendence Keystone to 3.16 value [\#3477](https://github.com/PathOfBuildingCommunity/PathOfBuilding/pull/3477) ([enizor](https://github.com/enizor))
- Add support for 3.16 Elemental Equilibrium [\#3474](https://github.com/PathOfBuildingCommunity/PathOfBuilding/pull/3474) ([Lothrik](https://github.com/Lothrik))
- Add support for Gladiator Violent Retaliation and Ascendant Gladiator nodes [\#3465](https://github.com/PathOfBuildingCommunity/PathOfBuilding/pull/3465) ([Peechey](https://github.com/Peechey))
- Add support complex custom modifiers [\#3462](https://github.com/PathOfBuildingCommunity/PathOfBuilding/pull/3462) ([SaloEater](https://github.com/SaloEater))
- Add support for double damage mod on mace masteries [\#3457](https://github.com/PathOfBuildingCommunity/PathOfBuilding/pull/3457) ([uilman](https://github.com/uilman))
- Add support for recovering ES on spell block from Safeguard [\#3454](https://github.com/PathOfBuildingCommunity/PathOfBuilding/pull/3454) ([jppianta](https://github.com/jppianta))
- Add support for Life Regeneration Rate [\#3450](https://github.com/PathOfBuildingCommunity/PathOfBuilding/pull/3450) ([SaloEater](https://github.com/SaloEater))
- Add support for Bastion of Hope stun avoidance [\#3447](https://github.com/PathOfBuildingCommunity/PathOfBuilding/pull/3447) ([etojuice](https://github.com/etojuice))
- Add parsing for mods that work with multiple weapons [\#3446](https://github.com/PathOfBuildingCommunity/PathOfBuilding/pull/3446) ([SaloEater](https://github.com/SaloEater))
- Add parsing for new Storm Weaver Shocked/Frozen mod [\#3445](https://github.com/PathOfBuildingCommunity/PathOfBuilding/pull/3445) ([Quote_a](https://github.com/Quotae))
- Add support for "Increased Damage with Bleeding inflicted on Poisoned Enemies" [\#3438](https://github.com/PathOfBuildingCommunity/PathOfBuilding/pull/3438) ([monerofglory](https://github.com/monerofglory))
- Add labeling to chaos resistance to show when you have CI [\#3431](https://github.com/PathOfBuildingCommunity/PathOfBuilding/pull/3431) ([Lilylicious](https://github.com/Lilylicious))
- Add support for new mark movement speed mastery [\#3425](https://github.com/PathOfBuildingCommunity/PathOfBuilding/pull/3425) ([sida-wang](https://github.com/sida-wang))
- Add support for "Intimidate Enemies for 4 seconds on Block while holding a Shield" [\#3416](https://github.com/PathOfBuildingCommunity/PathOfBuilding/pull/3416) ([etojuice](https://github.com/etojuice))
- Add support for "Cannot be Ignited while on Low Life" [\#3415](https://github.com/PathOfBuildingCommunity/PathOfBuilding/pull/3415) ([etojuice](https://github.com/etojuice))
- Add support for "Increased Damage when using Bow and Totem" [\#3410](https://github.com/PathOfBuildingCommunity/PathOfBuilding/pull/3410) ([Peechey](https://github.com/Peechey))
- Add support for "Crush Enemies on Hit with Maces and Sceptres" [\#3408](https://github.com/PathOfBuildingCommunity/PathOfBuilding/pull/3408) ([Peechey](https://github.com/Peechey))
- Add support for "Auras from your Skills have x% increased Effect on you" [\#3407](https://github.com/PathOfBuildingCommunity/PathOfBuilding/pull/3407) ([etojuice](https://github.com/etojuice))
- Add support for "if you have detonated a mine recently" [\#3398](https://github.com/PathOfBuildingCommunity/PathOfBuilding/pull/3398) ([uilman](https://github.com/uilman))
- Add support for "minions attacks overwhelm X% physical damage reduction" [\#3398](https://github.com/PathOfBuildingCommunity/PathOfBuilding/pull/3398) ([uilman](https://github.com/uilman))
- Add support for 3.16 Wind Dancer [\#3295](https://github.com/PathOfBuildingCommunity/PathOfBuilding/pull/3295) ([Zpooks](https://github.com/Zpooks))
- Add support for "Dual Wielding does not inherently grant chance to Block Attack Damage" [\#3387](https://github.com/PathOfBuildingCommunity/PathOfBuilding/pull/3387) ([Peechey](https://github.com/Peechey))

**Fixed bugs:**

- Fix options appearing on the configs screen for old ascendancy nodes  [\#3496](https://github.com/PathOfBuildingCommunity/PathOfBuilding/pull/3496) ([LocalIdentity](https://github.com/LocalIdentity))
- Fix DPS sorting of Awakened Gems [\#3466](https://github.com/PathOfBuildingCommunity/PathOfBuilding/pull/3466) ([Nostrademous](https://github.com/Nostrademous))
- Fix edited Legion jewel nodes not saving/loading properly [\#3423](https://github.com/PathOfBuildingCommunity/PathOfBuilding/pull/3423) ([Lothrik](https://github.com/Lothrik))
- Fix replacement of notable passives conquered by Eternal Empire [\#3552](https://github.com/PathOfBuildingCommunity/PathOfBuilding/pull/3552) ([etojuice](https://github.com/etojuice))
- Fix Cruelty capping at 50% instead of 40% [\#3495](https://github.com/PathOfBuildingCommunity/PathOfBuilding/pull/3495) ([jfarrell731](https://github.com/jfarrell731))
- Fix Elemental Ailment Duration on you applying to bleed and poison duration [\#3483](https://github.com/PathOfBuildingCommunity/PathOfBuilding/pull/3483) ([etojuice](https://github.com/etojuice))
- Fix issue where node next to mastery node would remain allocated after Thread of Hope was removed [\#3480](https://github.com/PathOfBuildingCommunity/PathOfBuilding/pull/3480) ([bit-skipper](https://github.com/bit-skipper))
- Fix estimated act putting you in the endgame too early [\#3470](https://github.com/PathOfBuildingCommunity/PathOfBuilding/pull/3470) ([magnusvmt](https://github.com/magnusvmt))
- Fix Solipsism removing the Intelligence bonus to mana [\#3455](https://github.com/PathOfBuildingCommunity/PathOfBuilding/pull/3455) ([SaloEater](https://github.com/SaloEater))
- Fix Reigning Veteran [\#3449](https://github.com/PathOfBuildingCommunity/PathOfBuilding/pull/3449) ([Peechey](https://github.com/Peechey))
- Fix visual bug causing node paths to appear broken [\#3405](https://github.com/PathOfBuildingCommunity/PathOfBuilding/pull/3405) ([summ1else](https://github.com/summ1else))
- Fix overcapped Resistances displaying decimal values [\#3393](https://github.com/PathOfBuildingCommunity/PathOfBuilding/pull/3393) ([monerofglory](https://github.com/monerofglory))
- Fix jewel data on converted trees [\#3441](https://github.com/PathOfBuildingCommunity/PathOfBuilding/pull/3441) ([bit-skipper](https://github.com/bit-skipper))
- Fix issue where the duration from Swift Affliction wasn't applying to ignites [\#3250](https://github.com/PathOfBuildingCommunity/PathOfBuilding/pull/3250) ([Zpooks](https://github.com/Zpooks))

## [2.10.0](https://github.com/PathOfBuildingCommunity/PathOfBuilding/tree/v2.10.0) (2021/10/19)

[Full Changelog](https://github.com/PathOfBuildingCommunity/PathOfBuilding/compare/v2.9.0...v2.10.0)

**Implemented enhancements:**

- Add balance updates from 3.16.0 v3 tree [\#3414](https://github.com/PathOfBuildingCommunity/PathOfBuilding/pull/3414) ([Wires77](https://github.com/Wires77))
- Add support for mastery mod: Block Attack Damage if Not Blocked Recently [\#3387](https://github.com/PathOfBuildingCommunity/PathOfBuilding/pull/3387) ([Peechey](https://github.com/Peechey))
- Add support for mastery mod: Intelligence is added to Accuracy Rating with Wands [\#3341](https://github.com/PathOfBuildingCommunity/PathOfBuilding/pull/3341) ([sida-wang](https://github.com/sida-wang))

**Fixed bugs:**

- Fix spell suppression label in Calcs tab [\#3369](https://github.com/PathOfBuildingCommunity/PathOfBuilding/pull/3369) ([frodon1](https://github.com/frodon1))
- Fix crash when using Mistwall [\#3360](https://github.com/PathOfBuildingCommunity/PathOfBuilding/pull/3360) ([Tom Clancy Is Dead](https://github.com/Voronoff))
- Fix missing onslaught mods for Daresso's Defiance [\#3349](https://github.com/PathOfBuildingCommunity/PathOfBuilding/pull/3349) ([jfindley](https://github.com/jfindley))

## [2.9.0](https://github.com/PathOfBuildingCommunity/PathOfBuilding/tree/v2.9.0) (2021/10/18)

[Full Changelog](https://github.com/PathOfBuildingCommunity/PathOfBuilding/compare/v2.8.0...v2.9.0)

**Implemented enhancements:**

- Add 3.16 tree and implement passive masteries [\#3292](https://github.com/PathOfBuildingCommunity/PathOfBuilding/pull/3292) ([ifnjeff](https://github.com/ifnjeff))
- Updated Multiple Uniques to 3.16.0 [\#3308](https://github.com/PathOfBuildingCommunity/PathOfBuilding/pull/3308) ([LordMotas](https://github.com/LordMotas)) [\#3231](https://github.com/PathOfBuildingCommunity/PathOfBuilding/pull/3231) ([Lexy](https://github.com/learn2draw))
- Add support for new mastery mods [\#3334](https://github.com/PathOfBuildingCommunity/PathOfBuilding/pull/3334) [\#3328](https://github.com/PathOfBuildingCommunity/PathOfBuilding/pull/3328) ([Peechey](https://github.com/Peechey)) [\#3333](https://github.com/PathOfBuildingCommunity/PathOfBuilding/pull/3333)  [\#3324](https://github.com/PathOfBuildingCommunity/PathOfBuilding/pull/3324) [\#3320](https://github.com/PathOfBuildingCommunity/PathOfBuilding/pull/3320) ([bit-skipper](https://github.com/bit-skipper)) [\#3331](https://github.com/PathOfBuildingCommunity/PathOfBuilding/pull/3331) [\#3325](https://github.com/PathOfBuildingCommunity/PathOfBuilding/pull/3325) ([Nostrademous](https://github.com/Nostrademous)) [\#3330](https://github.com/PathOfBuildingCommunity/PathOfBuilding/pull/3330) [\#3326](https://github.com/PathOfBuildingCommunity/PathOfBuilding/pull/3326) ([sida-wang](https://github.com/sida-wang)) [\#3327](https://github.com/PathOfBuildingCommunity/PathOfBuilding/pull/3327) ([monerofglory](https://github.com/monerofglory)) [\#3293](https://github.com/PathOfBuildingCommunity/PathOfBuilding/pull/3293) ([Lexy](https://github.com/learn2draw))
- Add new Scourge uniques  [\#3322](https://github.com/PathOfBuildingCommunity/PathOfBuilding/pull/3322) [\#3251](https://github.com/PathOfBuildingCommunity/PathOfBuilding/pull/3251) [\#3316](https://github.com/PathOfBuildingCommunity/PathOfBuilding/pull/3316) ([Nostrademous](https://github.com/Nostrademous))
- Add new Scourge Keystones [\#3321](https://github.com/PathOfBuildingCommunity/PathOfBuilding/pull/3321) ([Lexy](https://github.com/learn2draw))
- Add support for different jewel radii for different tree versions [\#3315](https://github.com/PathOfBuildingCommunity/PathOfBuilding/pull/3315) ([Wires77](https://github.com/Wires77))
- Add option for setting global default gem quality [\#3238](https://github.com/PathOfBuildingCommunity/PathOfBuilding/pull/3238) ([FWidm](https://github.com/FWidm))
- Add colour buttons for Notes tab [\#3233](https://github.com/PathOfBuildingCommunity/PathOfBuilding/pull/3233) ([pHiney](https://github.com/pHiney))
- Update Elusive to provide 15% chance to Avoid Damage from Hits, instead of it's old Dodge-related stats [\#3236](https://github.com/PathOfBuildingCommunity/PathOfBuilding/pull/3236) ([Lexy](https://github.com/learn2draw))
- Add support for legacy Snakepit [\#3249](https://github.com/PathOfBuildingCommunity/PathOfBuilding/pull/3249) ([Wires77](https://github.com/Wires77))
- Add Hyrri's Watch spectre [\#3312](https://github.com/PathOfBuildingCommunity/PathOfBuilding/pull/3312) ([Kayella](https://github.com/Kayella))
- Add support for new exposure mods [\#3319](https://github.com/PathOfBuildingCommunity/PathOfBuilding/pull/3319) ([PJacek](https://github.com/PJacek))
- Add support for opening related info on poewiki.net when pressing F1 on items/gems/passives [\#3291](https://github.com/PathOfBuildingCommunity/PathOfBuilding/pull/3291) ([BlueManiac](https://github.com/BlueManiac))
- Added support for Versatile Combatant keystone [\#3290](https://github.com/PathOfBuildingCommunity/PathOfBuilding/pull/3290) ([Zpooks](https://github.com/Zpooks))
- Add support for Iron Will keystone [\#3289](https://github.com/PathOfBuildingCommunity/PathOfBuilding/pull/3289) ([Lexy](https://github.com/learn2draw))
- Add support for spell suppression / magebane and Acrobatics [\#3288](https://github.com/PathOfBuildingCommunity/PathOfBuilding/pull/3288) ([Lexy](https://github.com/learn2draw))
- Add support for Four keystones and ailment duration [\#3287](https://github.com/PathOfBuildingCommunity/PathOfBuilding/pull/3287) ([Lilylicious](https://github.com/Lilylicious))
- Add support to disable quivers on unarmed characters [\#3286](https://github.com/PathOfBuildingCommunity/PathOfBuilding/pull/3286) ([madinsane](https://github.com/madinsane))
- Modified uniques items [\#3285](https://github.com/PathOfBuildingCommunity/PathOfBuilding/pull/3285) ([U-n-Own](https://github.com/U-n-Own))
- Scourge mod support [\#3278](https://github.com/PathOfBuildingCommunity/PathOfBuilding/pull/3278) , [\#3303](https://github.com/PathOfBuildingCommunity/PathOfBuilding/pull/3303), [\#3313](https://github.com/PathOfBuildingCommunity/PathOfBuilding/pull/3313) ([Wires77](https://github.com/Wires77), [Nostrademous](https://github.com/Nostrademous), [Morilli](https://github.com/Morilli))
- Updated blind with 3.16 changes [\#3277](https://github.com/PathOfBuildingCommunity/PathOfBuilding/pull/3277) ([Lexy](https://github.com/learn2draw))
- Add support for reservation efficiency uniques [\#3276](https://github.com/PathOfBuildingCommunity/PathOfBuilding/pull/3276) ([SaloEater](https://github.com/SaloEater))
- Updated armour calculations to 3.16 values [\#3275](https://github.com/PathOfBuildingCommunity/PathOfBuilding/pull/3275) ([madinsane](https://github.com/madinsane))
- Add option for setting global default level in options [\#3274](https://github.com/PathOfBuildingCommunity/PathOfBuilding/pull/3274) ([FWidm](https://github.com/FWidm))
- Add option to bypass cold snap CD [\#3270](https://github.com/PathOfBuildingCommunity/PathOfBuilding/pull/3270) ([Lilylicious](https://github.com/Lilylicious))
- Updated base ES recharge rate to 3.16 values [\#3269](https://github.com/PathOfBuildingCommunity/PathOfBuilding/pull/3269) ([borisbsv](https://github.com/borisbsv))
- Updated Skin of The Lords, Atziri's Acuity and Forbidden Shako [\#3267](https://github.com/PathOfBuildingCommunity/PathOfBuilding/pull/3267) ([Zuiia](https://github.com/Zuiia))
- Add new uniques with initial values for Scourge League [\#3265](https://github.com/PathOfBuildingCommunity/PathOfBuilding/pull/3265) ([Zuiia](https://github.com/Zuiia))
- Update uniques with scourge changes [\#3264](https://github.com/PathOfBuildingCommunity/PathOfBuilding/pull/3264) ([SaloEater](https://github.com/SaloEater))
- Add support for Consecrated Ground scaling [\#3261](https://github.com/PathOfBuildingCommunity/PathOfBuilding/pull/3261) ([Lilylicious](https://github.com/Lilylicious))
- Add minimum resistance cap [\#3260](https://github.com/PathOfBuildingCommunity/PathOfBuilding/pull/3260) ([ifnjeff](https://github.com/ifnjeff))
- Updated base ignite scaling to 3.16 values [\#3259](https://github.com/PathOfBuildingCommunity/PathOfBuilding/pull/3259) ([ifnjeff](https://github.com/ifnjeff))
- Add import of Pastebinp.com pastes [\#3258](https://github.com/PathOfBuildingCommunity/PathOfBuilding/pull/3258) ([MaxKruse](https://github.com/MaxKruse))
- Scourge unique changes [\#3256](https://github.com/PathOfBuildingCommunity/PathOfBuilding/pull/3256) ([Lexy](https://github.com/learn2draw))
- Update settings UI [\#3255](https://github.com/PathOfBuildingCommunity/PathOfBuilding/pull/3255) ([FWidm](https://github.com/FWidm))
- Adding support for reservation efficiency [\#3253](https://github.com/PathOfBuildingCommunity/PathOfBuilding/pull/3253) ([Wires77](https://github.com/Wires77))
- Update mod used by Touch of Anguish. [\#3223](https://github.com/PathOfBuildingCommunity/PathOfBuilding/pull/3223) ([nelchael](https://github.com/nelchael))
- Added text to the instructions on the item tab that explains how to clone items with copy paste. [\#3216](https://github.com/PathOfBuildingCommunity/PathOfBuilding/pull/3216) ([Tom Clancy Is Dead](https://github.com/Voronoff))
- Add support for Cruelty DoT multiplier [\#3207](https://github.com/PathOfBuildingCommunity/PathOfBuilding/pull/3207) ([Helyos96](https://github.com/Helyos96))
- Add support for Custom Modifiers text field in config [\#3192](https://github.com/PathOfBuildingCommunity/PathOfBuilding/pull/3192) ([deathbeam](https://github.com/deathbeam))
- Add support for Plague Bearer infecting/incubating and its alt quals [\#3191](https://github.com/PathOfBuildingCommunity/PathOfBuilding/pull/3191) ([deathbeam](https://github.com/deathbeam))
- Add support for flask enchants [\#3147](https://github.com/PathOfBuildingCommunity/PathOfBuilding/pull/3147) ([ifnjeff](https://github.com/ifnjeff))
- Add radius numbers for a number of skills [\#3177](https://github.com/PathOfBuildingCommunity/PathOfBuilding/pull/3177) ([LocalIdentity](https://github.com/LocalIdentity))

**Fixed bugs:**

- Fix bug where elemental penetration with attacks was applying to other damage types [\#3310](https://github.com/PathOfBuildingCommunity/PathOfBuilding/pull/3310) ([PJacek](https://github.com/PJacek))
- Fix strength's damage bonus double-dipping when using Iron Will [\#3304](https://github.com/PathOfBuildingCommunity/PathOfBuilding/pull/3304) ([PJacek](https://github.com/PJacek))
- Fix gem levels not being properly limited [\#3167](https://github.com/PathOfBuildingCommunity/PathOfBuilding/pull/3167) ([PJacek](https://github.com/PJacek))
- Fix Bane not gaining duration per curse applied [\#3160](https://github.com/PathOfBuildingCommunity/PathOfBuilding/pull/3160) ([PJacek](https://github.com/PJacek))  
- Fix incorrect art for Lethal Pride keystones [\#3248](https://github.com/PathOfBuildingCommunity/PathOfBuilding/pull/3248) ([Wires77](https://github.com/Wires77))
- Fix build files increasing in size over time [\#3229](https://github.com/PathOfBuildingCommunity/PathOfBuilding/pull/3229) ([Wires77](https://github.com/Wires77))
- Fix Weapon triggered skill parsing and mana cost [\#3187](https://github.com/PathOfBuildingCommunity/PathOfBuilding/pull/3187) ([LocalIdentity](https://github.com/LocalIdentity))
- Fix window title not being updated after saving a build [\#3242](https://github.com/PathOfBuildingCommunity/PathOfBuilding/pull/3242) ([pHiney](https://github.com/pHiney))
- Fix Bitterdream to use Inspiration support instead of Reduced Mana support [\#3185](https://github.com/PathOfBuildingCommunity/PathOfBuilding/pull/3185) ([Typepluto](https://github.com/Typepluto))
- Change all instances of "Focussed" to "Focused" [\#3186](https://github.com/PathOfBuildingCommunity/PathOfBuilding/pull/3186) ([LocalIdentity](https://github.com/LocalIdentity))

## [2.8.0](https://github.com/PathOfBuildingCommunity/PathOfBuilding/tree/v2.8.0) (2021/08/09)

[Full Changelog](https://github.com/PathOfBuildingCommunity/PathOfBuilding/compare/v2.7.0...v2.8.0)

**Implemented enhancements:**
- Add Leadership's Price unique amulet [\#3120](https://github.com/PathOfBuildingCommunity/PathOfBuilding/pull/3120) ([Torchery](https://github.com/Torchery))
- Group similar stats in sidebar for enhanced clarity [\#3121](https://github.com/PathOfBuildingCommunity/PathOfBuilding/pull/3121) ([Nightblade](https://github.com/Nightblade))

**Fixed bugs:**

- Fix Unleash crash with minion skills [\#3127](https://github.com/PathOfBuildingCommunity/PathOfBuilding/pull/3127) ([LocalIdentity](https://github.com/LocalIdentity))
- Fix images for socketed Cluster Jewels [\#3116](https://github.com/PathOfBuildingCommunity/PathOfBuilding/pull/3116) ([LocalIdentity](https://github.com/LocalIdentity))
- Fix Slipstream tooltip [\#3117](https://github.com/PathOfBuildingCommunity/PathOfBuilding/pull/3117) ([Wires77](https://github.com/Wires77))




## [2.7.0](https://github.com/PathOfBuildingCommunity/PathOfBuilding/tree/v2.7.0) (2021/08/08)

[Full Changelog](https://github.com/PathOfBuildingCommunity/PathOfBuilding/compare/v2.6.0...v2.7.0)

**Implemented Enhancements:**

- Add support for Unleash [\#2862](https://github.com/PathOfBuildingCommunity/PathOfBuilding/pull/2862) ([LocalIdentity](https://github.com/LocalIdentity)) ([scristall](https://github.com/scristall))
- Add Harvest and Heist enchantments to weapons and body armours [\#2914](https://github.com/PathOfBuildingCommunity/PathOfBuilding/pull/2914) ([ifnjeff](https://github.com/ifnjeff))
- Add new base types to rare template, update existing rare templates [\#3080](https://github.com/PathOfBuildingCommunity/PathOfBuilding/pull/3080) ([a3person](https://github.com/a3person))
- Add support for Banishing Blade and Pneumatic Dagger implicits [\#3113](https://github.com/PathOfBuildingCommunity/PathOfBuilding/pull/3113) ([LocalIdentity](https://github.com/LocalIdentity))
- Add sorting by Ward attribute [\#3076](https://github.com/PathOfBuildingCommunity/PathOfBuilding/pull/3076) ([TiagoGoddard](https://github.com/TiagoGoddard))
- Add support for Elusive effect [\#3061](https://github.com/PathOfBuildingCommunity/PathOfBuilding/pull/3061) ([Lexy](https://github.com/learn2draw))
- Add full support for Eye To Eye cluster jewel notable [\#3064](https://github.com/PathOfBuildingCommunity/PathOfBuilding/pull/3064) ([Nostrademous](https://github.com/Nostrademous))
- Add Cold Damage over Time mod from cluster jewels [\#3094](https://github.com/PathOfBuildingCommunity/PathOfBuilding/pull/3094) ([Lexy](https://github.com/learn2draw))
- Add radius to Explosive Concoction [\#3086](https://github.com/PathOfBuildingCommunity/PathOfBuilding/pull/3086) ([Wires77](https://github.com/Wires77))
- Add Usurper's Penance [\#3055](https://github.com/PathOfBuildingCommunity/PathOfBuilding/pull/3055) ([pundm](https://github.com/pundm))
- Update Ailment Threshold values [\#3049](https://github.com/PathOfBuildingCommunity/PathOfBuilding/pull/3049) ([LocalIdentity](https://github.com/LocalIdentity))

**Fixed bugs:**

- Fix crash when loading certain builds [\#3037](https://github.com/PathOfBuildingCommunity/PathOfBuilding/pull/3037) ([PJacek](https://github.com/PJacek))
- Fix error when main skill is not a minion skill but "Minion" is in FullDPS [\#3053](https://github.com/PathOfBuildingCommunity/PathOfBuilding/pull/3053) ([Nostrademous](https://github.com/Nostrademous))
- Fix minions getting Inspiration Charges [\#3060](https://github.com/PathOfBuildingCommunity/PathOfBuilding/pull/3060) ([Lexy](https://github.com/learn2draw))
- Fix Doryani's Prototype not applying to minions [\#3026](https://github.com/PathOfBuildingCommunity/PathOfBuilding/pull/3026) ([Wires77](https://github.com/Wires77))
- Fix parsing for new wording on Combat Focus jewels [\#3112](https://github.com/PathOfBuildingCommunity/PathOfBuilding/pull/3112) ([LocalIdentity](https://github.com/LocalIdentity))
- Fix Manabond not being affected by reduced mana cost nodes [\#3028](https://github.com/PathOfBuildingCommunity/PathOfBuilding/pull/3028) ([Wires77](https://github.com/Wires77))
- Fix Lifetap Support and Blood Magic not altering the cost of skills [\#3106](https://github.com/PathOfBuildingCommunity/PathOfBuilding/pull/3106) ([Wires77](https://github.com/Wires77)) ([LocalIdentity](https://github.com/LocalIdentity))
- Fix Bomb Specialist AoE mod [\#3087](https://github.com/PathOfBuildingCommunity/PathOfBuilding/pull/3087) ([Nostrademous](https://github.com/Nostrademous))
- Fix bug where timeless jewel keystones could be edited [\#3098](https://github.com/PathOfBuildingCommunity/PathOfBuilding/pull/3098) ([Wires77](https://github.com/Wires77))

## [2.6.0](https://github.com/PathOfBuildingCommunity/PathOfBuilding/tree/v2.6.0) (2021/07/27)

[Full Changelog](https://github.com/PathOfBuildingCommunity/PathOfBuilding/compare/v2.5.0...v2.6.0)

**Implemented Enhancements:**

- Add new Expedition uniques [\#3012](https://github.com/PathOfBuildingCommunity/PathOfBuilding/pull/3012) ([Wires77](https://github.com/Wires77))
- Add Ward as new defensive stat [\#3012](https://github.com/PathOfBuildingCommunity/PathOfBuilding/pull/3012) ([Wires77](https://github.com/Wires77))
- Update Dendrobate with new gem name [\#3013](https://github.com/PathOfBuildingCommunity/PathOfBuilding/pull/3013) ([pundm](https://github.com/pundm))

**Fixed bugs:**

- Fix Voltaxic Burst enchantment [\#3016](https://github.com/PathOfBuildingCommunity/PathOfBuilding/pull/3016) ([LocalIdentity](https://github.com/LocalIdentity))
- Fix last line of Notes tab being cut off [\#3024](https://github.com/PathOfBuildingCommunity/PathOfBuilding/pull/3024) ([Wires77](https://github.com/Wires77))

## [2.5.0](https://github.com/PathOfBuildingCommunity/PathOfBuilding/tree/v2.5.0) (2021/07/26)

[Full Changelog](https://github.com/PathOfBuildingCommunity/PathOfBuilding/compare/v2.4.0...v2.5.0)

**Implemented enhancements:**

- Add full support for new 3.15 Skill Gems [\#2999](https://github.com/PathOfBuildingCommunity/PathOfBuilding/pull/2999) ([LocalIdentity](https://github.com/LocalIdentity)) ([ifnjeff](https://github.com/ifnjeff)) ([tcid](https://github.com/Voronoff)) 
	- Absolution
	- Behead Support
	- Boneshatter
	- Defiance Banner
	- Explosive Concoction
	- Eye of Winter
	- Forbidden Rite
	- Manabond
	- Rage Vortex
	- Shield Crush
	- Spectral Helix
	- Storm Rain
	- Summon Reaper
	- Voltaxic Burst
- Add partial support for new 3.15 Skill Gems
	- Ambush
	- Battlemage's Cry
	- Blade Trap
	- Earthbreaker Support
	- Focused Ballista Support
- Update enchantments with 3.15 changes [\#2999](https://github.com/PathOfBuildingCommunity/PathOfBuilding/pull/2999) ([LocalIdentity](https://github.com/LocalIdentity)) ([Nostrademous](https://github.com/Nostrademous))
- Update item mods to 3.15 stats [\#2999](https://github.com/PathOfBuildingCommunity/PathOfBuilding/pull/2999) ([LocalIdentity](https://github.com/LocalIdentity))
- Update minions with 3.15 changes [\#2999](https://github.com/PathOfBuildingCommunity/PathOfBuilding/pull/2999) ([LocalIdentity](https://github.com/LocalIdentity))
- Update Pantheons with 3.15 changes [\#2985](https://github.com/PathOfBuildingCommunity/PathOfBuilding/pull/2985) ([Nostrademous](https://github.com/Nostrademous))
- Add new item bases [\#2986](https://github.com/PathOfBuildingCommunity/PathOfBuilding/pull/2986) ([Wires77](https://github.com/Wires77))
- Add support for Timeless jewel edits to persist when updating to a new tree version [\#2957](https://github.com/PathOfBuildingCommunity/PathOfBuilding/pull/2957) ([Wires77](https://github.com/Wires77))
- Add documentation for colour codes to the Notes tab [\#2965](https://github.com/PathOfBuildingCommunity/PathOfBuilding/pull/2965) ([Wires77](https://github.com/Wires77))
- Update poison damage tooltip from 20% to 30% [\#2947](https://github.com/PathOfBuildingCommunity/PathOfBuilding/pull/2947) ([pundm](https://github.com/pundm))
  
**Fixed bugs:**

- Fix Mana Reservation Rounding [\#2989](https://github.com/PathOfBuildingCommunity/PathOfBuilding/pull/2989) ([LocalIdentity](https://github.com/LocalIdentity))
- Fix skills turned into mines not having reservation [\#2983](https://github.com/PathOfBuildingCommunity/PathOfBuilding/pull/2983) ([PJacek](https://github.com/PJacek))
- Fix for downloading tree data if missing [\#2981](https://github.com/PathOfBuildingCommunity/PathOfBuilding/pull/2981) ([Wires77](https://github.com/Wires77))
- Fix triggered skills not showing the right mana cost [\#2955](https://github.com/PathOfBuildingCommunity/PathOfBuilding/pull/2955) ([LocalIdentity](https://github.com/LocalIdentity))
- Fix Hexproof to be unaffected by curses, not immune [\#2933](https://github.com/PathOfBuildingCommunity/PathOfBuilding/pull/2933) ([Wires77](https://github.com/Wires77))
- Fix level progress calculations [\#2932](https://github.com/PathOfBuildingCommunity/PathOfBuilding/pull/2932) ([ifnjeff](https://github.com/ifnjeff))
- Fix Anomalous Pride quality didn't increase "chance to bleed" [\#3008](https://github.com/PathOfBuildingCommunity/PathOfBuilding/pull/3008) ([Typepluto](https://github.com/Typepluto))
- Fix Bladestorm to always bleeds in Blood Stance [\#2971](https://github.com/PathOfBuildingCommunity/PathOfBuilding/pull/2971) ([Wires77](https://github.com/Wires77))
- Fix Hollow Palm Technique parsing [\#2960](https://github.com/PathOfBuildingCommunity/PathOfBuilding/pull/2960) ([Helyos96](https://github.com/Helyos96))

## [2.4.0](https://github.com/PathOfBuildingCommunity/PathOfBuilding/tree/v2.4.0) (2021/07/21)

[Full Changelog](https://github.com/PathOfBuildingCommunity/PathOfBuilding/compare/v2.3.0...v2.4.0)

**Implemented enhancements:**

- Add 3.15 passive skill tree [\#2910](https://github.com/PathOfBuildingCommunity/PathOfBuilding/pull/2910) ([ppoelzl](https://github.com/ppoelzl))
- Add level 20/21 gems from 3.15 patch notes [\#2919](https://github.com/PathOfBuildingCommunity/PathOfBuilding/pull/2919) ([LocalIdentity](https://github.com/LocalIdentity))
- Add 3.15 uniques [\#2911](https://github.com/PathOfBuildingCommunity/PathOfBuilding/pull/2911) ([Wires77](https://github.com/Wires77))
- Add 3.15 flask changes [\#2925](https://github.com/PathOfBuildingCommunity/PathOfBuilding/pull/2925) ([Helyos96](https://github.com/Helyos96))
- Update Evasion, Poison, and Consecrated Ground calculations to 3.15 values [\#2913](https://github.com/PathOfBuildingCommunity/PathOfBuilding/pull/2913) ([ifnjeff](https://github.com/ifnjeff))
- Update Alchemist's Genius to 3.15 value [\#2912](https://github.com/PathOfBuildingCommunity/PathOfBuilding/pull/2912) ([Wires77](https://github.com/Wires77))
- Update Gem tooltip generation [\#2796](https://github.com/PathOfBuildingCommunity/PathOfBuilding/pull/2796) ([PJacek](https://github.com/PJacek))
- Drastically accelerate searching for application updates (from 50s to 2s) [\#2791](https://github.com/PathOfBuildingCommunity/PathOfBuilding/pull/2791) ([ppoelzl](https://github.com/ppoelzl))
- Add 20 Quality gem DPS tooltip comparison [\#2800](https://github.com/PathOfBuildingCommunity/PathOfBuilding/pull/2800) ([7e11](https://github.com/7e11))
- Add weapon crit to mod breakdown[\#2901](https://github.com/PathOfBuildingCommunity/PathOfBuilding/pull/2901) ([PJacek](https://github.com/PJacek))
- Add space and newline before custom mods on Timeless Jewel nodes [\#2888](https://github.com/PathOfBuildingCommunity/PathOfBuilding/pull/2888) ([Nightblade](https://github.com/Nightblade))
- Add Trial Galecaller spectre [\#2751](https://github.com/PathOfBuildingCommunity/PathOfBuilding/pull/2751) ([Kayella](https://github.com/Kayella))
- Add support for Fishing Rods [\#2841](https://github.com/PathOfBuildingCommunity/PathOfBuilding/pull/2841) ([aletrop](https://github.com/aletrop))
- Add support for many Alternate Quality gems [\#2898](https://github.com/PathOfBuildingCommunity/PathOfBuilding/pull/2898) ([PJacek](https://github.com/PJacek))
- Add support for "Perfect Crime" and "Bomb Specialist" ascendancy nodes [\#2905](https://github.com/PathOfBuildingCommunity/PathOfBuilding/pull/2905) ([Nostrademous](https://github.com/Nostrademous))
- Add support for Chip Away brand cluster notable [\#2777](https://github.com/PathOfBuildingCommunity/PathOfBuilding/pull/2777) ([LocalIdentity](https://github.com/LocalIdentity))
- Add functionality for Blood Artist notable [\#2767](https://github.com/PathOfBuildingCommunity/PathOfBuilding/pull/2767) ([pundm](https://github.com/pundm)) ([Wires77](https://github.com/Wires77))
- Add skill parts for Smite [\#2918](https://github.com/PathOfBuildingCommunity/PathOfBuilding/pull/2918) ([Wires77](https://github.com/Wires77))
- Add support for Gore Shockwave skill [\#2775](https://github.com/PathOfBuildingCommunity/PathOfBuilding/pull/2775) ([LocalIdentity](https://github.com/LocalIdentity))
- Add support for Divergent Close Combat [\#2788](https://github.com/PathOfBuildingCommunity/PathOfBuilding/pull/2788) ([Wires77](https://github.com/Wires77))
- Add support for Unnerve belt enchant [\#2922](https://github.com/PathOfBuildingCommunity/PathOfBuilding/pull/2922) ([Wires77](https://github.com/Wires77))
- Add support for Rathpith Globe and legacy Femur of the Saints [\#2799](https://github.com/PathOfBuildingCommunity/PathOfBuilding/pull/2799) ([Wires77](https://github.com/Wires77))
- Add support for Replica Siegebreaker burning ground [\#2820](https://github.com/PathOfBuildingCommunity/PathOfBuilding/pull/2820) ([ifnjeff](https://github.com/ifnjeff))
- Add support for Non-vaal Skill Damage during Soul Gain Prevention [\#2917](https://github.com/PathOfBuildingCommunity/PathOfBuilding/pull/2917) ([Wires77](https://github.com/Wires77))
- Add support for reworked Arborix mods [\#2776](https://github.com/PathOfBuildingCommunity/PathOfBuilding/pull/2776) ([LocalIdentity](https://github.com/LocalIdentity))
- Add support for Warcries have infinite power [\#2762](https://github.com/PathOfBuildingCommunity/PathOfBuilding/pull/2762) ([pundm](https://github.com/pundm))
- Add Trap and Mine speed essence mod [\#2760](https://github.com/PathOfBuildingCommunity/PathOfBuilding/pull/2760) ([pundm](https://github.com/pundm))
- Add parsing for Increased Chaos Damage Over Time Mod found on weapons \(\#2750\) [\#2902](https://github.com/PathOfBuildingCommunity/PathOfBuilding/pull/2902) ([Puddlestomper](https://github.com/Puddlestomper))
- Add support for Fiery Impact [\#2909](https://github.com/PathOfBuildingCommunity/PathOfBuilding/pull/2909) ([celuck](https://github.com/celuck))
- Add unique variant of Commandment of Inferno [\#2882](https://github.com/PathOfBuildingCommunity/PathOfBuilding/pull/2882) ([PJacek](https://github.com/PJacek))
- Add unique helmet The Fledgling [\#2873](https://github.com/PathOfBuildingCommunity/PathOfBuilding/pull/2873) ([ppoelzl](https://github.com/ppoelzl))
- Add missing Fire Burst radius [\#2837](https://github.com/PathOfBuildingCommunity/PathOfBuilding/pull/2837) ([quashtaki](https://github.com/quashtaki))
- Add missing Pride aura radius [\#2833](https://github.com/PathOfBuildingCommunity/PathOfBuilding/pull/2833) ([pundm](https://github.com/pundm))

**Fixed bugs:**

- Fix power report crash when loading builds [\#2785](https://github.com/PathOfBuildingCommunity/PathOfBuilding/pull/2785) ([Wires77](https://github.com/Wires77))
- Fix error when the power report is not initialised yet [\#2815](https://github.com/PathOfBuildingCommunity/PathOfBuilding/pull/2815) ([Nostrademous](https://github.com/Nostrademous))
- Fix Minion skill tooltips not working correctly [\#2778](https://github.com/PathOfBuildingCommunity/PathOfBuilding/pull/2778) ([Nostrademous](https://github.com/Nostrademous))
- Fix FullDPS comparison for Alternate Gem Qualities [\#2780](https://github.com/PathOfBuildingCommunity/PathOfBuilding/pull/2780) ([Nostrademous](https://github.com/Nostrademous))
- Fix FullDPS comparison of enabling/disabling flasks [\#2779](https://github.com/PathOfBuildingCommunity/PathOfBuilding/pull/2779) ([Nostrademous](https://github.com/Nostrademous))
- Fix Blood Offering appearing in gem list [\#2904](https://github.com/PathOfBuildingCommunity/PathOfBuilding/pull/2904) ([PJacek](https://github.com/PJacek))
- Fix multiple bugs with General's Cry Mirages [\#2770](https://github.com/PathOfBuildingCommunity/PathOfBuilding/pull/2770) ([Nostrademous](https://github.com/Nostrademous))
- Fix Disciple's cooldown to apply to all Sentinels [\#2916](https://github.com/PathOfBuildingCommunity/PathOfBuilding/pull/2916) ([Wires77](https://github.com/Wires77))
- Fix Triggered skill parsings [\#2795](https://github.com/PathOfBuildingCommunity/PathOfBuilding/pull/2795) ([LocalIdentity](https://github.com/LocalIdentity))
- Fix support for Petrified Blood [\#2806](https://github.com/PathOfBuildingCommunity/PathOfBuilding/pull/2806) ([Wires77](https://github.com/Wires77))
- Fix Blood Stance not granting More Bleed damage [\#2789](https://github.com/PathOfBuildingCommunity/PathOfBuilding/pull/2789) ([LocalIdentity](https://github.com/LocalIdentity))
- Fix maces/sceptres and thrusting/non-thrusting swords counting as different weapon types [\#2732](https://github.com/PathOfBuildingCommunity/PathOfBuilding/pull/2732) ([Wires77](https://github.com/Wires77))
- Fix interaction between Agnostic and Pious Path [\#2883](https://github.com/PathOfBuildingCommunity/PathOfBuilding/pull/2883) ([LocalIdentity](https://github.com/LocalIdentity))
- Fix The Agnostic life recovery calculation [\#2825](https://github.com/PathOfBuildingCommunity/PathOfBuilding/pull/2825) ([roastpiece](https://github.com/roastpiece))
- Fix Anomalous Chain Hook [\#2889](https://github.com/PathOfBuildingCommunity/PathOfBuilding/pull/2889) ([PJacek](https://github.com/PJacek))
- Fix Divergent Stormbind quality has more AoE vs. Increased [\#2772](https://github.com/PathOfBuildingCommunity/PathOfBuilding/pull/2772) ([Wires77](https://github.com/Wires77))
- Fix Alternative Quality for Precision [\#2827](https://github.com/PathOfBuildingCommunity/PathOfBuilding/pull/2827) ([czarandy](https://github.com/czarandy))
- Fix Mana Reservation mods [\#2756](https://github.com/PathOfBuildingCommunity/PathOfBuilding/pull/2756) ([pundm](https://github.com/pundm))
- Fix "increased Impale Effect" of Dread Banner only applying to attacks [\#2878](https://github.com/PathOfBuildingCommunity/PathOfBuilding/pull/2878) ([Typepluto](https://github.com/Typepluto))
- Fix parsing for Sacrificial Garb implicit [\#2874](https://github.com/PathOfBuildingCommunity/PathOfBuilding/pull/2874) ([Wires77](https://github.com/Wires77))
- Fix Wildwrap Attack Speed mod [\#2790](https://github.com/PathOfBuildingCommunity/PathOfBuilding/pull/2790) ([LocalIdentity](https://github.com/LocalIdentity))
- Fix wording on Eyes of the Greatwolf [\#2761](https://github.com/PathOfBuildingCommunity/PathOfBuilding/pull/2761) ([pundm](https://github.com/pundm))
- Fix wording on Ngamahu's Sign [\#2839](https://github.com/PathOfBuildingCommunity/PathOfBuilding/pull/2839) ([pundm](https://github.com/pundm))


## [2.3.0](https://github.com/PathOfBuildingCommunity/PathOfBuilding/tree/v2.3.0) (2021/04/23)

[Full Changelog](https://github.com/PathOfBuildingCommunity/PathOfBuilding/compare/v2.2.1...v2.3.0)

- Add new 3.14 uniques (Nostrademous)
- Add new 3.14 bases and clean up base matching [\#2615](https://github.com/PathOfBuildingCommunity/PathOfBuilding/pull/2615) ([LocalIdentity](https://github.com/LocalIdentity))
- Update reservation rounding with 3.14 Changes (PJacek) [\#2644](https://github.com/PathOfBuildingCommunity/PathOfBuilding/pull/2644) ([PJacek](https://github.com/PJacek))
- Add parsing for many new unique mods [\#2630](https://github.com/PathOfBuildingCommunity/PathOfBuilding/pull/2630) ([PJacek](https://github.com/LocalIdentity))
- Add support for portrait display resolutions (Wires77) [\#2443](https://github.com/PathOfBuildingCommunity/PathOfBuilding/pull/2443) ([Wires77](https://github.com/Wires77))
- Add support for Blood Sacrament (from Relic of the Pact unique) (Nostrademous) [\#2583](https://github.com/PathOfBuildingCommunity/PathOfBuilding/pull/2583) ([Nostrademous](https://github.com/Nostrademous))
- More accurately simulate triggered attacks (Moneypouch) [\#2446](https://github.com/PathOfBuildingCommunity/PathOfBuilding/pull/2446) ([Nostrademous](https://github.com/Moneypouch))
- Split reservation into mana and life reservation mods (PJacek) [\#2587](https://github.com/PathOfBuildingCommunity/PathOfBuilding/pull/2587) ([PJacek](https://github.com/PJacek))
- Add Divine Flesh to be able to be parsed on items (Wires77) [\#2613](https://github.com/PathOfBuildingCommunity/PathOfBuilding/pull/2613) ([Wires77](https://github.com/Wires77))
- Change power report to only appear when selected (Wires77) [\#2443](https://github.com/PathOfBuildingCommunity/PathOfBuilding/pull/2443) ([Wires77](https://github.com/Wires77))

- Fix item parser to handle new copy/paste format (Wires77) [\#2603](https://github.com/PathOfBuildingCommunity/PathOfBuilding/pull/2603) ([Wires77](https://github.com/Wires77))
- Fix parsing and update uniques (pundm, Nostrademous) [\#2583](https://github.com/PathOfBuildingCommunity/PathOfBuilding/pull/2583) ([pundm](https://github.com/pundm), [Nostrademous](https://github.com/Nostrademous))
- Fix Punishment Curse not affecting DPS while an "Enemy is on Low Life" (Typepluto) [\#2638](https://github.com/PathOfBuildingCommunity/PathOfBuilding/pull/2638) ([Typepluto](https://github.com/Typepluto))
- Fix scaling for Vaal Righteous Fire (Wires77) [\#2645](https://github.com/PathOfBuildingCommunity/PathOfBuilding/pull/2645) ([Wires77](https://github.com/Wires77))
- Fix Mine Aura effect applying to DoTs from mines [\#2622](https://github.com/PathOfBuildingCommunity/PathOfBuilding/pull/2622) ([LocalIdentity](https://github.com/LocalIdentity))
- Fix Exsanguinate stacks applying to Poison and Ignite [\#2621](https://github.com/PathOfBuildingCommunity/PathOfBuilding/pull/2621) ([LocalIdentity](https://github.com/LocalIdentity))
- Fix support for Prism Guardian (PJacek) [\#2586](https://github.com/PathOfBuildingCommunity/PathOfBuilding/pull/2586) ([PJacek](https://github.com/PJacek))
- Fix crash when searching in boxes with many symbols (Wires77) [\#2497](https://github.com/PathOfBuildingCommunity/PathOfBuilding/pull/2497) ([Wires77](https://github.com/Wires77))
- Fix crash when comparing bows with Mirage Archer for Ignite/Bleed (Nostrademous) [\#2629](https://github.com/PathOfBuildingCommunity/PathOfBuilding/pull/2629) ([Nostrademous](https://github.com/Nostrademous))
- Fix exporting of implicit tags (Nostrademous) [\#2608](https://github.com/PathOfBuildingCommunity/PathOfBuilding/pull/2608) ([Nostrademous](https://github.com/Nostrademous))
- Fix missing implicit on Disintegrator (pundm) [\#2591](https://github.com/PathOfBuildingCommunity/PathOfBuilding/pull/2591) ([pundm](https://github.com/pundm))

## [2.2.1](https://github.com/PathOfBuildingCommunity/PathOfBuilding/tree/v2.2.1) (2021/04/17)

[Full Changelog](https://github.com/PathOfBuildingCommunity/PathOfBuilding/compare/v2.2.0...v2.2.1)

**Implemented enhancements:**

- Add support for Chainbreaker rage cost [\#2575](https://github.com/PathOfBuildingCommunity/PathOfBuilding/pull/2575) ([PJacek](https://github.com/PJacek))

**Fixed bugs:**

- Fix skill tags [\#2580](https://github.com/PathOfBuildingCommunity/PathOfBuilding/pull/2580) ([LocalIdentity](https://github.com/LocalIdentity))
- Fix Exsanguinate and Corrupting Fever stack damage [\#2579](https://github.com/PathOfBuildingCommunity/PathOfBuilding/pull/2579) ([LocalIdentity](https://github.com/LocalIdentity))
- Fix Blood Magic [\#2577](https://github.com/PathOfBuildingCommunity/PathOfBuilding/pull/2577) ([PJacek](https://github.com/PJacek))
- Fix crash related to fake minion skill costs [\#2574](https://github.com/PathOfBuildingCommunity/PathOfBuilding/pull/2574) ([PJacek](https://github.com/PJacek))

## [2.2.0](https://github.com/PathOfBuildingCommunity/PathOfBuilding/tree/v2.2.0) (2021/04/17)

[Full Changelog](https://github.com/PathOfBuildingCommunity/PathOfBuilding/compare/v2.1.1...v2.2.0)

**Implemented enhancements:**

- Add support for new 3.14 Skill Gems [\#2557](https://github.com/PathOfBuildingCommunity/PathOfBuilding/pull/2557) ([Nostrademous](https://github.com/Nostrademous))
    - Corrupting Fever
    - Exsanguinate
    - Reap
    - Petrified Blood
    - Arrogance Support
    - Bloodthirst Support
    - Cruelty Support
    - Lifetap Support
- Update skills with 3.14 changes
- Update enchantments with 3.14 changes
- Update item mods to 3.14 stats
- Update minions with 3.14 changes
- Add new skills from 3.14 Uniques (Not Supported yet)
- Add support for Glimpse of Chaos [\#2547](https://github.com/PathOfBuildingCommunity/PathOfBuilding/pull/2547) ([PJacek](https://github.com/PJacek))
- Add support for new Skill Costs (Life / Mana / Rage) [\#2567](https://github.com/PathOfBuildingCommunity/PathOfBuilding/pull/2567) ([PJacek](https://github.com/PJacek))

**Fixed bugs:**

- Fix non-integer catalyst scaling issues [\#2544](https://github.com/PathOfBuildingCommunity/PathOfBuilding/pull/2544) ([Wires77](https://github.com/Wires77))
- Fix Victario's Influence using old mods[\#2562](https://github.com/PathOfBuildingCommunity/PathOfBuilding/pull/2562) ([pundm](https://github.com/pundm))
- Fix Tailwind not appearing on Passive Tree [\#2559](https://github.com/PathOfBuildingCommunity/PathOfBuilding/pull/2559) ([Helyos96](https://github.com/Helyos96))
- Fixes Bow DoT Skills double-dipping on nodes that grant a Dot & Hit [\#2554](https://github.com/PathOfBuildingCommunity/PathOfBuilding/pull/2554) ([Nostrademous](https://github.com/Nostrademous))

## [2.1.1](https://github.com/PathOfBuildingCommunity/PathOfBuilding/tree/v2.1.1) (2021/04/15)

[Full Changelog](https://github.com/PathOfBuildingCommunity/PathOfBuilding/compare/v2.1.0...v2.1.1)

**Fixed bugs:**

- Fix Physical Aegis config option affecting the Innervate config option [\#2545](https://github.com/PathOfBuildingCommunity/PathOfBuilding/pull/2545) ([PJacek](https://github.com/PJacek))
- Fix Trap and Mines to use Throwing/Laying Speed for DPS calculations [\#2542](https://github.com/PathOfBuildingCommunity/PathOfBuilding/pull/2542) ([Nostrademous](https://github.com/Nostrademous))
- Fix Mirage Archer applying DoT stacks when they shouldn't [\#2539](https://github.com/PathOfBuildingCommunity/PathOfBuilding/pull/2539) ([Nostrademous](https://github.com/Nostrademous))
- Fix Minion Full DPS crash [\#2528](https://github.com/PathOfBuildingCommunity/PathOfBuilding/pull/2528) ([Nostrademous](https://github.com/Nostrademous))
- Fix Full DPS stat comparison for items [\#2528](https://github.com/PathOfBuildingCommunity/PathOfBuilding/pull/2528) ([Nostrademous](https://github.com/Nostrademous))
- Fix General's Cry to ignore speed for non-channeled skills [\#2460](https://github.com/PathOfBuildingCommunity/PathOfBuilding/pull/2460) ([Helyos96](https://github.com/Helyos96))

## [2.1.0](https://github.com/PathOfBuildingCommunity/PathOfBuilding/tree/v2.1.0) (2021/04/15)

[Full Changelog](https://github.com/PathOfBuildingCommunity/PathOfBuilding/compare/v2.0.3...v2.1.0)

**Implemented enhancements:**

- Add support for the 3.14 Skill Tree [\#2513](https://github.com/PathOfBuildingCommunity/PathOfBuilding/pull/2513) ([LocalIdentity](https://github.com/LocalIdentity))
- Add support for count-scaling Active Skills from items [\#2496](https://github.com/PathOfBuildingCommunity/PathOfBuilding/pull/2496) ([Nostrademous](https://github.com/Nostrademous))
- Add support for Accelerating, Noxious, and Unstable catalysts [\#2471](https://github.com/PathOfBuildingCommunity/PathOfBuilding/pull/2471) ([Nostrademous](https://github.com/Nostrademous))
- Add support for Defiance [\#2504](https://github.com/PathOfBuildingCommunity/PathOfBuilding/pull/2504) ([Helyos96](https://github.com/Helyos96))
- Add support for leech mods rewordings [\#2510](https://github.com/PathOfBuildingCommunity/PathOfBuilding/pull/2510) ([Helyos96](https://github.com/Helyos96))
- Add support for Vaal Ground Slam having Exertions [\#2512](https://github.com/PathOfBuildingCommunity/PathOfBuilding/pull/2512) ([Nostrademous](https://github.com/Nostrademous))
- Add new Ultimatum uniques [\#2461](https://github.com/PathOfBuildingCommunity/PathOfBuilding/pull/2461) ([Wires77](https://github.com/Wires77))
- Implemented Tecrod's Gaze [\#2461](https://github.com/PathOfBuildingCommunity/PathOfBuilding/pull/2461) ([Wires77](https://github.com/Wires77))
- Update uniques from 3.14 patch notes [\#2509](https://github.com/PathOfBuildingCommunity/PathOfBuilding/pull/2509) ([pundm](https://github.com/pundm))
- Update Low Life/Mana threshold [\#2463](https://github.com/PathOfBuildingCommunity/PathOfBuilding/pull/2463) ([Nostrademous](https://github.com/Nostrademous))
- Add radius to Death Aura [\#2514](https://github.com/PathOfBuildingCommunity/PathOfBuilding/pull/2514) ([LocalIdentity](https://github.com/LocalIdentity))

**Fixed bugs:**

- Fix Wintertide brand not getting +1 to attached brand [\#2501](https://github.com/PathOfBuildingCommunity/PathOfBuilding/pull/2501) ([Wires77](https://github.com/Wires77))
- Fix DD and VD having their spell damage apply to corpse explosions [\#2498](https://github.com/PathOfBuildingCommunity/PathOfBuilding/pull/2498) ([LocalIdentity](https://github.com/LocalIdentity))
- Fix some gems appearing in the gem list when they shouldn't have [\#2493](https://github.com/PathOfBuildingCommunity/PathOfBuilding/pull/2493) ([Wires77](https://github.com/Wires77))
- Fix physical damage reduction for bleed from going below zero [\#2481](https://github.com/PathOfBuildingCommunity/PathOfBuilding/pull/2481) ([Wires77](https://github.com/Wires77))
- Fix outdated modifier text on Abberath's Hooves [\#2474](https://github.com/PathOfBuildingCommunity/PathOfBuilding/pull/2474) ([pundm](https://github.com/pundm))
- Fix many crashes related to Generals Cry and The Saviour [\#2453](https://github.com/PathOfBuildingCommunity/PathOfBuilding/pull/2453) ([Nostrademous](https://github.com/Nostrademous))
- Fix Mirage Archer to be a component of the skill it supports now [\#2453](https://github.com/PathOfBuildingCommunity/PathOfBuilding/pull/2453) ([Nostrademous](https://github.com/Nostrademous))
- Fix crash related to Brands with Item-granted Active Skills [\#2450](https://github.com/PathOfBuildingCommunity/PathOfBuilding/pull/2450) ([Nostrademous](https://github.com/Nostrademous))
- Fix "Socketed Gems are supported by...v" mods for trigger skills (e.g. CwC) [\#2442](https://github.com/PathOfBuildingCommunity/PathOfBuilding/pull/2442) ([Nostrademous](https://github.com/Nostrademous))
- Fix incorrect application of Buff Effect [\#2391](https://github.com/PathOfBuildingCommunity/PathOfBuilding/pull/2391) ([PJacek](https://github.com/PJacek))

## [2.0.3](https://github.com/PathOfBuildingCommunity/PathOfBuilding/tree/v2.0.3) (2021/04/07)

[Full Changelog](https://github.com/PathOfBuildingCommunity/PathOfBuilding/compare/v2.0.2...v2.0.3)

**Fixed bugs:**

- Fix ability to tab between inputs on the skills tab [\#2430](https://github.com/PathOfBuildingCommunity/PathOfBuilding/pull/2430) ([Wires77](https://github.com/Wires77))
- Fix stat comparison between tree specs [\#2428](https://github.com/PathOfBuildingCommunity/PathOfBuilding/pull/2428) ([Wires77](https://github.com/Wires77))
- Fix General's Cry and build load failures when using the same gem multiple times [\#2426](https://github.com/PathOfBuildingCommunity/PathOfBuilding/pull/2426) ([Nostrademous](https://github.com/Nostrademous))
- Fix reliance on a calculation mode for Mirage Archer [\#2432](https://github.com/PathOfBuildingCommunity/PathOfBuilding/pull/2432) ([Nostrademous](https://github.com/Nostrademous))
- Fix Saviour's Reflection Multi-part Skill behavior [\#2431](https://github.com/PathOfBuildingCommunity/PathOfBuilding/pull/2431) ([Nostrademous](https://github.com/Nostrademous))
- Fix export formatter missing '+' for some item implicits [\#2425](https://github.com/PathOfBuildingCommunity/PathOfBuilding/pull/2425) ([Wires77](https://github.com/Wires77))
- Fix crash with certain CoC triggered skills [\#2422](https://github.com/PathOfBuildingCommunity/PathOfBuilding/pull/2422) ([Helyos96](https://github.com/Helyos96))
- Fix impale damage not showing up in combined total damage  [\#2341](https://github.com/PathOfBuildingCommunity/PathOfBuilding/pull/2341) ([ALT-F-X](https://github.com/ALT-F-X))
## [2.0.2](https://github.com/PathOfBuildingCommunity/PathOfBuilding/tree/v2.0.2) (2021/04/05)

[Full Changelog](https://github.com/PathOfBuildingCommunity/PathOfBuilding/compare/v2.0.1...v2.0.2)

- Fix looking at wrong location for saved user builds [abd8c12e](https://github.com/PathOfBuildingCommunity/PathOfBuilding-Launcher/commit/abd8c12ef23327c9605612cfc229c12bc5394f55) (https://github.com/dclamage)

## [2.0.1](https://github.com/PathOfBuildingCommunity/PathOfBuilding/tree/v2.0.1) (2021/04/05)

[Full Changelog](https://github.com/PathOfBuildingCommunity/PathOfBuilding/compare/v2.0.0...v2.0.1)

**Fixed bugs:**

- Fix crash related to Arcanist Brand [\#2408](https://github.com/PathOfBuildingCommunity/PathOfBuilding/pull/2408) ([Wires77](https://github.com/Wires77))
- Fix crash related to triggered mana cost on skills from items without a level [\#2409](https://github.com/PathOfBuildingCommunity/PathOfBuilding/pull/2409) ([Wires77](https://github.com/Wires77))
- Fix crash when loading PoB from Unicode filepath [\#2413](https://github.com/PathOfBuildingCommunity/PathOfBuilding/pull/2413) ([Wires77](https://github.com/Wires77))

## [2.0.0](https://github.com/PathOfBuildingCommunity/PathOfBuilding/tree/v2.0.0) (2021/04/05)

[Full Changelog](https://github.com/PathOfBuildingCommunity/PathOfBuilding/compare/v1.4.170.28...v2.0.0)

**Implemented enhancements:**

- Add support for many trigger-based skills and items [\#2294](https://github.com/PathOfBuildingCommunity/PathOfBuilding/pull/2294) ([Nostrademous](https://github.com/Nostrademous))
- Add support for General's Cry and Mirage Archer [\#2294](https://github.com/PathOfBuildingCommunity/PathOfBuilding/pull/2294) ([Nostrademous](https://github.com/Nostrademous))
- Add support for total DPS roll-up of multiple skills [\#2294](https://github.com/PathOfBuildingCommunity/PathOfBuilding/pull/2294) ([Nostrademous](https://github.com/Nostrademous))
- Add integer scaling for active skills via a "count" variable (multiple minions, mines, etc.) [\#2294](https://github.com/PathOfBuildingCommunity/PathOfBuilding/pull/2294) ([Nostrademous](https://github.com/Nostrademous))
- Add least effective allocated node setting to power report [\#2250](https://github.com/PathOfBuildingCommunity/PathOfBuilding/pull/2250) ([Wires77](https://github.com/Wires77))
- Add dynamic loading for passive skill tree versions, reducing memory allocation [\#2395](https://github.com/PathOfBuildingCommunity/PathOfBuilding/pull/2395) ([Nostrademous](https://github.com/Nostrademous))
- Add mana reservation breakdown [\#2392](https://github.com/PathOfBuildingCommunity/PathOfBuilding/pull/2392) ([Wires77](https://github.com/Wires77))
- Add ability to paste with right-click [\#2387](https://github.com/PathOfBuildingCommunity/PathOfBuilding/pull/2387) ([Wires77](https://github.com/Wires77))
- Add support for GGG's new API allowing us to populate Cluster Jewel nodes on character import [\#2381](https://github.com/PathOfBuildingCommunity/PathOfBuilding/pull/2381) ([Nostrademous](https://github.com/Nostrademous))
- Add full support for Doryani's Prototype's lightning resist mods [\#2336](https://github.com/PathOfBuildingCommunity/PathOfBuilding/pull/2336) ([andrewbelu](https://github.com/andrewbelu))
- Add handling for Doedre's Skin's ignore curse limit mod [\#2335](https://github.com/PathOfBuildingCommunity/PathOfBuilding/pull/2335) ([andrewbelu](https://github.com/andrewbelu))
- Add support for Blunderbore's shrine effect mods [\#2334](https://github.com/PathOfBuildingCommunity/PathOfBuilding/pull/2334) ([andrewbelu](https://github.com/andrewbelu))
- Add support for The Admiral's lowest resist mod [\#2333](https://github.com/PathOfBuildingCommunity/PathOfBuilding/pull/2333) ([andrewbelu](https://github.com/andrewbelu))
- Add support for Actum's crit modifier [\#2326](https://github.com/PathOfBuildingCommunity/PathOfBuilding/pull/2326) ([andrewbelu](https://github.com/andrewbelu))
- Add Culling DPS to sidebar if build includes a source for Culling [\#2313](https://github.com/PathOfBuildingCommunity/PathOfBuilding/pull/2313) ([Nostrademous](https://github.com/Nostrademous))
- Add support for The Dark Seer's Malediction debuff [\#2310](https://github.com/PathOfBuildingCommunity/PathOfBuilding/pull/2310) ([Helyos96](https://github.com/Helyos96))
- Add support for Precursor's Emblem [\#2304](https://github.com/PathOfBuildingCommunity/PathOfBuilding/pull/2304) ([Wires77](https://github.com/Wires77))
- Add new Enchantments and fix enchanting UI [\#2370](https://github.com/PathOfBuildingCommunity/PathOfBuilding/pull/2370) ([PJacek](https://github.com/PJacek))
- Add support for Flickershade Spectre chaos damage conversion [\#2352](https://github.com/PathOfBuildingCommunity/PathOfBuilding/pull/2352) ([Wires77](https://github.com/Wires77))
- Add more support for Intimidate and Unnerve [\#2332](https://github.com/PathOfBuildingCommunity/PathOfBuilding/pull/2332) ([andrewbelu](https://github.com/andrewbelu))
- Automatically generate Watcher's Eye mods [\#2305](https://github.com/PathOfBuildingCommunity/PathOfBuilding/pull/2305) ([Wires77](https://github.com/Wires77))
- Node power now accounts for total power along the path [\#2250](https://github.com/PathOfBuildingCommunity/PathOfBuilding/pull/2250) ([Wires77](https://github.com/Wires77))
- Inspiration charges now default to maximum [\#2340](https://github.com/PathOfBuildingCommunity/PathOfBuilding/pull/2340) ([Wires77](https://github.com/Wires77))
- Damage header in calcs tab now respects thousands separator preference [\#2329](https://github.com/PathOfBuildingCommunity/PathOfBuilding/pull/2329) ([mweber15](https://github.com/mweber15))
- Remove garbage collection calls to improve memory usage [\#2376](https://github.com/PathOfBuildingCommunity/PathOfBuilding/pull/2376) ([Wires77](https://github.com/Wires77))
**Fixed bugs:**

- Fix brand attachment limit for several skills [\#2386](https://github.com/PathOfBuildingCommunity/PathOfBuilding/pull/2386) ([Wires77](https://github.com/Wires77))
- Fix flask effect being incorrect in certain situations [\#2363](https://github.com/PathOfBuildingCommunity/PathOfBuilding/pull/2363) ([Wires77](https://github.com/Wires77))
- Fix: changed divergent nightblade from base crit to inc crit% [\#2358](https://github.com/PathOfBuildingCommunity/PathOfBuilding/pull/2358) ([pundm](https://github.com/pundm))
- Fix Fanaticism applying to attacks [\#2347](https://github.com/PathOfBuildingCommunity/PathOfBuilding/pull/2347) ([Wires77](https://github.com/Wires77))
- Fix wording on Poet's Pen [\#2337](https://github.com/PathOfBuildingCommunity/PathOfBuilding/pull/2337) ([Nostrademous](https://github.com/Nostrademous))
- Fix wording on Hyperboreus [\#2294](https://github.com/PathOfBuildingCommunity/PathOfBuilding/pull/2294) ([Nostrademous](https://github.com/Nostrademous))
- Fix wording on Kitava's Thirst [\#2294](https://github.com/PathOfBuildingCommunity/PathOfBuilding/pull/2294) ([Nostrademous](https://github.com/Nostrademous))
- Add more support for intimidate/unnerve [\#2332](https://github.com/PathOfBuildingCommunity/PathOfBuilding/pull/2332) ([andrewbelu](https://github.com/andrewbelu))
- Fix Voidshot Parsing [\#2331](https://github.com/PathOfBuildingCommunity/PathOfBuilding/pull/2331) ([LocalIdentity](https://github.com/LocalIdentity))
- Fix Divergent Ensnaring Arrow [\#2330](https://github.com/PathOfBuildingCommunity/PathOfBuilding/pull/2330) ([LocalIdentity](https://github.com/LocalIdentity))
- Fix Physical Damage Reduction able to go below zero [\#2325](https://github.com/PathOfBuildingCommunity/PathOfBuilding/pull/2325) ([andrewbelu](https://github.com/andrewbelu))
- Fix Anomalous Infused Channelling [\#2317](https://github.com/PathOfBuildingCommunity/PathOfBuilding/pull/2317) ([ALT-F-X](https://github.com/ALT-F-X))
- Fix: curses with two words weren't being parsed correctly [\#2375](https://github.com/PathOfBuildingCommunity/PathOfBuilding/pull/2375) ([Wires77](https://github.com/Wires77))

## [1.4.170.28](https://github.com/PathOfBuildingCommunity/PathOfBuilding/tree/v1.4.170.28) (2021/03/04)

[Full Changelog](https://github.com/PathOfBuildingCommunity/PathOfBuilding/compare/v1.4.170.27...v1.4.170.28)

**Implemented enhancements:**

- Add support for Culling [\#2303](https://github.com/PathOfBuildingCommunity/PathOfBuilding/pull/2303) ([andrewbelu](https://github.com/andrewbelu))
- Add full support for Cast on Death support [\#2200](https://github.com/PathOfBuildingCommunity/PathOfBuilding/pull/2200) ([Nostrademous](https://github.com/Nostrademous))
- Add support for additional cooldown usages in Warcry uptime calculations [\#2296](https://github.com/PathOfBuildingCommunity/PathOfBuilding/pull/2296) ([andrewbelu](https://github.com/andrewbelu))
- Add support for "Enemies Taunted by your Warcries take x% increased Damage" [\#2225](https://github.com/PathOfBuildingCommunity/PathOfBuilding/pull/2225) ([Helyos96](https://github.com/Helyos96))
- Add character import options for Garena and Tencent realms [\#2243](https://github.com/PathOfBuildingCommunity/PathOfBuilding/pull/2243) ([Wires77](https://github.com/Wires77))

**Fixed bugs:**

- Fix crash when loading old build with cluster jewel notables added in a later patch [\#2299](https://github.com/PathOfBuildingCommunity/PathOfBuilding/pull/2299) ([Wires77](https://github.com/Wires77))
- Fix crash when the default gem level is zero [\#2298](https://github.com/PathOfBuildingCommunity/PathOfBuilding/pull/2298) ([Wires77](https://github.com/Wires77))
- Fix error caused by missing source of Affliction Charges  [\#2265](https://github.com/PathOfBuildingCommunity/PathOfBuilding/pull/2265) ([Wires77](https://github.com/Wires77))
- Fix Cast Rate for Self-Cast Skills that have Cooldown & Display DPS [\#2297](https://github.com/PathOfBuildingCommunity/PathOfBuilding/pull/2297) ([Nostrademous](https://github.com/Nostrademous))
- Fix DoT skills incorrectly considering Attack modifiers [\#2235](https://github.com/PathOfBuildingCommunity/PathOfBuilding/pull/2235) ([Nostrademous](https://github.com/Nostrademous))
- Fix Orb of Storms Activation Frequency not accounting for More multipliers to Cast Speed [\#2261](https://github.com/PathOfBuildingCommunity/PathOfBuilding/pull/2261) ([pundm](https://github.com/pundm))
- Fix eHP Calculation for Glancing Blows + new Block boots [\#2288](https://github.com/PathOfBuildingCommunity/PathOfBuilding/pull/2288) ([LocalIdentity](https://github.com/LocalIdentity))
- Fix Ballista limit with (Replica) Iron Commander equipped [\#2281](https://github.com/PathOfBuildingCommunity/PathOfBuilding/pull/2281) ([pundm](https://github.com/pundm))
- Fix Accuracy per Quality incorrectly being considered a local modifier [\#2242](https://github.com/PathOfBuildingCommunity/PathOfBuilding/pull/2242) ([Wires77](https://github.com/Wires77))
- Fix Hydrosphere damage conversion not being considered local [\#2279](https://github.com/PathOfBuildingCommunity/PathOfBuilding/pull/2279) ([PJacek](https://github.com/PJacek))
- Fix Anomalous Flesh and Stone applying twice with Iron Reflexes active [\#2237](https://github.com/PathOfBuildingCommunity/PathOfBuilding/pull/2237) ([Wires77](https://github.com/Wires77))
- Fix Alternate Quality Purifying Flame, Hypothermia, Physical to Lightning [\#2241](https://github.com/PathOfBuildingCommunity/PathOfBuilding/pull/2241) ([Wires77](https://github.com/Wires77))
- Fix Alternate Quality mod on Divergent Pride [\#2219](https://github.com/PathOfBuildingCommunity/PathOfBuilding/pull/2219) ([ALT-F-X](https://github.com/ALT-F-X))
- Fix Chain Hook not being considered an Area Skill [\#2249](https://github.com/PathOfBuildingCommunity/PathOfBuilding/pull/2249) ([pundm](https://github.com/pundm))
- Fix parsing of Enemy modifiers [\#2266](https://github.com/PathOfBuildingCommunity/PathOfBuilding/pull/2266) ([Wires77](https://github.com/Wires77))
- Fix Quality mod on Devouring Diadem [\#2256](https://github.com/PathOfBuildingCommunity/PathOfBuilding/pull/2256) ([Wires77](https://github.com/Wires77))
- Fix Yoke of Suffering equipment level requirements [\#2286](https://github.com/PathOfBuildingCommunity/PathOfBuilding/pull/2286) ([pundm](https://github.com/pundm))
- Fix typo in Doryani's Prototype [\#2231](https://github.com/PathOfBuildingCommunity/PathOfBuilding/pull/2231) ([Helyos96](https://github.com/Helyos96))
- Remove Crafting Bench options from items that cannot be crafted that way [\#2283](https://github.com/PathOfBuildingCommunity/PathOfBuilding/pull/2283) ([pundm](https://github.com/pundm))

### [1.4.170.27](https://github.com/PathOfBuildingCommunity/PathOfBuilding/tree/v1.4.170.27) (2021/02/21)

[Full Changelog](https://github.com/PathOfBuildingCommunity/PathOfBuilding/compare/v1.4.170.26...v1.4.170.27)

**Implemented enhancements:**

- Add charge distance multiplier for Shield Charge [\#2198](https://github.com/PathOfBuildingCommunity/PathOfBuilding/pull/2198) ([Helyos96](https://github.com/Helyos96))
- Add group restrictions to crafted mods for crafted items [\#2174](https://github.com/PathOfBuildingCommunity/PathOfBuilding/pull/2174) ([Wires77](https://github.com/Wires77))
- Add skill tree comparison [\#2151](https://github.com/PathOfBuildingCommunity/PathOfBuilding/pull/2151) ([Ethrel](https://github.com/Ethrel))
- Add future support to load a build from commandline [\#2039](https://github.com/PathOfBuildingCommunity/PathOfBuilding/pull/2039) ([dclamage](https://github.com/dclamage))
- Add support for Assassin's Mistwalker elusive mod [\#2218](https://github.com/PathOfBuildingCommunity/PathOfBuilding/pull/2218) ([wjdeclan](https://github.com/wjdeclan))
- Add PoE matching search function [\#2210](https://github.com/PathOfBuildingCommunity/PathOfBuilding/pull/2210) ([Ethrel](https://github.com/Ethrel))
- Add customisation options for decimal and thousands separators [\#2207](https://github.com/PathOfBuildingCommunity/PathOfBuilding/pull/2207) ([Leftn](https://github.com/Leftn))
- Add support for Doedre's Skin curse pillar [\#2196](https://github.com/PathOfBuildingCommunity/PathOfBuilding/pull/2196) ([PJacek](https://github.com/PJacek))

**Fixed bugs:**

- Fix minimum charges not working for new belts [\#2171](https://github.com/PathOfBuildingCommunity/PathOfBuilding/pull/2171) ([Wires77](https://github.com/Wires77))
- Fix Inevitability to specify Rolling Magma [\#2205](https://github.com/PathOfBuildingCommunity/PathOfBuilding/pull/2205) ([PJacek](https://github.com/PJacek))
- Fix Cospri's Malice wording [\#2201](https://github.com/PathOfBuildingCommunity/PathOfBuilding/pull/2201) ([Nostrademous](https://github.com/Nostrademous))
- Fix Intimidate/Unnerve mods throwing an error [\#2199](https://github.com/PathOfBuildingCommunity/PathOfBuilding/pull/2199) ([Wires77](https://github.com/Wires77))
- Fix several issues with Doppelganger Guise [\#2191](https://github.com/PathOfBuildingCommunity/PathOfBuilding/pull/2191) ([Wires77](https://github.com/Wires77))
- Fix for Shockwave secondary trigger rate [\#2188](https://github.com/PathOfBuildingCommunity/PathOfBuilding/pull/2188) ([Nostrademous](https://github.com/Nostrademous))
- Fix Supreme Ego not working with non-skill Auras [\#2184](https://github.com/PathOfBuildingCommunity/PathOfBuilding/pull/2184) ([ALT-F-X](https://github.com/ALT-F-X))
- Fix Divergent Purity of Lightning [\#2180](https://github.com/PathOfBuildingCommunity/PathOfBuilding/pull/2180) ([ALT-F-X](https://github.com/ALT-F-X))
- Fix 'enemy is hexproof' Config Setting affecting marks [\#2179](https://github.com/PathOfBuildingCommunity/PathOfBuilding/pull/2179) ([Nostrademous](https://github.com/Nostrademous))
- Fix Attack Speed affecting Mine or Trap Supported attacks [\#2177](https://github.com/PathOfBuildingCommunity/PathOfBuilding/pull/2177) ([Nostrademous](https://github.com/Nostrademous))
- Fix Divergent Cobra Lash [\#2175](https://github.com/PathOfBuildingCommunity/PathOfBuilding/pull/2175) ([ALT-F-X](https://github.com/ALT-F-X))
- Fix Pure Talent looking at the wrong starting node for marauder [\#2169](https://github.com/PathOfBuildingCommunity/PathOfBuilding/pull/2169) ([Wires77](https://github.com/Wires77))
- Fix Ryslatha's Coil not applying to ailments [\#2168](https://github.com/PathOfBuildingCommunity/PathOfBuilding/pull/2168) ([Quote_a](https://github.com/Quotae))
- Fix Affliction Charges for Ailments [\#2158](https://github.com/PathOfBuildingCommunity/PathOfBuilding/pull/2158) ([Nostrademous](https://github.com/Nostrademous))
- Fix Femurs of the Saints [\#2153](https://github.com/PathOfBuildingCommunity/PathOfBuilding/pull/2153) ([Wires77](https://github.com/Wires77))
- Fix Phantasmal Summon Skeleton and archers for Vaal Summon Skeletons [\#2147](https://github.com/PathOfBuildingCommunity/PathOfBuilding/pull/2147) ([Wires77](https://github.com/Wires77))
- Fix Divergent Endurance Charge on Melee Stun not showing the right checkbox [\#2220](https://github.com/PathOfBuildingCommunity/PathOfBuilding/pull/2220) ([ALT-F-X](https://github.com/ALT-F-X))
- Fix quality for socketed gems applying to all gems [\#2209](https://github.com/PathOfBuildingCommunity/PathOfBuilding/pull/2209) ([Wires77](https://github.com/Wires77))
- Fix totem number configuration not showing with Searing Bond [\#2185](https://github.com/PathOfBuildingCommunity/PathOfBuilding/pull/2185) ([Wires77](https://github.com/Wires77))
- Fix crafted quality applying twice to imported gear [\#2172](https://github.com/PathOfBuildingCommunity/PathOfBuilding/pull/2172) ([Wires77](https://github.com/Wires77))
- Fix Pure Talent so it now plays nicely with timeless jewels [\#2170](https://github.com/PathOfBuildingCommunity/PathOfBuilding/pull/2170) ([Wires77](https://github.com/Wires77))
- Fix Death Aura not applying area modifiers [\#2162](https://github.com/PathOfBuildingCommunity/PathOfBuilding/pull/2162) ([ALT-F-X](https://github.com/ALT-F-X))
- Update wording on Rigwald's crest [\#2134](https://github.com/PathOfBuildingCommunity/PathOfBuilding/pull/2134) ([Wires77](https://github.com/Wires77))

### 1.4.170.26 - 2021/02/09
* Add control to set Vaal Timeless Jewel influenced passive skills to random mods (Wires77)
* Add all new uniques in game patch 3.13.0 (Nostrademous, ppoelzl)
* Add support for the following uniques:
  * Arn's Anguish
  * Doppelgänger
  * Graven's Secret
  * Olesya's Delight
* Add Flickershade Spectre (Kayella)
* Add support for "Cobra Lash Chains additional times" helmet enchantment (Puddlestomper)
* Add Belt Enchantments to Item Crafting from Harvest improved Offering to the Goddess Uber Lab runs. Not all modifiers parse yet, but most do (Nostrademous)
* Add Elevated Affixes to Item Crafting (Nostrademous)
* Add support for Blizzard Crown implicit (Nostrademous)
* Add support for Brutal, Affliction and Absorption Charge (damage recoup from Absorption Charges is not supported) conversion from Endurance, Frenzy, Power charges via Unique Belts (Nostrademous)
* Add support for 'On Scorched Ground' in Config Tab when using Legacy of Fury unique boots (Nostrademous)
* Add support and extraction of 'Thirst for Blood' unique ability from Jack, the Axe unique (Nostrademous, LocalIdentity)
* Add support for Doppleganger's insane/sane specification via Config Tab (Nostrademous)
* Add support for Goblinedge Power/Frenzy charge interaction (ppoelzl)
* Add limit cap to Replica Nebulis unique (Wires77)
* Add parsing support for Anomalous Minion Life (ALT-F-X)
* Updated Max Awakening Level for Sirus to scale to 9 achievable through Atlas Passives (Quote_a)
* Add support for Phantasmal Ancestral Protector (ALT-F-X)
* Add support for impale from spells (Wires77)
* Add support for Phantasmal Might from The Black Cane (Wires77)
* Add support for Shield Shatter on Shattershard (Wires77)
* Add support for automatic chill from Summon Skitterbots (Quote_a)
  
* Fix Timeless Jewel passives not accounting for past skill tree versions (Wires77)
* Fix Spectre stats scaling with Spectre level using incorrect values (zao)
* Fix mod ranges on Legacy of Fury (Nostrademous)
* Fix Endurance/Frenzy/Power charges missing for Minions (Wires77)
* Fix multiple crashes in the skills tab related to gem quality (Nostrademous, ALT-F-X)
* Corrected enforcement of Minion Skill level requirements (zao)
* Fix Enduring Cry's Life Regen calculation (tommysays)
* Fix Ancestral Cry's Armor increase calculation (tommysays)
* Fix Divergent Minion Damage to be an "Increase" instead of "More" as it should have been (Wires77)
* Fix accounting for Abyssal Jewels in Offhand Slots (zao)
* Updated Replica Alberon's Warpath chaos damage gain per strength to new value (RUSshy)
* Fix Flame Wall's secondary not being affected by Area Damage (Wires77)
* Fix Impale Support and Divergent Fortify application of Physical Damage Reduction (Wires77)
* Fix '+1 to Maximum Summon Ballista Totems' to not also increase the allowed count of Ancestral Totems (Wires77)
* Fix Disintegrator to include Block Attack Damage on Ritual variant (Wires77)
* Fix Offering to the Serpent unique gloves stat attributes (PJacek)
* Fix Cameria's Avarice unique mace to state "on Hit" rather than "on Kill" (ALT-F-X)
* Fix Phantasmal Smite quality bonus (ALT-F-X)
* Updated many Configuration Tab tooltips to display updated values (zao)
### 1.4.170.25 - 2021/01/16
* Fix Trinity Support
* Fix Hrimnor's Resolve
### 1.4.170.24 - 2021/01/16
* Fix Rupture calculations
### 1.4.170.23 - 2021/01/16
* Add support for Trinity Support and Hydrosphere
* Update gems with 3.13 changes
* Add new 3.13 base types
* Add support for "Projectiles deal #% increased Damage for each Enemy Pierced"
* Add Block Chance and Spell Block Chance to the passive skill tree heatmap
* Fix multiple application crashes related to skill gem selection
* Fix Fanaticism and Convergence persisting after deallocating nodes
* Fix parsing error with Pure Talent
* Fix item versions of Disintegrator
* Fix item versions of Doryani's Fist
### 1.4.170.22 - 2021/01/14
* Add support for Hierophant's reworked Conviction of Power Notable
* Add support for Hand of the Fervent's unique mechanic
* Add support for "Physical Damage taken from Hits"
* Update Disintegrator and Martyr of Innocence
* Fix Shaper of Flames/Winter/Storms more effect not being accounted for in left-hand side calculation
* Fix parsing of Deadeye's Rupture Notable
* Fix parsing of Inquisitor's Instruments of Virtue and Righteous Providence Notables
* Fix effective hit points calculations when you take 100% of damage as a different type of damage
* Fix errors occurring when hovering over gem tooltips
* Fix damage taken on block calcs breakdown
* Fix mod on Follow-Through Medium Cluster Jewel
* Fix usage limit on Hazardous Research
* Fix build files growing exponentially if there is a colon at the start of an item's name
### 1.4.170.21 - 2021/01/13
* Add 3.13 passive skill tree
* Changes to Ascendancies:
  * Add support for Deadeye's Gale Force mechanic
  * Add support for Deadeye's Rupture mechanic
  * Add support for Elementalist's Heart of Destruction Notable
  * Add support for Elementalist's Mastermind of Discord Notable
  * Add support for Elementalist's Shaper Notables
  * Add support for Inquisitor's reworked Notables
* Add support for Battlemage mechanic
* Add support for Blackflame's unique mechanics
* Add support for all basic aegises
* Add various improvements to the accuracy of maximum hit and EHP calcs
* Add option to show all Alternate Quality skill gems in the skill gem selection dropdown
* Add stat comparisons to Alternate Quality skill gems on hover
* Add support for various new mods
* Add all known new uniques
* Update Far Shot to new scale
* Fix Elemental Equilibrium applying twice if you have Malachai's Artifice equipped
* Fix stat differences between Cluster Jewel Notables not showing up
* Fix Large Cluster Jewels not importing correctly in some cases
* Fix Alternate Quality skill gems staying at their default Quality on copy/paste
* Fix Anomalous Flesh and Stone Alternate Quality effect
* Fix base type mods that were inadvertently removed
* Fix craftable flask mods having disappeared
* Fix crafting tags showing up on multiline mods
* Fix skill gem tooltip not showing when hovering over the skill gem selection dropdown
* Fix error where skill gem controls were selectable before a skill gem was set
* Fix Dark Pact radius
* Fix mod on Unending Hunger
### 1.4.170.20 - 2020/12/19
* Fix program not launching on Linux
### 1.4.170.19 - 2020/12/19
* Guard skills rework:
    * You can only have one Guard skill active at a time now
    * Vaal Molten Shell automatically disables all other Guard skills
    * Guard skills scale with Buff Effect
    * EHP calculations take Guard skills into account
* Multi-stage skills rework:
    * Add skill stages box to the sidebar and calcs tab
    * Remove existing skill stages config options and pre-defined stages
    * Enable Penance Brand to automatically use the "Activations per Brand" number
    * Fix Winter Orb damage calculations
* Add support for skills granted by passive tree nodes
* Add separate Rune Dagger, Warstaff and Convoking Wand base types
* Add full support for Weapon and Armour Quality modifiers
* Add tooltips to skill gem selection drop-down
* Add support for Immortal Ambition
* Add support for Supreme Decadence
* Add support for Scorch mod on Rolling Flames
* Add quality mods to Zealotry and Anger
* Add enchantment mod for Sigil of Power
* Add new Keystones to Skin of The Lords
* Add support for non-vaal skill related modifiers
* Fix interaction of Guard skills with MoM, Low Life, and other mechanics
* Fix item bases on Beacon of Madness
* Fix Cold damage applying Freeze twice
* Fix Arcanist Brand using the main skill's Brand limit
* Fix Dominating Blow quality not applying to Minions
* Fix Storm Burst not applying an additional tick
* Fix non-Curse Aura Effect applying to Curse Auras
* Fix disabling alternative Ailments when using Elemental Focus
* Fix attribute requirements for some skill gems
* Fix anointed Notables not showing as allocated on the skill tree
* Fix skill gem quality not rounding towards zero in case of negative stats
* Fix "nil" being displayed in DoT breakdowns
* Fix parsing of decimal values on items
* Fix item variants on Watcher's Eye
* Fix item variants on The Peregrine
* Fix item text sanitisation
* Fix an issue with item base names containing whitespace
### 1.4.170.18 - 2020/11/22
 * Fix error on updating with the 1.4.170.17 patch
### 1.4.170.17 - 2020/11/22
 * Remove support for loading builds from before game version 3.0.0
### 1.4.170.16 - 2020/10/18
 * Fix error on updating with the 1.4.170.15 patch
### 1.4.170.15 - 2020/10/18
 * Add performance improvements where PoB will no longer use excess CPU when in the background
 * Add distance and Cluster Notable sorting to the Power Report
 * Add eHP sorting to the tree and uniques tab
 * Add note showing which elemental resistance Hexblast is using for its Chaos damage
 * Add support for Storm Burst damage scaling with orb duration
 * Add support for Infernal Blow Debuff DPS
 * Add support for Death Wish on the Maw of Mischief unique
 * Add support for Combat Rhythm Cluster Notable
 * Add support for Divergent Rallying Cry
 * Add support for Might and Influence jewel
 * Add support for Replica Malachai's Artifice
 * Add support for Replica Wings of Entropy
 * Add support for alternate quality Purity of Elements
 * Add Contaminate skill from Sporeguard
 * Add support for Ailment Mode to calculate non-damaging ailments
 * Add support for SOCKS5 Host Name Mode Proxy
 * Update uniques with 3.12 changes
 * Update Crackling Lance enchantment
 * Fix alt quality gems not saving properly
 * Fix crash when you socket a Thread of Hope into a Cluster Jewel socket
 * Fix support for mod translation with Spiritual Aid and Spiritual Command notables
 * Fix Flame Wall added damage not working with Minions
 * Fix Mjolner and Cospri's Malice supports not applying correctly
 * Fix Doom calculations for builds with multiple curses
 * Fix Perforate more AoE in Sand Stance
 * Fix wording on Agnerod staves
 * Fix Divergent Blind Support Crit Chance calculation
 * Fix Curse mods on the tree not applying correctly
 * Fix Phantasmal Static Strike
 * Fix Vulnerability not displaying chance to bleed in breakdowns
 * Fix Bladestorm "Are you in a Bloodstorm?" buff applying as a global buff
 * Fix some mods on the tree not working with ailments
 * Fix Hexblast interaction with increased/reduced resistance modifiers
 * Fix Shockwave Support having DPS numbers when it should only show average hit
 * Fix catalyst tags on Emberwake
 * Fix Mystic Bulwark notable
 * Fix display of Poison DPS for average hit skills
 * Fix support for Phantasmal Earthquake
 * Fix Vaal Impurities
 * Fix Rage generation on Warlords Mark
 * Fix skill radius for Ball Lightning
 * Fix Siphoning charge limit for items with dual influence
 * Fix Curses not applying from Minions
 * Fix some comparison tooltip errors
 * Fix bug with Catalysts and Malachai's Artifice
 * Fix parsing of Voidforge
 * Fix error where accuracy could appear to be below 0
 * Fix support for Vaal Impurity resistances
 * Fixes Minion display stats for when they have DoT Components
 * Fix Fungal ground not applying to Minions
 * Fix alternate qualities on some gems not displaying correctly
### 1.4.170.14 - 2020/10/01
 * Add distance and Cluster Notable sorting to the Power Report
 * Add support for Death Wish on the Maw of Mischief unique
 * Add Combat Rhythm Cluster Notable
 * Fix Doom calculations for multiple curse builds
 * Fix Perforate more AoE in Sand Stance
 * Fix wording on Agnerod's staves
 * Fix Divergent Blind Crit Chance calculation
### 1.4.170.13 - 2020/09/30
 * Add Flame Wall Projectile added damage buff
 * Add Ashblessed Warden Spectre
 * Add parsing for new Golem mods lines on Uniques
 * Add support for Zealotry alternate quality
 * Add support for Lingering Blades with Animate Weapon
 * Add support for new Curse/Mark on Hit mods
 * Fix crash related to Divergent Maim
 * Fix crash related to Phantasmal Raise Zombie
 * Fix Hexblast not taking into account elemental penetration
 * Fix implementation of the Iron Mass unique
 * Fix second mod on Growing Agony not appearing
 * Fix Power Report being cut off from the UI at certain resolutions
 * Fix Fortify Support alternate quality
 * Fix Projectile count calculations
 * Fix Mana Cost calculations
 * Fix Timeless Jewel saving
 * Fix Lucky Damage applying to all elements
 * Fix Animate Weapon more Attack Speed from gem
 * Fix mods on Cloud Retch Spectre
 * Fix parsing for some tooltips
 * Fix Cremation Hit Time override
 * Fix Catalysts not working in the item crafter
### 1.4.170.12 - 2020/09/28
 * Add support for Timeless jewels and their mods
	* Timeless jewels will now convert Keystones on the tree
	* You can change the mods on nodes by right-clicking and selecting which stat you want
 * Add full support for exposure on gear and the tree
 * Add Power Report on the tree tab to show a table of the best nodes for your build
 * Add full support for 3.12 gems
	* Hexblast
	* Blazing Salvo
	* Void Sphere
	* Crackling Lance
	* Frost Shield
	* Splitting Steel
	* Sigil of Power
	* Flame Wall
	* Impending Doom Support
	* Pinpoint Support
 * Rework gems from 3.12 Changes
	* Firestorm
	* Assassin's Mark
	* Poacher's Mark
	* Sniper's Mark
	* Warlord's Mark
	* Lancing Steel
	* Shattering Steel
	* Glacial Cascade
	* Discharge
	* Punishment
	* Vitality
 * Add support for the majority of the alternate quality gems
 * Add config option for phys gained as random element mods
 * Add Syndicate Operative Spectre
 * Add Primal Crushclaw Spectre
 * Add Frost Auto Scout Spectre
 * Add Artless Assassin Spectre
 * Add Cloud Retch Spectre
 * Add enchantments for new 3.12 skills
 * Add oil recipes for new 3.12 tree nodes
 * Add in all 3.12 uniques
 * Add support for a majority of new uniques
 * Add better support to show the combined DoT damage for some builds
 * Add support for Triple Damage
 * Fix curse effect breakdown not working for Mark and Hex skills
 * Fix Supreme Ego incorrectly scaling some skills
 * Fix display of alternate quality gems
 * Fix import of alternate quality gems
 * Fix error where viewport would not scroll horizontally
 * Fix showing node power for top node if the skill doesn't do damage
 * Fix Intensity being capped at a maximum of 3
 * Fix Pinpoint Support incorrectly scaling ailment damage
 * Fix Predator Support not showing up on the configs page
 * Fix Glancing Blows not using the correct block effect value for eHP calculations
 * Fix tooltips for several skills (Warcries, Penance Brand etc.)
### 1.4.170.11 - 2020/09/19
 * Fix issue where many skills tags were incorrect which caused supports and other mechanics to stop working
### 1.4.170.10 - 2020/09/19
 * Add partial support for new 3.12 gems and enchantments
 * Update gems with 3.12 changes
 * Add new 3.12 bases
 * Add partial support for alternate quality gems
### 1.4.170.9 - 2020/09/17
 * Add better breakdown for duration mods on gems
 * Fix crash related to new Keystones and old trees
 * Fix support for Iron Grip Notable
 * Fix support for new ailment scaling nodes
 * Fix support for new cooldown recovery wording on nodes
### 1.4.170.8 - 2020/09/16
 * Add support for 3.12 Tree
 * Add proper support for Carrion Golem
 * Add support for Ancient Waystone unique
 * Add support for +1 gems on Awakened Blasphemy
 * Add configurable charges for Minions
 * Add support to generate mods for Skin of the Lords
 * Add Redemption Knight spectre
 * Add Baranite Preacher spectre
 * Add Templar Tactician spectre
 * Add Scinteel Synthete spectre
 * Add support for Non-Channelling Mana cost
 * Fix crash when trying to add support gems to any spell while having "Gain no inherent bonuses from Attributes"
 * Fix crash related to Minion Critical Strike Chance
 * Fix mods on several uniques
 * Fix current Shock note not showing in Shock effect breakdown for attack builds
 * Fix Second Wind CDR numbers
 * Fix stats on Enhanced Vaal Fallen, Baranite Thaumaturge, Baranite Sister
 * Fix Life regen not showing in the sidebar
 * Fix top node power calculations
### 1.4.170.7 - 2020/07/22
 * Fix crash related to the Siegebreaker belt
 * Fix crash related to Dancing Dervish/Duo
 * Fix Seismic Cry having incorrect calculations
 * Fix Fist of War not using the proper Ailment multiplier
 * Fix Chaos DoT Multiplier not showing up in Poison DoT Multi breakdown
### 1.4.170.6 - 2020/07/22
 * Add breakdown for Warcries and Fist of War
 * Add calculation mode to select "Max hit" for Warcries
 * Add count for the max number of Brand activations
 * Add support for Slipstream from Harbinger of Time
 * Add support for Burning Arrows Fire DoT Debuff
 * Add support for alternate quality mod implicits
 * Add support for Fevered Mind, Fortress Covenant and Quickening Covenant
 * Add support for Emperors Vigilance
 * Add support for Siegebreaker
 * Add support for Brewed for Potency, Chilling Presence, Forbidden Words, Lead by Example, Pure Agony
     and Disciples Cluster Notables
 * Add output for DoT multiplier for Ailments
 * Add Attack/Cast speed to the Node/Item Power sorting list
 * Add override to simulate lucky hits on a character ("Your damage with Hits is Lucky")
 * Change Ignite Calc Mode to Ailment Calc Mode
 * Update mods on Impresence
 * Fix Pressure Points Notable not working
 * Fix Pride not working when importing an old build
 * Fix imported influence items not working with the item crafter
 * Fix Anoint-only nodes appearing in the "Top Node" power list
 * Fix Wither not showing up for Eternal Suffering Cluster Notables
 * Fix Eye of Malice not affecting Ignite damage
 * Fix Minions being supported by Cast while Channelling or Arcanist Brand
 * Fix the effects of Consecrated and Profane Ground to now work with Minions
 * Fix damage scaling on Explosive Arrow
 * Fix Evasion calculations
### 1.4.170.5 - 2020/07/15
 * Fix crash related to Vessel of Vinktar and flask effect
 * Fix Rallying Cry not showing the proper configuration option to select number of nearby Allies
 * Fix Saqawals Nest not scaling Aspect of the Avian properly on Allies
 * Fix Ascendancy nodes showing up on the nearby strong nodes in the heatmap
 * Fix crash related to opening old builds with a different tree version
### 1.4.170.4 - 2020/07/15
 * Fix bug where importing builds would change the boss configuration to be empty
### 1.4.170.3 - 2020/07/15
 * Add support for 3.11 Warcries and Exerted Attacks
  * Warcry-related Exerted Attack Effect is calculated based on:
    Average Damage of Exerted Attacks * Exerted Buff Scaling * Expected Uptime of Exerted Attacks.
    Expected Uptime is based on number of Exerted Attacks contrasted with Attack Speed and impacted
    by Warcry Cooldown Speed and Cast Time
  * Full support:
    * Ancestral Cry
    * Enduring Cry
    * Infernal Cry
    * Intimidating Cry
    * Rallying Cry
    * Seismic Cry
  * Not yet implemented:
    * General's Cry
 * Add full support for Arcanist Brand
 * Add proper support for Cast while Channelling
 * Add new Harvest uniques
 * Add upgraded Harbinger uniques
 * Add support to show Notable power calculation in a tooltip when crafting Cluster jewels
 * Add AoE numbers for 56 skills
 * Add full support for Bonechill (automatically applies for guaranteed sources of Chill)
 * Add support to automatically Shock enemies with guaranteed sources of Shock
 * Add in-depth breakdowns of Shock and Chill thresholds
 * Add Scale of Esh Spectre
 * Add full support for Agnostic, Eternal Youth and Imbalanced Guard Keystones
 * Add partial support for Supreme Ego Keystone
 * Add support for increased Effect of Arcane Surge
 * Add support for Awakened Curse on Hit +1 Curse mod
 * Add support for Rattling Bellow, Warning Call, Cry Wolf and Pressure Points Cluster Notables
 * Add support for Warcry Power calculation with Configuration based override support
 * Add support for reworked Berserker War Bringer Ascendancy node
 * Add support for "each time you've Warcried Recently"
 * Add support for "If you've changed Stance Recently"
 * Add support for added Physical Damage from Spectral Wolves
 * Add support for Herald of Ash Overkill DoT
 * Add support for Vaal Molten Shell/Molten Shell reflect damage
 * Add support for Rigwald's Command Rage DoT multiplier mod
 * Add support for faster Damaging Ailments mod on Malevolence Watcher's Eye
 * Add support for Emberwake's +1 Ignite mod
 * Add support for Wintertide Brand gem quality
 * Add support for Charged Mines Support gem quality
 * Add support for Blind on the player
 * Add support to hide items in the unique list by stat and level requirements
 * Add support to highlight nodes by per-point and best node
 * Add the ability to change the eHP calculation mode between spell, attack and more
 * Add a breakdown on Evasion for Melee and Projectile Attacks
 * Move Pride's effect drop-down to the "Configuration" page
 * Show boss ailment threshold in Chill and Shock breakdown (Sirus, Shaper, Uber Atziri)
 * Change jewel tooltips to now scroll horizontally across the screen when having many jewel sockets
 * Update Pantheon mods to the changes from 3.11
 * Update Cluster jewels to include new jewel socket enchantments
 * Fix Orb of Storms to use a Hit Rate value instead of Cast Speed
 * Fix Rage not working correctly in some cases
 * Fix Wither not applying properly in many cases
 * Fix Unnerve applying to DoT Spell skills
 * Fix Unbound Ailments Support not working with new Ailments
 * Fix parsing for mods that modified the duration of Aspect of the Cat/Avian
 * Fix support for Bannerman and Revelry
 * Fix Vaal Molten Shell more Armour Buff
 * Fix Baranite Thaumaturge default skill by removing "attack" tag
 * Fix Cluster nodes on the tree with broken tooltips
 * Fix bug where Shock was applying twice on Minion skills
 * Fix bug where skills that reserved Mana would benefit from negative Life/Mana Reservation
 * Fix bug where removable crafts remained after editing an item
 * Fix crash on deleting the number for default gem level/quality on the skills tab
### 1.4.170.2 - 2020/06/23
 * Add Baranite Sister Spectre
 * Add 20 fuse cap to Explosive Arrow
 * Fix Corpse Pact node attack speed cap
 * Fix some Cluster jewel notables not appearing on the tree
 * Fix unique staves using the Judgement Staff base
### 1.4.170.1 - 2020/06/22
 * Add all new gems from 3.11
   * Full support:
     * Earthshatter
     * Arcanist Brand
     * Penance Brand
     * Wintertide Brand
     * Fist of War Support
     * Urgent Orders Support
     * Swiftbrand Support
   * Partial support:
     * Ancestral Cry
     * Generals Cry
     * Intimidating Cry
     * Seismic Cry
 * Update gems with 3.11 changes
 * Update uniques with 3.11 changes
 * Add basic support for Warcry power
 * Add large breakdown for character defences
   * Shows detailed breakdowns for defences
   * Includes effective hit points against hits and DoTs for each element
   * And much more
 * Add UI for anointing amulets
 * Add dropdown to select dps field for sorting support gems
 * Add prefix/suffix tag for crafting options
 * Add support for Scorch, Brittle, and Sap
 * Add parsing for Tailwind mod on Hunter influenced boots
 * Add support for Supreme Ostentation Keystone
 * Add support for Glancing Blows Keystone
 * Add support for new Rage nodes and Chainbreaker's two regen related mods 
 * Add support for "as though dealing more damage" for Shock, Chill, and Freeze
 * Add support for Overshock and Voltaxic Rift max shock mod
 * Add support for stance nodes on the tree
 * Add support for two-handed Impale nodes on the tree
 * Add support for Attack Critical Strike multiplier while Dual Wielding
 * Add Mortal Conviction to Skin of the Lords
 * Add 75% cap for buff expiration speed
 * Add support for Daresso's Courage block mod
 * Add support for Liege of the Primordial golem elemental immunity
 * Add support for Arcane Blessing ailment immunity
 * Add total for "reduced Extra Damage from Critical Strikes" on the calcs page
 * Add support for cooldowns rounding to the nearest server tick
 * Add hard caps to attack, cast, trap throwing and mine throwing speeds
 * Add better support for Soul Tether unique belt
 * Update Area of Effect calculations showing breakpoints for skills
 * Clamp skill gem options to make comparing gems more consistent
 * Fix incorrect enemy armour calculations
 * Fix importing bug with 2-line implicit Cluster jewels
 * Fix crash related to Cluster jewel Keystones on the calcs page
 * Fix bug where the node power calculator would sometimes break when using Impale
 * Fix Consecrated Path not applying more damage to close targets
 * Fix Herald dependent mods applying while unbuffed
 * Fix parsing for bleed infliction/immunity mods
 * Fix several typos on uniques
 * Fix Talisman tier parsing
 * Fix Hybrid flasks not counting as Life/Mana flasks
 * Fix for Berserk quality attack damage not applying properly
 * Fix for Dying Sun not changing "increased" to "reduced" properly
 * Fix faster bleeding mods not being displayed
 * Fix 20 quality Awakened Generosity not increasing supported auras level
 * Fix Snipe stages applying incorrectly to the Snipe skill
 * Fix Stormbind damage per improvement
 * Fix Elusive calculations not applying properly
 * Fix node search not updating when switching Cluster jewels
 * Fix tooltip for Feeding Frenzy
 * Fix bug for brand nodes on the tree
 * Fix support for corpse pact
 * Fix poison node on the tree for spell skills applying to cold DoTs
 * Fix parsing for the new Purposeful Harbinger mod
 * Fix calculation of crab barriers
 * Remove 20% more physical damage while dual wielding
### 1.4.169.3 - 2020/06/17
 * Add 3.11 passive skill tree
 * Add support for Indigo oils
 * Add support for reworded brand mods
 * Add support for Overwhelm
### 1.4.169.2 - 2020/04/20
 * Change the 'Damage Avoidance' subsection to be collapsed by default
 * Fix parsing on Assailum helmet
### 1.4.169.1 - 2020/04/20
 * Add support for Catalysts on items crafted in PoB or Uniques in the item list
 * Add support for enemy armour and physical damage reduction calculations for hits and Impales
	* Added Sirus to boss list as he has a 100% more armour multiplier
 * Add support for dual influence item crafting
 * Add support for Snipe on the Assailum unique helmet
 * Add support for Split Personality unique jewel
 * Add 2 new Spectre types
    * Redemption Sentry
    * Baranite Thaumaturge
 * Add "Are you Channelling?" checkbox to support new cluster notables
 * Add support for Violent Retaliation, Vicious Skewering and Rapid Infusion
 * Add support for Life/ES/Mana Gain on Block
 * Add support for more damage avoidance calculations
 * Add option to select number of overlapping pods for Toxic Rain
 * Add support for breakdown of DoT more multipliers and aura effect
 * Add build name in title bar of PoB window and config to turn this off
 * Add attributes to the Node/Item Power sorting list
 * Add support for mods based on "UsingLifeFlask" and "UsingManaFlask"
 * Improve support for ignite duration breakdown
 * Update XP to take into account higher possible mob levels
 * Update mine throwing time from 0.25s to 0.3s
 * Fix Hungry Loop crash when socketed with Barrage Support
 * Fix crash when hovering over the stat breakdown for stats that came from Cluster jewel Keystones
 * Fix crash related to ticking the Lightning Golem aura
 * Fix crash when sorting the unique item list
 * Fix crash caused by Elusive stack overflow
 * Fix item and gem importer to work properly with Barrage Support and some Cluster jewels
 * Fix Fractal Thoughts mods not applying correctly
 * Fix Mask of the Tribunal mana reservation mod not working
 * Fix Vaal Timeless jewel to disable stats on nodes in its radius
 * Fix wording on Blue and Green Nightmare jewels
 * Fix Doomfletch and Doomfletch Prism
 * Fix bug where crafted and custom modifiers disappeared from custom items when prefix or suffixes were changed
 * Fix Master of Metal not applying correctly and being limited to 9 stacks
 * Fix Impale stacks not being adjustable
 * Fix tooltip issue when hovering over some Cluster jewel notables
 * Fix mod on Fortress Covenant
 * Fix Perquil's Toe not working properly
 * Fix support for Juggernaut's "cannot be slowed below base speed" mod
 * Fix rendering of Medium Cluster jewels with 3 notables
 * Fix Thread of Hope not importing correctly
 * Fix Replenishing Presence not stacking correctly
 * Fix Purposeful Harbinger incorrectly scaling some skills
### 1.4.167.2 - 2020/03/24
 * Fix crash related to Oni-Goroshi
 * Fix crash related to number of brands attached to enemy
 * Fix parsing for One With Nothing Cluster Jewel
 * Fix increased effect of small passive skills applying to notables
### 1.4.167.1 - 2020/03/23
 * Update uniques with changes from 3.10
 * Add support for Arcane Cloak, Spellslinger, and Archmage Support
 * Add the unique cluster jewels
 * Add support for more Notables (life as extra armour, heralds, life regen)
 * Add support for calculations from forking projectiles
 * Add parsing for minion abyss jewel mods
 * Add radius for Stormbind
 * Small passives in Large and Medium Cluster Jewel wheels now have the correct node artwork
 * Fix Minion Instability
 * Fix crash when socketing a threshold jewel into a Cluster Jewel socket
 * Fix crash occurring when opening old builds that used the checkbox for "Are you Stationary"
 * Fix parsing for guard skill cooldown on tree
 * Fix the Darkscorn and weapon mod for more damage with ailments, which was also applying to attacks
 * Fix Hierophant's Sign of Purpose mod only applying "enemies take increased damage" to brand skills
 * Fix small Cluster Jewels allowing 2 notables
 * Fix ordering of notables in Cluster Jewel wheels
 * Fix node location popups not correctly centring on the node in 3.10 passive trees
 * Fix nodes allocated through Intuitive Leap and Thread of Hope not remaining allocated after loading the build
 * Disabled attribute Cluster Jewel types
### 1.4.162.2 - 2020/03/15
 * Fix opening build crash
### 1.4.162.1 - 2020/03/15
 * Add support for Cluster Jewels on the tree
 * Add support for many of the new Notables from Cluster Jewels
 * Add new 3.10 skill gems and skill gem balance tweaks
	* Full support for Kinetic Bolt, Stormbind Bladeblast and Second Wind
	* Arcane Cloak, Spellslinger and Archmage Support are not supported properly for DPS calculations
 * Add new 3.10 uniques
 * Add back oils to tree, now with a picture of the oil on the notable
 * Add Paradoxica to unique selection menu
 * Add support for "if you have Stunned an Enemy Recently"
 * Add support for active brand limit and Sign of Purpose
 * Add conditional more multiplier of Groundslam for nearby enemies
 * Add support for mana spent recently mods
 * Add support for Unencumbered from the Hollow Palm Keystone
 * Add Perforate DPS calculations in Blood Stance
 * Update elusive values to 3.10
 * Update temple jewels to their 3.10 variants
 * Fix Rigwald's Curse with 3.10 passive tree nodes
 * Fix typo in Ascendant Deadeye/Longshot notable
 * Fix parsing of mods applied to spell skills
 * Fix Slayer Impact node calculation
 * Fix parsing of warcry cooldown override on Al Dhih
 * Fix Ballista placement speed
 * Consolidate resistances into single line in sidebar
### 1.4.159.1 - 2020/03/12
 * Fixed weapon ailment modifiers not correctly applying
 * Fixed some Two Handed Weapon modifiers incorrectly applying to One Handed Weapons instead
### 1.4.158.1 - 2020/03/12
 * Add 3.10 passive skill tree
### 1.4.157.7 - 2020/02/29
 * Fix crash related to hovering over Bone Armour in the skills tab
### 1.4.157.6 - 2020/02/26
 * Revert fix for Rage as it breaks other skills
### 1.4.157.5 - 2020/02/25
 * Add full search capability to all dropdown lists
 * Items copied into PoB now retain their quality if above 20%
 * Add support for Infernal Legion with Skitterbots
 * Add support for shotgunning with Shattering Steel
 * Add support for the timed buff granted by Chieftain's "Ngamahu, Flame's Advance" notable
 * Add support for a mod on Chieftain's "Valako, Storm's Embrace" notable
 * Add support for a mod on Chieftain's "Tasalio, Cleansing Water" notable
 * Add support for a mod on Berserker's "War Bringer" notable
 * Add support for a mod on Assassin's "Opportunistic" notable
 * Add support for "per minion" modifiers on Necromancer's Bone Barrier notable
 * Add Energy Shield to the sidebar for minion skills
 * Add support for "Enemies Frozen by you take X% increased Damage" mod on Taryn's Shiver
 * Add support for "if you've stopped taking Damage Over Time Recently" pantheon mod
 * Add support for Fire DoT Multiplier on Awakened Burning Damage, Burning Arrow and Vaal Burning Arrow
 * Add support for Shockwave Support's quality stats
 * Add Pride to list of auras on Aul's Uprising
 * Change resistance colours in the sidebar
 * Update text on some uniques
 * Fix Sporeguard Fungal Ground mod parsing
 * Fix a bug where the source name of skills for ailments could be incorrect
 * Fix chill calculations when using Elemental Focus
 * Fix Rage Support and other sources of Rage not granting Movement Speed
 * Fix "Socketed Skill Gems get a X% Mana Multiplier" modifier not working on skills which reserve mana
 * Fix chance to deal Double Damage on Paradoxica and Frostbreath
 * Fix default gem level for gems with a max level below 20
 * Fix Close Combat weapon checks
 * Fix Sanctuary node not being able to be anointed
 * Fix Nightblade weapon checks
 * Fix Elusive mod persisting if the checkbox was ticked and the source to generate Elusive was taken away
 * Fix incorrect calculations of Active Totem Limit
 * Fix many configuration options that didn't work for minion granted effects
    * Blade count for spectres' Blade Vortex
    * Spectres' curses
    * Ursa's Rallying Cry
    * Holy Relic's Aura
    * Lightning Golem's Aura
 * Fix Ensnaring Arrow's damage debuff incorrectly stacking 3 times
 * Fix incorrect calculation of auras and curses granted by minions
### 1.4.157.4 - 2020/02/11
 * Add support for increased Effect of Arcane Surge
 * Add support for Brand Attachment range
 * Add support for Awakened Spell Echo's chance to deal Double Damage on final repeat
 * Fix support for Crimson Dance
 * Update wording on Staves
 * Corrected many uniques that wrongly got legacy variants and updated wordings
### 1.4.157.3 - 2020/02/10
 * Fix scrolling on dropdown boxes
 * Fix CombinedDPS showing up on all skills
### 1.4.157.2 - 2020/02/10
 * Add support for the Barrage Support skill gem
 * Add support for Ensnaring Arrow
 * Add support for Thread of Hope
 * Add support for Crimson Dance and amount of bleeds on enemy
 * Partial support for Timeless jewels
    * Brutal Restraint (Maraketh) and Lethal Pride (Karui) now provide stats when allocating small nodes on the tree
    * Elegant Hubris (Eternal) now negates all stats gained from nodes in its radius other than keystones
 * Add support for Void Shot granted by the Voidfletcher unique quiver
 * Add support for in-game jewel radius sprites
 * Add parsing for -res and increased phys damage delve helmet mods
 * Add support for "against Chilled or Frozen Enemies" mod
 * Add breakdown for Curse Effect for Curse Skills
 * Add breakdown for Aura Effect for Aura Skills
 * Add breakdown for "Base from Armours" row for ES/Armour/Evasion
 * Add colours to the resistances' label on the side bar
 * Add Ctrl-Right and Ctrl-Left to text fields (skip words)
 * Add list of recently imported accounts to the Import/Export Build tab
 * Add parsing for Elusive mod on boots
 * Add support for "Ignites you inflict deal Damage faster" mod
 * Add support for "Fortify Buffs you create instead grant 30% more Evasion Rating" mod
 * Add missing "increased Flask Charges gained" mod to Nomad unique belt
 * Add support for Fungal Ground from Sporeguard unique body armour
 * Add Bone Armour and Mirage Warriors to skill pool
 * Add 15 fuses to Explosive Arrow drop-down list
 * Cap max elemental resistance at 90
 * Fix mods for many old jewels
 * Fix Spreading Rot jewel
 * Fix Chin Sol's mods
 * Fix quality mods on Awakened Swift Affliction and Awakened Unbound Ailments
 * Fix Arctic Breath's cold dot not being modified by area damage mods
 * Fix Transfiguration of Mind interaction bug with Crown of Eyes
 * Fix parsing for travel skill mods
### 1.4.157.1 - 2019/12/21
 * Added a new unique item, The Savior
 * Added the ability to show only non-Awakened supports (or only Awakened supports!); the option can be found in the
   Skills tab under the socket group list
 * Added sources of increased maximum resistances to now show up in the resistance breakdown window
 * Add unique changes from 3.7
 * Fix issue where gem levels would get reset on loading or importing a build
 * Implicits on items that are copied from in-game are now correctly handled. Additionally, the ability of the program 
   to determine if modifiers on copied items are enchantments, implicits or explicits has been greatly improved, 
   and should almost always be correct; also, applying enchantments to items with implicits will now work correctly.
 * Fix + gem level mods on new influence amulets to now work properly
 * Fix Fractal Thoughts increased dex mod to now work properly
 * Fix support for old Red Nightmare mod wording
 * Fix ailment calculation crash

### 1.4.155.1 - 2019/12/16
 * Added the following new gems:
    * Artillery Ballista
	* Ensnaring Arrow
	* Shrapnel Ballista
	* Arrow Nova
	* Barrage (does not give accurate damage numbers)
	* Greater Volley
	* The 35 new Awakened support gems
 * Applied the skill reworks and balance changes for 3.9.0
 * Updated item bases, mods, and enchantments for 3.9.0
 * Added new influence bases to crafting window
 * Fix all Oils on tree to have correct values
 * Add more detailed breakdown for shock and chill
 
### 1.4.153.2 - 2019/12/14
 * Re-add Oils to tree
 * Add support for Ghost Shrouds
 * Add support for increased Ancestor Totem buff effect
 * Add support for Ritual of Awakening Hierophant node
 * Add support for 3 mods on Watchers Eye
 * Add Impale damage to Combined DPS sort option
 * Update Boss resistance values to 3.9 levels
 * Add Bleed DPS to sorting option
 * Add new spectres to the spectre library
	* Kraityn's Sentry, Chrome-infused Chimeral, Vaal Slayer, Primeval Hunter, Archer Statue, Crazed Driver
 * Add new spectre skills to library
	* Blast Rain, Elemental Hit Fire, Barrage, Ice Shot, Unearth, Tornado Shot, Flame Surge
 * Fix mod support for Chains of Command
 * Add Astral Projector Unique Ring (3.9 preview)
 * Fix rage granting damage to unarmed attacks
 * Fix UI on passive tree being too large for some resolutions
 * Fix node power not respecting your colour choice for highlighting
 * Add area tag to Perforate
 * Fix uniques with duplicate mods
 * Re-add Death's Harp back in
 * Update Snakepit Unique Ring

### 1.4.153.1 - 2019/12/12
 * Add 3.9 Passive Tree
 * Add 3.9 Unique Changes
 * Add support for Ryslatha's Coil
 * Add support for Perquil's Toe
 * Add support for Vaal Arc Lucky Buff
 * Add support for Chain of Command's mods
 * Add support for Warcried recently
 * Fix Minion DPS sorting bug for Uniques and tree
 * Fix Toxic Rain/Rain of Arrows pierce bug
 * Fix radius calculation for Jewels 
 * Fix Impale calculations for certain skills
      * Barrage, Blade Flurry, Blast Rain, Double Strike, Lacerate, Scourge Arrow,
  	    Cleave, Dual Strike, Riposte, Viper Strike, Static Strike
 * Counter-attack skills now show proper damage for each hit instead of DPS when using Impale
 * Update many uniques that had incorrect wordings

### 1.4.152.8 - 2019/12/09
 * Add Support for Greater Spell Echo
 * Widen manage passives trees drop down box
 * Rampage now appears as a box on the configs page
 * Show Impale DPS in sidebar for minions
 * Add The Ivory Tower Body armour (3.9 preview)
 * Add Mistwall Buckler Shield (3.9 preview)
 * Add support for Manastorm's lightning damage buff
 * Add support for Arborix and its mods
 * Add support for Augyre and its mods 
 * Add support for Vulconus and its mods
 * Add support for new Coated Shrapnel mod
 * Add support for Inquisitors increased damage on consecrated ground Sanctuary node
 * Add support for Golem Commanders increased damage node
 * Add increased area rampage mod support on Sinvicta's Mettle
 * Add proper support for Champions' Master of Metal node (set the number of impales for this to work)
 * Add Carrion golem to list of golems that work with primordial harmony
 * Add Bane of Legends node attack speed buff
 * Add tooltip to Rage to list its effects
 * Update Edge of Madness
 * Fix Delve more bleed and poison damage mods to only apply to attacks and give more realistic damage numbers
 
### 1.4.152.7 - 2019/12/03
 * Add sorting for DPS including Impale and average hit damage
 * Add Impale DPS breakdown numbers
 * Change Impale DPS display in sidebar to make it more clear
 * Fix Primordial chain golem damage not working properly
 * Fix withering touch not applying withered damage increases
 * Fix Eternity shroud Elemental as Extra Chaos roll
 * Fix crash related to Impale calculations for Shield charge and Spectral Shield Throw

### 1.4.152.6 - 2019/12/02
 * Fully implement impale DPS calculations
 * Support for increased buff effect per golem and damage per golem
 * Update uniques with changes 3.8
 * Add new 3.9 uniques and changes from teasers so far
 * Added 100% increased crit chance from consecrated ground
 * Add support for Triad Grips
 * Add support for spell dodge boot enchant
 * Add support for remaining fossil mods
 * Cap shock effect at 50%
 * Fix totem limits
 * Fix elemental hit threshold gems again
 * Fix double damage on heavy strike
 * Fix minion resistance on Raise Spectre gem
 * Fix Bones of Ullr mod
 * Fix Perandus Signet mod
 * Fix Red Nightmare block chance
 * Trim image file sizes

### 1.4.152.5 - 2019/10/08
 * Withered debuff now appears on the config page
 * Ignite DPS for node power now works
 * Fixed some of the wording for impale
 * Added Impale chance and damage multiplier to the side bar so it will now show the differences when choosing impale gems or impale nodes on the tree
 * Added a feature requests section to the README.md file

### 1.4.152.4 - 2019/10/08
 * Readded +1 to socketed gems mod on daggers
 * Add parsing for max chaos resistance
 * Combat focus now works properly with Elemental Hit and Wild Strike

### 1.4.152.3 - 2019/10/06
 * Implemented logic for melee distance scaling attack multipliers (Close combat and Slayers Impact node)
 * Add counterattack double damage bonus from Gladiator's Painforged node
 * Implement parsing for all of Slayer's nodes
 * Add support for Assassin's Mistwalker node and Ascendants  node for Assassin
 * Add support for travel skills cooldown recovery
 * Add Badge of Brotherhood mod parsing
 * Add incremental shock values instead of the default locked value of 50%
 
### 1.4.152.2 - 2019/10/05
 * Added a display for current Elusive effect in the Calcs tab, which only shows up while Elusive.
 * Nightblade Support now gives Crit Multi and Base Crit Chance to attacks while using Claws or Daggers.
 * Elusive is implemented specifically for Claws/Daggers on Nightblade, and is added as a global Skill Mod 
   for Withering Step and any future gems which give the stat.
 * Added Vermillion ring base

### 1.4.152.1 - 2019/10/05
 * Updates uniques with 3.8 Changes
 * Adds new 3.8 uniques
 * Fix tempered flesh/mind not working
 * Fix minion regen nodes on the tree not being parsed correctly
 * Not all unique mods are parsed correctly

### 1.4.152 - 2019/09/15
 * Added support for anointments that grant notable passives
 * Added support for Transfiguration of Body/Mind/Soul
 * Added missing Legion uniques, and applied unique balance changes from 3.7 (thanks PJacek)
 * Added the missing bonuses from the Feeding Frenzy buff
 * Added the following spectres to the spectre library:
    * Desecrated Saint
    * Foreman
	* Freezing Wolf
    * Lunaris Concubine
	* Lunarsworn Wintermage
    * Slave Driver
 * Fixed modifiers to Golem buff effect not applying to the buff from Summon Carrion Golem

### 1.4.151 - 2019/09/09
 * Fixed error with Minion Instability

### 1.4.150 - 2019/09/09
 * Added the following new gems:
    * Cobra Lash
	* Icicle Mine
	* Pestilent Strike
    * Plague Bearer (mostly non-functional)
	* Stormblast Mine
	* Summon Carrion Golem
	* Summon Skitterbots
	* Venom Gyre
	* Withering Step (non-functional)
	* Charged Mines
	* Deathmark (The enemy can be set as Deathmarked in the Skill Options section of the Configuration tab)
	* Feeding Frenzy (Feeding Frenzy can be activated in Skill Options)
	* High-Impact Mine
	* Infernal Legion
	* Meat Shield (The enemy can be set as being "Near you" in Skill Options)
	* Nightblade (non-functional)
	* Swift Assembly
 * Added support for the new Mine changes:
    * When a Mine skill is selected, a new Active Mines option appears
	* The skill's Mana Reservation will be multiplied by the number of Active Mines specified
    * The various Mine auras are all supported; the stack count is determined by the Active Mines option
 * Applied the skill reworks and balance changes for 3.8.0
 * Updated item bases, mods, and enchantments for 3.8.0
 * Added support for global Spell Skill Gem modifiers, and updated the +X Staff rare templates
 * Updated minion Accuracy values
 * Added support for the Added Chaos Damage granted by Despair
 * The additional Critical Strike Chance granted by Assassin's Mark now works correctly
 * The "less Mana Cost of Skills" stat on Sanctuary of Thought no longer incorrectly affects Mana Reservation
 * "+X to level of all Minion Skill Gems" no longer incorrectly applies to Support Gems

### 1.4.149 - 2019/09/05
 * Fixed Vaal Pact not working

### 1.4.148 - 2019/09/05
 * Fixed crash with Resolute Technique
 * Fixed Poison DPS not being calculated

### 1.4.147 - 2019/09/05
 * Added 3.8.0 passive tree

### 1.4.146 - 2019/06/09
 * Fixed Blood and Sand having the wrong maximum gem level

### 1.4.145 - 2019/06/09
 * Fixed passive tree art

### 1.4.144 - 2019/06/09
 * Updated passive tree
 * Fixed Shield Charge not getting the correct damage stats

### 1.4.143 - 2019/06/09
 * Fixed various weapon modifiers not working correctly
 * Fixed error that could occur when comparing 3.6 and 3.7 trees
 * Fixed the chain count modifier on Snakepit not applying correctly

### 1.4.142 - 2019/06/09
 * Added the following new gems:
    * Berserk
    * Bladestorm (the buffs from the storms can be enabled in the Skill Options section of the Configuration tab)
	* Blood and Sand (you can switch stances in Skill Options)
	* Chain Hook
    * Dash
	* Flesh and Stone (you can switch stances in Skill Options)
	* Frostblink
	* Perforate
	* Precision
	* Pride
    * Steelskin
	* Close Combat (mostly non-functional)
	* Impale (the Impale mechanic is still unsupported)
	* Pulverise
	* Rage
	* Shockwave
 * Applied the skill reworks and balance changes for 3.7.0
    * Note that Cast While Channelling will not work correctly for the time being due to some significant changes
 * Updated item bases and mods for 3.7.0
 * Applied the accuracy changes from 3.7.0

### 1.4.141 - 2019/06/06
 * Fixed Rage degeneration applying incorrectly (again)

### 1.4.140 - 2019/06/06
 * Fixed Rage degeneration applying incorrectly

### 1.4.139 - 2019/06/06
 * The Rage option in the Configuration tab will now correctly show when the relevant passives are allocated

### 1.4.138 - 2019/06/05
 * Passive tree updated to 3.7.0
 * Added support for multiple passive tree versions in one build:
    * Trees in existing builds will default to the 3.6 tree
    * New builds (or new trees in existing builds) will use the 3.7 tree
    * Old trees can be converted to the latest version using a button that will appear at the bottom of the 
	  Tree tab when viewing an old tree; this creates a copy of the tree, so you can switch back if needed

### 1.4.137 - 2019/04/10
 * Fixed issue preventing Cast while Channelling from working correctly

### 1.4.136 - 2019/04/07
 * You can now import characters from the console realms
 * Updated item mods and skill gems to account for changes in recent patches
 * Fixed issue preventing Icestorm's duration from scaling from Intelligence
 
### 1.4.135 - 2019/03/14
 * Fixed crafted mods on imported items not being recognised
 * Storm Call now correctly shows DPS instead of just average damage

### 1.4.134 - 2019/03/12
 * Fixed various issues with importing fractured and synthesised items
 * Fixed issues with stat comparisons in weapon tooltips

### 1.4.133 - 2019/03/12
 * The debuff durations of Bane and Soulrend are now correctly affected by Temporal Chains
 * Bane is now correctly affected by modifiers to Curse Skills
 * Synthesised items can now be imported

### 1.4.132 - 2019/03/10
 * Added the following new gems:
    * Bane
	* Divine Ire
	* Purifying Flame
	* Malevolence
	* Soulrend
	* Wave of Conviction (the type of Exposure being applied can be set in the Configuration tab)
	* Zealotry
	* Energy Leech
	* Intensify (Intensity stacks can be set in the Configuration tab)
	* Unleash (does not currently affect DPS)
 * Applied the reworks for the following gems:
    * Holy Flame Totem
	* Storm Burst (DPS calculation isn't currently accurate)
	* Infused Channelling (Infusion can be enabled in the Configuration tab)
 * Added the following skills and supports from uniques:
    * Lightning Aegis
	* Precision
	* Blessing (the aura and reservation durations for supported skills can be found in the Calcs tab)
 * Applied all skill balance changes for 3.6
 * Added the following 3.6 uniques: (thanks PJacek)
    * Circle of Regret
    * The Eternity Shroud
	* Garb of the Ephemeral (Divinity can be enabled in the Configuration tab)
	* Maloney's Mechanism
	* Offering of the Serpent
    * Vixen's Entrapment
 * Updated the passive tree
 * Updated item bases and mods for 3.6
 * Winter Orb's hit rate is now correctly affected by modifiers to Cast Speed

### 1.4.131 - 2019/03/08
 * Updated boss curse effect penalty
 * Removed min/max Crit Chance limits
 * Fixed the passive tree node location popup showing the wrong locations

### 1.4.130 - 2019/03/07
 * Passive tree updated to 3.6
 * Added the following 3.6 uniques: (thanks PJacek)
    * Bottled Faith
    * Circle of Nostalgia
    * Hyrri's Truth (except the Precision skill)
    * March of the Legion (except the Blessing support)
	* Mask of the Tribunal
	* Nebulis
    * Perepiteia (except the Lightning Aegis skill)
	* Storm's Gift
 * Added most 3.5 uniques (thanks Patchumz and PJacek)
 * Added support for Energy Shield Leech
 * The stat comparisons in tooltips for non-equipped two handed weapons now show the changes from replacing both
   weapons if you are dual wielding, rather than your main hand weapon only
 * Added base radius values for Dark Pact (24), Vaal Blight (20), and Wither (18)
 * Fixed issue preventing local life on hit modifiers from working correctly
 * Storm Call now shows DPS as well as average damage
 * Decay DPS is now only shown if the skill can deal Chaos Damage
 * Fixed error when trying to add a custom modifier to Abyss Jewels

### 1.4.129 - 2019/01/13
 * "while Focussed" modifiers are now correctly recognised
 * "+X to minimum Endurance Charges" now works correctly

### 1.4.128 - 2019/01/11
 * Fixed issue preventing Empower and Enhance supports from working

### 1.4.127 - 2019/01/06
 * Fixed error when showing tooltip for Abyssal Cry
 * Fixed error when Gruthkul's Pelt is used in builds that contain spells
 * Fixed error when opening builds containing certain Spectres

### 1.4.126 - 2019/01/04
 * Fixed mana cost multipliers on support gems not applying

### 1.4.125 - 2019/01/04
 * Fixed Blasphemy mana reservation
 * Fixed error that sometimes occurred when adding gems

### 1.4.124 - 2019/01/03
 * Hovering over a gem in the Skills tab will now show the gem's full tooltip, including stats
 * Fixed new issue causing Configuration tab options to not appear

### 1.4.123 - 2019/01/02
 * Fixed issue causing Configuration tab options to sometimes fail to appear when appropriate
 * Fixed error when adding crafted modifiers to items

### 1.4.122 - 2019/01/01
 * Updated the crafting bench options for 3.5
 * Added support for most of the new craft modifiers
 * Applied the weapon restriction changes from 3.5
 * Adrenaline can now always be enabled (as it is no longer exclusive to Champion)
 * Fixed issue with modifiers to socketed gem level applying twice

### 1.4.121 - 2018/12/12
 * Applied the unique balance changes for 3.5
 * Added base radius values for Vortex (20), Armageddon Brand (18/8), Winter Orb (16), and the Banner skills (40)
 * Fixed issue with certain conditional skill stats not working correctly
    * This notably caused Elemental Hit to deal all elements at once

### 1.4.120 - 2018/12/11
 * Added skill parts to Shattering Steel to show both projectile and cone damage
 * Fixed Claw Crit Chance conversion from Rigwald's Curse
 * Fixed node power calculations for minion builds

### 1.4.119 - 2018/12/09
 * Added additional skill parts to Ice Spear to simulate all projectiles hitting the target
 * Added support for the various Brand and Banner-related passive skills
 * Fixed issue with node power generating incorrectly for certain builds
 * Fixed Vortex showing an infinite cast rate
 * Fixed removable charge counts being incorrectly calculated; this affected Discharge's DPS
 * Fixed Vile Toxins' damage bonus not applying

### 1.4.118 - 2018/12/09
 * Added the following new gems:
    * Armageddon Brand
	* Storm Brand
	* Brand Recall
	* Dread Banner
	* War Banner
	* Lancing Steel
	* Shattering Steel
	* Winter Orb
	* Bonechill (partial; only the Cold Damage Taken over Time portion works)
	* Multiple Totems
 * Applied all skill balance changes for 3.5
 * Applied all item base balance changes for 3.5
 * Updated/added many uniques from Incursion and Delve (thanks PJacek)
 * Corrected the implicits on a number of unique swords (thanks baranio)
 * Fixed the rolls on Impresence's Armour modifier (thanks nathanrobb)
 * Removed errant "Cannot be Frozen" modifier from Crystal Vault (thanks bblarney)
 * Fixed certain curse stats having the wrong sign (positive instead of negative, or vice versa)
 * Fixed some remaining cases of modifiers being attributed to the wrong skill gem in the Calcs tab
 * The Virulence bonuses for Herald of Agony's Agony Crawler no longer incorrectly apply to Phantasms
 * Fixed loading of 2.6 builds
 
### 1.4.117 - 2018/12/06
 * Passive tree updated to 3.5
 * Added support for Far Shot, and the related Ascendant Deadeye projectile damage scaling

### 1.4.116 - 2018/10/31
 * Vaal Arc's Chain damage bonus now works correctly
 * Fixed the leech percentage on Blood Rage
 * Fixed the Damage penalty on Spell Totem Support
 
### 1.4.115 - 2018/10/29
 * Added the following spectres to the spectre library:
    * Bone Husk
	* Bone Stalker
	* Colossus Crusher
	* Risen Vaal Fanatic (all variants)
	* Stoneskin Flayer
 * Fixed the Slam and Crusade Slam abilities used by Sentinels
 * Fixed Temporal Chains' Effects Expire Slower stat
 * Fixed error when using Summoned Ursa's Rallying Cry skill
 * Fixed an issue where modifiers from skills sometimes had the wrong source in the Calcs tab
 
### 1.4.114 - 2018/10/27
 * Added the following minions:
    * Bestial Rhoa
	* Bestial Snake
	* Bestial Ursa
	   * You can enable the Rallying Cry skill in the Skill Options section of the Configuration tab
 * Added the following spectres to the spectre library:
	* Enhanced Vaal Fallen (the DPS for their Elemental Hit skill might not be correct)
    * Kiln Mother
 * Fixed the Cast Speed from Haste not applying correctly
 * Fixed Spectre's Curse skills not working correctly
 * Fixed Assassin's Mark's Crit Multiplier stat
 * Fixed the missing DPS multiplier on Ice Golem's Cyclone skill
 * Fixed the interaction between Unnatural Instinct and Might of the Meek

### 1.4.113 - 2018/10/26
 * Added the following spectres to the spectre library:
    * Host Chieftain
    * Risen Vaal Advocate (Physical)
	* Risen Vaal Advocate (Fire)
	* Risen Vaal Advocate (Chaos)
 * Fixed the missing Cyclone skill on Dancing Dervish
 * Fixed more instances of buff effects not applying (Vaal Ancestral Warchief, Lightning Golem's Wrath)

### 1.4.112 - 2018/10/26
 * Fixed a bug preventing certain buff/aura affects from applying; this affected Herald of Agony, Haste, and Vaal RF

### 1.4.111 - 2018/10/26
 * Vaal Earthquake's DPS should now be calculated correctly
 * Fixed error with "X of the Grave" glove enchantments
 * Fixed error when loading a build with Vaal Double Strike

### 1.4.110 - 2018/10/26
As of this update I am once again able to add and update minions/spectres, which hadn't been possible since 3.0:
 * Added the following minions:
    * Agony Crawler (Herald of Agony)
	   * You can set the Virulence stack count in the Skill Options section of the Configuration tab
	* Sentinel of Purity (Herald of Purity)
	* Sentinel of Dominance (Dominating Blow; only the Normal variant)
	* Holy Relic
	    * You can enable the regeneration aura in the Skill Options section of the Configuration tab
	* Summoned Phantasm (including Soulwrest's Summon Phantasm skill)
 * Added the following spectres to the spectre library:
	* Alpine Shaman
	* Frost Sentinel
	* Kitava's Herald
	* Risen Vaal Advocate (Lightning)
	* Sandworn Slaves
	* Solar Guard
	* Solaris Champion
	* Tukohama's Vanguard
	   * The stage count for the Scorching Ray Totem can be set in the Skill Options section of the Configuration tab
	* Wicker Man
 * Minion Accuracy values are now more correct
 * Minion Armour values are now calculated and displayed in the Calcs tab

### 1.4.109 - 2018/10/25
 * Applied the skill changes from 3.4.2
 * Updated the passive tree export links to 3.4
 * Added support for Hierophant's Illuminated Devotion
 * The increased Damage per Block Chance Elder Shield modifier is now correctly recognised
 * Fixed error that occurred when importing weapons with Abyssal Sockets

### 1.4.108 - 2018/09/08
 * Applied the skill and enchantment fixes from 3.4.1
 * The "more Physical Damage over Time" stat on Vicious Projectiles no longer incorrectly applies to Poison
    * This issue resulted in significantly overstated DPS for most Projectile Poison builds; I apologise for any inconvenience
	   and/or shattered dreams resulting from this oversight
 * The buffs from the Vaal and non-Vaal Ancestral Warchief skills no longer stack
 * The passive tree can do longer be dragged infinitely in any direction
 
### 1.4.107 - 2018/09/01
 * The per-stage bonus for Scourge Arrow now correctly applies to the thorn arrows

### 1.4.106 - 2018/09/01
 * Added support for the "50% less X Damage" modifiers on the Combat Focus jewels

### 1.4.105 - 2018/09/01
 * Added Helmet enchantments for the new skills
 * Applied balance changes to existing unique items
 * Applied the change to base Trap Throwing Time from 3.4

### 1.4.104 - 2018/09/01
 * Fixed error message caused by Spiritual Command
 
### 1.4.103 - 2018/09/01
 * Added the following new uniques: 
    * Aul's Uprising
	* Cerberus Limb
	* Chaber Cairn
	* Curtain Call
	* Demon Stitcher
	* The Eternal Apple
	* Geofri's Legacy
	* The Grey Spire
	* Mark of Submission
	* Perquil's Toe
	* The Primordial Chain
	* Soulwrest (except the Summon Phantasm skill)
	* Unnatural Instinct
	* Command of the Pit
	* Crown of the Tyrant
	* Doryani's Delusion
	* Hale Negator
 * Updated item modifiers for crafting
 * Added support for the "40% chance to deal 100% more Poison" modifier on Master Toxicist
 * Gathering Winds now applies Tailwind to your Minions
 * Modifiers to Minion Attack and Cast Speed are now correctly converted by Spiritual Command

### 1.4.102 - 2018/09/01
 * Fixed issue preventing Total DPS from being calculated for dual wielding attack builds
 * Toxic Rain's DoT is now affected by modifiers to Area Damage

### 1.4.101 - 2018/09/01
 * Static Strike is now fully updated for 3.4

### 1.4.100 - 2018/09/01
 * Consecrated Path and Smite are now correctly affected by Melee modifiers
 * Earthquake's Aftershock damage multiplier now works correctly

### 1.4.99 - 2018/09/01
 * Added the new skills for 3.4:
    * Vaal Ancestral Warchief
	* Consecrated Path
	* Herald of Agony (except the Minion, sorry!)
	* Herald of Purity (except the Minion)
	* Smite
	* Scourge Arrow
	* Summon Holy Relic (except... the Minion)
	* Toxic Rain
	* Withering Touch
 * Applied all changes to existing skills for 3.4
 * Flesh Binder's Caustic Ground effect now works correctly

### 1.4.98 - 2018/08/29
 * Modifiers to Damage over Time with Bow Skills now work correctly
 * Acrobatics now works correctly

### 1.4.97 - 2018/08/29
 * Passive tree updated to 3.4
 * Other changes for 3.4 are still to come
 * Vaal Righteous Fire is now correctly affected by modifiers to Area Damage
 * Corrected the range of the explicit increased Spell Damage stat on Shimmeron
 * Armour/Evasion/ES can no longer be negative
 * Bubbling Flasks' Instant Recovery percentage is no longer incorrectly affected by Flask Effect modifiers (as in 2.6)

### 1.4.96 - 2018/06/11
 * Fixed an issue preventing certain skill-specific modifiers from applying; particularly for skills used by Minions
    * Notably, this fixes the Zombie Slam modifiers from Flesh Binder and Violent Dead
 * The "+ to Level of Socketed AoE Gems" modifier now applies correctly
 * Corrected the level requirement on Stormwall
 * Cold Snap's DoT is now correctly affected by Area Damage modifiers

 In other news, Path of Building has now been downloaded over 1,000,000 times!

### 1.4.95 - 2018/06/08
 * Added the following new uniques:
	* Sinvicta's Mettle
	* Unyielding Flame
    * Architect's Hand
	* Transcendent Flesh
	* Tempered Mind
	* Transcendent Mind
	* Tempered Spirit
	* Transcendent Spirit
 * Updated the rolls on many new uniques
 * Updated the passive tree; in particular, this corrects the positioning of the Overcharged cluster
 * You can now apply 2 corrupted implicits to an item
 * Uniques in the unique database now show their source (if drop-limited) and upgrades (e.g. Prophecy/Blessing/Vial)
 * Aura/buff/curse skills are now correctly enabled by default when importing
 * Slavedriver's Hand now correctly converts Attack and Cast Speed modifiers to Trap Throwing Speed

### 1.4.94 - 2018/06/03
 * Fixed several issues with sorting gems by DPS
 * Updated the game version selector
 * Trap Support no longer incorrectly has a cooldown
 * Flamethrower Trap is now correctly affected by Area Damage modifiers
 * Fixed issue preventing certain item-granted skills from working correctly
 * Fixed error that could occur when adding item-granted skills (such as Aspects)

### 1.4.93 - 2018/06/02
 * Applied the 3.3 changes to:
    * Item bases and modifiers, including corrupted implicits
    * Skill enchantments
    * Unique items
 * Fire, Ice, and Lightning Traps no longer incorrectly show a cooldown
 * Removed non-functional option for Charged Dash

### 1.4.92 - 2018/06/02
 * Added/updated all skill gems for 3.3
 * Aura/buff/curse skills can now be enabled/disabled in the Skills tab independently of the skill gem itself
 * Fixed the "Onslaught on Low Mana" modifier on Dance of the Offered and Omeyocan (thanks ExaltedShard)
 * Quartz Infusion now correctly enables Phasing when you have Onslaught
 * The "Used a Movement Skill Recently" option now correctly enables for all Movement skills

### 1.4.91 - 2018/06/01
 * Added the missing limit to Pure Talent
 * Slavedriver's hand no longer incorrectly converts Attack Speed modifiers to Trap Throwing Speed for Attack traps
 * Fixed error when hovering over "Total Increased" in the Calcs tab on certain builds

### 1.4.90 - 2018/05/31
 * Added the following announced uniques for 3.3:
    * Zeel's Amplifier
	* Soul Catcher
	* Soul Ripper
 * Added the following very old uniques:
    * Eyes of the Greatwolf
 * The Character Import process has been improved:
    * The last account and character imported to the current build are now remembered
	* The character list can now be filtered by league
 * Ctrl+F now focuses the search fields in the Tree and Items tabs
 * Added options to the Configuration tab for:
    * # of Enemies Killed Recently
	* # of Enemies Killed by Totems Recently
	* # of Enemies Killed by Minions Recently
 * Enabling the Elemental Equilibrium Map Modifier option now correctly shows the EE-related options
 
### 1.4.89 - 2018/05/31
 * 3.2 Shadow passive trees will now migrate to 3.3 without a full reset

### 1.4.88 - 2018/05/30
 * Sorting unique flasks by DPS now works correctly
 * Fixed issue where Slavedriver's Hand was granting Blood Magic to all skills
 * Fixed a rare issue in which nodes in Ascendant could be unallocated without properly removing dependent nodes

### 1.4.87 - 2018/05/30
 * Passive tree updated to 3.3
 * The unique items list can now be sorted by DPS
 * Added the following announced uniques for 3.3:
    * Combat Focus
    * Earendel's Embrace
	* Slavedriver's Hand
	* Tempered Flesh
	* Apep's Slumber
	* Apep's Supremacy
	* Coward's Chains
	* Coward's Legacy
	* Dance of the Offered
	* Omeyocan
	* Story of the Vaal (partial; random conversion is not supported)
	* Fate of the Vaal (partial; random conversion is not supported)
	* Mask of the Spirit Drinker
	* Mask of the Stitched Demon
	* Sacrificial Heart
	* Zerphi's Heart
 * Added the following uniques from mid-3.2:
    * Chains of Command
	* Corona Solaris
	* Gluttony
 * Added an option to the Configuration tab for "Have you Shattered an Enemy Recently"
 * Added the missing league tags on the Bestiary uniques
 * Modifiers to Action Speed (e.g. Tailwind) now correctly affect Trap Throwing Speed, Mine Laying Speed, and Totem Placement speed
 * Projectile Weakness's added Knockback chance is now factored into the Knockback calculations
 * The damage-per-Ailment-type modifier on Yoke of Suffering is now supported (thanks chollinger)
 * The Global Physical Damage stat on Prismatic Eclipse is now correctly recognised
 * The increased Damage to Pierced targets modifier on Drillneck is now correctly recognised
 * Enlighten no longer incorrectly applies to skills granted by items
 * Modifiers to Burning Damage no longer incorrectly apply to Poison sourced from Fire Damage
 
### 1.4.86 - 2018/05/08
 * Fixed the importing of character passive trees
 * The "no/all equipped items are corrupted" modifiers on Voll's/Malachai's Vision are now recognised correctly
 * Fixed error when setting Spectre level above 100 (thanks Faust)

### 1.4.85 - 2018/03/22
 * Added Helmet enchantments for Spectral Shield Throw and Tectonic Slam
 * Added Light Radius Mod to the Other Defences section of the Calcs tab
 * Fixed issue preventing additional Projectile enchantments for Bow skills from being recognised
 * Fixed the conditional damage multiplier on Hypothermia
 * Fixed an error that sometimes occurred when trying to craft a jewel

### 1.4.84 - 2018/03/21
 * Added the following new uniques:
	* All 16 uniques from the Bestiary bosses (including all granted skills and associated mechanics)
    * Asenath's Chant
	* The Effigon
	* Hyrri's Demise
	* Indigon (partial)
	* Loreweave
	* Malachai's Awakening
	* Sanguine Gambol
	* Voidforge (partial; the random extra damage cannot be simulated yet)
 * Updated the modifier rolls on Panquetzaliztli
 * Updated the modifier rolls on several other new uniques
 * Updated the stat parsing to account for various stat wording changes made in 3.2
    * Notably, this fixes the various additional Arrow/Projectile stats that were no longer being recognised
 * Added support for the Icicle Burst skill granted by Cameria's Avarice
 * Added options to the Configuration tab to override the number of Power/Frenzy/Endurance Charges used when they are enabled
 * Added an option to the Configuration tab for "Energy Shield Recharge started Recently?"
 * Fixed error caused by Zizaran trying to add mods onto an item

### 1.4.83 - 2018/03/03
 * Added the following new uniques:
    * Crystal Vault
	* Dreadbeak
	* Dreadsurge
	* Duskblight
	* Frostferno
    * Geofri's Devotion
	* Mark of the Elder
	* Mark of the Red Covenant
	* Mark of the Shaper
	* Mirebough
	* Sunspite
    * Timetwist
	* Wildwrap
    * Winterweave
 * Updated Doryani's Fist with the new stat wording; this stops it from incorrectly benefiting Spectral Shield Throw

### 1.4.82 - 2018/03/03
 * Fixed a few odd UI glitches when using Summon Phantasm on Kill with an active skill that has multiple parts
    * A side effect is that the sidebar stat box now expands upwards to fill any empty space below the main skill selector

### 1.4.81 - 2018/03/02
 * Added the 3 new skill gems introduced in 3.2
    * Summoned Phantasms are not fully supported, as their projectile spell cannot be added yet
 * Applied the minion changes for 3.2

### 1.4.80 - 2018/03/02
 * The maximum Chain count for chaining skills is now shown in the "Skill type-specific Stats" section of the Calcs tab
 * Added an option to the Configuration tab for "# of times Skill has Chained"
    * This allows all per-Chain modifiers to work, including Ricochet
 * Added an option to the Configuration tab for "# of Poisons applied Recently"
 * Added the following new uniques:
    * The Nomad
	* The Tactician
    * Windshriek

### 1.4.79 - 2018/03/01
 * Added an option to the Configuration tab for "Is there only one nearby Enemy?"
 * Updated Gladiator's "Blocked a Hit from a Unique Enemy" option to reflect the 3.2 change ("Recently" -> "past 10 seconds")
 * Added support for White Wind's "while your off hand is empty" condition (thanks chollinger)
 * Rage is now correctly enabled when taking War Bringer
 * The life loss from Rage is now factored into Life Regen
 * Fixed the missing increased Physical Damage modifier on Cameria's Avarice
 * Fixed the missing flat Physical Damage modifier on Disintegrator
 * Vaal Summon Skeletons now correctly benefits from modifiers that apply to Summon Skeleton
 * Updated the passive tree export links to 3.2.0

### 1.4.78 - 2018/03/01
 * Passive tree updated to 3.2; most of the new nodes and mechanics are supported, with the notable exceptions being:
    * Hierophant's Arcane Surge nodes
	* Elementalist's Golem nodes
 * Added support for action speed modifiers (Tailwind, Temporal Chains, Chill/Freeze)
 * Added the following new uniques:
    * Cameria's Avarice
	* The Dancing Duo
	* Stormfire
 * Corrected the tooltip for the Intimidate option in 3.0 builds

### 1.4.77 - 2018/02/24
 * Added Might of the Meek
 * Improved the handling of radius jewels; this mainly addresses issues with overlapping jewels
    * Notably, threshold jewels will now correctly handle nearby nodes that have converted attributes

### 1.4.76 - 2018/02/23
 * Added Atziri's Reflection
 * Unique items can now be made Elder/Shaper
 * Corrected the stat ranges on Ahn's Might
 * Prismatic Eclipse's "+ Melee Weapon Range per White Socket" modifier now works correctly
 * The second variant selection on Watcher's Eye is now correctly preserved when the build is saved
 * The artwork for the passive tree is now loaded asynchronously, which should improve startup time

### 1.4.75 - 2018/02/22
I apologise for the lack of updates recently; I hadn't had time to work on this, but I will be
putting in a fair bit of work over the coming weeks.
 * Added the following uniques announced for 3.2:
   * Disintegrator (including Siphoning Charge support)
   * Gorgon's Gaze (excluding the Summon Petrification Statue skill)
   * Voidfletcher (partial)
   * Doedre's Malevolence
   * Fox's Fortune
   * Greedtrap
   * Panquetzaliztli
   * The Stormwall
   * Craiceann's items will be implemented once I find out what the hell Crab Barriers are
 * Added Helmet enchantments for the new skills added in 3.1
 * Elder modifiers now correctly appear on crafted Shields
 * Reservation calculations should now always be accurate when you have increased Mana Reserved
 * Fixed error that could appear when editing certain Elder or Shaper items
 * Intimidate's increased Damage bonus now correctly applies to Attack Damage only
 * Oni-Goroshi's Her Embrace no longer persists after the item is unequipped
 * Added support for the added Critical Strike Chance to Socketed Attacks/Spells stats on Shaper/Elder helmets
 * The reduced Elemental Damage taken modifier on Nebuloch now functions correctly
 * Hidden Potential's increased Damage modifier should now be correctly recognised
 * Fixed the missing defences on Magna Eclipsis
 * Fixed the typo in Beltimber Blade's name
 * Corrected the Life roll on the Physical variant of Impresence

### 1.4.74 - 2017/12/25
 * Added support for the Her Embrace buff granted by Oni-Goroshi
    * It can be enabled using a new option in the Combat section of the Configuration tab
 * You can now choose the aura modifiers on Watcher's Eye
 * Added an option to the Configuration tab for "Have you Shocked an Enemy Recently?"
 * Added an option to the Configuration tab for "Have you used a Minion Skill Recently?"
 * The "Your X Damage can Poison" stats on Volkuur's Guidance should now be correctly recognised
 * Fixed issue with the damage calculations for Bodyswap
 * Fixed error caused by setting the travel distance option for Charged Dash

### 1.4.73 - 2017/12/25
 * Fixed error that occurred when changing some items to Shaper or Elder

### 1.4.72 - 2017/12/25
 * Added 2 Abyssal Socket variants to the Abyss league uniques
 * Cremation now correctly benefits from modifiers to Area Damage

### 1.4.71 - 2017/12/25
This update adds full support for Abyss Jewels:
 * You can now socket Abyss Jewels in items that have Abyssal Sockets
 * Item modifiers that interact with Abyss Jewels are now supported
 * Abyss Jewels can now be crafted using the "Craft item..." option
 * Abyss Jewels socketed in items will now be imported when importing a character's Items and Skills
 
This update also adds support for item sockets:
 * An item's sockets are now shown in the tooltip
 * When editing an item you can now edit the sockets and links
 * Item modifiers that interact with socket colours are now supported (e.g. Prismatic Eclipse)

This update also adds support for Shaper/Elder items:
 * Item tooltips now indicate if an item is a Shaper or Elder Item
    * These items will need to be re-imported to be recognised as such
 * When editing a Normal, Magic or Rare item you can set the item to be Shaper or Elder
 * When crafting an item, setting it to Shaper or Elder will enable the corresponding modifiers

Other changes:
 * Added Oni-Goroshi
 * Added support for the Elemental Penetration support provided by Shroud of the Lightless
 * Corrected the Critical Strike Chance per Power Charge modifier on Shimmeron
 * Corrected the radius values of several skills that were updated in 3.1
 * Fixed exported passive tree links to use the correct tree version

### 1.4.70 - 2017/12/17
 * Added the following new uniques:
    * Ahn's Contempt
	* Augyre
	* Beltimber Blade
	* Blasphemer's Grasp
	   * Detection/counting of equipped of Elder Items does not work yet
	* Darkness Enthroned
	   * Does not function, as support for socketing Abyss Jewels in items is not implemented yet
	* Hopeshredder
	* Impresence (non-Cold variants)
	* Inpulsa's Broken Heart (mostly non-functional for now)
	* Lightpoacher (mostly non-functional; however Spirit Burst is supported)
	* Magna Eclipsis
	* Shimmeron
	* Shroud of the Lightless
	* Tombfist (mostly non-functional for now)
	* Vulconus
 * Added Corpse Explosion skill parts to the following skills:
    * Bodyswap
    * Cremation
    * Detonate Dead (this allows the Spell part to benefit from Spell modifiers)
	* Volatile Dead
 * Updated rolls on many of the new uniques
 * Added an option to the Configuration tab for "Are you always moving?"
 * Corrected the maximum stack count for Wither (thanks DragoonZ)
 * "Adds X to Y <Type> Damage to <Weapon> Attacks" stats should now be recognised correctly
 * The "more Life" stat on Minion Life Support should now work correctly

### 1.4.69 - 2017/12/09
 * Added the following new uniques:
    * Balefire
	* Cyclopean Coil
	* Gloomfang
	* Grelwood Shank
	* Impresence
	* Nebuloch
	* Watcher's Eye
 * Updated Ahn's Might with its final mods
 * Removed the obsolete 4x DPS multiplier from Lightning Tendrils

### 1.4.68 - 2017/12/09
 * Added the following new uniques:
    * Bloodbond (including partial support for the Blood Offering skill; only the damage bonus works at present)
	* Bubonic Trail (including the Death Walk skill)
    * Coralito's Signature
	* The Golden Rule
	* Invictus Solaris
    * Iron Heart
	* Kalisa's Grace
	* The Long Winter
	* Oskarm
	* Soul's Wick
 * The "Corpse Life" option has been moved from the Skill Options section to the General section of the
   Configuration tab, as it is now used by several skills
 * Added an option to the Configuration tab for "# of Poison on You"

### 1.4.67 - 2017/12/09
 * Fixed error that occurs when trying to import a character's items

### 1.4.66 - 2017/12/09
 * Added support for the new skill gems
    * Most should be fully or almost fully functional, with the exception of Mirage Archer
 * Added the following new uniques:
    * Arborix
    * Cane of Unravelling
    * Doedre's Skin
    * Giantsbane
    * Leper's Alms
    * Memory Vault
    * Pure Talent
    * Ralakesh's Impatience
    * Stormcharger
    * The Hungry Loop
       * Note that it may not be fully functional for a while due to the difficulty involved in handling it
    * The Poet's Pen
    * Vix Lunaris
    * White Wind
    * Wraithlord
    * Yoke of Suffering
 * Applied the 3.1 changes to the following uniques:
	* Rise of the Phoenix (thanks twiz-ahk)
    * Queen of the Forest (thanks xmesaj2)
	* Atziri's Acuity
	* The Baron
	* Doomfletch/Doomfletch's Prism
	* Lion's Roar
    * Omen on the Winds
	* Witchfire Brew
	* Other uniques are awaiting confirmation of wording changes
 * Added Dialla's Malefaction and Malachai's Mark
    * Note that Dialla's Malefaction is non-functional as it requires significant changes to support it

The following changes are courtesy of eps1lon:
 * Added an option to the Configuration tab for "Used a Movement Skill Recently"
 * Fixed variants for Berek's Pass's increased Fire Damage stat

### 1.4.65 - 2017/12/07
Apologies for the lack of updates recently; I've been very busy. I'll try and manage a few more updates over the
coming weeks, but I can't make any promises yet.
 * Passive tree updated to 3.1
 * You can now rename builds and folders to change only the case of letters
 * Node tooltips now correctly update when cancelling alternate path tracing
 * Fixed Discharge's damage penalty when triggered
 * Fixed Multistrike's attack speed bonus to only apply to Melee attacks
 * Fixed various Skeleton-related modifiers that were being recognised but were not functioning correctly
 * Fixed issue where the program's UI wouldn't be correctly scaled when opened in a non-maximised state

### 1.4.64 - 2017/10/01
 * Trap Throwing Time, Mine Laying Time, and Totem Placement Time are now calculated and shown in the sidebar
    * Special thanks to aggixx for measuring the base time of those animations
 * Trap Cooldown is now shown in the sidebar (in addition to the Calcs tab)
 * Trap Trigger Radius and Mine Detonation Radius are now calculated and shown in the Calcs tab
 * Added support for Vaal Breach
 * All Configuration tab options upon which any Support gems depend are now permanently visible, even if enabling
   them would have no effect
 * Corrected the "Elemental Resistances while on Low Life" stat on Honourhome
 * The Melee Damage buff from Phase Run now correctly excludes Totem skills

This update also reworked the program's window initialisation code.
The most visible change is that the program's main window now opens while the program is initialising, but this
rework is primarily intended to solve three uncommon issues:
 * The program would crash when launched on a non-primary monitor on certain systems
 * The program's UI would be offset when running on systems with certain Intel HD Graphics driver versions
 * The program would crash when launched using Wine

### 1.4.63 - 2017/09/16
 * Added descriptions for support gems
 * The Caustic Cloud from Beacon of Corruption is now correctly affected by Area Damage modifiers on the minion
 * Gaining immunity to Curses now correctly prevents self-Curses from applying
 * Buffs granted by support gems are no longer incorrectly affected by buff effect modifiers of the linked skill
 * Fixed issue causing gem sorting and stat differences to be incorrect when Empower/Enhance/Enlighten are selected

### 1.4.62 - 2017/09/01
 * The instant Leech modifier on Atziri's Acuity should now be recognised correctly
 * Fixed issue preventing modifiers to the damage of Channelling skills from applying to Damage over Time
 * Fixed issue causing the Innervation buff to apply regardless of the setting in the Configuration tab

### 1.4.61 - 2017/08/21
 * The Secondary Durations for Blight, Frost Bomb and Phase Run are now calculated and shown in the Calcs tab
 * Added an option to the Configuration tab for "# of Shocked Enemies Killed Recently"
 * Added support for the "Your Spells are disabled" modifier on Gruthkul's Pelt
 * Poison/Bleed Chance on weapons is now correctly local

### 1.4.60 - 2017/08/21
 * The main Socket Group selector in the sidebar now shows the Socket Group tooltip when you hover over it
 * Updated the skill data for Charged Dash to reflect the changes made in 3.0.1
 * Modifiers that apply when holding a Shield now correctly apply when Necromantic Aegis is allocated
 * The stat comparison for Total DPS inc. Poison is now more intuitive when gaining or losing the ability to Poison
 * Updated the "Is the enemy a Boss?" option to remove the Ailment Duration modifiers from Shaper/Guardian
 * Corrected the base Energy Shield roll on Martyr's Crown
 * Corrected the Critical Strike Multiplier penalty on Ungil's Harmony
 * Updated the Poison Chance modifiers on Snakebite and Cospri's Will

### 1.4.59 - 2017/08/14
With this update, new builds will default to 3.0, and the version selection dialog will no longer display.
Builds can still be converted to 2.6 via the Configuration tab. All 2.6 builds will continue to work as normal, 
however from this point some new features may only be available for 3.0 builds.
 * The Helmet enchantments for the new skills are now available in the item enchanting system
 * The resistance penalties from completing Act 5/10 can now be disabled using a new option in the Configuration tab
 * Removed the attack rate cap for Blink/Mirror Arrow clones, which is no longer present in 3.0
 * An explanatory message is now shown in the sidebar if the main skill is disabled (e.g. if no compatible weapon is equipped)
 * Fixed the Burning Damage roll on Pyre
 * Fixed the flat Physical Damage rolls on Widowmaker
 * Fixed the Elemental Resistances roll on Immortal Flesh
 * Fixed issue preventing Socketed Gem modifiers from applying to gems socketed into the alternate weapon set

### 1.4.58 - 2017/08/09
 * Added all of the new uniques
 * Added support for the Void Gaze skill granted by Eber's Unification
 * Added support for the Storm Cascade skill granted by The Rippling Thoughts
 * The other skills granted by the new uniques are only partially supported at the moment (no support for the minions)
 * Charged Dash now has a "Travel distance" option in the Configuration tab
 * Updated the total available passive skill points
 * Burn faster/Burn slower should both now be calculated correctly
 * Modifiers to life/mana/ES recovery rate should now only affect recovery over time
 * The build list now uses natural sort order (so "Foo 50" comes before "Foo 100")
 * The gem selection dropdown now accepts "active" as a filter keyword in additional to other gem tags (such as "support")

For 2.6 builds:
 * The link created when exporting the passive tree now opens in the 2.6.2 version of the official passive tree viewer

### 1.4.57 - 2017/08/05
 * Now that 3.0 is live, the warning that was shown before importing to 3.0 builds is now shown for 2.6 builds instead
 * The program now behaves correctly when attempting to import from an account with a private profile

For 3.0 builds:
 * Lioneye's Fall now correctly transforms modifiers that grant Ailment Damage while wielding melee weapons

### 1.4.56 - 2017/08/04
 * AoE Radius is now shown in the sidebar and stat comparison tooltips
 * The duration of Wither is now correctly affected by Temporal Chains
 * Frozen enemies are now correctly considered to be chilled as well

For 3.0 builds:
 * Updated skills and item modifiers from the patch data
 * Updated the Bleeding bonus damage against moving enemies
 * Added support for the Death Aura skill granted by Death's Oath
 * Equipping Varunastra now correctly allows "Ailment Damage while wielding X" modifiers of the appropriate types 
   to apply (thanks Spawnbroker)

### 1.4.55 - 2017/08/04
 * Fixed an issue where the stat difference tooltip on the gem enable checkbox would sometimes fail to update
 * Added an option to the Configuration tab for "Are you Bleeding?"

For 3.0 builds:
 * The Innervation buff can now be enabled using a new option to the Skill Options section of the Configuration tab
 * Dark Pact now uses the Totem's life when linked to Spell Totem
 * The increased Chaos Damage taken from the Spreading Rot jewel now applies when "Is the enemy Hindered?" is enabled
 
### 1.4.54 - 2017/08/03
 * Modifiers to Burn rate should now be simulated correctly

For 3.0 builds:
 * Added support for the %-of-Life damage scaling for Dark Pact
    * Note that the values are not final, and will change when the patch is released
	* For Cast on Skeleton, the skeleton life must be input in the Configuration tab
 * Corrected the charge bonuses which weren't reverted properly
 * Fixed the "Elemental Damage added as Chaos" modifier on Atziri's Promise; re-import from the unique DB
 * Fixed the new life modifier on Death's Oath

### 1.4.53 - 2017/08/03
 * Added Inya's Epiphany, Volkuur's Guidance and The Coming Calamity
 * Fixed an issue where the effect of the Conflux Buff option would persist after Shaper of Desolation is deallocated

For 3.0 builds:
 * Updated the passive tree to the final version
 * Updated the charge bonuses
 * Applied most of the unique changes that hadn't already been applied
 
Still to be added:
 * Some skill changes (waiting for the patch data to become available)
 * The new skill granted by Death's Oath
 * The changes to Shock and Chill

### 1.4.52 - 2017/07/30
 * Fixed an issue where attack skills could fail to utilise weapons in the second weapon set

For 3.0 builds:
 * Added preliminary support for Charged Dash, Dark Pact, and Storm Burst

### 1.4.51 - 2017/07/29
For 3.0 builds:
 * Applied the unique flask changes from the Beta patch
 * Added the new threshold jewels from the Beta patch
 * The Ruthless Blow damage multiplier now correctly applies to Melee Damage only

### 1.4.50 - 2017/07/29
 * Fixed an error that could occur when dragging items into builds with Animate Weapon

For 3.0 builds:
 * Applied the passive tree, skill, charge and item base changes from the Beta patch

### 1.4.49 - 2017/07/27
 * Added an option to the Configuration tab to activate the periodic Block chance buff from Bastion of Hope
 * The stat difference tooltip shown in the gem list should now be correct when the default gem level or quality are set

### 1.4.48 - 2017/07/27
This update brings several improvements to the Skills tab:
 * The gem selection list has been improved:
    * Compatible support gems are now sorted to the top of the list
	* Gems are sorted by DPS by default; this can be disabled per-build using a new option below the Socket Group list
	* The check mark that designates compatible support gems is now coloured according to the effect it has on your DPS;
	  green/red indicates a DPS increase/decrease, and yellow indicates no change 
	* Aura, buff and curse skill gems are now marked with a plus sign that is coloured in the same way as the check mark
 * Added two options below the Socket Group list for default gem level and quality; these are saved per-build
 * Gem slots are no longer removed when empty, but can instead be removed using the new "X" button to the left of the slot

Other changes:
 * Added the recently announced 3.0 uniques 
 * Added options to the Configuration tab for "Are you always stationary?" and "Are your minions always on Full Life?"
 * Corrected the ranges on Mantra of Flames

For 2.6 builds:
 * Converted the rare templates to the new template style

For 3.0 builds:
 * The Decay modifier from Essence of Delirium should now be recognised correctly

### 1.4.47 - 2017/07/18
 * Added support for Mantra of Flames
    * Note that the buff count is not guaranteed to be correct under all conditions

For 3.0 builds:
 * Updated Arcane Surge with the changes from the Beta patch

### 1.4.46 - 2017/07/18
 * The passive tree search field can now also match node type (keystone/notable/normal)
 * Modifiers that apply to gems socketed in items can now apply to minions summoned by those gems
 * Improved the program's startup time

For 3.0 builds:
 * Fixed error when using The Consuming Dark

### 1.4.45 - 2017/07/17
 * Fixed issue causing tooltips in the Shared Items list to display modifier ranges instead of specific values
 * Fixed the node location display in the Items tab covering jewel tooltips
 * Fixed issue preventing affixes on pre-1.4.18 crafted Flasks and Jewels from being recognised

For 3.0 builds:
 * Updated many uniques with changes from Beta

### 1.4.44 - 2017/07/14
 * The Item Crafting UI has been improved:
    * Tiers of modifiers are now collapsed into a single entry in the affix selectors
	* Sliders now appears below each affix selector that allow you to set both the tier and roll of the modifier
 * The Items tab now shows a vertical scroll bar when necessary
 * Knockback Chance/Distance calculations have been added to the Other Effects section of the Calcs tab
 * Various minor tweaks and fixes

For 3.0 builds:
 * Applied the skill and passive tree changes from the Beta patch

### 1.4.43 - 2017/07/06
 * Spectral Spirits (from Essence of Insanity) are now considered to always be on Full Life

For 3.0 builds:
 * Arcane Surge can now applied by Totem skills (as placing the totem can trigger the buff)
 * Fixed error when trying to use the 3.0 version of Drillneck

### 1.4.42 - 2017/07/06
For 3.0 builds:
 * Applied the skill, passive tree, and unique changes from the Beta patch
 * Added the Doryani's Touch skill granted by Doryani's Fist
 * Added Arcane Surge, Onslaught and Ruthless support gems

### 1.4.41 - 2017/07/03
This update introduces a new style of rare template which utilises the item crafting system.
These templates are available on the same set of bases and with the same sets of pre-selected modifiers as the
old templates, but since they are crafted items they have access to all possible modifiers instead of a subset.
These templates are only being trialed for 3.0 builds at present, but if the feedback is positive then they will be 
back-ported to 2.6 as well.
Other changes:
 * Added support for the Conflux buffs granted by Shaper of Desolation, using a new option in the Configuration tab
 * Fixed error that occurred when trying to copy an item set

### 1.4.40 - 2017/07/01
 * Added support for Manifest Dancing Dervish
 * With that addition, the program should now support all active and support skills currently in-game
 * Animated Guardians now correctly benefit from inherent Dual Wielding bonuses
 * Glove enchantment skills no longer incorrectly benefit from support gems

### 1.4.39 - 2017/06/30
 * You can now apply enchantments to Gloves
 * Added support for all Glove enchantment skills
 * Various minor tweaks and fixes

### 1.4.38 - 2017/06/29
 * Added support for Devouring Totem
 * Added basic support for Conversion Trap (calculations for mana cost, cooldown and duration)
 * With the addition of support for those skills, the program now has support for all skill gems currently in-game
 * Fixed issue introduced in 1.4.37 that prevented minions from gaining block chance from Necromantic Aegis shields
 * The Melee Damage bonus from the Punisher buff is now correctly Physical-only
 * Modifiers to the effect of Fortify should now apply correctly

### 1.4.37 - 2017/06/26
This update adds support for item sets:
 * Item sets allow you to easily switch between different gear configurations in your build
 * In the Items tab, click "Manage..." above the item slots to add or manage item sets
 * There's also a shared item set list, which allows you to share entire sets of items between your builds

Other changes:
 * Added support for Animate Weapon and Animate Guardian
    * These skills utilise the new item set system; to equip items on Animated minions, create a new item set and
	  equip the items, then select the item set in the dropdown in the sidebar
 * You can now zoom the passive tree with Page Up/Down in addition to the scroll wheel and Ctrl+Left/Right Click
 * Various minor tweaks and fixes

### 1.4.36 - 2017/06/22
 * The Consuming Dark is now properly supported; previously, both Chaos and Physical would Poison

For 3.0 builds:
 * Updated item affixes; this will correct various oddities, such as missing affix names or incorrect values

### 1.4.35 - 2017/06/21
 * Added skill parts to Reave and Vaal Reave for selecting the stage count

For 3.0 builds:
 * Updated many uniques with changes from the 3.0 beta
 * The split Net Regen calculation for Mind over Matter now only occurs when Life Regen is the dominant regen source
    * This should fix the interaction between MoM and LL RF

### 1.4.34 - 2017/06/19
 * Bleed and Ignite DPS are now shown in the Minion section of the sidebar
 * The Mana Regen and ES Recharge calculations now correctly handle Recovery modifiers

For 3.0 builds:
 * The damage of Minion Ailments have been corrected; previously they were using the same damage ratios as players,
   when in fact they now deal 50% less Poison and Ignite damage, and 86% less Bleeding against stationary targets
    * Note that the player damage ratios were increased in 3.0, so this restores minions to their previous damage

### 1.4.33 - 2017/06/18
For 3.0 builds:
 * Updated the wording of various passives
   * Many conditional modifiers on passives will now apply to Ailments
 * Frostbolt and Ice Nova now have a "Cast on Frostbolt?" option in the Configuration tab to enable the 40% more Damage
 * Updated poison and bleed damage ratios to 20% and 70% respectively
 * The Bleed, Poison and Ignite sections of the Calcs tab now include breakdowns of the source damage for those ailments
 * The breakdowns for Bleed, Poison and Ignite DPS have had some minor improvements in wording
 * Damage Multiplier for Ailments from Critical Strikes is now displayed in the Crits section of the Calcs tab
    * It should also now be calculated correctly
 * All sources of added base damage should now apply to Ailments if they can also apply to the hit

### 1.4.32 - 2017/06/17
 * Fixed error caused by Punishment

For 3.0 builds:
 * The "# of Poison on Enemy" option in the Configuration tab now works for Vile Toxins

### 1.4.31 - 2017/06/16
 * The Buff/Debuff Skill lists in the Calcs tab now have breakdowns that list all the modifiers granted by those skills
 * Added an option to the Configuration tab for "Are you always on full Energy Shield?"
 * Fixed issue causing gems with a low maximum level to sometimes be assigned the wrong default level
 * Fixed issue causing the slot dropdown in the Skills tab to fail to update correctly under some conditions

For 3.0 builds:
 * The new support gems have been updated with the new data from the beta patch
 * Applied the following changes from the beta patch:
    * Blade Vortex's per-blade damage multiplier now applies to Ailments
    * Flameblast's per-stage damage multiplier no longer applies to Decay
	* Incinerate's per-stage damage multiplier no longer applies to Decay
	* Blade Flurry's per-stage damage multiplier no longer applies to Decay
 * Minion's Decay DPS is now shown in the sidebar
 * Immolate and Hypothermia's conditional modifiers now apply to Ailments
 * Unbound Ailments's modifier to Effect of Ailments should now function correctly
 * Fixed issue causing the "increased Physical Damage taken" stat from Maim Support to sometimes apply multiple times

### 1.4.30 - 2017/06/16
 * Mind over Matter is now displayed in the Damage Taken section of the Calcs tab, instead of Other Defences

For 3.0 builds:
 * Mind over Matter is now factored into the Net Regen calculation; Net Life Regen and Net Mana Regen are calculated
   and displayed separately
 
### 1.4.29 - 2017/06/15
 * Fixed an error that occasionally appeared when editing gems in the Skills tab

For 3.0 builds:
 * Damage multipliers for skill parts (e.g. Flameblast stages) should now correctly apply to Decay

### 1.4.28 - 2017/06/14
For 3.0 builds:
 * Deadly Ailments' Ailment Damage modifier should now correctly apply to Ignite
 * Fixed error caused by setting quality on Unbound Ailments

### 1.4.27 - 2017/06/14
 * Added support for the additional totem modifier on Skirmish

For 3.0 builds:
 * Added preliminary support for the 11 new support gems
    * Note that these gems are still using pre-release data, so some stats may change once the beta patch is available

### 1.4.26 - 2017/06/12
 * Added Bramble Cobra to the spectre library
 * Added support for the Chaos degen from Forbidden Taste

For 3.0 builds:
 * Damage multipliers for skill parts (e.g. Flameblast stages) should now correctly apply to Damaging Ailments
 * Added damage from buffs (e.g. Heralds, Anger) should now correctly apply to Damaging Ailments
 * Fixed the multiplier on Remote Mine

### 1.4.25 - 2017/06/11
 * Added options to the Options dialog to show thousands separators in the sidebar or Calcs tab
 * Fixed error that could result from importing a character into a 3.0 build
 * A warning is now shown before importing a character into a 3.0 build
 
### 1.4.24 - 2017/06/09
 * Converting builds between game versions will now automatically update the names of gems that been renamed

For 3.0 builds:
 * Updated the base damage for Zombies, Raging Spirits and Skeleton Warriors
 * The duration penalty from Rapid Decay should now apply correctly

### 1.4.23 - 2017/06/09
 * Fixed issue causing some of the item type filters in the unique and rare databases to disable the other filters

For 3.0 builds:
 * Modifiers to Area Damage should now apply to all instances of Area Damage over Time (Righteous Fire, Vortex, etc)
 * Modifiers to Skill Effect Duration will now apply to Puncture's Bleed and Viper Strike's Poison
 * The Decay calculation has been updated to account for the Damage over Time changes
 * Elemental Damage with Attacks now correctly affects Ignite
 
### 1.4.22 - 2017/06/09
 * Fixed bug causing certain skill stats to be ignored; this notably affected Blade Vortex and Wither

For 3.0 builds:
 * Applied the Damage over Time changes
    * The new DoT code hasn't been tested as thoroughly as it needs to be, so it may have mistakes
 * Updated the bandit rewards
 * Reverted some unintended changes to minion's skills made in 1.4.21

### 1.4.21 - 2017/06/08
For 3.0 builds:
 * Updated skills (except for skills used by minions and spectres)
 * Updated item bases
 * Updated item modifiers (affixes, corrupted, master)
 * Vaal Pact should now work correctly

### 1.4.20 - 2017/06/08
 * You can now create builds for the 3.0 beta:
    * You can choose the game version when creating a Build
	* You can convert a build between versions using the new "Game Version" option in the Configuration tab
	* All existing builds default to 2.6

For 3.0 builds:
 * The passive tree has been updated
 * Other changes (such as the Damage over Time overhaul) are still to come

### 1.4.19 - 2017/06/07
 * The build list now has support for folders
 * Importing from a build code no longer requires you to name the build before importing
 * Fixed an error that could appear while using the item text editor

### 1.4.18 - 2017/06/03
 * The "Craft item..." feature has been significantly enhanced:
    * Modifiers are now available for all item types, not just Flasks and Jewels
	* The affix lists now obey all restrictions that prevent certain modifiers from appearing together
	   * For example, selecting "inc. Attack Speed with Bows" on a jewel will exclude "inc. Physical Damage with Axes"
 * You can now add custom modifiers to Magic and Rare items using the new "Add modifier.." button
    * For applicable item types you can choose from Master and Essence modifiers, in addition to writing your own modifier
	* All master mods have been removed from the rare templates, since they can easily be added using the new option
 * Additional type filters have been added to the Unique and Rare databases
 * Added a "# of Poison on Enemy" option to the Configuration tab for Growing Agony
 * The Poison section in the Calcs tab now displays Max Poison Stacks
 * Added Merveil's Blessed to the spectre library
 * Orb of Storms no longer incorrectly benefits from modifiers to area damage
 * Various minor tweaks and fixes
 
### 1.4.17 - 2017/05/29
 * Added base radius for Zombie's slam
 * Minions (including Spectres) will now show the correct attack range for their melee skills
 * Fixed an error that would appear when equipping Blood of Corruption
 * Corrected the radius for Infernal Blow

### 1.4.16 - 2017/05/27
 * Items can now be corrupted via the new "Corrupt..." button that appears when viewing the item
 * Explosive Arrow's additional radius per fuse is now factored into the area calculation
 * Fixed an error that would sometimes appear when editing gems in the Skills tab

### 1.4.15 - 2017/05/26
This update adds support for level and attribute requirements:
 * Item tooltips now show level and attribute requirements
    * Level requirements shown for items imported from in-game may be lower than in-game; this cannot be avoided
	* Some previously-imported items may display a more accurate level requirement if they are re-imported
 * The gem selectors in the Skills tab now have tooltips that show level and attribute requirements, plus some other details
 * The sidebar now shows your attribute requirements if they aren't met
 * The Attributes section of the Calcs tab now shows attribute requirements, with detailed breakdowns

Other changes:
 * Witchfire Brew's Vulnerability aura now interacts correctly with Umbilicus Immortalis

### 1.4.14 - 2017/05/24
 * Added an option to the Configuration tab for "Have you been Crit Recently?"
 * Fixed some issues with item templates and the All items/Shared items lists

### 1.4.13 - 2017/05/20
 * Detonate Dead now has an input in the Configuration tab for "Corpse Life"
 * Added support for Hungry Abyss

### 1.4.12 - 2017/05/19
 * The Items tab now has a "Shared items" list which is shared between all of your builds
 * Added an Options screen, accessed via a new button at the bottom left corner. The following options have been added:
    * Proxy server: specifies the proxy that the program should use when updating or importing characters
	* Build save path: overrides the default save location for builds
	* Node Power colours: changes the colour scheme used for the node power display
 * The breakdowns for hit damage types now show the percentage of total hit damage that is being dealt as that type
 * The stat differences shown in passive skill tooltips can now be toggled on and off by pressing Ctrl+D
 * Some friendly toasts have set up camp in the bottom left corner, and may appear occasionally to convey various messages
 * With the new installer versions, the program will always update itself when started for the first time, but will still
   start even if the update check fails

### 1.4.11 - 2017/05/16
 * Fixed a stack overflow error that could occur when trying to view breakdowns in the Calcs tab
 * Fixed interaction between weapon swap and skills granted by items
 * Consolidated the program's various list controls; their appearance and behaviour should be largely unchanged,
   aside from some minor enhancements
 * Various minor tweaks and fixes

### 1.4.10 - 2017/05/12
 * Added support for weapon swap:
    * You can switch between the two weapon sets using the new buttons above the Weapon 1 slot on the Items tab
	* Skills in the inactive weapon set are automatically disabled
	* Switching weapon sets will automatically update the main skill selection if the current main skill is socketed in the
	  set being deactivated and there is a skill socketed in the set being activated
	* Importing character items will now import both weapon sets
 * Added support for "X% chance to deal Double Damage" modifiers
 * The comparison tooltip for passive trees now displays the number of refund points needed to switch to that tree
 * Added an option to the Configuration tab for "# of Freeze/Shock/Ignite on Enemy" (for The Taming)
 * Fixed several anomalies in the handling of duplicate support gems

Also, for those interested in supporting the development of the program I now have a Patreon page.
You can find the link in the About window.

### 1.4.9 - 2017/05/08
 * AoE Radius and Weapon Range are now calculated and displayed in the "Skill type-specific Stats" section of the Calcs tab
    * The breakdowns for those calculations feature a visual display of the area size
	* The base radius values of some skills are not known, so they will not be shown
 * Explosive Arrow now has separate skill parts for 1 fuse and 5 fuses
 * Added support for Convocation
 * Rallying Cry's buff is now able to affect minions
 * The character limit for build names has been increased to 100; the build list has also been widened
 * Spells of the correct type will now be considered to be Triggered when socketed into Mjolner and Cospri's Malice
 * Infernal Blow no longer incorrectly benefits from modifiers to area damage

### 1.4.8 - 2017/05/02
 * Added a Physical Damage Reduction estimate for Armour; by default the estimate is made using the same damage value
   used in-game on the character sheet, but it can be overridden using a new option in the Configuration tab
 * Added a new "Damage Taken" section to the Calcs tab that shows the incoming damage multipliers for each damage type
    * These factor in mitigation (resistances/armour) and modifiers to damage taken
	* The multipliers for hits and DoTs are calculated and shown separately
	* The multiplier for Physical hit damage includes the Physical Damage Reduction estimate mentioned above
 * Added self-degen calculations for Righteous Fire and Blood Rage:
    * The sidebar will display "Total Degen" and "Net Regen" (Total Regen minus Total Degen)
    * Detailed breakdowns for these calculations can be found in the new Damage Taken section of the Calcs tab
 * Added combined avoidance chances for Melee/Projectile/Spell to the Other Defences section of the Calcs tab which
   factor in evasion, block, and dodge
 * Added support for Arrow Dancing
 * The "increase maximum Life if no worn Items are Corrupted" stat on Voll's Vision should now apply correctly
 * Corrected the range of the life modifier on The Perfect Form
 * Corrected The Aylardex's variants
 * Fixed issue that prevented the program's title bar from appearing at low screen resolutions
 
### 1.4.7 - 2017/04/20
 * A new section has been added to the Configuration tab for Map Modifiers and Player Debuffs
    * This section contains options for simulating many map modifiers, as well as self-curses
 * Added support for Self-Flagellation
 * Corrected the range of the increased Physical Damage modifier on Edge of Madness

### 1.4.6 - 2017/04/20
 * Fixed bug introduced in 1.4.5 that prevented Onslaught and Unholy Might from applying correctly
 * The minion modifiers on the jewel templates are now correctly hidden when their value is set to 0

### 1.4.5 - 2017/04/19
 * Added support for Goatman Fire-raiser's Magma Orb skill
 * Demigod items and legacy (pre-1.2.0) quiver types can now be imported
 * Fixed issue causing the enchanting UI to only show enchantments for the first skill in each socket group
 * Fixed issue preventing the life/mana leech boot enchantment from working

### 1.4.4 - 2017/04/17
This update fixes two issues affecting the damage calculations for minions.
As a result, the calculated DPS for many minion skills will change to some degree:
 * All golem skills will gain up to 25% DPS
 * Other minion's attacks will generally lose up to 30% DPS, but some may gain DPS
 * Other minion's spells are generally unaffected, but some will gain up to 10% DPS
 * Zombies, Skeleton Warriors and Raging Spirits are not affected

Other changes:
 * Improved the DPS calculation for Blade Vortex skills used by spectres:
	* The blade count can be set using a new option for Raise Spectre in the Configuration tab
    * The skills now have a hit rate override, which allows the DPS to be calculated properly
 * Added support for the Raise Spiders skill granted by Arakaali's Fang
 * Added support for the Spectral Spirits skill granted by Essence of Insanity
 * Added the attack rate cap for Blink/Mirror Arrow clones

### 1.4.3 - 2017/04/16
 * Added Fighting Bull, Kraityn's Sniper, Shadow Lurker and Kaom's Chosen to the spectre library
 * Added options to the Configuration tab to enable charges for all minions
 * Corrected the minion damage modifier on the Cobalt Jewel template, and added the minion life modifier
 * Fixed issue causing minions to trigger Elemental Equilibrium
 
### 1.4.2 - 2017/04/16
 * Added support for Beacon of Corruption's Caustic Cloud (adds an extra 'Caustic Cloud' skill to your minions)
 * Added Goatman Fire-raiser, Towering Figment, Noisome Ophidian and Pocked Lanternbearer/Illuminator to the spectre library
 * Fixed the flat mana modifier on Grand Spectrum

### 1.4.1 - 2017/04/16
 * Added Slashed Miscreation, Spectral Scoundrel and Cannibal Fire-eater to the spectre library
    * The DPS for monster versions of Blade Vortex won't be accurate yet
 * Added support for the modifier on The Anima Stone that grants an additional golem with 3 Primordial jewels
 * The Zombie's Slam skill should now count as a melee skill
 * Minion and Totem Elemental Resistances Support now correctly applies resistances to minions
 * Fixed the minion damage conversion from The Scourge
 * Fixed the golem damage modifier on Primordial Harmony
 * Fixed the Zombie Slam modifiers on Violent Dead

### 1.4.0 - 2017/04/15
This update adds support for Minions:
 * Added support for the following skills:
    * Blink Arrow
	* Mirror Arrow
	* Raise Spectre:
	   * A library of commonly used spectres has been added; with Raise Spectre selected as the main skill,
	     you can click "Manage Spectres..." to browse it and add spectres to your build
	   * The level of the spectre can be set via a new option in the Configuration tab
	   * Spectre curses are disabled by default, and can be enabled in the Configuration tab
	* Raise Zombie
	* Summon Raging Spirit
	* Summon Skeletons
	* Vaal Summon Skeletons (except generals)
	* Summon Spectral Wolf (from The Scourge)
 * Added minion support for:
	* Summon Chaos Golem
	* Summon Flame Golem
	* Summon Ice Golem
	* Summon Lightning Golem (the Wrath aura can be enabled via a new option in the Configuration tab)
	* Summon Stone Golem
 * Added support for:
    * Minion Instability (adds an extra 'Minion Instability' skill to your minions)
	* Necromantic Aegis
    * Most minion-related helmet enchantments

Other changes:
 * A new section has been added to the Configuration tab for skill-specific options
    * The section will only appear if at least one of your skills have options
    * The only options added so far are those mentioned above, but more will be added later
 * Skill cooldowns are now calculated and displayed
 * Corrected or updated the wording of modifiers on several uniques
 * Fixed several "NaN" values that could appear for mana-related stats when Blood Magic is allocated

### 1.3.26 - 2017/04/08
 * Modifiers to Area of Effect of Aura Skills now correctly apply to curses supported by Blasphemy
 * Corrected the implicits on Maraketh One-Handed Swords (thanks sherardy)

### 1.3.25 - 2017/04/06
 * You can now export and import builds directly to/from Pastebin.com links
 * Added support for the "Claw X also apply to Unarmed" modifiers on Rigwald's Curse
 * The conditional penetration modifier on imported copies of The Wise Oak should now be recognised correctly

### 1.3.24 - 2017/04/05
This update adds support for Life/Mana Leech and Life/Mana/ES Gain on Hit:
 * All sources of Leech and Gain on Hit are supported, including "Damage dealt by your Totems is Leeched to you"
*  For skills with a known hit rate (i.e. skills that show DPS instead of Average Damage), the combined rate of recovery from Leech and Gain on Hit is displayed in the sidebar
 * For other skills, the total amount leeched/gained from one hit is displayed instead
 * Detailed breakdowns of Leech and Gain on Hit can be found in the new "Leech & Gain on Hit" section in the Calcs tab

 Other changes:
 * Added support for the additional Siege Ballista totems modifier on Iron Commander
 * The "%Inc Armour from Tree" and "%Inc Evasion from Tree" sidebar stats now include "increased Evasion Rating and Armour"
 * Various minor tweaks and fixes

### 1.3.23 - 2017/03/31
 * Helmets and Boots can now be enchanted via the new "Apply Enchantment..." button that appears when viewing the item
 * Added support for more helmet enchants; the vast majority of them should now work
 * Added support for the conditional penetration stat on The Wise Oak
 * Corrected the base of Lycosidae
 * The quality bonus on Blood Rage now applies correctly
 
### 1.3.22 - 2017/03/28
 * The sidebar can now displays two Crit Chance values:
    1. Crit Chance:
	   * This is the skill's "real" crit chance, as displayed in the in-game character sheet
	   * If your crit chance is capped, this value will always be 95%, unlike your effective crit chance (which can be lower)
	2. Effective Crit Chance:
	   * This is the value previously shown as "Crit Chance"
	   * This estimates your true crit chance, factoring in accuracy and "Crit Chance is Lucky"
 * Added an option to the Configuration tab for "Are you Leeching?" 
 * Essence Drain now uses "Average Damage" mode
 * Phasing is now enabled automatically if you have Quartz Infusion and maximum frenzy charges
 * The Red/Green/Blue Nightmare jewels now correctly apply to the conditional resistance stats in the Sanctuary cluster
 * Corrected the crit chance modifier on Pre-2.0.0 Windripper
 * Updated "The Oak" to mirror the changes to Springleaf in 2.6
 * The program should now correctly prompt to save the current build before updating
 
### 1.3.21 - 2017/03/20
With this update, the handling of buffs and debuffs has been improved:
 * Having multiple copies of the same flask or buff/debuff skill active is now handled correctly
   * When multiple copies are present, the highest value of each stat is used
 * The enemy curse limit is now calculated and respected; when the limit is exceeded:
   * Blasphemy curses take priority over other curses
   * The Vulnerability aura from Witchfire Brew takes priority over non-Blasphemy curses
   * Otherwise, curses are prioritised according to their ordering in the Skills tab

Other changes:
 * Punishment is now supported (this was mostly made possible by the buff overhaul)
 * Generosity is now supported
 * Block Chance Reduction is now supported (although it has no effect)
 * Several uniques have received minor corrections to the wording of stats

### 1.3.20 - 2017/03/17
 * Added skill parts to Vaal Fireball that match those on Fireball
 * Reverted the rounding change from the previous update, as the change in the game has been reverted also
 * Fixed issue that caused passive node stats to lose tags (such as conditions) when converted by certain jewels
 * Corrected the implicits on many item bases that received undocumented buffs in 2.6
 * Various minor tweaks and fixes

### 1.3.19 - 2017/03/09
 * Changed the rounding method for flask/aura/buff/curse effect to reflect the change in 2.6
 * Relics can now be imported, and copied from in-game
 * Fixed behaviour of the "Both slashes" skill part of Lacerate when only using one weapon
 * Corrected the implicits of Maraketh sceptres
 * Various minor tweaks and fixes

### 1.3.18 - 2017/03/05
 * Added support for threshold jewels:
    * Most of the relevant modifiers from threshold jewels should now be supported
	* The tooltips for jewel sockets now indicate which types of threshold jewels will work there
 * Added and updated many new uniques (shout-out to chuanhsing for the list on PoEDB)
 * Applied the remaining balance changes to unique items (including threshold jewels)
 * Updated all item bases (thanks Patrick for doing most of the work)
    * Claw and Sword uniques and templates have been updated to account for the new implicits
 * Corrected the conversion on Wild Strike

### 1.3.17 - 2017/03/04
 * Updated skill data to 2.6
 * Minor update of the passive tree data; this fixes the Storm Weaver pathing
 * Added many new uniques

### 1.3.16 - 2017/03/03
 * Added a skill part to Lacerate to simulate the target being hit by both slashes
 * Added support for the "Damage while you have no Frenzy Charges" modifier on Daresso's Passion
 * Updated the conversion values of Wild Strike, Ice Shot and Frost Blades (thanks viromancer)

### 1.3.15 - 2017/03/02
 * The skill gem search field can now search by gem tag (e.g. 'support' or 'aura')
 * Removed the bonus Energy Shield from Vaal Discipline
 * Node location displays in the Items and Calcs tabs will now render correctly
 * Fixed error that resulted from entering certain characters into search fields

### 1.3.14 - 2017/03/02
This update implements the AoE changes for 2.6:
 * Changed the Area Radius Modifier output in the Calcs tab to Area of Effect Modifier
 * Updated the stats for Increased Area of Effect, Concentrated Effect and Melee Splash
 * Changed Area Radius modifiers on uniques to Area of Effect
 * Changed the Area of Effect value on Illuminated Devotion to match that listed in the patch notes
 * The area of effect of many skills will be incorrect until all the data is made available in the patch

Other changes:
 * Added support for the "Arrows that Pierce cause Bleeding" stat on Slivertongue
 * Added support for the increased Golem Buff Effect stat on Primordial Eminence
 * Corrected the implicits added when crafting Wands and Sceptres
 * The (possibly incorrect) pathing in the Storm Weaver cluster should now render correctly
 * Fixed an error that would occur when loading certain builds

### 1.3.13 - 2017/03/02
 * Updated tree to 2.6.0

### 1.3.12 - 2017/03/02
This update brings some of the changes for 2.6; other changes are awaiting updated data.
 * Almost all balance changes to unique items have been applied
 * Implicits for most weapon types have been updated
 * Added the four new uniques announced thus far
 * A new Unset Ring template has been added, with the new + to Level of Socketed Gems modifier
 * The +2 Chaos Staff template is now +3

Other changes:
 * The "Blocked Recently" option has been replaced with separate options for "Blocked an Attack" and "Blocked a Spell"
 * Caustic Arrow's hits no longer incorrectly benefit from Area Damage
 * Ancestral Protector and Ancestral Warchief now correctly use the main hand only

### 1.3.11 - 2017/02/26
 * When importing a character you can now choose to delete existing data (jewels, skills, equipment) before importing
 * Wither now shows the secondary duration (%increased Chaos Damage Taken) instead of the primary duration (Hinder)
 * Local increased Accuracy modifiers on weapons are now correctly multiplicative with global increased Accuracy
 
### 1.3.10 - 2017/02/23
 * Added support for the helmet enchants that grant increased Buff Effect from Golems 
 * Added an option to the Configuration tab for "Is the enemy Rare or Unique?"
 * Skills that cause Bleeding now have an option in the Configuration tab for "Is the enemy Moving?"
 * Two-Toned Boots should now be handled correctly; all 3 variants should import correctly, and are available to craft

### 1.3.9 - 2017/02/23
 * Projectile skills now have an option in the Configuration tab for "Projectile travel distance"
    * Point Blank, and the scaling Pierce chance from Powerful Precision, are now supported
	* Far Shot is not supported yet, as the scaling is unknown
	* Freezing Pulse's damage and freeze chance can now scale with distance (factoring in projectile speed)

### 1.3.8 - 2017/02/22
 * Flicker Strike now shows DPS instead of Average Damage
 * Added an extra option for Elemental Equilibrium to ignore the hit damage of your main skill
 * Added options to the Configuration tab for "Taunted an Enemy Recently" and "Enemy is Taunted"

### 1.3.7 - 2017/02/22
 * The "enemy is a Boss" option in the Configuration tab now has 2 modes: Standard Boss, and Shaper/Guardian
   * Standard Boss is equivalent to the old boss setting (30/30/30/15 resists, -60% curse effect)
   * Shaper/Guardian applies: 40/40/40/25 resists, -80% curse effect, 50% less Bleed/Poison/Ignite Duration
 * Witchfire Brew's Vulnerability aura now correctly accounts for less curse effect on bosses, and now counts for Malediction

### 1.3.6 - 2017/02/21
 * Added a skill part for Barrage that calculates the DPS from all projectiles hitting the target
 * The breakdown for Crit Chance in the Calcs tab now shows how far overcapped your crit chance is
 * Empower/Enhance/Enlighten now default to level 3; Portal/Detonate Mines default to level 1
 * Fixed issue that caused some existing items to lose quality; all affected items will be fixed automatically

### 1.3.5 - 2017/02/21
 * Added support for the extra Chaos Damage from Malediction
    * The bonus only applies with "Have you killed Recently?" enabled, and scales based on the number of active curse skills
 * Added options to the Configuration tab for: 
    * Are you always on Full Energy Shield?
	* Do you have a Totem summoned?
	* Have you been hit by Fire/Cold/Lightning Recently? (for Paragon of Calamity)
	* Have you used a Warcry Recently?
	* Consumed a corpse Recently?
 * Added support for the "Consecrated Ground grants 40% increased Damage" modifier from Sanctify
 * The total Damage taken from Mana before Life is now displayed in the Other Defences section in the Calcs tab
 * The Items tab now only normalises quality on items when they are first added, allowing the quality to be edited if necessary

### 1.3.4 - 2017/02/20
 * Added support for the Offering skills and Mistress of Sacrifice

### 1.3.3 - 2017/02/19
 * Added support for Intuitive Leap
 * Added support for the Decay effect granted by Essence of Delirium
 * Added support for the Fire Burst skill granted by Essence of Hysteria

### 1.3.2 - 2017/02/18
 * Added support for the "increased Effect of Buffs on You" modifier on Ichimonji
 * Added basic support for Detonate Dead; only the base damage is used
 * The points display in the top bar will now move to the right of center if the Save/Save As buttons would cover it
 * Fixed issue preventing Unarmed from being correctly detected

### 1.3.1 - 2017/02/18
 * Added socket count to the tooltips in the passive tree selection dropdown menu
 * Added percentage values to the per-point stat differences for passive nodes
 * Flameblast's 10 Stages skill part now uses a x0.1 DPS multiplier instead of a 90% less Cast Speed modifier
    * The cast rate will now reflect the time taken to build each stage, rather than the total time to build 10 stages
	* This change will prevent an issue where adding increased cast speed would have no effect under some conditions
 * Skills that only use the main-hand when dual wielding will now be handled correctly

### 1.3.0 - 2017/02/16
This update adds support for Flasks:
 * Flask slots have been added to the Items tab. Checkboxes next to each slot allow the flasks to be individually activated.
 * All flask-related modifiers are now supported
 * Flask modifiers have been added to the belt templates; this will not affect items previously created from templates
 * All unique flasks have been added to the Uniques database
 * There will not be templates for flasks; custom flasks can be created using the new crafting system

Additionally, a new item crafting system has been added:
 * You can access it by clicking "Craft item..." in the Items tab
 * You can choose the rarity and base type of the item from lists
 * For flasks and jewels, you can choose the item's affixes from lists once you've created the item
 * For other items, modifiers must be added manually for now, so you may continue to use templates for them

Other changes:
 * You can now have multiple passive trees within one build!
    * To add more trees, select "Manage trees..." from the new dropdown at the bottom left corner of the Tree tab
    * Different trees may have different jewels socketed in them
	* Hovering over a passive tree in the dropdown will show you the stat differences from switching to that tree
 * Hovering over gem names in the gem dropdown now shows the stat differences from selecting that gem
 * Hovering over the gem enable checkbox now shows the stat differences from enabling/disabling that gem
 * Passive node stat differences now show the value per point when showing the difference from multiple passives
 * Fixed issue preventing Elemental Equilibrium from functioning correctly with skills that don't hit

### 1.2.41 - 2017/02/13
 * The program now shows the save prompt before updating if there are unsaved changes
 * Added options to the Configuration tab for: Enemy Blinded, Dealt Non-Crit Recently, Ignited/Frozen an Enemy Recently
 * Stat differences for allocating/deallocating passives will no longer be incorrect when certain radius jewels are used

### 1.2.40 - 2017/02/11
 * Movement Speed is now calculated and displayed in the sidebar and Calcs tab (in Other Defences)
 * Fixed display issue in the breakdown for ignite DPS
 * Fixed issue preventing some condition toggles from showing when related passive nodes are allocated

### 1.2.39 - 2017/02/08
This update adds full support for Dual Wielding:
 * DPS calculations for dual wield skills will now use both weapons if they are usable with the skill
 * Calculations for bleed, poison and ignite will correctly factor in both weapons
 * Dual Strike is now supported

Other changes:
 * Importing the passive tree from PoEPlanner links will now work with links created by the latest version of the site
 * Fixed error when showing the tooltip for Kondo's Pride
 * Various minor tweaks and fixes

### 1.2.38 - 2017/02/05
 * Fixed error when hovering over a passive node with a main skill that isn't compatible with the equipped weapons

### 1.2.37 - 2017/02/05
 * Attack skills will now only work if your equipped weapons can be used with that skill
 * Dual Wield attack skills will now use the off hand weapon if the main hand isn't compatible with the skill
    * If both weapons are compatible the calculations will still only use the main hand; full dual wield support is coming soon
 * Added skill parts to Blast Rain to allow calculation of DPS against a target that's being hit by all 4 explosions
 * Added a "Have you Blocked Recently?" option to the Configuration tab
 * Added the block chance buff for Tempest Shield

### 1.2.36 - 2017/01/31
 * Condition toggles in the Configuration tab will now only appear if the condition is actually used by the build
 * Added support for "Ignited Enemies Burn faster" modifiers
 * Added options to the Configuration tab for "Are you on Shocked/Burning/Chilled Ground"
 * Character imports will now work even if the capitalisation of the account name is incorrect

### 1.2.35 - 2017/01/29
With this update, the way the program handles the calculation of crit damage has been improved.
Damage for crits and non-crits are now calculated and tallied separately, and combined later, instead of only
calculating non-crit damage, and deriving crit damage from that. This has allowed for the following changes:
 * Inevitable Judgement is now supported!
 * Other modifiers that only apply to crit or non-crit damage are now supported:
    * Choir of the Storm's increased lightning damage modifier
	* Marylene's Fallacy's less damage on non-critical strikes

Additionally, the handling of secondary effects (bleed, poison, ignite, shock, and freeze) has been improved.
The calculations for base damage and overall chance to inflict can now handle having different chances to inflict on
crits and non-crits. This has allowed for the following changes:
 * Ignite/shock/freeze calculations now account for the guaranteed chance to inflict on critical strike
    * This will greatly improve the accuracy of ignite DPS calculations for crit-based builds when in "Average Damage" mode,
	  as ignite's base damage will be heavily skewed in favour of crit
 * Modifiers that grant a chance to poison/bleed on crit are now supported and correctly simulated
    * The existing support for Adder's Touch has been reworked to use the new system
 * The base damage for shock and freeze is now calculated, and used to compute the maximum enemy life against
   which those effects will be able to apply; the results appear in the breakdowns for Shock/Freeze Dur. Mod

### 1.2.34 - 2017/01/27
 * IIQ/IIR totals are now shown in the "Other Effects" section in the Calcs tab
 * Enabling the "on Consecrated Ground" option now applies the 4% life regen granted by that ground effect

### 1.2.33 - 2017/01/21
 * The aura effects granted by Unwavering Faith and Commander of Darkness now correctly benefit from aura effect modifiers
 * The calculation of crit chance now factors in accuracy when in Effective DPS mode

### 1.2.32 - 2017/01/15
 * The program now calculates Total Damage per Ignite and Total DPS inc. Ignite when you have Emberwake equipped
 * Added a "Have you been Savage Hit Recently?" option to the Configuration tab
 * The calculation of Total DPS inc. Poison now factors in hit chance
 * Fixed the bonus crit chance for Ice Spear's second form
 * Vaal skills now correctly benefit from Vaal skill modifiers
 * The breakdown for poison duration now correctly displays the poison duration modifier instead of the skill modifier

### 1.2.31 - 2017/01/08
 * Added two new templates for sceptre attack builds
 * Corrected the implicits on the wand and sceptre templates
 * Fixed the rounding on life/mana reservation calculations
 * Fixed the "additional Block Chance with Staves" modifier

### 1.2.30 - 2016/12/30
 * Added options to the Configuration tab for "Are you Ignited/Frozen/Shocked"
 * Discharge's damage penalty when triggered will now apply correctly
 * Skin of the Loyal and Skin of the Lords' Energy Shield values are now correctly removed
 
### 1.2.29 - 2016/12/26
 * Added an "Enemy is Hindered" option to the Configuration tab
 * Added a "Crit Chance is Lucky" option to the Configuration tab

### 1.2.28 - 2016/12/22
 * Added skill parts to Blade Vortex to enable calculation of DPS with different blade counts
    * Blade Vortex now has a hit rate override which replaces the cast rate when calculating the skill's DPS
	* This will allow you to see the skill's true DPS at a given blade count
 * The calculation of Ignite base damage can now be controlled using a new option in the Configuration tab

### 1.2.27 - 2016/12/21
 * Cast when Channelling now overrides the cast rate of the triggered skill, allowing the DPS of that skill 
   to be calculated correctly
 * Added an option to the Configuration tab to enable the Intimidate debuff on the enemy
 * Jewel tooltips on the passive tree can now be hidden by holding Shift
 * Corrected a display issue in the breakdown for Bleed that showed the wrong percentage of base damage
 * Energised Armour now correctly converts the ES-from-Shield node in the Mind Barrier cluster
 * Many skill-specific modifiers (such as helmet enchants) that weren't previously recognised should now be working
 * New installer versions are available, and are recommended if you need to install the program again
    * The new standalone install no longer forces an update check when run for the first time, and will never ask for
	  administrator privileges to update itself (as currently happens when certain files need to be updated)

### 1.2.26 - 2016/12/14
 * The sidebar now displays a DPS or Average Hit total that factors in Poison
 * Added support for the Bone Nova skill granted by Uul-Netol's Embrace
 * Added support for the Molten Burst skill granted by Ngamahu's Flame
 * Fixed the handling of mana costs for totem-cast auras
 * Corrected the no-crit-multiplier modifier on Kongor's Undying Rage

### 1.2.25 - 2016/12/13
 * Added support for the Abberath's Fury skill granted by Abberath's Hooves
 * Added support for the Lightning Bolt skill granted by Choir of the Storm and Voice of the Storm
 * Fixed a conflict between the Physical to Lightning support gem and certain skill conversions

### 1.2.24 - 2016/12/10
 * Added attributes to the jewel templates
 * You can now zoom the tree by Ctrl+Left/Right-Clicking, in addition to using the mousewheel
 * Added support for the Block/Dodge conversion modifiers on the 3 Nightmare jewels

### 1.2.23 - 2016/12/10
 * Added and updated more uniques from 2.5.0
 * Added a new skill part to Blade Flurry that approximates the DPS from releasing every time you hit 6 stages
 * Added support for the Cast on Melee Kill and Cast while Channelling support gems

### 1.2.22 - 2016/12/04
 * Added many more uniques from 2.5.0, and updated mods on others
 * Updated existing uniques that were changed in 2.5.0

### 1.2.21 - 2016/12/03
 * Updated the skill data to 2.5.0
 * Added the Elreon flat chaos mod to the ring and amulet templates
 * Added support for the "Auras you Cast" modifiers in Guardian and Necromancer
 * Passives/items that affect mana cost will now display the mana cost change in green if the cost is reduced,
   and red if the cost is increased (i.e. the reverse of the behaviour for other stats)
 * Skills that cannot miss will now correctly have a 100% chance to hit
 * Fixed issue that could cause the stat comparisons in item and passive node tooltips to show incorrect values if 
   Elemental Equilibrium is used
 * The error messages displayed when a character import fails due to connection issues are now more readable
 * Fixed the program's saved window position becoming invalid if the program was closed while minimised

### 1.2.20 - 2016/12/02
 * Added 'The Pandemonius', 'Light of Lunaris', 'The Surrender' and 'Malachai's Vision'
 * Added support for the Minion and Totem Elemental Resistances gem
    * The new elemental damage multiplier has been added to this gem
 * Added support for the Spell Damage->Attack Damage modifier on Crown of Eyes
 * Imported items no longer have their quality normalised
 * Fixed Avatar of Fire not working after the passive tree update
 * Fixed bug preventing Cold Steel from applying both conversions
 * Corrected the ranges of the crit multiplier modifiers on the jewel templates
 * Various minor tweaks and fixes

### 1.2.19 - 2016/11/30
 * Updated the passive tree to 2.5.0
 * Added 'The Halcyon'
 * Added an "enemy at Close Range" condition for Chin Sol
 * Corrected the projectile damage taken stat on Projectile Weakness
 * Fixed error that could result from loading certain builds saved prior to version 1.0.27

### 1.2.18 - 2016/11/29
 * Added 3 new Jewel templates
 * Added 'Tulfall'
 * Creating a new build now opens an unnamed build rather than asking for a build name
    * You will be prompted to name the build when saving
	* The program now opens a new build when run for the first time
 * Added support for Elemental Equilibrium; when this passive is allocated, new options will appear in the Configuration tab
   to allow you to indicate which damage types the enemy has been hit by before being hit by your main skill
    * The enemy's resistances will update after the skill's hit damage is calculated, so that any damage over time effects are
	  calculated correctly

### 1.2.17 - 2016/11/28
 * Added 'Tulborn' and 'Voice of the Storm'
 * Added support for Mastermind of Discord; when this passive is allocated, new options will appear in the Configuration tab
   to allow you to indicate which skill types you are using
 * Conversion modifiers are now listed in the breakdowns for hit damage in the Calcs tab
 * Added 2x multiplier to Cyclone's DPS to match the in-game tooltip
 * Fixed bug preventing the buff from Summon Lightning Golem from applying correctly

### 1.2.16 - 2016/11/25
 * The build list can now be sorted by name, class or time of last edit
 * The save prompt will now show when closing the program if there are unsaved changes
 * Fixed issue caused by right-clicking a jewel socket on the passive tree when there's no jewels in the build
 * Various minor tweaks and fixes

### 1.2.15 - 2016/11/25
 * Added all uniques so far announced for 2.5.0
    * Most of their special modifiers should be working; as usual anything in blue should work, anything in red won't
	* Note that for Shade of Solaris you must set the "Have you Crit Recently" condition in the Configuration tab
 * You can now edit an item's text to change the name, base type or modifiers:
    * Double-click on an item, then click "Edit..."
	* When in the item editor, hovering over the Save button will show the item's tooltip
	* You can also create items from scratch using this method, with the new "Create custom..." button
	* This feature is mainly a stopgap until a more usable item editor is implemented
 * When copying an item from the "All items" list, the modifier ranges are now preserved
    * This means you can copy items that have been created from templates without losing the modifiers
 * The rare templates have been updated, with some new bases and modifiers added
 * Added several conditions to the Configuration tab
 * Various minor tweaks and fixes

### 1.2.14 - 2016/11/23
 * Added a Notes tab

### 1.2.13 - 2016/11/22
 * The breakdown for crit chance now includes the "additional chance to receive a Critical Strike" from Assassin's Mark
 * Added support for the "increased extra damage from Critical Strikes" modifier on Assassin's Mark
 * Added support for Toxic Delivery
    * The extra chaos and bleed damage modifiers require their respective conditions to be enabled in the Configuration tab
 * Improved the program's startup time

### 1.2.12 - 2016/11/22
 * Hovering over the character level input will now show the experience penalties for relevant area levels
 * Fixed the "not Killed Recently" condition on "Rite of Ruin"

### 1.2.11 - 2016/11/22
 * Added support for the Minion Damage-related modifiers on The Scourge
 * Fixed error when hovering over Kongming's Stratagem

### 1.2.10 - 2016/11/21
 * Added support for Unholy Might; you can enable it in the Configuration tab in the Combat section
 * Added a Sort button to the "All items" list in the Items tab
 * Added support for the "increased Spell Damage per Block Chance" modifier on Cybil's Paw
 * Improved keyboard interaction throughout the program:
	* Enabled keyboard navigation for all lists
    * 'Enter' now accepts confirmation popups, and other popups such as "Save As"
	* Dropdown lists can be cycled with Up/Down as well as the mousewheel
 * Fixed Elreon's -mana cost modifier increasing the mana cost instead of decreasing it

### 1.2.9 - 2016/11/20
 * Blade Flurry now shows DPS instead of average damage
 * Fixed stat counts not showing for some radius jewels

### 1.2.8 - 2016/11/20
 * Fixed dodge not being capped at 75%
 * Fixed missing area damage flag on Ancestral Warchief
 * Various minor tweaks and fixes
 
### 1.2.7 - 2016/11/18
 * Added support for the 3 new skills: Blade Flurry, Blight and Scorching Ray
 * Added support for Wither
    * The debuff will apply automatically when the skill is enabled
	* Change the skill part while Wither is selected in the sidebar to choose the stack count
 * Added a "Save As" button
 * Various minor tweaks

### 1.2.6 - 2016/11/12
 * Added support for the "more Physical Damage" modifier on "Outmatch and Outlast"
 * Added a splash damage skill part to Fireball

### 1.2.5 - 2016/11/08
 * Fixed bug preventing Static Strike damage from being calculated correctly

### 1.2.4 - 2016/11/06
 * Fixed a few minor bugs

### 1.2.3 - 2016/11/04
 * Fixed an error in the Calcs tab

### 1.2.2 - 2016/11/04
 * Fixed interaction between Lioneye's Fall and Serpent Stance
 * Added support for the Cast on Critical Strike gem (just the gem, no special calculations for CoC yet)

### 1.2.1 - 2016/11/03
 * Fixed error caused by Lioneye's Fall

### 1.2.0 - 2016/11/02
With this update, the program's internal modifier system has been completely overhauled.
On its own this overhaul doesn't change much from the user's perspective, but it has opened the way for some
significant upgrades:
 * The Calcs tab has been rebuilt from the ground up to take advantage of the new modifier system:
    * The various stats and totals are now more clearly divided into sections
	* The individual sections can be minimized to their title bar, so you can hide sections you're not interested in
	* Nearly all of the stats and totals in the new Calcs tab have a breakdown view that appears when you hover over them:
	   * You can click on a stat to pin the breakdown open so you can interact with it
	   * Each breakdown view shows all the information used to calculate that stat, including all modifiers
	   * You can hover over a modifier's source name to show the item's tooltip or passive node's location
	   * Hovering over a modifier source type ('Item', 'Tree', 'Gem' etc) will show the totals from that source type
	* Most modifier totals are no longer displayed in the tab itself, since they can be found in the breakdown views. 
	  The most important ones (such as increased life from tree) are still present, however.
 * Per-stat modifiers are now supported, including, but not limited to, the modifiers from:
    * Shaper's Touch
	* Pillar of the Caged God
	* Dreamfeather
 * Icestorm is now supported! When you have The Whispering Ice equipped, a special socket group will appear
   containing the Icestorm skill. You can select it in the Main Skill dropdown, or view it in the Skills tab.
   You cannot add support gems to this group, but supports from any other group socketed in the staff will
   automatically apply to the Icestorm skill.
 * All other skills granted by items are now supported as well, and will function in the same manner as Icestorm.
   This includes "Curse Enemies with X on Hit" modifiers.
 * Low life/full life conditions are now detected automatically (>=65% life reserved/with CI respectively), 
   but you can still turn them on manually if you need to

Other changes:
 * The various configuration options in the Calcs tab have been moved to a new Configuration tab
	* Moving these into a dedicated tab will provide room for more options to be added in the future
    * The names of many options have been changed to clarify their function
	* Some options now have tooltips that explain aspects of their function
 * Unsupported modifiers are now shown in red instead of white to help convey the fact that they won't work
 * The new class background artworks have been added to the passive skill tree
 * The required level for a build's passive tree is now shown when hovering over the points display
 * The Items tab will now display both source lists (Uniques and Rares) if there's room
 * Support gem compatibility is now determined using the same data the game itself uses, and should now be 100% accurate

### 1.1.11 - 2016/10/25
 * Added flat mana to ES armour rare templates

### 1.1.10 - 2016/10/23
 * Added support for the poison-at-max-frenzy modifier on Snakebite

### 1.1.9 - 2016/10/07
 * Added flat chaos damage to all physical weapon templates

### 1.1.8 - 2016/10/04
 * Added support for the "Your flasks grant" modifiers on Doryani's Invitation
 * Detection of the Unarmed state now ignores the offhand
 * Added resistance breakdown section to the Calcs tab

### 1.1.7 - 2016/10/03
 * Fixed stun modifiers from several active and support gems

### 1.1.6 - 2016/10/02
 * Fixed bug causing issues with the new jewel attribute totals when a jewel is used multiple times

### 1.1.5 - 2016/10/01
 * Jewel tooltips now show totals for any relevant attributes (Str, Dex, Int) allocated within their radius
    * For example, Eldritch Knowledge shows Intelligence, and Spire of Stone shows Strength
    * For unsupported radius jewels (particularly threshold jewels) all attributes are shown by default
 * Fixed crit chance with Trypanon deviating from 100% under some conditions
 
### 1.1.4 - 2016/09/30
 * The tooltip for socket groups now includes gems which aren't part of any of the group's active skills
    * This includes gems which aren't supported, or are disabled, and any support gems which can't apply to the active skills
 * Made some minor tweaks to the rounding in the damage calculations

### 1.1.3 - 2016/09/26
 * Fixed issue causing certain skill setups to always be added when importing even if that skill is already in the build 
 * Re-importing a skill no longer resets gem's enabled states

### 1.1.2 - 2016/09/20
 * In the gem name dropdown list, support gems are now marked with a tick if they can apply to any of the
   active skills in the current socket group
 * Fixed issue causing the spell damage modifier on Clear Mind to fail to apply when no mana is reserved

### 1.1.1 - 2016/09/20
 * Added support for more "socketed gem" modifiers, particularly those from essences
 * Fixed a few minor issues

### 1.1.0 - 2016/09/20
 * You can now import all character data: passive tree, jewels, skills and items!
    * Character import now has two options:
       * Passive Tree and Jewels: imports the passive skill tree and any jewels socketed into it
	   * Items and Skills: imports all other equipped items, and any skills socketed into them
    * When importing to an existing build:
       * The passive tree will be replaced with the imported one
       * Items (including jewels) will be added to the build, unless the item was added by a previous character import
	      * If you've previously added an item by copying it from in-game, the character import will still add it,
	        so you'll need to delete the old items after the import
	   * Skills will be added if no existing skill matches the new one ('match' meaning the same gems in the same order)
    * The only data that cannot be imported is the bandit choices, as these aren't available from the API
 * Several improvements have been made to the Skills system:
    * You can now specify multiple active gems in a single skill setup (now referred to as a socket group)
    * Hovering over an active gem will highlight the support gems which are applying to it,
	  and hovering over a support gem will highlight the active gems that it applies to
	* The skills system should now be much more accurate at determining which supports can apply to active skill gems
    * Supports granted by an item are now automatically applied to any skills socketed in that item
       * Any such supports that you've added manually will be ignored due to the next change:
    * Multiple copies of support gems are now handled correctly (only the gem with the highest level is used)
 * Modifiers that depend on the absence of enemy status effects should now only apply in effective DPS mode
 * Passive tree search now highlights using a red circle instead of flashing
 * Updated the passive skill tree data

### 1.0.29 - 2016/09/14
 * You can now import passive tree links that have been shrunk with PoEURL.com
 * You can choose to shrink passive tree links with PoEURL when exporting the passive tree
 * Vaal auras actually work now!
 * Fixed gem enabled state not being preserved when copying/pasting skills

### 1.0.28 - 2016/09/13
 * Fixed boss curse effectiveness modifier not applying
 * Fixed issue relating to Prism Guardian's Blood Magic mod

### 1.0.27 - 2016/09/13
 * More updates to 2.4.0 uniques; most of them should have the correct roll ranges now
 * Added dropdown list and autocomplete to the skill gem name field
 * Skill gems can now be individually disabled
 * Skill gems now default to level 20
 * Evade Chance is now shown in side bar
 * Passive/item stat comparisons now show percentage increase/decrease for many stats (DPS, life, etc)

### 1.0.26 - 2016/09/09
 * More updates to 2.4.0 uniques
 * Re-nerfed Voidheart
 * Hypothermia now correctly affects hits only and not damage over time
 * Fixed gems sometimes appearing to be deleted when another gem in the same socket group was removed
 * Added flat elemental damage to ring, amulet and glove templates

### 1.0.25 - 2016/09/06
 * More updates to 2.4.0 uniques
 * Removed Prophecy league tag from all uniques
 * Updated Voidheart to account for the non-nerf (poison chance is still 100%)
 * Fixed resistances disappearing from the sidebar when the values are exactly 0
 * Elemental Focus now correctly disables ignite/shock/freeze

### 1.0.24 - 2016/09/05
 * Added/updated more 2.4.0 uniques

### 1.0.23 - 2016/09/03
 * Added templates for all of the new item bases (except Two-Toned Boots, because they break things)
 * Added a few more 2.4.0 uniques and added modifier ranges to some of the existing ones

### 1.0.22 - 2016/09/03
 * You can now copy and paste skills
 * Added support for Illuminated Devotion (only Helmet/Gloves at the moment)
 * Added Leo's ES recharge prefix to the Ring templates

### 1.0.21 - 2016/09/02
 * Added support for the reservation mod on Heretic's Veil
 * Added the missing Strength tag to Warlord's Mark
 * You can now view the changelog before applying an update
 * Also added an about screen. Hi!

### 1.0.20 - 2016/09/02
 * Added Str/Dex/Int to side bar stat list (which also now has a scroll bar for users running low resolutions)
 * Skill gems list in the skills tab now colours the gem name according to the gem's colour
 * Now shows "Removing this item will give you" section for all items, not just jewels
 * You can now equip items from both the "All Items" list and the uniques/templates list by Control+Clicking the item
    * If there's two slots the item can go in, holding Shift as well will equip it in the second slot instead
    * Jewels cannot be equipped in this way (since it'll probably put them in the wrong socket) but they will 
      still be added to your build if you Ctrl-Click them in the uniques or templates lists
    * You can also now drag items from the databases straight into item slots to add and equip them in one go!
    * And also drag items from the databases into the main items list

### 1.0.19 - 2016/09/02
 * Fixed error that would occur if you set your character level to 0
 * Added support for "while Unarmed" modifiers
 * Added latest patch changes
 * Gem name input is a bit more lenient (it's somewhat case-insensitive now)

### 1.0.18 - 2016/09/02
 * Items now automatically equip when added to the build if there is an empty slot which the item can go in
 * Automatically focus the edit control in the tree import/export popups
 * Added attack speed to the spell dagger template. Whirling Blades yo!

### 1.0.17 - 2016/09/02
 * Added support for skill DPS multipliers; currently only Lightning Tendrils uses it (it has a 4x multiplier)
 * Fixed Lioneye's Fall not converting One Handed Melee and Two Handed Melee modifiers
 * Added Accuracy Rating to helm and glove templates
 * Side bar now shows you how far over the resistance caps you are

### 1.0.16 - 2016/09/02
 * Emergency fix for the passive tree controls

### 1.0.15 - 2016/09/02
 * Added support for Cast when Damage Taken, Cast when Stunned and Cast on Death (yes, really!)
 * Added support for Radiant Faith
 * Enabled mousewheel support on number edits, and added +/- buttons (character level, gem level etc)
 * Clarified many of the field labels in the Calcs tab
 * Added some tree %inc stats to the side bar
 
### 1.0.14 - 2016/09/01
 * Fixed tags on certain multipart skills not correctly applying
 * Fixed energy shield not showing up on Sin Trek
 * Dual Wielding modifiers will now apply
    * Skills that can use both weapons still only use the main hand at the moment; that requires a bit more work to implement

### 1.0.13 - 2016/09/01
 * Added a scroll bar to the Items tab to fix the issue with low screen resolutions
    * The scroll bar will automatically jump to the right when you start editing an item, then jump back when you save it
    * This might be a little disorienting; need feedback on this
 * Also fixed some minor issues with scroll bars (mouse wheel should now work on all of them)

### 1.0.12 - 2016/09/01
 * Updated tree to 2.4.0
 * Added latest patch note changes

### 1.0.11 - 2016/09/01
 * Fixed node description searching
 * Added + to Level of Socketed Minion Gems to helmet templates

### 1.0.10 - 2016/08/31
 * Fixed crash bug affecting some users

### 1.0.9 - 2016/08/31
 * Attempted fix for a crash bug some users have been experiencing

### 1.0.8 - 2016/08/31
 * Fixed issue preventing the standalone version from updating correctly

### 1.0.7 - 2016/08/31
 * Fixed items not being deleted after confirmation

### 1.0.6 - 2016/08/31
 * Added the missing Amulet slot to the item databases' slot dropdown

### 1.0.5 - 2016/08/31
 * Added "Save" button as an alternative to Ctrl+S

### 1.0.4 - 2016/08/31
 * Attempt to fix bug causing the top of the UI to be hidden under the title bar

### 1.0.3 - 2016/08/31
 * Made some tweaks to the build list screen to ward off some possible errors

### 1.0.2 - 2016/08/31
 * Fixed an error relating to multipart skills

### 1.0.1 - 2016/08/31
 * Fixed an error in the build list screen<|MERGE_RESOLUTION|>--- conflicted
+++ resolved
@@ -1,5332 +1,5251 @@
-# Changelog
-
-<<<<<<< HEAD
-## [v2.33.0](https://github.com/PathOfBuildingCommunity/PathOfBuilding/tree/v2.33.0) (2023/08/24)
-
-[Full Changelog](https://github.com/PathOfBuildingCommunity/PathOfBuilding/compare/v2.32.2...v2.33.0)
-
-<!-- Release notes generated using configuration in .github/release.yml at dev -->
-
-## What's Changed
-### New to Path of Building
-- Support for triggered skills has been reworked [\#6468
-](https://github.com/PathOfBuildingCommunity/PathOfBuilding/pull/6468
-) ([Paliak](https://github.com/Paliak))
-    * Calculations of effective triggered skills trigger rate should now be more accurate
-    * Improve cooldown breakpoint interactions with skills that add Cast time
-    * Implemented all currently existing trigger skills that POB is capable of supporting. Including:
-        * CWDT
-        * Spell Slinger
-        * Counter-attack skills
-        * Arcanist brand
-        * Tawhoa's Chosen
-        * Battlemage's Cry
-* Add support for Trigger Bots
-- Add Support for Guardian's minion RF skill [\#6479
-](https://github.com/PathOfBuildingCommunity/PathOfBuilding/pull/6479
-) ([LocalIdentity](https://github.com/LocalIdentity))
-### Fixed Crashes
-- Fix crash when using Ruthless Support in a Poison build [\#6473
-](https://github.com/PathOfBuildingCommunity/PathOfBuilding/pull/6473
-) ([LocalIdentity](https://github.com/LocalIdentity))
-- Fix crash when trying to edit Energy Blade weapon [\#6446
-](https://github.com/PathOfBuildingCommunity/PathOfBuilding/pull/6446
-) ([Wires77](https://github.com/Wires77))
-- Fix crash when viewing resist breakdown while having Chieftains Valako Ascendancy [\#6460
-](https://github.com/PathOfBuildingCommunity/PathOfBuilding/pull/6460
-) ([Paliak](https://github.com/Paliak))
-### User Interface
-- Trigger related breakdowns should now be more descriptive [\#6468
-](https://github.com/PathOfBuildingCommunity/PathOfBuilding/pull/6468
-) ([Paliak](https://github.com/Paliak))
-- Improve breakdowns for skills that add Cast time [\#6468
-](https://github.com/PathOfBuildingCommunity/PathOfBuilding/pull/6468
-) ([Paliak](https://github.com/Paliak))
-- Display Cast when Damage Taken threshold in the trigger rate section [\#6468
-](https://github.com/PathOfBuildingCommunity/PathOfBuilding/pull/6468
-) ([Paliak](https://github.com/Paliak))
-### Accuracy Improvements
-- Fix inaccuracies caused by incorrect handling of skill cooldown during skill rotation simulation [\#6468
-](https://github.com/PathOfBuildingCommunity/PathOfBuilding/pull/6468
-) ([Paliak](https://github.com/Paliak))
-- Triggers should now correctly account for source rate modifiers such as crit chance and accuracy [\#6468
-](https://github.com/PathOfBuildingCommunity/PathOfBuilding/pull/6468
-) ([Paliak](https://github.com/Paliak))
-- Fix many self triggers counting as self-cast [\#6468
-](https://github.com/PathOfBuildingCommunity/PathOfBuilding/pull/6468
-) ([Paliak](https://github.com/Paliak))
-- Fix incorrect handling of gems supported by more than one trigger [\#6468
-](https://github.com/PathOfBuildingCommunity/PathOfBuilding/pull/6468
-) ([Paliak](https://github.com/Paliak))
-### Fixed Bugs
-- Fix Volatility from applying multiple times when conversion is present [\#6464
-](https://github.com/PathOfBuildingCommunity/PathOfBuilding/pull/6464
-) ([Regisle](https://github.com/Regisle))
-- Fix Chain count box not appearing sometimes [\#6471
-](https://github.com/PathOfBuildingCommunity/PathOfBuilding/pull/6471
-) ([LocalIdentity](https://github.com/LocalIdentity))
-- Fix Cold Exposure mastery not working correctly [\#6472
-](https://github.com/PathOfBuildingCommunity/PathOfBuilding/pull/6472
-) ([LocalIdentity](https://github.com/LocalIdentity))
-- Fix gems not benefiting from Supports sometimes [\#6474
-](https://github.com/PathOfBuildingCommunity/PathOfBuilding/pull/6474
-) ([LocalIdentity](https://github.com/LocalIdentity))
-- Fix Trauma Duration sometimes using skill Duration [\#6475
-](https://github.com/PathOfBuildingCommunity/PathOfBuilding/pull/6475
-) ([LocalIdentity](https://github.com/LocalIdentity))
-- Fix Strength of Blood Keystone not working [\#6478
-](https://github.com/PathOfBuildingCommunity/PathOfBuilding/pull/6478
-) ([LocalIdentity](https://github.com/LocalIdentity))
-
-
-=======
-## [v2.33.0](https://github.com/PathOfBuildingCommunity/PathOfBuilding/tree/v2.33.0) (2023/08/25)
-
-[Full Changelog](https://github.com/PathOfBuildingCommunity/PathOfBuilding/compare/v2.32.2...v2.33.0)
-
-<!-- Release notes generated using configuration in .github/release.yml at dev -->
-
-## What's Changed
-### New to Path of Building
-- Support for triggered skills has been reworked [\#6468](https://github.com/PathOfBuildingCommunity/PathOfBuilding/pull/6468) ([Paliak](https://github.com/Paliak))
-    * Calculations of effective triggered skills trigger rate should now be more accurate
-    * Improve cooldown breakpoint interactions with skills that add Cast time
-    * Implemented all currently existing trigger skills that POB is capable of supporting. Including:
-        * CWDT
-        * Spell Slinger
-        * Counter-attack skills
-        * Arcanist brand
-        * Tawhoa's Chosen
-        * Battlemage's Cry
-* Add support for Trigger Bots
-* Add support for Flamewood Support
-- Add Support for Guardian's minion RF skill [\#6479](https://github.com/PathOfBuildingCommunity/PathOfBuilding/pull/6479) ([LocalIdentity](https://github.com/LocalIdentity))
-### Fixed Crashes
-- Fix crash when using Ruthless Support in a Poison build [\#6473](https://github.com/PathOfBuildingCommunity/PathOfBuilding/pull/6473) ([LocalIdentity](https://github.com/LocalIdentity))
-- Fix crash when trying to edit Energy Blade weapon [\#6446](https://github.com/PathOfBuildingCommunity/PathOfBuilding/pull/6446) ([Wires77](https://github.com/Wires77))
-- Fix crash when viewing resist breakdown while having Chieftains Valako Ascendancy [\#6460](https://github.com/PathOfBuildingCommunity/PathOfBuilding/pull/6460) ([Paliak](https://github.com/Paliak))
-### User Interface
-- Trigger related breakdowns should now be more descriptive [\#6468](https://github.com/PathOfBuildingCommunity/PathOfBuilding/pull/6468) ([Paliak](https://github.com/Paliak))
-- Improve breakdowns for skills that add Cast time [\#6468](https://github.com/PathOfBuildingCommunity/PathOfBuilding/pull/6468) ([Paliak](https://github.com/Paliak))
-- Display Cast when Damage Taken threshold in the trigger rate section [\#6468](https://github.com/PathOfBuildingCommunity/PathOfBuilding/pull/6468) ([Paliak](https://github.com/Paliak))
-### Accuracy Improvements
-- Fix inaccuracies caused by incorrect handling of skill cooldown during skill rotation simulation [\#6468](https://github.com/PathOfBuildingCommunity/PathOfBuilding/pull/6468) ([Paliak](https://github.com/Paliak))
-- Triggers should now correctly account for source rate modifiers such as crit chance and accuracy [\#6468](https://github.com/PathOfBuildingCommunity/PathOfBuilding/pull/6468) ([Paliak](https://github.com/Paliak))
-- Fix many self triggers counting as self-cast [\#6468](https://github.com/PathOfBuildingCommunity/PathOfBuilding/pull/6468) ([Paliak](https://github.com/Paliak))
-- Fix incorrect handling of gems supported by more than one trigger [\#6468](https://github.com/PathOfBuildingCommunity/PathOfBuilding/pull/6468) ([Paliak](https://github.com/Paliak))
-### Fixed Bugs
-- Fix Volatility from applying multiple times when conversion is present [\#6464](https://github.com/PathOfBuildingCommunity/PathOfBuilding/pull/6464) ([Regisle](https://github.com/Regisle))
-- Fix Chain count box not appearing sometimes [\#6471](https://github.com/PathOfBuildingCommunity/PathOfBuilding/pull/6471) ([LocalIdentity](https://github.com/LocalIdentity))
-- Fix Cold Exposure mastery not working correctly [\#6472](https://github.com/PathOfBuildingCommunity/PathOfBuilding/pull/6472) ([LocalIdentity](https://github.com/LocalIdentity))
-- Fix gems not benefiting from Supports sometimes [\#6474](https://github.com/PathOfBuildingCommunity/PathOfBuilding/pull/6474) ([LocalIdentity](https://github.com/LocalIdentity))
-- Fix Trauma Duration sometimes using skill Duration [\#6475](https://github.com/PathOfBuildingCommunity/PathOfBuilding/pull/6475) ([LocalIdentity](https://github.com/LocalIdentity))
-- Fix Strength of Blood Keystone not working [\#6478](https://github.com/PathOfBuildingCommunity/PathOfBuilding/pull/6478) ([LocalIdentity](https://github.com/LocalIdentity))
-
-
->>>>>>> 3a684856
-
-## [v2.32.2](https://github.com/PathOfBuildingCommunity/PathOfBuilding/tree/v2.32.2) (2023/08/24)
-
-[Full Changelog](https://github.com/PathOfBuildingCommunity/PathOfBuilding/compare/v2.32.1...v2.32.2)
-
-<!-- Release notes generated using configuration in .github/release.yml at dev -->
-
-## What's Changed
-### Bug Fixes
-- Fix crash caused by usage of incorrect breakdown table [\#6452
-](https://github.com/PathOfBuildingCommunity/PathOfBuilding/pull/6452
-) ([Paliak](https://github.com/Paliak))
-- Fix lua error when hovering Ascendant nodes [\#6454
-](https://github.com/PathOfBuildingCommunity/PathOfBuilding/pull/6454
-) ([Wires77](https://github.com/Wires77))
-
-
-
-## [v2.32.1](https://github.com/PathOfBuildingCommunity/PathOfBuilding/tree/v2.32.1) (2023/08/24)
-
-[Full Changelog](https://github.com/PathOfBuildingCommunity/PathOfBuilding/compare/v2.32.0...v2.32.1)
-
-<!-- Release notes generated using configuration in .github/release.yml at dev -->
-
-## What's Changed
-### Fixed Bugs
-- Fix crash when opening some minion builds
-- Fix Timeless jewel stats disappearing when applying a tattoo
-
-## [v2.32.0](https://github.com/PathOfBuildingCommunity/PathOfBuilding/tree/v2.32.0) (2023/08/24)
-
-[Full Changelog](https://github.com/PathOfBuildingCommunity/PathOfBuilding/compare/v2.31.2...v2.32.0)
-
-<!-- Release notes generated using configuration in .github/release.yml at dev -->
-
-## What's Changed
-### New to Path of Building
-- Add support for tattoos [\#6396](https://github.com/PathOfBuildingCommunity/PathOfBuilding/pull/6396) ([Wires77](https://github.com/Wires77))
-- Add support for Ruthless tree [\#6367](https://github.com/PathOfBuildingCommunity/PathOfBuilding/pull/6367) ([Wires77](https://github.com/Wires77))
-* Add support for 3.22 skill gems by [\#6418](https://github.com/PathOfBuildingCommunity/PathOfBuilding/pull/6418), [\#6431](https://github.com/PathOfBuildingCommunity/PathOfBuilding/pull/6431), [\#6436](https://github.com/PathOfBuildingCommunity/PathOfBuilding/pull/6436), [\#6443](https://github.com/PathOfBuildingCommunity/PathOfBuilding/pull/6443), [\#6425](https://github.com/PathOfBuildingCommunity/PathOfBuilding/pull/6425), ([LocalIdentity](https://github.com/LocalIdentity), [Lilylicious](https://github.com/Lilylicious), [Regisle](https://github.com/Regisle), [Paliak](https://github.com/Paliak), [Wires77](https://github.com/Wires77), [deathbeam](https://github.com/deathbeam))
-  * Full Support
-  * Locus Mine
-  * Devour
-  * Volatility
-  * Sadism
-  * Spellblade
-  * Trauma
-  * Corrupting Cry
-  * Frigid Bond
-  * Guardian's Blessing
-  * Fresh Meat
-  * Sacrifice
-  * Controlled Blaze
-- Add support for new Chieftain and Guardian ascendancy nodes [\#6288](https://github.com/PathOfBuildingCommunity/PathOfBuilding/pull/6288) ([Paliak](https://github.com/Paliak))
-- Add initial support for Guardian minion nodes [\#6445](https://github.com/PathOfBuildingCommunity/PathOfBuilding/pull/6445) ([LocalIdentity](https://github.com/LocalIdentity))
-- Add self-hit calculations for Scolds Bridle, Eye of Innocence and Heartbound Loop [\#6250](https://github.com/PathOfBuildingCommunity/PathOfBuilding/pull/6250) ([Paliak](https://github.com/Paliak))
-- Add support for new Ancestor uniques [\#6426](https://github.com/PathOfBuildingCommunity/PathOfBuilding/pull/6426) ([LocalIdentity](https://github.com/LocalIdentity), [Wires77](https://github.com/Wires77))
-- Improve startup time [\#6407](https://github.com/PathOfBuildingCommunity/PathOfBuilding/pull/6407) ([Lancej](https://github.com/Lancej))
-### User Interface
-- Help section improvements [\#6156](https://github.com/PathOfBuildingCommunity/PathOfBuilding/pull/6156) ([Regisle](https://github.com/Regisle))
-- Add immunity flags to defence avoidance breakdown [\#6389](https://github.com/PathOfBuildingCommunity/PathOfBuilding/pull/6389) ([Paliak](https://github.com/Paliak))
-- Removing allocated mastery from hover list [\#6374](https://github.com/PathOfBuildingCommunity/PathOfBuilding/pull/6374) ([Wires77](https://github.com/Wires77))
-- Improve sync of tree version and version dropdown [\#6365](https://github.com/PathOfBuildingCommunity/PathOfBuilding/pull/6365) ([Peechey](https://github.com/Peechey))
-### Fixed Bugs
-- Fix nodes not being able to be allocated after converting a tree [\#6364](https://github.com/PathOfBuildingCommunity/PathOfBuilding/pull/6364) ([Peechey](https://github.com/Peechey))
-- Fix totem duration mods not applying [\#6388](https://github.com/PathOfBuildingCommunity/PathOfBuilding/pull/6388) ([Paliak](https://github.com/Paliak))
-- Fix DPS on Vaal Flicker when using 2x 1h weapons [\#6380](https://github.com/PathOfBuildingCommunity/PathOfBuilding/pull/6380) ([LocalIdentity](https://github.com/LocalIdentity))
-- Fix Repeat count for minion skills [\#6376](https://github.com/PathOfBuildingCommunity/PathOfBuilding/pull/6376) ([Wires77](https://github.com/Wires77))
-- Fix Snipe damage going negative [\#6399](https://github.com/PathOfBuildingCommunity/PathOfBuilding/pull/6399) ([Paliak](https://github.com/Paliak))
-- Fix Snipe showing DPS values when triggering support skills [\#6415](https://github.com/PathOfBuildingCommunity/PathOfBuilding/pull/6415) ([LocalIdentity](https://github.com/LocalIdentity))
-- Fix Doom Blast not working with Forbidden Shako [\#6393](https://github.com/PathOfBuildingCommunity/PathOfBuilding/pull/6393) ([Paliak](https://github.com/Paliak))
-- Fix Bleed/Ignite Stack potential issues [\#6386](https://github.com/PathOfBuildingCommunity/PathOfBuilding/pull/6386) ([LocalIdentity](https://github.com/LocalIdentity))
-### Accuracy Improvements
-- Update 3.22 skill tree [\#6411](https://github.com/PathOfBuildingCommunity/PathOfBuilding/pull/6411) ([Regisle](https://github.com/Regisle))
-- Allow setting inspiration charges to 0 [\#6421](https://github.com/PathOfBuildingCommunity/PathOfBuilding/pull/6421) ([Paliak](https://github.com/Paliak))
-- Fix "Enemies maimed by you take inc damage over time" not in breakdown display [\#6400](https://github.com/PathOfBuildingCommunity/PathOfBuilding/pull/6400) ([LocalIdentity](https://github.com/LocalIdentity))
-- Fix Pierce and Chain count config not appearing sometimes [\#6401](https://github.com/PathOfBuildingCommunity/PathOfBuilding/pull/6401) ([LocalIdentity](https://github.com/LocalIdentity))
-- Fix lower channel time stat using red text [\#6381](https://github.com/PathOfBuildingCommunity/PathOfBuilding/pull/6381) ([LocalIdentity](https://github.com/LocalIdentity))
-- Fix incorrect increased usage mod range on Cinderswallow Urn [\#6434](https://github.com/PathOfBuildingCommunity/PathOfBuilding/pull/6434) ([Paliak](https://github.com/Paliak))
-
-
-## [v2.31.2](https://github.com/PathOfBuildingCommunity/PathOfBuilding/tree/v2.31.2) (2023/08/16)
-
-[Full Changelog](https://github.com/PathOfBuildingCommunity/PathOfBuilding/compare/v2.31.1...v2.31.2)
-
-<!-- Release notes generated using configuration in .github/release.yml at dev -->
-
-## What's Changed
-### Fixed Bugs
-* Fix issue when importing characters by @Wires77
-* Fix typo with Ignite Stack Potential Override by @Wires77
-
-
-## [v2.31.1](https://github.com/PathOfBuildingCommunity/PathOfBuilding/tree/v2.31.1) (2023/08/16)
-
-[Full Changelog](https://github.com/PathOfBuildingCommunity/PathOfBuilding/compare/v2.31.0...v2.31.1)
-
-<!-- Release notes generated using configuration in .github/release.yml at dev -->
-
-## What's Changed
-### User Interface
-- Lower contrast of gem select highlight [\#6338](https://github.com/PathOfBuildingCommunity/PathOfBuilding/pull/6338) ([ryuukk](https://github.com/ryuukk))
-### Accuracy Improvements
-- Undo incorrect Explosive Arrow change [\#6335](https://github.com/PathOfBuildingCommunity/PathOfBuilding/pull/6335) ([Lilylicious](https://github.com/Lilylicious))
-- Fix Frozen Legion benefiting from exerts [\#6331](https://github.com/PathOfBuildingCommunity/PathOfBuilding/pull/6331) ([Lilylicious](https://github.com/Lilylicious))
-- Fix Combustion debuff not applying when a non-damaging skill precedes a damaging skill [\#6344](https://github.com/PathOfBuildingCommunity/PathOfBuilding/pull/6344) ([Lilylicious](https://github.com/Lilylicious))
-- Fix Blood Sacrament not being capped by Cooldown [\#6351](https://github.com/PathOfBuildingCommunity/PathOfBuilding/pull/6351) ([LocalIdentity](https://github.com/LocalIdentity))
-- Fix Tree conversion stopping you from allocating some tree nodes [\#6352](https://github.com/PathOfBuildingCommunity/PathOfBuilding/pull/6352) ([LocalIdentity](https://github.com/LocalIdentity))
-- Fix Mana cost when using 'Wait for max unleash seals' [\#6333](https://github.com/PathOfBuildingCommunity/PathOfBuilding/pull/6333) ([busterw](https://github.com/busterw))
-
-
-## [v2.31.0](https://github.com/PathOfBuildingCommunity/PathOfBuilding/tree/v2.31.0) (2023/08/15)
-
-[Full Changelog](https://github.com/PathOfBuildingCommunity/PathOfBuilding/compare/v2.30.1...v2.31.0)
-
-<!-- Release notes generated using configuration in .github/release.yml at dev -->
-
-## What's Changed
-### New to Path of Building
-- Add 3.22 Skill tree [\#6313](https://github.com/PathOfBuildingCommunity/PathOfBuilding/pull/6313) ([Regisle](https://github.com/Regisle))
-- Add proper support for DPS with Scourge Arrow, Divine Ire, Flameblast and Incinerate [\#6245](https://github.com/PathOfBuildingCommunity/PathOfBuilding/pull/6245) ([LocalIdentity](https://github.com/LocalIdentity))
-- Display Channel time for skills that channel and release (Scourge Arrow, Divine Ire, Flameblast, Incinerate and Snipe) [\#6245](https://github.com/PathOfBuildingCommunity/PathOfBuilding/pull/6245) ([LocalIdentity](https://github.com/LocalIdentity))
-- Add proper support for triggered skills with Snipe Support [\#6248](https://github.com/PathOfBuildingCommunity/PathOfBuilding/pull/6248) ([LocalIdentity](https://github.com/LocalIdentity))
-- Add support for Flamethrower Trap DPS [\#6307](https://github.com/PathOfBuildingCommunity/PathOfBuilding/pull/6307) ([Lilylicious](https://github.com/Lilylicious))
-- Fix weighted average DPS calculation of Ignite/Bleed [\#6321](https://github.com/PathOfBuildingCommunity/PathOfBuilding/pull/6321) ([LocalIdentity](https://github.com/LocalIdentity))
-- Show min/max DPS range for Ignite/Bleed/Poison [\#6321](https://github.com/PathOfBuildingCommunity/PathOfBuilding/pull/6321) ([LocalIdentity](https://github.com/LocalIdentity))
-- Add support for cooldown on skills in Black Zenith gloves [\#6247](https://github.com/PathOfBuildingCommunity/PathOfBuilding/pull/6247) ([LocalIdentity](https://github.com/LocalIdentity))
-- Add support for Crucible min stages and Cooldown mods with Incinerate/Flameblast [\#6246](https://github.com/PathOfBuildingCommunity/PathOfBuilding/pull/6246) ([LocalIdentity](https://github.com/LocalIdentity))
-- Add support for changing Tree Version [\#6312](https://github.com/PathOfBuildingCommunity/PathOfBuilding/pull/6312) ([Peechey](https://github.com/Peechey))
-- Add clear button to text inputs [\#6282](https://github.com/PathOfBuildingCommunity/PathOfBuilding/pull/6282) ([TPlant](https://github.com/PJacek))
-### Implemented Enhancements
-- Remove Minimum Ignite Duration [\#6326](https://github.com/PathOfBuildingCommunity/PathOfBuilding/pull/6326) ([LocalIdentity](https://github.com/LocalIdentity))
-- Imply recent Minion skill use only when using non-permanent Minions [\#6309](https://github.com/PathOfBuildingCommunity/PathOfBuilding/pull/6309) ([Lilylicious](https://github.com/Lilylicious))
-- Improve PvP breakdowns [\#6276](https://github.com/PathOfBuildingCommunity/PathOfBuilding/pull/6276) ([Regisle](https://github.com/Regisle))
-- Only apply Combustion Fire Resistance effect with skills that can Ignite [\#6320](https://github.com/PathOfBuildingCommunity/PathOfBuilding/pull/6320) ([Lilylicious](https://github.com/Lilylicious))
-- Add parsing for Redeemer 'Freeze as though Dealing more Damage' mod [\#6198](https://github.com/PathOfBuildingCommunity/PathOfBuilding/pull/6198) ([fira](https://github.com/fira))
-### Fixed Crashes
-- Fix crash on 100% reduced reservation efficiency for Relic of the Pact [\#6303](https://github.com/PathOfBuildingCommunity/PathOfBuilding/pull/6303) ([Lilylicious](https://github.com/Lilylicious))
-- Fix crash on unusable weapon swap [\#6300](https://github.com/PathOfBuildingCommunity/PathOfBuilding/pull/6300) ([Lilylicious](https://github.com/Lilylicious))
-- Fix crash sometimes occurring when searching for Timeless Jewel [\#6242](https://github.com/PathOfBuildingCommunity/PathOfBuilding/pull/6242) ([Regisle](https://github.com/Regisle))
-- Fix crash when hovering over life mastery mod [\#6252](https://github.com/PathOfBuildingCommunity/PathOfBuilding/pull/6252) ([Paliak](https://github.com/Paliak))
-### User Interface
-- Add a warning when exceeding jewel limits [\#6308](https://github.com/PathOfBuildingCommunity/PathOfBuilding/pull/6308) ([Lilylicious](https://github.com/Lilylicious))
-- Make build search immediate [\#6283](https://github.com/PathOfBuildingCommunity/PathOfBuilding/pull/6283) ([TPlant](https://github.com/PJacek))
-- Add Ctrl-M to the tree drop-down to open 'Manage Trees' dialog [\#6269](https://github.com/PathOfBuildingCommunity/PathOfBuilding/pull/6269) ([pHiney](https://github.com/pHiney))
-- Force skill groups to display as active based on main skill [\#6317](https://github.com/PathOfBuildingCommunity/PathOfBuilding/pull/6317) ([Lilylicious](https://github.com/Lilylicious))
-- Fix division by zero display error in resource recovery calculations [\#6264](https://github.com/PathOfBuildingCommunity/PathOfBuilding/pull/6264) ([TPlant](https://github.com/PJacek))
-- Add Help documentation for Items tab [\#6223](https://github.com/PathOfBuildingCommunity/PathOfBuilding/pull/6223) ([karlji](https://github.com/karlji))
-- Add name to top left Timeless Jewel socket [\#6225](https://github.com/PathOfBuildingCommunity/PathOfBuilding/pull/6225) ([karlji](https://github.com/karlji))
-### Accuracy Improvements
-- Fix Explosive Arrow Full DPS [\#5432](https://github.com/PathOfBuildingCommunity/PathOfBuilding/pull/5432) ([AnSq](https://github.com/AnSq))
-- Fix Explosive Arrow stages scaling base damage effectiveness [\#6302](https://github.com/PathOfBuildingCommunity/PathOfBuilding/pull/6302) ([Lilylicious](https://github.com/Lilylicious))
-- Fix Flameblast not gaining 'more' damage from first stage [\#6261](https://github.com/PathOfBuildingCommunity/PathOfBuilding/pull/6261) ([LocalIdentity](https://github.com/LocalIdentity))
-- Fix Supreme Ego taking effect with Blood Magic [\#6199](https://github.com/PathOfBuildingCommunity/PathOfBuilding/pull/6199) ([mortentc](https://github.com/mortentc))
-- Fix Lancing Steel hit rate calculations [\#6310](https://github.com/PathOfBuildingCommunity/PathOfBuilding/pull/6310) ([Lilylicious](https://github.com/Lilylicious))
-- Fix default Uber boss Evasion Rating [\#6270](https://github.com/PathOfBuildingCommunity/PathOfBuilding/pull/6270) ([ghember](https://github.com/ghember))
-- Fix defences on normal and magic Two-Toned Boots [\#6230](https://github.com/PathOfBuildingCommunity/PathOfBuilding/pull/6230) ([Peechey](https://github.com/Peechey))
-- Fix Matua Tupuna's aura mod not affecting minions [\#6315](https://github.com/PathOfBuildingCommunity/PathOfBuilding/pull/6315) ([Paliak](https://github.com/Paliak))
-- Fix Battlemage's Cry and Redblade Banner not working correctly [\#6301](https://github.com/PathOfBuildingCommunity/PathOfBuilding/pull/6301) ([Lilylicious](https://github.com/Lilylicious))
-- Fix multiple instances of 'x stat is increased by overcapped y resistance' stacking [\#6299](https://github.com/PathOfBuildingCommunity/PathOfBuilding/pull/6299) ([Lilylicious](https://github.com/Lilylicious))
-- Fix Shock Nova's 'max effect of shock' not benefiting other skills [\#6295](https://github.com/PathOfBuildingCommunity/PathOfBuilding/pull/6295) ([Lilylicious](https://github.com/Lilylicious))
-- Fix Adjacent Animosity to work with both Attacks and Spells [\#6266](https://github.com/PathOfBuildingCommunity/PathOfBuilding/pull/6266) ([deathbeam](https://github.com/deathbeam))
-- Fix Crucible AoE mod from applying to any skill [\#6251](https://github.com/PathOfBuildingCommunity/PathOfBuilding/pull/6251) ([Paliak](https://github.com/Paliak))
-- Fix Energy Shield Stun avoidance if EB allocated [\#6249](https://github.com/PathOfBuildingCommunity/PathOfBuilding/pull/6249) ([Paliak](https://github.com/Paliak))
-- Fix Spellslinger Reservation incorrectly scaling with stages [\#6286](https://github.com/PathOfBuildingCommunity/PathOfBuilding/pull/6286) ([mortentc](https://github.com/mortentc))
-- Fix Infernal Legion ignoring support gem damage modifiers [\#6322](https://github.com/PathOfBuildingCommunity/PathOfBuilding/pull/6322) ([Paliak](https://github.com/Paliak))
-- Fix anointed nodes doubling stats when inside radius Jewels [\#6278](https://github.com/PathOfBuildingCommunity/PathOfBuilding/pull/6278) ([Paliak](https://github.com/Paliak))
-- Fix Life Mastery not working correctly with Skin of the Loyal [\#6291](https://github.com/PathOfBuildingCommunity/PathOfBuilding/pull/6291) ([Paliak](https://github.com/Paliak))
-- Fix Chain count not appearing on Calcs page [\#6205](https://github.com/PathOfBuildingCommunity/PathOfBuilding/pull/6205) ([LocalIdentity](https://github.com/LocalIdentity))
-### Fixed Bugs
-- Fix sorting of taken damage values when using the power report [\#6306](https://github.com/PathOfBuildingCommunity/PathOfBuilding/pull/6306) ([QuickStick123](https://github.com/QuickStick123))
-- Fix resistance penalty not saving [\#6292](https://github.com/PathOfBuildingCommunity/PathOfBuilding/pull/6292) ([Paliak](https://github.com/Paliak))
-- Fix import of Forbidden Flesh/Flame when you did not match the class of the jewel [\#6293](https://github.com/PathOfBuildingCommunity/PathOfBuilding/pull/6293) ([Paliak](https://github.com/Paliak))
-- Fix incorrect keystone source on keystones coming from items [\#6257](https://github.com/PathOfBuildingCommunity/PathOfBuilding/pull/6257) ([Paliak](https://github.com/Paliak))
-### Other changes
-- Improve load time when opening PoB [\#6224](https://github.com/PathOfBuildingCommunity/PathOfBuilding/pull/6224) ([Lancej](https://github.com/Lancej))
-
-
-## [v2.30.1](https://github.com/PathOfBuildingCommunity/PathOfBuilding/tree/v2.30.1) (2023/05/05)
-
-[Full Changelog](https://github.com/PathOfBuildingCommunity/PathOfBuilding/compare/v2.30.0...v2.30.1)
-
-<!-- Release notes generated using configuration in .github/release.yml at dev -->
-
-## What's Changed
-### Fixed Bugs
-- Fix Spell Suppression being doubled with some weapon combinations [\#6196](https://github.com/PathOfBuildingCommunity/PathOfBuilding/pull/6196) ([mortentc](https://github.com/mortentc))
-
-
-## [v2.30.0](https://github.com/PathOfBuildingCommunity/PathOfBuilding/tree/v2.30.0) (2023/05/05)
-
-[Full Changelog](https://github.com/PathOfBuildingCommunity/PathOfBuilding/compare/v2.29.0...v2.30.0)
-
-<!-- Release notes generated using configuration in .github/release.yml at dev -->
-
-## What's Changed
-### Implemented Enhancements
-- Add support for Vaal Absolution + Vaal Domination [\#6183](https://github.com/PathOfBuildingCommunity/PathOfBuilding/pull/6183) ([LocalIdentity](https://github.com/LocalIdentity))
-- Add support for Energy Leech with Minions [\#6163](https://github.com/PathOfBuildingCommunity/PathOfBuilding/pull/6163) ([LocalIdentity](https://github.com/LocalIdentity))
-- Add support for Garb of the Ephemeral "nearby" mods [\#6144](https://github.com/PathOfBuildingCommunity/PathOfBuilding/pull/6144) ([Regisle](https://github.com/Regisle))
-- Add support for Shapers and Maddening Presence mods [\#6144](https://github.com/PathOfBuildingCommunity/PathOfBuilding/pull/6144) ([Regisle](https://github.com/Regisle))
-- Add cooldown value to Twister ([LocalIdentity](https://github.com/LocalIdentity))
-### Fixed Crashes
-- Fix crash when searching for Timeless Jewel and using filter nodes [\#6170](https://github.com/PathOfBuildingCommunity/PathOfBuilding/pull/6170) ([Regisle](https://github.com/Regisle))
-- Fix error on disabling node power mid-generation [\#6182](https://github.com/PathOfBuildingCommunity/PathOfBuilding/pull/6182) ([Lilylicious](https://github.com/Lilylicious))
-### User Interface
-- Fix Ailments breakdown showing crit damage while you have Resolute Technique [\#6164](https://github.com/PathOfBuildingCommunity/PathOfBuilding/pull/6164) ([LocalIdentity](https://github.com/LocalIdentity))
-- Fix display bug for Betrayal uniques [\#6155](https://github.com/PathOfBuildingCommunity/PathOfBuilding/pull/6155) ([Peechey](https://github.com/Peechey))
-### Fixed Bugs
-- Fix Firesong and Stormshroud effects persisting after being removed from your character [\#6145](https://github.com/PathOfBuildingCommunity/PathOfBuilding/pull/6145) ([Lilylicious](https://github.com/Lilylicious))
-- Fix local Flask effect mods not working with Mother's Embrace and Umbilicus Immortalis [\#6181](https://github.com/PathOfBuildingCommunity/PathOfBuilding/pull/6181) ([Regisle](https://github.com/Regisle))
-- Fix Sceptres and Fishing Rods having some incorrect mods in the item crafter [\#6185](https://github.com/PathOfBuildingCommunity/PathOfBuilding/pull/6185) ([LocalIdentity](https://github.com/LocalIdentity))
-- Fix calculation of hybrid Mana + Life costs [\#6179](https://github.com/PathOfBuildingCommunity/PathOfBuilding/pull/6179) ([mortentc](https://github.com/mortentc))
-- Fix Ailment avoid chance not rounding down when using Ancestral Vision [\#6174](https://github.com/PathOfBuildingCommunity/PathOfBuilding/pull/6174) ([LocalIdentity](https://github.com/LocalIdentity))
-- Fix Suppression from Dagger mastery not working with Ancestral Vision [\#6191](https://github.com/PathOfBuildingCommunity/PathOfBuilding/pull/6191) ([mortentc](https://github.com/mortentc))
-- Fix Trigger skills not gaining cooldown from 'CDR per x Charge' mods [\#6186](https://github.com/PathOfBuildingCommunity/PathOfBuilding/pull/6186) ([LocalIdentity](https://github.com/LocalIdentity))
-- Fix Exsanguinate stages scaling Ignite damage when using the Crucible conversion mod [\#6161](https://github.com/PathOfBuildingCommunity/PathOfBuilding/pull/6161) ([LocalIdentity](https://github.com/LocalIdentity))
-- Fix socket gems mods from Ruthless appearing in the Crucible mod list [\#6192](https://github.com/PathOfBuildingCommunity/PathOfBuilding/pull/6192) ([LocalIdentity](https://github.com/LocalIdentity))
-- Fix Cospri's Will poison mod not working [\#6157](https://github.com/PathOfBuildingCommunity/PathOfBuilding/pull/6157) ([LocalIdentity](https://github.com/LocalIdentity))
-- Fix player "while blind" effects working while having "Cannot be Blinded" Saboteur node [\#6162](https://github.com/PathOfBuildingCommunity/PathOfBuilding/pull/6162) ([LocalIdentity](https://github.com/LocalIdentity))
-
-
-## [v2.29.0](https://github.com/PathOfBuildingCommunity/PathOfBuilding/tree/v2.29.0) (2023/04/28)
-
-[Full Changelog](https://github.com/PathOfBuildingCommunity/PathOfBuilding/compare/v2.28.0...v2.29.0)
-
-<!-- Release notes generated using configuration in .github/release.yml at dev -->
-
-## What's Changed
-### Implemented Enhancements
-- Support for crafting Crucible mods on items [\#6071](https://github.com/PathOfBuildingCommunity/PathOfBuilding/pull/6071), [\#6104](https://github.com/PathOfBuildingCommunity/PathOfBuilding/pull/6104), [\#6123](https://github.com/PathOfBuildingCommunity/PathOfBuilding/pull/6123), [\#6077](https://github.com/PathOfBuildingCommunity/PathOfBuilding/pull/6077)  ([Peechey](https://github.com/Peechey), [LocalIdentity](https://github.com/LocalIdentity))
-- Add ability to simulate Aura bots or curse support with new Party tab [\#4967](https://github.com/PathOfBuildingCommunity/PathOfBuilding/pull/4967) ([Regisle](https://github.com/Regisle))
-- Add support for on-kill explosions [\#5696](https://github.com/PathOfBuildingCommunity/PathOfBuilding/pull/5696) ([Edvinas-Smita](https://github.com/Edvinas-Smita))
-- Add support for Vaal Firestorm, Lightning Arrow, Arctic Armour, Animate Weapon and Reap [\#6080](https://github.com/PathOfBuildingCommunity/PathOfBuilding/pull/6080), [\#6081](https://github.com/PathOfBuildingCommunity/PathOfBuilding/pull/6081), [\#6088](https://github.com/PathOfBuildingCommunity/PathOfBuilding/pull/6088), [\#6146](https://github.com/PathOfBuildingCommunity/PathOfBuilding/pull/6146), [\#6082](https://github.com/PathOfBuildingCommunity/PathOfBuilding/pull/6082) ([Regisle](https://github.com/Regisle), [LocalIdentity](https://github.com/LocalIdentity))
-- Add ability to search for Megalomaniac in Trader [\#5714](https://github.com/PathOfBuildingCommunity/PathOfBuilding/pull/5714) ([Edvinas-Smita](https://github.com/Edvinas-Smita))
-- Add support for local, Essence and crafted mods in Trader [\#5735](https://github.com/PathOfBuildingCommunity/PathOfBuilding/pull/5735), [\#6118](https://github.com/PathOfBuildingCommunity/PathOfBuilding/pull/6118) ([QuickStick123](https://github.com/QuickStick123))
-- Add support for hits against you overwhelm pdr [\#6110](https://github.com/PathOfBuildingCommunity/PathOfBuilding/pull/6110) ([QuickStick123](https://github.com/QuickStick123))
-- Add support for regex OR to tree and Item search [\#5766](https://github.com/PathOfBuildingCommunity/PathOfBuilding/pull/5766) ([QuickStick123](https://github.com/QuickStick123))
-- Add support for Master Distiller [\#6134](https://github.com/PathOfBuildingCommunity/PathOfBuilding/pull/6134) ([deathbeam](https://github.com/deathbeam))
-- Add support for enduring flask recovery over time [\#5897](https://github.com/PathOfBuildingCommunity/PathOfBuilding/pull/5897) ([deathbeam](https://github.com/deathbeam))
-- Add support for Damage taken from Allies life before you [\#6134](https://github.com/PathOfBuildingCommunity/PathOfBuilding/pull/5943)
-- Add support for 'Impales to last an additional hit' mastery mod [\#6079](https://github.com/PathOfBuildingCommunity/PathOfBuilding/pull/6079) ([Regisle](https://github.com/Regisle))
-### Fixed Crashes
-- Fix infinite recursion crash with Manaforged arrows [\#6059](https://github.com/PathOfBuildingCommunity/PathOfBuilding/pull/6059) ([Paliak](https://github.com/Paliak))
-- Fix crash when renaming tree with F2 [\#6057](https://github.com/PathOfBuildingCommunity/PathOfBuilding/pull/6057) ([Paliak](https://github.com/Paliak))
-- Fix crash when sorting Trader results by some stats [\#6117](https://github.com/PathOfBuildingCommunity/PathOfBuilding/pull/6117) ([Regisle](https://github.com/Regisle))
-- Fix multiple Mastery-related crashes when converting tree to new version [\#6062](https://github.com/PathOfBuildingCommunity/PathOfBuilding/pull/6062) ([Peechey](https://github.com/Peechey))
-### User Interface
-- Allow custom hex colours for positive and negative breakdown values [\#6070](https://github.com/PathOfBuildingCommunity/PathOfBuilding/pull/6070) ([Peechey](https://github.com/Peechey))
-- Filter Timeless Jewel search by node distance [\#5741](https://github.com/PathOfBuildingCommunity/PathOfBuilding/pull/5741) ([Regisle](https://github.com/Regisle))
-- Use nearest keystone for Timeless Jewel search name [\#6091](https://github.com/PathOfBuildingCommunity/PathOfBuilding/pull/6091) ([QuickStick123](https://github.com/QuickStick123))
-- Improve map mod selection UI in the Configuration tab [\#6128](https://github.com/PathOfBuildingCommunity/PathOfBuilding/pull/6128) ([Regisle](https://github.com/Regisle))
-- Add ability to sort by EHP change for gems [\#6087](https://github.com/PathOfBuildingCommunity/PathOfBuilding/pull/6087) ([Regisle](https://github.com/Regisle))
-- Highlight borders for changed config options in config tab [\#5717](https://github.com/PathOfBuildingCommunity/PathOfBuilding/pull/5717) ([deathbeam](https://github.com/deathbeam))
-- Adjust minimum trade weight to always show some items in results [\#5526](https://github.com/PathOfBuildingCommunity/PathOfBuilding/pull/5526) ([QuickStick123](https://github.com/QuickStick123))
-- Fix instant Leech breakdown [\#6030](https://github.com/PathOfBuildingCommunity/PathOfBuilding/pull/6030) ([mortentc](https://github.com/mortentc))
-- Fix colour codes leaking into formatted numbers [\#6072](https://github.com/PathOfBuildingCommunity/PathOfBuilding/pull/6072) ([QuickStick123](https://github.com/QuickStick123))
-- Fix discontinuous mod values occurring with range tier slider [\#6056](https://github.com/PathOfBuildingCommunity/PathOfBuilding/pull/6056) ([QuickStick123](https://github.com/QuickStick123))
-### Accuracy Improvements
-- Update uniques [\#6097](https://github.com/PathOfBuildingCommunity/PathOfBuilding/pull/6097), [\#6038](https://github.com/PathOfBuildingCommunity/PathOfBuilding/pull/6038) ([QuickStick123](https://github.com/QuickStick123))
-- Fix Juggernaut Unbreakable not working with Iron Reflexes + Evasion [\#6101](https://github.com/PathOfBuildingCommunity/PathOfBuilding/pull/6101) ([LocalIdentity](https://github.com/LocalIdentity))
-- Fix Fanaticism applying to triggered skills [\#6103](https://github.com/PathOfBuildingCommunity/PathOfBuilding/pull/6103) ([LocalIdentity](https://github.com/LocalIdentity))
-- Fix Sleight of Hand and other one-handed weapon + damage with Ailments passives [\#5923](https://github.com/PathOfBuildingCommunity/PathOfBuilding/pull/5923) ([Peechey](https://github.com/Peechey))
-- Fix Life Mastery not including enchants [\#6068](https://github.com/PathOfBuildingCommunity/PathOfBuilding/pull/6068) ([Nostrademous](https://github.com/Nostrademous))
-- Fix enemy chance to hit not affecting crit effect in defence calculations [\#5716](https://github.com/PathOfBuildingCommunity/PathOfBuilding/pull/5716) ([QuickStick123](https://github.com/QuickStick123))
-- Fix burst damage when using unleash [\#6102](https://github.com/PathOfBuildingCommunity/PathOfBuilding/pull/6102) ([Lilylicious](https://github.com/Lilylicious))
-- Fix alt quality Lacerate and Chance to Bleed Support not affecting Bleed duration [\#6116](https://github.com/PathOfBuildingCommunity/PathOfBuilding/pull/6116) ([LocalIdentity](https://github.com/LocalIdentity))
-- Fix Bladestorm attack having 100% bleed chance [\#6115](https://github.com/PathOfBuildingCommunity/PathOfBuilding/pull/6115) ([LocalIdentity](https://github.com/LocalIdentity))
-- Fix Vaal auras being disabled by Sublime Vision [\#6135](https://github.com/PathOfBuildingCommunity/PathOfBuilding/pull/6135) ([deathbeam](https://github.com/deathbeam))
-- Fix local gain on hit mods [\#6130](https://github.com/PathOfBuildingCommunity/PathOfBuilding/pull/6130) ([QuickStick123](https://github.com/QuickStick123))
-- Fix leech incorrectly auto-applying in some circumstances [\#6126](https://github.com/PathOfBuildingCommunity/PathOfBuilding/pull/6126) ([deathbeam](https://github.com/deathbeam))
-- Fix ailment conditionals not being preemptively enabled when an ailment can be applied. [\#5948](https://github.com/PathOfBuildingCommunity/PathOfBuilding/pull/5948) ([Paliak](https://github.com/Paliak))
-- Cap trader stat weight per mod to 100% increased [\#6121](https://github.com/PathOfBuildingCommunity/PathOfBuilding/pull/6121) ([QuickStick123](https://github.com/QuickStick123))
-### Fixed Bugs
-- Recalculate level requirement when extra skill points change [\#5947](https://github.com/PathOfBuildingCommunity/PathOfBuilding/pull/5947) ([Lilylicious](https://github.com/Lilylicious))
-- Fix trader occasionally ignoring sort selection [\#6111](https://github.com/PathOfBuildingCommunity/PathOfBuilding/pull/6111) ([Edvinas-Smita](https://github.com/Edvinas-Smita))
-
-
-## [v2.28.0](https://github.com/PathOfBuildingCommunity/PathOfBuilding/tree/v2.28.0) (2023/04/12)
-
-<!-- Release notes generated using configuration in .github/release.yml at dev -->
-
-## What's Changed
-### Implemented Enhancements
-- Add support for Impending Doom + using it with Vixen's [\#5530](https://github.com/PathOfBuildingCommunity/PathOfBuilding/pull/5530) ([ha107642](https://github.com/ha107642))
-- Add support for Manaforged Arrows [\#5968](https://github.com/PathOfBuildingCommunity/PathOfBuilding/pull/5968) ([Nostrademous](https://github.com/Nostrademous))
-- Add support for 3.21 uniques [\#5999](https://github.com/PathOfBuildingCommunity/PathOfBuilding/pull/5999) ([QuickStick123](https://github.com/QuickStick123), [LocalIdentity](https://github.com/LocalIdentity))
-- Add Forged Frostbearer Spectre [\#6014](https://github.com/PathOfBuildingCommunity/PathOfBuilding/pull/6014) ([LocalIdentity](https://github.com/LocalIdentity))
-
-### Fixed Bugs
-- Fix active skill mods applying to Impending Doom, Prismatic Burst, Predator and Shockwave [\#6015](https://github.com/PathOfBuildingCommunity/PathOfBuilding/pull/6015) ([QuickStick123](https://github.com/QuickStick123))
-- Fix Petrified Blood Low Life recoverable calculation [\#6005](https://github.com/PathOfBuildingCommunity/PathOfBuilding/pull/6005) ([QuickStick123](https://github.com/QuickStick123))
-- Fix Prismatic Burst not choosing 1 damage type for DPS [\#6022](https://github.com/PathOfBuildingCommunity/PathOfBuilding/pull/6022) ([LocalIdentity](https://github.com/LocalIdentity))
-- Fix Chance to Bleed Support applying to Minions [\#5967](https://github.com/PathOfBuildingCommunity/PathOfBuilding/pull/5967) ([Peechey](https://github.com/Peechey))
-- Fix 'Damage per aura' mastery incorrectly working with some gems [\#6021](https://github.com/PathOfBuildingCommunity/PathOfBuilding/pull/6021) ([LocalIdentity](https://github.com/LocalIdentity))
-- Fix max res Armour Mastery incorrectly applying to max Chaos res [\#6026](https://github.com/PathOfBuildingCommunity/PathOfBuilding/pull/6026) ([LocalIdentity](https://github.com/LocalIdentity))
-- Fix Trader not calculating correct weights for hit pool [\#6010](https://github.com/PathOfBuildingCommunity/PathOfBuilding/pull/6010) ([Regisle](https://github.com/Regisle))
-- Fix chance to get flask charge on crit for flask breakdown [\#5856](https://github.com/PathOfBuildingCommunity/PathOfBuilding/pull/5856) ([deathbeam](https://github.com/deathbeam))
-
-### Accuracy Improvements
-- Update Tombfist to 3.21 [\#5998](https://github.com/PathOfBuildingCommunity/PathOfBuilding/pull/5998) ([QuickStick123](https://github.com/QuickStick123), [LocalIdentity](https://github.com/LocalIdentity))
-
-
-## [v2.27.2](https://github.com/PathOfBuildingCommunity/PathOfBuilding/tree/v2.27.2) (2023/04/09)
-
-[Full Changelog](https://github.com/PathOfBuildingCommunity/PathOfBuilding/compare/v2.27.0...v2.27.2)
-
-<!-- Release notes generated using configuration in .github/release.yml at dev -->
-
-## What's Changed
-### New to Path of Building
-- Add support for Prismatic Burst [\#5969](https://github.com/PathOfBuildingCommunity/PathOfBuilding/pull/5969) ([Wires77](https://github.com/Wires77))
-### Fixed Crashes
-- Fix crash in the Trader from not having jewel data [\#5990](https://github.com/PathOfBuildingCommunity/PathOfBuilding/pull/5990) ([Regisle](https://github.com/Regisle))
-### User Interface
-- Correct display of max mana leech rate breakdown [\#5945](https://github.com/PathOfBuildingCommunity/PathOfBuilding/pull/5945) ([Lilylicious](https://github.com/Lilylicious))
-- Fix crucible item colour [\#5989](https://github.com/PathOfBuildingCommunity/PathOfBuilding/pull/5989) ([QuickStick123](https://github.com/QuickStick123))
-### Other changes
-- Fix Flasks incorrectly having "Cannot Leech" on them [\#5981](https://github.com/PathOfBuildingCommunity/PathOfBuilding/pull/5981) ([Wires77](https://github.com/Wires77))
-- Fix + to level of active skill gem mods not working [\#5982](https://github.com/PathOfBuildingCommunity/PathOfBuilding/pull/5982) ([LocalIdentity](https://github.com/LocalIdentity))
-- Fix Formless Inferno, Uul-Netol's Kiss and Tulborn [\#5995](https://github.com/PathOfBuildingCommunity/PathOfBuilding/pull/5995) ([QuickStick123](https://github.com/QuickStick123))
-- Fix Absolution Enchant Parsing [\#5980](https://github.com/PathOfBuildingCommunity/PathOfBuilding/pull/5980) ([LocalIdentity](https://github.com/LocalIdentity))
-- Fix Snipe Support + update Assailum [\#5979](https://github.com/PathOfBuildingCommunity/PathOfBuilding/pull/5979) ([LocalIdentity](https://github.com/LocalIdentity))
-
-
-
-## [v2.27.0](https://github.com/PathOfBuildingCommunity/PathOfBuilding/tree/v2.27.0) (2023/04/08)
-
-[Full Changelog](https://github.com/PathOfBuildingCommunity/PathOfBuilding/compare/v2.26.3...v2.27.0)
-
-<!-- Release notes generated using configuration in .github/release.yml at dev -->
-
-## What's Changed
-### New to Path of Building
-- 3.21 game data update [\#5966](https://github.com/PathOfBuildingCommunity/PathOfBuilding/pull/5966) ([Nostrademous](https://github.com/Nostrademous))
-- Add crucible modifier parsing support [\#5823](https://github.com/PathOfBuildingCommunity/PathOfBuilding/pull/5823) ([Nostrademous](https://github.com/Nostrademous))
-- Add support for mods conditional on the modifiers of other equipped items [\#5819](https://github.com/PathOfBuildingCommunity/PathOfBuilding/pull/5819) ([Nostrademous](https://github.com/Nostrademous))
-- Add Bloodnotch [\#5927](https://github.com/PathOfBuildingCommunity/PathOfBuilding/pull/5927) ([QuickStick123](https://github.com/QuickStick123))
-- Set level mode to manual if default level is above 1 [\#5920](https://github.com/PathOfBuildingCommunity/PathOfBuilding/pull/5920) ([Lilylicious](https://github.com/Lilylicious))
-- Hide the power report on loading a build and unchecking "Show node power" [\#5932](https://github.com/PathOfBuildingCommunity/PathOfBuilding/pull/5932) ([Lilylicious](https://github.com/Lilylicious))
-- Add skill names to cost warnings [\#5931](https://github.com/PathOfBuildingCommunity/PathOfBuilding/pull/5931) ([Paliak](https://github.com/Paliak))
-- Add support for new Low Life and Full Life Masteries [\#5904](https://github.com/PathOfBuildingCommunity/PathOfBuilding/pull/5904) ([Nostrademous](https://github.com/Nostrademous))
-- Add support for Warcry Mastery [\#5955](https://github.com/PathOfBuildingCommunity/PathOfBuilding/pull/5955) ([Peechey](https://github.com/Peechey))
-- Add support for repeat-based modifiers [\#5676](https://github.com/PathOfBuildingCommunity/PathOfBuilding/pull/5676) ([Regisle](https://github.com/Regisle))
-- Add support for Saboteur Ascendancy [\#5954](https://github.com/PathOfBuildingCommunity/PathOfBuilding/pull/5954) ([Peechey](https://github.com/Peechey))
-- Add support for "Skills Cost Life instead of 30% of Mana" Mastery [\#5913](https://github.com/PathOfBuildingCommunity/PathOfBuilding/pull/5913) ([Nostrademous](https://github.com/Nostrademous))
-- Prompt for saving after altering the passive search string [\#5930](https://github.com/PathOfBuildingCommunity/PathOfBuilding/pull/5930) ([Lilylicious](https://github.com/Lilylicious))
-### User Interface
-- Limit separators to non-alphanumeric [\#5922](https://github.com/PathOfBuildingCommunity/PathOfBuilding/pull/5922) ([Lilylicious](https://github.com/Lilylicious))
-### Fixed Bugs
-- Fix default state validation for lists and color labels [\#5618](https://github.com/PathOfBuildingCommunity/PathOfBuilding/pull/5618) ([deathbeam](https://github.com/deathbeam))
-- Fix tree data bug related to recovery mastery [\#5964](https://github.com/PathOfBuildingCommunity/PathOfBuilding/pull/5964) ([QuickStick123](https://github.com/QuickStick123))
-- Fix issue where Sceptres and One Handed Maces were considered the same weapon type [\#5942](https://github.com/PathOfBuildingCommunity/PathOfBuilding/pull/5942) ([Peechey](https://github.com/Peechey))
-- Fix Reverberation Rod to add back Controlled Destruction [\#5941](https://github.com/PathOfBuildingCommunity/PathOfBuilding/pull/5941) ([chx](https://github.com/chx))
-- Fix Kaom's Spirit rage regen calculation behaviour [\#5951](https://github.com/PathOfBuildingCommunity/PathOfBuilding/pull/5951) ([Ribel38](https://github.com/Ribel38))
-### Other changes
-- Improve EHP calculation performance when using full DPS [\#5773](https://github.com/PathOfBuildingCommunity/PathOfBuilding/pull/5773) ([Regisle](https://github.com/Regisle))
-- Update a few uniques for 3.21 [\#5971](https://github.com/PathOfBuildingCommunity/PathOfBuilding/pull/5971) ([QuickStick123](https://github.com/QuickStick123))
-
-
-## [v2.26.3](https://github.com/PathOfBuildingCommunity/PathOfBuilding/tree/v2.26.3) (2023/04/05)
-
-[Full Changelog](https://github.com/PathOfBuildingCommunity/PathOfBuilding/compare/v2.26.2...v2.26.3)
-
-<!-- Release notes generated using configuration in .github/release.yml at dev -->
-
-## What's Changed
-### Fixed Bugs
-- Fix several Minion buffs not being calculated correctly [\#5894](https://github.com/PathOfBuildingCommunity/PathOfBuilding/pull/5894) ([Wires77](https://github.com/Wires77))
-- Fix level-up stats from appearing on tooltips [\#5891](https://github.com/PathOfBuildingCommunity/PathOfBuilding/pull/5891) ([Lilylicious](https://github.com/Lilylicious))
-- Fix MoM and Prevented Life loss effect interaction [\#5908](https://github.com/PathOfBuildingCommunity/PathOfBuilding/pull/5908) ([Edvinas-Smita](https://github.com/Edvinas-Smita))
-- Fix life loss prevention occurring on overkill damage resulting in undesired breakpoint behaviour [\#5910](https://github.com/PathOfBuildingCommunity/PathOfBuilding/pull/5910) ([QuickStick123](https://github.com/QuickStick123))
-- Fix Ghost Reaver and Mines Leech not working [\#5888](https://github.com/PathOfBuildingCommunity/PathOfBuilding/pull/5888) ([QuickStick123](https://github.com/QuickStick123))
-- Fix mod values on Betrayal uniques [\#5772](https://github.com/PathOfBuildingCommunity/PathOfBuilding/pull/5772) ([dshebib](https://github.com/dshebib))
-
-
-## [v2.26.2](https://github.com/PathOfBuildingCommunity/PathOfBuilding/tree/v2.26.2) (2023/04/03)
-
-[Full Changelog](https://github.com/PathOfBuildingCommunity/PathOfBuilding/compare/v2.26.1...v2.26.2)
-
-## What's Changed
-### Fixed Bugs
-- Fix mastery choices overlapping when they had multiple lines [\#5873](https://github.com/PathOfBuildingCommunity/PathOfBuilding/pull/5873) ([Wires77](https://github.com/Wires77))
-- Fix gems in the Squire counting multiple times [\#5878](https://github.com/PathOfBuildingCommunity/PathOfBuilding/pull/5878) ([Wires77](https://github.com/Wires77))
-- Fix skill stages not being editable in some cases [\#5877](https://github.com/PathOfBuildingCommunity/PathOfBuilding/pull/5877) ([QuickStick123](https://github.com/QuickStick123))
-- Fix issue calculating defences based on overcapped resistances [\#5869](https://github.com/PathOfBuildingCommunity/PathOfBuilding/pull/5869) ([Regisle](https://github.com/Regisle))
-- Fix Widowhail increased bonuses calculation [\#5861](https://github.com/PathOfBuildingCommunity/PathOfBuilding/pull/5861) ([Edvinas-Smita](https://github.com/Edvinas-Smita))
-- Fix max-hit with 100% taken as conversion [\#5865](https://github.com/PathOfBuildingCommunity/PathOfBuilding/pull/5865) ([Edvinas-Smita](https://github.com/Edvinas-Smita))
-- Fix Formless Inferno not increasing minion life properly [\#5874](https://github.com/PathOfBuildingCommunity/PathOfBuilding/pull/5874) ([Wires77](https://github.com/Wires77))
-
-
-
-## [v2.26.1](https://github.com/PathOfBuildingCommunity/PathOfBuilding/tree/v2.26.1) (2023/01/03)
-
-[Full Changelog](https://github.com/PathOfBuildingCommunity/PathOfBuilding/compare/v2.25.0...v2.25.1)
-
-## What's Changed
-### Fixed Crashes
-- Fix crash with Petrified Blood and eHP ([QuickStick123](https://github.com/QuickStick123))
-
-## [v2.26.0](https://github.com/PathOfBuildingCommunity/PathOfBuilding/tree/v2.26.0) (2023/04/03)
-
-[Full Changelog](https://github.com/PathOfBuildingCommunity/PathOfBuilding/compare/v2.25.1...v2.26.0)
-
-<!-- Release notes generated using configuration in .github/release.yml at dev -->
-\
-## What's Changed
-### 3.21 Changes
-- Add 3.21 tree [\#5799](https://github.com/PathOfBuildingCommunity/PathOfBuilding/pull/5799) ([Regisle](https://github.com/Regisle))
-- Add support for new mods on the tree [\#5827](https://github.com/PathOfBuildingCommunity/PathOfBuilding/pull/5827), [\#5723](https://github.com/PathOfBuildingCommunity/PathOfBuilding/pull/5723), [\#5829](https://github.com/PathOfBuildingCommunity/PathOfBuilding/pull/5829), [\#5655](https://github.com/PathOfBuildingCommunity/PathOfBuilding/pull/5655), [\#5559](https://github.com/PathOfBuildingCommunity/PathOfBuilding/pull/5559), [\#1006](https://github.com/PathOfBuildingCommunity/PathOfBuilding/pull/1006) ([madinsane](https://github.com/madinsane), [Paliak](https://github.com/Paliak), [QuickStick123](https://github.com/QuickStick123), [LocalIdentity](https://github.com/LocalIdentity))
-- Add support for many mods on 3.21 Masteries [\#5814](https://github.com/PathOfBuildingCommunity/PathOfBuilding/pull/5814), [\#5834](https://github.com/PathOfBuildingCommunity/PathOfBuilding/pull/5834), [\#5825](https://github.com/PathOfBuildingCommunity/PathOfBuilding/pull/5825), [\#5833](https://github.com/PathOfBuildingCommunity/PathOfBuilding/pull/5833), [\#5840](https://github.com/PathOfBuildingCommunity/PathOfBuilding/pull/5840), [\#5841](https://github.com/PathOfBuildingCommunity/PathOfBuilding/pull/5841), [\#5830](https://github.com/PathOfBuildingCommunity/PathOfBuilding/pull/5830), [\#5818](https://github.com/PathOfBuildingCommunity/PathOfBuilding/pull/5818), [\#5803](https://github.com/PathOfBuildingCommunity/PathOfBuilding/pull/5803), [\#5808](https://github.com/PathOfBuildingCommunity/PathOfBuilding/pull/5808), [\#5843](https://github.com/PathOfBuildingCommunity/PathOfBuilding/pull/5843), [\#5842](https://github.com/PathOfBuildingCommunity/PathOfBuilding/pull/5842), [\#5846](https://github.com/PathOfBuildingCommunity/PathOfBuilding/pull/5846), [\#5828](https://github.com/PathOfBuildingCommunity/PathOfBuilding/pull/5828) ([Lilylicious](https://github.com/Lilylicious), [Peechey](https://github.com/Peechey), [cardbeard](https://github.com/cardbeard), [dbjorge](https://github.com/dbjorge), [MoonOverMira](https://github.com/MoonOverMira), [QuickStick123](https://github.com/QuickStick123))
-- Add support for new 3.21 Uniques [\#5805](https://github.com/PathOfBuildingCommunity/PathOfBuilding/pull/5805), [\#5809](https://github.com/PathOfBuildingCommunity/PathOfBuilding/pull/5809), [\#5811](https://github.com/PathOfBuildingCommunity/PathOfBuilding/pull/5811), [\#5849](https://github.com/PathOfBuildingCommunity/PathOfBuilding/pull/5849), [\#5850](https://github.com/PathOfBuildingCommunity/PathOfBuilding/pull/5850), [\#5844](https://github.com/PathOfBuildingCommunity/PathOfBuilding/pull/5844) ([Paliak](https://github.com/Paliak), [TPlant](https://github.com/PJacek), [QuickStick123](https://github.com/QuickStick123))
-- Add support for mods on uniques that were changed in 3.21 patch notes [\#5817](https://github.com/PathOfBuildingCommunity/PathOfBuilding/pull/5817), [\#5806](https://github.com/PathOfBuildingCommunity/PathOfBuilding/pull/5806) ([QuickStick123](https://github.com/QuickStick123), [ifnjeff](https://github.com/ifnjeff))
-- Update Timeless Jewels to work with 3.21 tree [\#5848](https://github.com/PathOfBuildingCommunity/PathOfBuilding/pull/5848) ([LocalIdentity](https://github.com/LocalIdentity))
-
-### Implemented Enhancements
-- Add a Help section [\#4629](https://github.com/PathOfBuildingCommunity/PathOfBuilding/pull/4629) ([Regisle](https://github.com/Regisle))
-- Add support for automatic character levels based on allocated nodes [\#5837](https://github.com/PathOfBuildingCommunity/PathOfBuilding/pull/5837) ([Lilylicious](https://github.com/Lilylicious))
-- Allow Trade to weight by multiple stats [\#5507](https://github.com/PathOfBuildingCommunity/PathOfBuilding/pull/5507) ([Regisle](https://github.com/Regisle))
-- Enable searching for Militant Faith devotion modifiers [\#5661](https://github.com/PathOfBuildingCommunity/PathOfBuilding/pull/5661) ([Edvinas-Smita](https://github.com/Edvinas-Smita))
-- Change pobb.in to be the default build code exporter [\#5603](https://github.com/PathOfBuildingCommunity/PathOfBuilding/pull/5603) ([QuickStick123](https://github.com/QuickStick123))
-- Automatically apply Arcane Surge granted to you via items or nodes on the tree [\#4541](https://github.com/PathOfBuildingCommunity/PathOfBuilding/pull/4541) ([QuickStick123](https://github.com/QuickStick123))
-- Add support for skill uses [\#5537](https://github.com/PathOfBuildingCommunity/PathOfBuilding/pull/5537) ([QuickStick123](https://github.com/QuickStick123))
-- Add new boss skills, auto-apply uber changes if set to uber, and update non-uber pen/chaos mix [\#5612](https://github.com/PathOfBuildingCommunity/PathOfBuilding/pull/5612) ([Regisle](https://github.com/Regisle))
-- Automatically estimate resistance penalty on import [\#5671](https://github.com/PathOfBuildingCommunity/PathOfBuilding/pull/5671) ([Paliak](https://github.com/Paliak))
-- Update boss Armour/Evasion values and add override fields to config [\#5620](https://github.com/PathOfBuildingCommunity/PathOfBuilding/pull/5620) ([ybbat](https://github.com/ybbat))
-- Allow for custom mod DPS multiplier (e.g 35% More DPS) [\#5670](https://github.com/PathOfBuildingCommunity/PathOfBuilding/pull/5670) ([Regisle](https://github.com/Regisle))
-- Change Elusive to use average value by default instead of max [\#5564](https://github.com/PathOfBuildingCommunity/PathOfBuilding/pull/5564) ([deathbeam](https://github.com/deathbeam))
-- Implement "You can't deal Damage with Skills yourself" mod from Ancestral Bond [\#5638](https://github.com/PathOfBuildingCommunity/PathOfBuilding/pull/5638) ([Paliak](https://github.com/Paliak))
-- Add support for more mods on Precursor's emblem [\#5566](https://github.com/PathOfBuildingCommunity/PathOfBuilding/pull/5566) ([QuickStick123](https://github.com/QuickStick123))
-- Add support for Enemy regen and Sanctum x can y [\#5565](https://github.com/PathOfBuildingCommunity/PathOfBuilding/pull/5565) ([QuickStick123](https://github.com/QuickStick123))
-- Add support for Non-Aura cost no Life/Mana while Focused [\#5725](https://github.com/PathOfBuildingCommunity/PathOfBuilding/pull/5725) ([QuickStick123](https://github.com/QuickStick123))
-- Add support for Cat's Stealth avoid damage [\#5728](https://github.com/PathOfBuildingCommunity/PathOfBuilding/pull/5728) ([QuickStick123](https://github.com/QuickStick123))
-- Add support for Cane of Kulemak unveiled mods scaler [\#5685](https://github.com/PathOfBuildingCommunity/PathOfBuilding/pull/5685) ([Regisle](https://github.com/Regisle))
-- Add support for additional cooldowns on Mirror/Blink arrow [\#5740](https://github.com/PathOfBuildingCommunity/PathOfBuilding/pull/5740) ([QuickStick123](https://github.com/QuickStick123))
-- Automatically apply PvP multipliers to skills [\#5739](https://github.com/PathOfBuildingCommunity/PathOfBuilding/pull/5739) ([Regisle](https://github.com/Regisle))
-- Add support for Vaal skills Soul cost and soul gain prevention [\#5742](https://github.com/PathOfBuildingCommunity/PathOfBuilding/pull/5742) ([Regisle](https://github.com/Regisle))
-- Add support for Block chance reduction [\#5774](https://github.com/PathOfBuildingCommunity/PathOfBuilding/pull/5774) ([Regisle](https://github.com/Regisle))
-- Add support for mods that disable other item slots [\#5664](https://github.com/PathOfBuildingCommunity/PathOfBuilding/pull/5664) ([Regisle](https://github.com/Regisle))
-- Add support for Jewel limits [\#5666](https://github.com/PathOfBuildingCommunity/PathOfBuilding/pull/5666) ([Regisle](https://github.com/Regisle))
-
-### Fixed Crashes
-- Fix crash on import when an Abyss Jewel was socketed in a weapon swap weapon [\#5601](https://github.com/PathOfBuildingCommunity/PathOfBuilding/pull/5601) ([Paliak](https://github.com/Paliak))
-- Fix issue in PoB Trader caused by sorting mode change [\#5552](https://github.com/PathOfBuildingCommunity/PathOfBuilding/pull/5552) ([Dullson](https://github.com/Dullson))
-- Fix not being able to save trees with more than 254 nodes allocated [\#5781](https://github.com/PathOfBuildingCommunity/PathOfBuilding/pull/5781) ([QuickStick123](https://github.com/QuickStick123))
-- Fix crash caused by very long lines on items without spaces [\#5785](https://github.com/PathOfBuildingCommunity/PathOfBuilding/pull/5785) ([Paliak](https://github.com/Paliak))
-- Fix crash when viewing Pantheon reduced enemy Life Regen [\#5731](https://github.com/PathOfBuildingCommunity/PathOfBuilding/pull/5731) ([Paliak](https://github.com/Paliak))
-
-### User Interface
-- Hide config options that can be hidden by default behind conditions [\#5712](https://github.com/PathOfBuildingCommunity/PathOfBuilding/pull/5712) ([deathbeam](https://github.com/deathbeam))
-- Improve eHP breakdown to show greater detail [\#5756](https://github.com/PathOfBuildingCommunity/PathOfBuilding/pull/5756) ([Edvinas-Smita](https://github.com/Edvinas-Smita))
-- Recolor mods in the 'Custom Modifiers' box to show if they are parsed or not [\#5720](https://github.com/PathOfBuildingCommunity/PathOfBuilding/pull/5720) ([deathbeam](https://github.com/deathbeam))
-- Properly sort and group Eldritch mods in the item crafter [\#5677](https://github.com/PathOfBuildingCommunity/PathOfBuilding/pull/5677) ([Regisle](https://github.com/Regisle))
-- Show uptime for "Enduring" Life and Mana flasks [\#5853](https://github.com/PathOfBuildingCommunity/PathOfBuilding/pull/5853) ([deathbeam](https://github.com/deathbeam))
-- Make race uniques not show up as obtainable [\#5656](https://github.com/PathOfBuildingCommunity/PathOfBuilding/pull/5656) ([Regisle](https://github.com/Regisle))
-- Update Trader, Item weight and sorting to use percentage change rather than absolute [\#5525](https://github.com/PathOfBuildingCommunity/PathOfBuilding/pull/5525) ([Regisle](https://github.com/Regisle))
-- Change Blade Blast to user-configurable stages [\#5793](https://github.com/PathOfBuildingCommunity/PathOfBuilding/pull/5793) ([Regisle](https://github.com/Regisle))
-- Add flask breakdown to Calcs tab [\#5749](https://github.com/PathOfBuildingCommunity/PathOfBuilding/pull/5749) ([deathbeam](https://github.com/deathbeam))
-- Colourise and group defensive calc sections [\#5753](https://github.com/PathOfBuildingCommunity/PathOfBuilding/pull/5753) ([deathbeam](https://github.com/deathbeam))
-- Add support to display coloured text in dropdowns [\#5681](https://github.com/PathOfBuildingCommunity/PathOfBuilding/pull/5681) ([deathbeam](https://github.com/deathbeam))
-- Allow setting Blood Charges to 0 [\#5690](https://github.com/PathOfBuildingCommunity/PathOfBuilding/pull/5690) ([Paliak](https://github.com/Paliak))
-
-- Fix punctuation error in Trauma calculation message [\#5574](https://github.com/PathOfBuildingCommunity/PathOfBuilding/pull/5574) ([Ivniinvi](https://github.com/Ivniinvi))
-- Fix minor colour codes and number formatting errors in tooltips [\#5733](https://github.com/PathOfBuildingCommunity/PathOfBuilding/pull/5733) ([QuickStick123](https://github.com/QuickStick123))
-- Fix Enabled and FullDPS checkboxes not updating when mouse shortcuts are used [\#5589](https://github.com/PathOfBuildingCommunity/PathOfBuilding/pull/5589) ([Dullson](https://github.com/Dullson))
-- Fix Summon Skeletons enchant not appearing in filtered list [\#5643](https://github.com/PathOfBuildingCommunity/PathOfBuilding/pull/5643) ([Wires77](https://github.com/Wires77))
-- Fix inconsistent display of additional quality and gem levels in skill group tooltip for inactive gems [\#5715](https://github.com/PathOfBuildingCommunity/PathOfBuilding/pull/5715) ([Paliak](https://github.com/Paliak))
-- Fix cluster jewel notable compare tooltip when crafting a cluster [\#5777](https://github.com/PathOfBuildingCommunity/PathOfBuilding/pull/5777) ([Edvinas-Smita](https://github.com/Edvinas-Smita))
-
-### Accuracy Improvements
-
-- Update wording on many uniques [\#5655](https://github.com/PathOfBuildingCommunity/PathOfBuilding/pull/5655), [\#5684](https://github.com/PathOfBuildingCommunity/PathOfBuilding/pull/5684), [\#5624](https://github.com/PathOfBuildingCommunity/PathOfBuilding/pull/5624), [\#5623](https://github.com/PathOfBuildingCommunity/PathOfBuilding/pull/5623) ([QuickStick123](https://github.com/QuickStick123))
-- Update Watcher's Eye Dodge mods to Suppress mods [\#5562](https://github.com/PathOfBuildingCommunity/PathOfBuilding/pull/5562) ([deathbeam](https://github.com/deathbeam))
-- Update Vessel of Vinktar to have correct mod values [\#5800](https://github.com/PathOfBuildingCommunity/PathOfBuilding/pull/5800) ([DavidBindloss](https://github.com/DavidBindloss))
-
-- Fix eHP calculation when using Eldritch Battery + Mind Over Matter + Corrupted Soul [\#5796](https://github.com/PathOfBuildingCommunity/PathOfBuilding/pull/5796) ([Regisle](https://github.com/Regisle))
-- Fix a variety of incorrect catalyst scaling [\#4467](https://github.com/PathOfBuildingCommunity/PathOfBuilding/pull/4467) ([QuickStick123](https://github.com/QuickStick123))
-- Fix Voltaxic missing shock effect mod [\#5561](https://github.com/PathOfBuildingCommunity/PathOfBuilding/pull/5561) ([LocalIdentity](https://github.com/LocalIdentity))
-- Fix missing Mana on Mindspiral [\#5616](https://github.com/PathOfBuildingCommunity/PathOfBuilding/pull/5616) ([QuickStick123](https://github.com/QuickStick123))
-- Fix missing variant on Replica Hyrri's Truth [\#5687](https://github.com/PathOfBuildingCommunity/PathOfBuilding/pull/5687) ([QuickStick123](https://github.com/QuickStick123))
-- Fix values of mods on Devouring Diadem [\#5567](https://github.com/PathOfBuildingCommunity/PathOfBuilding/pull/5567) ([LocalIdentity](https://github.com/LocalIdentity))
-- Fix Vorana's March missing a fourth modifier slot [\#5776](https://github.com/PathOfBuildingCommunity/PathOfBuilding/pull/5776) ([hexeaktivitat](https://github.com/hexeaktivitat))
-- Fix base for Saemus' gift [\#5836](https://github.com/PathOfBuildingCommunity/PathOfBuilding/pull/5836) ([Lilylicious](https://github.com/Lilylicious))
-- Fix Entropic Devastation not having Shaper influence [\#5816](https://github.com/PathOfBuildingCommunity/PathOfBuilding/pull/5816) ([QuickStick123](https://github.com/QuickStick123))
-- Fix support for Mace/Scepter chill Mastery node [\#5798](https://github.com/PathOfBuildingCommunity/PathOfBuilding/pull/5798) ([moojustice1](https://github.com/moojustice1))
-- Fix range values for Point Blank / Far shot distances [\#5655](https://github.com/PathOfBuildingCommunity/PathOfBuilding/pull/5655) ([QuickStick123](https://github.com/QuickStick123))
-- Fix Foil search to correctly assign foil to Voidborn uniques [\#5599](https://github.com/PathOfBuildingCommunity/PathOfBuilding/pull/5599) ([Regisle](https://github.com/Regisle))
-- Fix mods incorrectly applying when wielding fishing rod [\#5691](https://github.com/PathOfBuildingCommunity/PathOfBuilding/pull/5691) ([QuickStick123](https://github.com/QuickStick123))
-- Fix group disable not disabling support gems and two-part skills not applying support part to linked groups [\#5719](https://github.com/PathOfBuildingCommunity/PathOfBuilding/pull/5719) ([Paliak](https://github.com/Paliak))
-- Fix Hex Master not modifying the duration of Curses to be infinite [\#5705](https://github.com/PathOfBuildingCommunity/PathOfBuilding/pull/5705) ([Paliak](https://github.com/Paliak))
-- Fix tree version being out of date when importing character profile into an old tree [\#5768](https://github.com/PathOfBuildingCommunity/PathOfBuilding/pull/5768) ([QuickStick123](https://github.com/QuickStick123))
-- Fix Fire Exposure/Action speed mod on Balance of Terror [\#5794](https://github.com/PathOfBuildingCommunity/PathOfBuilding/pull/5794) ([QuickStick123](https://github.com/QuickStick123))
-- Fix Adrenaline, Her Embrace and Boot Enchant with Wilma's Requital [\#5630](https://github.com/PathOfBuildingCommunity/PathOfBuilding/pull/5630) ([LocalIdentity](https://github.com/LocalIdentity))
-- Fix Minion overwhelm mastery incorrectly applying to spells [\#5672](https://github.com/PathOfBuildingCommunity/PathOfBuilding/pull/5672) ([Paliak](https://github.com/Paliak))
-- Fix Galvanic Field shock effect scaling all damage instead of only hits [\#5692](https://github.com/PathOfBuildingCommunity/PathOfBuilding/pull/5692) ([LocalIdentity](https://github.com/LocalIdentity))
-- Fix ignite chance display [\#5645](https://github.com/PathOfBuildingCommunity/PathOfBuilding/pull/5645) ([raylu](https://github.com/raylu))
-- Fix player-specific flask mods incorrectly applying to Minions [\#5326](https://github.com/PathOfBuildingCommunity/PathOfBuilding/pull/5326) ([Paliak](https://github.com/Paliak))
-- Fix buff effect scaling guard absorption rate [\#5727](https://github.com/PathOfBuildingCommunity/PathOfBuilding/pull/5727) ([QuickStick123](https://github.com/QuickStick123))
-- Fix local flask duration affecting the total amount recovered [\#5726](https://github.com/PathOfBuildingCommunity/PathOfBuilding/pull/5726) ([QuickStick123](https://github.com/QuickStick123))
-- Fix Strength adding to Minions mod only applying at half value [\#5804](https://github.com/PathOfBuildingCommunity/PathOfBuilding/pull/5804) ([cardbeard](https://github.com/cardbeard))
-- Fix Projectile modifiers incorrectly applying to Cremation Corpse Explosion damage, [\#5780](https://github.com/PathOfBuildingCommunity/PathOfBuilding/pull/5780) ([CapnJack22](https://github.com/CapnJack22))
-- Fix Rational Doctrine not working while using Crystallised Omniscience [\#5710](https://github.com/PathOfBuildingCommunity/PathOfBuilding/pull/5710) ([QuickStick123](https://github.com/QuickStick123))
-- Fix Double/Triple Damage calculations [\#5730](https://github.com/PathOfBuildingCommunity/PathOfBuilding/pull/5730) ([QuickStick123](https://github.com/QuickStick123))
-- Add missing "Damage" tag to some golem skills [\#5639](https://github.com/PathOfBuildingCommunity/PathOfBuilding/pull/5639) ([Paliak](https://github.com/Paliak))
-- Fix Ball Lightning Projectile Speed [\#5746](https://github.com/PathOfBuildingCommunity/PathOfBuilding/pull/5746) ([LocalIdentity](https://github.com/LocalIdentity))
-- Fix incorrect profane ground numbers [\#5815](https://github.com/PathOfBuildingCommunity/PathOfBuilding/pull/5815) ([QuickStick123](https://github.com/QuickStick123))
-- Fix flask conditions for using Life and Mana flasks [\#5854](https://github.com/PathOfBuildingCommunity/PathOfBuilding/pull/5854) ([deathbeam](https://github.com/deathbeam))
-- Fix Follow Through not applying to poison [\#5722](https://github.com/PathOfBuildingCommunity/PathOfBuilding/pull/5722) ([Paliak](https://github.com/Paliak))
-- Stop Vaal Smite and Smite auras from stacking [\#5611](https://github.com/PathOfBuildingCommunity/PathOfBuilding/pull/5611) ([Paliak](https://github.com/Paliak))
-- Fix skill type tags for maximum Ballista Totem mods [\#5577](https://github.com/PathOfBuildingCommunity/PathOfBuilding/pull/5577) ([bobanobahoba](https://github.com/bobanobahoba))
-- Fix enemy negative resistance not being capped for DoT damage [\#5660](https://github.com/PathOfBuildingCommunity/PathOfBuilding/pull/5660) ([Edvinas-Smita](https://github.com/Edvinas-Smita))
-- Fix Vaal Lightning Strike damage effectiveness being off by 1 level [\#5760](https://github.com/PathOfBuildingCommunity/PathOfBuilding/pull/5760) ([Regisle](https://github.com/Regisle))
-
-### Fixed Bugs
-- Fix imported characters missing Voidborn uniques [\#5650](https://github.com/PathOfBuildingCommunity/PathOfBuilding/pull/5650) ([QuickStick123](https://github.com/QuickStick123))
-- Fix Energy Blade not importing from PoE.ninja and on copy paste [\#5607](https://github.com/PathOfBuildingCommunity/PathOfBuilding/pull/5607) ([QuickStick123](https://github.com/QuickStick123))
-- Fix enemy level getting out of sync due to updating later than expected [\#5709](https://github.com/PathOfBuildingCommunity/PathOfBuilding/pull/5709) ([QuickStick123](https://github.com/QuickStick123))
-- Fix incorrect variable causing gem sorting to occur far too often [\#5763](https://github.com/PathOfBuildingCommunity/PathOfBuilding/pull/5763) ([Paliak](https://github.com/Paliak))
-- Fix skill sets sometimes being deleted after deleting the first one [\#5765](https://github.com/PathOfBuildingCommunity/PathOfBuilding/pull/5765) ([deathbeam](https://github.com/deathbeam))
-- Fix socket group linking not working on weapon swap and generalize socket group linking code [\#5600](https://github.com/PathOfBuildingCommunity/PathOfBuilding/pull/5600) ([Paliak](https://github.com/Paliak))
-- Fix Energy Blade not working with socketed Abyssal jewels [\#5608](https://github.com/PathOfBuildingCommunity/PathOfBuilding/pull/5608) ([QuickStick123](https://github.com/QuickStick123))
-- Fix more multipliers on Skill damage being incorrectly rounded. [\#5758](https://github.com/PathOfBuildingCommunity/PathOfBuilding/pull/5758) ([QuickStick123](https://github.com/QuickStick123))
-- Prevent pathing through class starts for Split Personality [\#5651](https://github.com/PathOfBuildingCommunity/PathOfBuilding/pull/5651) ([Paliak](https://github.com/Paliak))
-
-
-## [v2.25.1](https://github.com/PathOfBuildingCommunity/PathOfBuilding/tree/v2.25.1) (2023/01/06)
-
-[Full Changelog](https://github.com/PathOfBuildingCommunity/PathOfBuilding/compare/v2.25.0...v2.25.1)
-
-<!-- Release notes generated using configuration in .github/release.yml at dev -->
-
-## What's Changed
-### Fixed Crashes
-- Fix crash caused by item stuck on cursor when dragging [\#5550](https://github.com/PathOfBuildingCommunity/PathOfBuilding/pull/5550) ([Paliak](https://github.com/Paliak))
-- Fix crash when using Whispering Ice with trigger support [\#5547](https://github.com/PathOfBuildingCommunity/PathOfBuilding/pull/5547) ([Paliak](https://github.com/Paliak))
-- Fix crash caused by loading shared items too early [\#5543](https://github.com/PathOfBuildingCommunity/PathOfBuilding/pull/5543) ([QuickStick123](https://github.com/QuickStick123))
-### Fixed Bugs
-- Fixing Timeless jewels not working correctly when added via the "Find Timeless Jewel" UI [\#5522](https://github.com/PathOfBuildingCommunity/PathOfBuilding/pull/5522) ([QuickStick123](https://github.com/QuickStick123))
-- Fix Atziri's Mirror's drop source [\#5524](https://github.com/PathOfBuildingCommunity/PathOfBuilding/pull/5524) ([pHiney](https://github.com/pHiney))
-- Fix Blood Sacrament incorrect scaling when setting to stages more than 1 [\#5551](https://github.com/PathOfBuildingCommunity/PathOfBuilding/pull/5551) ([dreais](https://github.com/dreais))
-- Fix Spell Suppression mastery not working with Acrobatics Keystone [\#5528](https://github.com/PathOfBuildingCommunity/PathOfBuilding/pull/5528) ([Paliak](https://github.com/Paliak))
-- Fix magic utility flask effect not scaling Onslaught from Silver Flasks [\#5519](https://github.com/PathOfBuildingCommunity/PathOfBuilding/pull/5519) ([deathbeam](https://github.com/deathbeam))
-
-
-## [v2.25.0](https://github.com/PathOfBuildingCommunity/PathOfBuilding/tree/v2.25.0) (2023/01/03)
-
-[Full Changelog](https://github.com/PathOfBuildingCommunity/PathOfBuilding/compare/v2.24.0...v2.25.0)
-
-<!-- Release notes generated using configuration in .github/release.yml at dev -->
-
-## What's Changed
-### Implemented Enhancements
-- Apply enemy damage multiplier to max hit taken [\#5424](https://github.com/PathOfBuildingCommunity/PathOfBuilding/pull/5424) ([deathbeam](https://github.com/deathbeam))
-- Add button to generate a trade link for Timeless Jewels [\#5402](https://github.com/PathOfBuildingCommunity/PathOfBuilding/pull/5402) ([meepen](https://github.com/meepen))
-- PoB Trader
-  - Add ability to generate weighted search URL without the need for POESESSID [\#5511](https://github.com/PathOfBuildingCommunity/PathOfBuilding/pull/5511) ([Dullson](https://github.com/Dullson))
-  - Add support for Private Leagues [\#5511](https://github.com/PathOfBuildingCommunity/PathOfBuilding/pull/5511) ([Dullson](https://github.com/Dullson))
-  - Add support for Sony and Xbox realms [\#5372](https://github.com/PathOfBuildingCommunity/PathOfBuilding/pull/5372) ([Nostrademous](https://github.com/Nostrademous))
-  - Sort Trade league name dropdown so temporary leagues appear at the top of the list [\#5351](https://github.com/PathOfBuildingCommunity/PathOfBuilding/pull/5351) ([Nostrademous](https://github.com/Nostrademous))
-  - Automatically adjust weighted search to prevent result clipping [\#5510](https://github.com/PathOfBuildingCommunity/PathOfBuilding/pull/5510) ([Dullson](https://github.com/Dullson))
-  - Add support to change the sorting mode on already-fetched items [\#5500](https://github.com/PathOfBuildingCommunity/PathOfBuilding/pull/5500) ([Dullson](https://github.com/Dullson))
-  - Improve item pricer error handling [\#5396](https://github.com/PathOfBuildingCommunity/PathOfBuilding/pull/5396) ([Dullson](https://github.com/Dullson))
-  - Temporarily remove Synthesis mods until they are properly supported [\#5379](https://github.com/PathOfBuildingCommunity/PathOfBuilding/pull/5379) ([Dolmur](https://github.com/Dolmur))
-  - Remove Eldritch mods checkbox from bases that are unable to roll Eldritch mods [\#5379](https://github.com/PathOfBuildingCommunity/PathOfBuilding/pull/5379) ([Dolmur](https://github.com/Dolmur))
-  - Display item price at the bottom of the item tooltip [\#5511](https://github.com/PathOfBuildingCommunity/PathOfBuilding/pull/5511) ([Dullson](https://github.com/Dullson))
-  - Use default item affix quality to generate mod weightings [\#5388](https://github.com/PathOfBuildingCommunity/PathOfBuilding/pull/5388) ([Regisle](https://github.com/Regisle))
-- Add option for to select any conqueror Keystone for Timeless jewels search [\#5490](https://github.com/PathOfBuildingCommunity/PathOfBuilding/pull/5490) ([Regisle](https://github.com/Regisle))
-- Add support for Mutewind Pennant Warcry mod [\#5384](https://github.com/PathOfBuildingCommunity/PathOfBuilding/pull/5384) ([andrewbelu](https://github.com/andrewbelu))
-- Add support for Phantasmal Reave radius [\#5374](https://github.com/PathOfBuildingCommunity/PathOfBuilding/pull/5374) ([andrewbelu](https://github.com/andrewbelu))
-- Add support for Sandstorm Visage crit mod [\#5398](https://github.com/PathOfBuildingCommunity/PathOfBuilding/pull/5398) ([andrewbelu](https://github.com/andrewbelu))
-- Add Support for Frozen Sweep DPS and burst damage [\#5296](https://github.com/PathOfBuildingCommunity/PathOfBuilding/pull/5296) ([Lilylicious](https://github.com/Lilylicious))
-- Add support for Original Sin [\#5426](https://github.com/PathOfBuildingCommunity/PathOfBuilding/pull/5426) ([QuickStick123](https://github.com/QuickStick123))
-- Add support for Progenesis and show the amount recouped [\#5386](https://github.com/PathOfBuildingCommunity/PathOfBuilding/pull/5386) ([Regisle](https://github.com/Regisle))
-- Add support for Rotting Legion missing Zombie mod [\#5385](https://github.com/PathOfBuildingCommunity/PathOfBuilding/pull/5385) ([andrewbelu](https://github.com/andrewbelu))
-- Critical strike cull chance now uses hit rate to determine DPS gain [\#5378](https://github.com/PathOfBuildingCommunity/PathOfBuilding/pull/5378) ([andrewbelu](https://github.com/andrewbelu))
-- Increased flask effect works on Silver Flask to scale Onslaught effect [\#5407](https://github.com/PathOfBuildingCommunity/PathOfBuilding/pull/5407) ([Fabere456](https://github.com/Fabere456))
-- Add sanctum unique drop locations [\#5414](https://github.com/PathOfBuildingCommunity/PathOfBuilding/pull/5414) ([QuickStick123](https://github.com/QuickStick123))
-- Update tree to 3.20.1 [\#5457](https://github.com/PathOfBuildingCommunity/PathOfBuilding/pull/5457) ([QuickStick123](https://github.com/QuickStick123))
-### Fixed Crashes
-- Fix crash when deleting gem level [\#5479](https://github.com/PathOfBuildingCommunity/PathOfBuilding/pull/5479) ([Paliak](https://github.com/Paliak))
-- Fix crash when clicking sort options in node power [\#5504](https://github.com/PathOfBuildingCommunity/PathOfBuilding/pull/5504) ([meepen](https://github.com/meepen))
-### User Interface
-- Change the unique list to only display currently obtainable uniques instead of any source [\#5491](https://github.com/PathOfBuildingCommunity/PathOfBuilding/pull/5491) ([Regisle](https://github.com/Regisle))
-- Fix odd edit behaviour with the POESESSID input box [\#5358](https://github.com/PathOfBuildingCommunity/PathOfBuilding/pull/5358) ([Wires77](https://github.com/Wires77))
-- Fix Timeless Jewel tree radius effect not appearing on jewels added through "Find Timeless Jewel" UI [\#5440](https://github.com/PathOfBuildingCommunity/PathOfBuilding/pull/5440) ([LocalIdentity](https://github.com/LocalIdentity))
-- Remove duplicate bleed/poison config option [\#5420](https://github.com/PathOfBuildingCommunity/PathOfBuilding/pull/5420) ([QuickStick123](https://github.com/QuickStick123))
-### Fixed Bugs
-- PoB Trader memory leak [\#5473](https://github.com/PathOfBuildingCommunity/PathOfBuilding/pull/5473) ([Dullson](https://github.com/Dullson))
-- Max fuse calculation for Explosive Arrow [\#5349](https://github.com/PathOfBuildingCommunity/PathOfBuilding/pull/5349) ([Lilylicious](https://github.com/Lilylicious))
-- Minion-specific mods not being included as mods for weighted search [\#5355](https://github.com/PathOfBuildingCommunity/PathOfBuilding/pull/5355) ([Dolmur](https://github.com/Dolmur))
-- Item pricing mod calculation does now use DPS instead of average damage [\#5400](https://github.com/PathOfBuildingCommunity/PathOfBuilding/pull/5400) ([Urganot](https://github.com/Urganot))
-- Minion-specific mods granting their effect to all Minions [\#5394](https://github.com/PathOfBuildingCommunity/PathOfBuilding/pull/5394) ([QuickStick123](https://github.com/QuickStick123))
-- Session IDs not saving separately per imported account [\#5357](https://github.com/PathOfBuildingCommunity/PathOfBuilding/pull/5357) ([Wires77](https://github.com/Wires77))
-- Missing skillType tags from minion skills [\#5325](https://github.com/PathOfBuildingCommunity/PathOfBuilding/pull/5325) ([Paliak](https://github.com/Paliak))
-- Wither on hit from Balance of Terror [\#5514](https://github.com/PathOfBuildingCommunity/PathOfBuilding/pull/5514) ([deathbeam](https://github.com/deathbeam))
-- Sort by Full DPS not working on anoints and appearing in other locations [\#5421](https://github.com/PathOfBuildingCommunity/PathOfBuilding/pull/5421) ([QuickStick123](https://github.com/QuickStick123))
-- Kalandra's Touch not working [\#5442](https://github.com/PathOfBuildingCommunity/PathOfBuilding/pull/5442) ([QuickStick123](https://github.com/QuickStick123))
-- Long loading times from modCache not being used during startup [\#5461](https://github.com/PathOfBuildingCommunity/PathOfBuilding/pull/5461) ([QuickStick123](https://github.com/QuickStick123))
-- Issue parsing certain item bases [\#5452](https://github.com/PathOfBuildingCommunity/PathOfBuilding/pull/5452) ([Paliak](https://github.com/Paliak))
-- Unique Armour/Evasion/ES/DPS tooltip being different to added item [\#5499](https://github.com/PathOfBuildingCommunity/PathOfBuilding/pull/5499) ([QuickStick123](https://github.com/QuickStick123))
-- Energy Blade not getting disabled when removing the gem [\#5359](https://github.com/PathOfBuildingCommunity/PathOfBuilding/pull/5359) ([QuickStick123](https://github.com/QuickStick123))
-- Divergent Cast while Channeling incorrectly adding "More" damage [\#5409](https://github.com/PathOfBuildingCommunity/PathOfBuilding/pull/5409) ([LocalIdentity](https://github.com/LocalIdentity))
-- Rotgut variant mods [\#5410](https://github.com/PathOfBuildingCommunity/PathOfBuilding/pull/5410) ([LocalIdentity](https://github.com/LocalIdentity))
-- Seismic Trap and Lightning Spire Trap not rounding to server ticks for wave count calculation [\#5395](https://github.com/PathOfBuildingCommunity/PathOfBuilding/pull/5395) ([Edvinas-Smita](https://github.com/Edvinas-Smita))
-- Missing Physical tag to Heartbound Loop [\#5416](https://github.com/PathOfBuildingCommunity/PathOfBuilding/pull/5416) ([ProphetLamb](https://github.com/ProphetLamb))
-- Wording on Sandstorm Visage mods [\#5425](https://github.com/PathOfBuildingCommunity/PathOfBuilding/pull/5425) ([QuickStick123](https://github.com/QuickStick123))
-- Remove Legacy Crystallised Omniscience from the unique list as it no longer exists [\#5447](https://github.com/PathOfBuildingCommunity/PathOfBuilding/pull/5447) ([QuickStick123](https://github.com/QuickStick123))
-- Damage multipliers to exerts also applying to triggered skills [\#5446](https://github.com/PathOfBuildingCommunity/PathOfBuilding/pull/5446) ([Paliak](https://github.com/Paliak))
-- More than 100% reduced resistances causing negative res to turn positive [\#5458](https://github.com/PathOfBuildingCommunity/PathOfBuilding/pull/5458) ([QuickStick123](https://github.com/QuickStick123))
-- Militant Faith mod using "Skill Cost" instead of "Mana Cost" [\#5460](https://github.com/PathOfBuildingCommunity/PathOfBuilding/pull/5460) ([Regisle](https://github.com/Regisle))
-- Implicit mods on Kalandra's Touch not applying [\#5445](https://github.com/PathOfBuildingCommunity/PathOfBuilding/pull/5445) ([Paliak](https://github.com/Paliak))
-- Singular element modes not working with phys as random element dropdown box [\#5465](https://github.com/PathOfBuildingCommunity/PathOfBuilding/pull/5465) ([QuickStick123](https://github.com/QuickStick123))
-- Missing name on elemental damage Grand Spectrum variant [\#5481](https://github.com/PathOfBuildingCommunity/PathOfBuilding/pull/5481) ([deathbeam](https://github.com/deathbeam))
-- Frenzy Charges and Onslaught only counting one stat instead of two for Wilma's Requital [\#5498](https://github.com/PathOfBuildingCommunity/PathOfBuilding/pull/5498) ([LocalIdentity](https://github.com/LocalIdentity))
-- Level requirement for United in Dream [\#5497](https://github.com/PathOfBuildingCommunity/PathOfBuilding/pull/5497) ([LocalIdentity](https://github.com/LocalIdentity))
-### Other changes
-- Clarified instructions for adding EmmyLua to VSCode [\#5431](https://github.com/PathOfBuildingCommunity/PathOfBuilding/pull/5431) ([blahblahdrugs](https://github.com/blahblahdrugs))
-
-
-## [v2.24.0](https://github.com/PathOfBuildingCommunity/PathOfBuilding/tree/v2.24.0) (2022/12/14)
-
-[Full Changelog](https://github.com/PathOfBuildingCommunity/PathOfBuilding/compare/v2.23.0...v2.24.0)
-
-<!-- Release notes generated using configuration in .github/release.yml at dev -->
-
-## What's Changed
-### Implemented Enhancements
-- Update and add support for all new uniques [\#5279](https://github.com/PathOfBuildingCommunity/PathOfBuilding/pull/5279) ([QuickStick123](https://github.com/QuickStick123))
-- Add price cap option to the PoB Trader [\#5280](https://github.com/PathOfBuildingCommunity/PathOfBuilding/pull/5280) ([Dullson](https://github.com/Dullson))
-- Add support for Vaal Flicker Strike [\#5284](https://github.com/PathOfBuildingCommunity/PathOfBuilding/pull/5284) ([Nostrademous](https://github.com/Nostrademous))
-- Add support for Critical Strike chance cap on new Winds of Fate Unique [\#5324](https://github.com/PathOfBuildingCommunity/PathOfBuilding/pull/5324) ([Lilylicious](https://github.com/Lilylicious))
-- Add support for Explosive Trap DPS [\#5309](https://github.com/PathOfBuildingCommunity/PathOfBuilding/pull/5309) ([QuickStick123](https://github.com/QuickStick123))
-- Add support for many new flask-specific mods [\#5281](https://github.com/PathOfBuildingCommunity/PathOfBuilding/pull/5281) ([QuickStick123](https://github.com/QuickStick123))
-- Add support for new curse mods without increased effect [\#5308](https://github.com/PathOfBuildingCommunity/PathOfBuilding/pull/5308) ([QuickStick123](https://github.com/QuickStick123))
-### Fixed Crashes
-- Fix crash when using Hand of the Fervent with a life cost [\#5291](https://github.com/PathOfBuildingCommunity/PathOfBuilding/pull/5291) ([QuickStick123](https://github.com/QuickStick123))
-- Fix crash related to base cost mod parsing and overhaul resource relating parsing to be more generic [\#5307](https://github.com/PathOfBuildingCommunity/PathOfBuilding/pull/5307) ([QuickStick123](https://github.com/QuickStick123))
-### User Interface
-- Hide character input in POESESSID input box for privacy reasons [\#5314](https://github.com/PathOfBuildingCommunity/PathOfBuilding/pull/5314) ([Nostrademous](https://github.com/Nostrademous))
-- Fix spacing issue in portrait mode on the Items tab [\#5345](https://github.com/PathOfBuildingCommunity/PathOfBuilding/pull/5345) ([Wires77](https://github.com/Wires77))
-### Accuracy Improvements
-- Improve accuracy of mana cost calculations [\#5289](https://github.com/PathOfBuildingCommunity/PathOfBuilding/pull/5289) ([QuickStick123](https://github.com/QuickStick123))
-- Update all unique flasks with 3.20 wording changes [\#5281](https://github.com/PathOfBuildingCommunity/PathOfBuilding/pull/5281) ([QuickStick123](https://github.com/QuickStick123))
-- Update Corundum flask with "Cannot be Stunned" affix [\#5301](https://github.com/PathOfBuildingCommunity/PathOfBuilding/pull/5301) ([Nostrademous](https://github.com/Nostrademous))
-- Update Fated End [\#5315](https://github.com/PathOfBuildingCommunity/PathOfBuilding/pull/5315) ([QuickStick123](https://github.com/QuickStick123))
-- Fix Phantasmal Smite quality not working [\#5284](https://github.com/PathOfBuildingCommunity/PathOfBuilding/pull/5284) ([Nostrademous](https://github.com/Nostrademous))
-- Fix Frozen Legion radius numbers [\#5298](https://github.com/PathOfBuildingCommunity/PathOfBuilding/pull/5298) ([Nostrademous](https://github.com/Nostrademous))
-- Use trap cooldown for Mana cost per second [\#5294](https://github.com/PathOfBuildingCommunity/PathOfBuilding/pull/5294) ([Lilylicious](https://github.com/Lilylicious))
-### Fixed Bugs
-- PoB Trader did not list the correct league names [\#5280](https://github.com/PathOfBuildingCommunity/PathOfBuilding/pull/5280) ([Dullson](https://github.com/Dullson))
-- PoB Trader had overlapping UI on the Query Options box [\#5280](https://github.com/PathOfBuildingCommunity/PathOfBuilding/pull/5280) ([Dullson](https://github.com/Dullson))
-- PoB Trader wasn't generating a sufficient minimum weight for some builds [\#5340](https://github.com/PathOfBuildingCommunity/PathOfBuilding/pull/5340) ([Dolmur](https://github.com/Dolmur))
-- PoB Trader did not work on Linux due to an issue with curl [\#5344](https://github.com/PathOfBuildingCommunity/PathOfBuilding/pull/5344) ([Turmfalke2](https://github.com/Turmfalke2))
-- Private character importing when using your session ID [\#5343](https://github.com/PathOfBuildingCommunity/PathOfBuilding/pull/5343) ([Wires77](https://github.com/Wires77))
-- FullDPS causing some skills to not work correctly with the node power colours on the tree [\#5317](https://github.com/PathOfBuildingCommunity/PathOfBuilding/pull/5317) ([QuickStick123](https://github.com/QuickStick123))
-- Importing characters that used Barrage Support in skill links [\#5312](https://github.com/PathOfBuildingCommunity/PathOfBuilding/pull/5312) ([raylu](https://github.com/raylu))
-- Area damage supports not working with Minion Instability [\#5303](https://github.com/PathOfBuildingCommunity/PathOfBuilding/pull/5303) ([Paliak](https://github.com/Paliak))
-
-
-## [v2.23.0](https://github.com/PathOfBuildingCommunity/PathOfBuilding/tree/v2.23.0) (2022/12/09)
-
-[Full Changelog](https://github.com/PathOfBuildingCommunity/PathOfBuilding/compare/v2.22.1...v2.23.0)
-
-<!-- Release notes generated using configuration in .github/release.yml at dev -->
-
-## What's Changed
-### Other changes
-- Add initial and partial support for new skill gems [\#5276
-](https://github.com/PathOfBuildingCommunity/PathOfBuilding/pull/5276
-) ([LocalIdentity](https://github.com/LocalIdentity))
-    * Vaal Blade Flurry is partially supported
-    * Vaal Cleave is missing the Cleave buff
-    * Frozen legion needs more work before it's completely accurate
-- Updated old skill gems with 3.20 balance changes [\#5276
-](https://github.com/PathOfBuildingCommunity/PathOfBuilding/pull/5276
-) ([LocalIdentity](https://github.com/LocalIdentity))
-
-
-
-## [v2.22.1](https://github.com/PathOfBuildingCommunity/PathOfBuilding/tree/v2.22.1) (2022/12/09)
-
-[Full Changelog](https://github.com/PathOfBuildingCommunity/PathOfBuilding/compare/v2.22.0...v2.22.1)
-
-<!-- Release notes generated using configuration in .github/release.yml at dev -->
-
-## What's Changed
-### User Interface
-- Update 3.20 skill tree [\#5269
-](https://github.com/PathOfBuildingCommunity/PathOfBuilding/pull/5269) ([LocalIdentity](https://github.com/LocalIdentity))
-### Fixed Bugs
-- Cost per second for totems and eldritch battery [\#5251](https://github.com/PathOfBuildingCommunity/PathOfBuilding/pull/5251) ([Lilylicious](https://github.com/Lilylicious))
-- Incorrect warnings when using Eldritch Battery and remove support for per-second costs [\#5247](https://github.com/PathOfBuildingCommunity/PathOfBuilding/pull/5247) ([Paliak](https://github.com/Paliak))
-- Viper Strike base Poison duration [\#5263](https://github.com/PathOfBuildingCommunity/PathOfBuilding/pull/5263) ([LocalIdentity](https://github.com/LocalIdentity))
-- Ailments not applying correctly [\#5264](https://github.com/PathOfBuildingCommunity/PathOfBuilding/pull/5264) ([Lilylicious](https://github.com/Lilylicious))
-- Hex Master not working with Impossible Escape [\#5267](https://github.com/PathOfBuildingCommunity/PathOfBuilding/pull/5267) ([LocalIdentity](https://github.com/LocalIdentity))
-- Onslaught Effect nodes on skill tree not working [\#5270](https://github.com/PathOfBuildingCommunity/PathOfBuilding/pull/5270) ([LocalIdentity](https://github.com/LocalIdentity))
-
-
-
-## [v2.22.0](https://github.com/PathOfBuildingCommunity/PathOfBuilding/tree/v2.22.0) (2022/12/09)
-
-[Full Changelog](https://github.com/PathOfBuildingCommunity/PathOfBuilding/compare/v2.21.1...v2.22.0)
-
-<!-- Release notes generated using configuration in .github/release.yml at dev -->
-
-## What's Changed
-### Implemented Enhancements
-- Add 3.20 Tree and Timeless jewel nodes [\#5188](https://github.com/PathOfBuildingCommunity/PathOfBuilding/pull/5188) ([Regisle](https://github.com/Regisle))
-- Add all revealed new Uniques from 3.20 [\#5185](https://github.com/PathOfBuildingCommunity/PathOfBuilding/pull/5185), [\#5235](https://github.com/PathOfBuildingCommunity/PathOfBuilding/pull/5235) ([QuickStick123](https://github.com/QuickStick123))
-- Add build pricing and item optimization to Items Tab [\#3885](https://github.com/PathOfBuildingCommunity/PathOfBuilding/pull/3885), [\#5210](https://github.com/PathOfBuildingCommunity/PathOfBuilding/pull/5210), [\#5205](https://github.com/PathOfBuildingCommunity/PathOfBuilding/pull/5205), [\#5217](https://github.com/PathOfBuildingCommunity/PathOfBuilding/pull/5217), [\#5224](https://github.com/PathOfBuildingCommunity/PathOfBuilding/pull/5224) ([Dolmur](https://github.com/Dolmur), [Nostrademous](https://github.com/Nostrademous), [Dullson](https://github.com/Dullson))
-- Add support for
-	- Seismic / Lightning Spire Trap DPS [\#5212](https://github.com/PathOfBuildingCommunity/PathOfBuilding/pull/5212) ([Edvinas-Smita](https://github.com/Edvinas-Smita))
-	- Mod tooltips to display stat differences when hovering over mods in the item crafter [\#5203](https://github.com/PathOfBuildingCommunity/PathOfBuilding/pull/5203) ([QuickStick123](https://github.com/QuickStick123))
-	- New default gem level functionality [\#4724](https://github.com/PathOfBuildingCommunity/PathOfBuilding/pull/4724) ([Lothrik](https://github.com/Lothrik))
-	- Specific socket colour mods found on Dialla's Malefaction, Malachai's Artifice, Doomsower [\#4981](https://github.com/PathOfBuildingCommunity/PathOfBuilding/pull/4981) ([Paliak](https://github.com/Paliak))
-	- Resource costs per second in sidebar and add breakdown to the calcs page [\#5199](https://github.com/PathOfBuildingCommunity/PathOfBuilding/pull/5199) ([Lilylicious](https://github.com/Lilylicious))
-	- Uptime of skills with duration and cooldown [\#4914](https://github.com/PathOfBuildingCommunity/PathOfBuilding/pull/4914) ([QuickStick123](https://github.com/QuickStick123))
-	- Importing build links out of google sheets [\#4899](https://github.com/PathOfBuildingCommunity/PathOfBuilding/pull/4899) ([JadedCricket](https://github.com/JadedCricket))
-	- Boneshatter self damage breakdown [\#4734](https://github.com/PathOfBuildingCommunity/PathOfBuilding/pull/4734) ([Lilylicious](https://github.com/Lilylicious))
-	- Boneshatter maximum sustainable Trauma stacks [\#5049](https://github.com/PathOfBuildingCommunity/PathOfBuilding/pull/5049) ([QuickStick123](https://github.com/QuickStick123))
-	- Deadly Tarantula and Armour Cruncher Spectres [\#5216](https://github.com/PathOfBuildingCommunity/PathOfBuilding/pull/5216), [\#5201](https://github.com/PathOfBuildingCommunity/PathOfBuilding/pull/5201) ([fialhoFabio](https://github.com/fialhoFabio))
-	- Enemy Block Chance [\#4648](https://github.com/PathOfBuildingCommunity/PathOfBuilding/pull/4648) ([Regisle](https://github.com/Regisle))
-	- Automatically apply Energy Blade buff when skill is equipped [\#5016](https://github.com/PathOfBuildingCommunity/PathOfBuilding/pull/5016) ([QuickStick123](https://github.com/QuickStick123))
-	- Anomalous Predator Support [\#5135](https://github.com/PathOfBuildingCommunity/PathOfBuilding/pull/5135) ([TPlant](https://github.com/PJacek))
-	- Frostblink CDR from nearby enemy [\#4986](https://github.com/PathOfBuildingCommunity/PathOfBuilding/pull/4986) ([Nostrademous](https://github.com/Nostrademous))
-	- Summon Reaper's Consume buff [\#3088](https://github.com/PathOfBuildingCommunity/PathOfBuilding/pull/3088) ([Wires77](https://github.com/Wires77))
-	- Reservation scaling with stages for Blood Sacrament [\#4583](https://github.com/PathOfBuildingCommunity/PathOfBuilding/pull/4583) ([QuickStick123](https://github.com/QuickStick123))
-	- Burning Ground from Essence of Hysteria [\#4825](https://github.com/PathOfBuildingCommunity/PathOfBuilding/pull/4825) ([Regisle](https://github.com/Regisle))
-	- Cold Conduction Cluster Jewel notable [\#5021](https://github.com/PathOfBuildingCommunity/PathOfBuilding/pull/5021) ([Nostrademous](https://github.com/Nostrademous))
-	- Low Tolerance Cluster Jewel notable [\#4792](https://github.com/PathOfBuildingCommunity/PathOfBuilding/pull/4792) ([Regisle](https://github.com/Regisle))
-	- "Nearby Allies have Culling Strike" [\#4921](https://github.com/PathOfBuildingCommunity/PathOfBuilding/pull/4921) ([Sinured](https://github.com/Sinured))
-	- "chance for flasks you use to not consume charges" [\#4766](https://github.com/PathOfBuildingCommunity/PathOfBuilding/pull/4766) ([Lothrik](https://github.com/Lothrik))
-	- Soul Eater stack limit [\#5137](https://github.com/PathOfBuildingCommunity/PathOfBuilding/pull/5137) ([TPlant](https://github.com/PJacek))
-	- Hex Master Keystone [\#5193](https://github.com/PathOfBuildingCommunity/PathOfBuilding/pull/5193) ([QuickStick123](https://github.com/QuickStick123))
-	- "Your Blessing Skills are Disabled" from Essence Worm [\#5121](https://github.com/PathOfBuildingCommunity/PathOfBuilding/pull/5121) ([Paliak](https://github.com/Paliak))
-	- "Quicksilver Flasks you Use also apply to nearby Allies" mod on Victario's Flight [\#5095](https://github.com/PathOfBuildingCommunity/PathOfBuilding/pull/5095) ([Paliak](https://github.com/Paliak))
-	- Stormfire's Burning Damage mod [\#4950](https://github.com/PathOfBuildingCommunity/PathOfBuilding/pull/4950) ([QuickStick123](https://github.com/QuickStick123))
-	- Kalandra's Touch unique [\#5120](https://github.com/PathOfBuildingCommunity/PathOfBuilding/pull/5120) ([Paliak](https://github.com/Paliak))
-	- Reflected kalandra mods [\#5014](https://github.com/PathOfBuildingCommunity/PathOfBuilding/pull/5014) ([Paliak](https://github.com/Paliak))
-	- Some more Eldritch boss mods [\#5227](https://github.com/PathOfBuildingCommunity/PathOfBuilding/pull/5227) ([QuickStick123](https://github.com/QuickStick123))
-	- New curse mods [\#5197](https://github.com/PathOfBuildingCommunity/PathOfBuilding/pull/5197) ([QuickStick123](https://github.com/QuickStick123))
-	- Glorious Madness poison chance mod [\#5168](https://github.com/PathOfBuildingCommunity/PathOfBuilding/pull/5168) ([Azperin](https://github.com/Azperin))
-### User Interface
-- Add warnings if skill cost exceeds currently available resource (Life/ES/Mana) [\#5019](https://github.com/PathOfBuildingCommunity/PathOfBuilding/pull/5019) ([Paliak](https://github.com/Paliak))
-- Add button to filter Uniques: Any item, Obtainable, Unobtainable, Vendor Recipe, Upgraded, Boss Item [\#4920](https://github.com/PathOfBuildingCommunity/PathOfBuilding/pull/4920) ([QuickStick123](https://github.com/QuickStick123))
-- Add button to go to privacy settings when an account you are trying to import is set to private [\#5171](https://github.com/PathOfBuildingCommunity/PathOfBuilding/pull/5171) ([raylu](https://github.com/raylu))
-- Make socket group sort order persistent when switching or deleting gems groups [\#4804](https://github.com/PathOfBuildingCommunity/PathOfBuilding/pull/4804) ([Lothrik](https://github.com/Lothrik))
-- Display max calculated fuses for Explosive Arrow on the calcs page [\#5209](https://github.com/PathOfBuildingCommunity/PathOfBuilding/pull/5209) ([dbronkalla06](https://github.com/dbronkalla06))
-- Adjust sample Brittle effects in Brittle breakdown box [\#5136](https://github.com/PathOfBuildingCommunity/PathOfBuilding/pull/5136) ([TPlant](https://github.com/PJacek))
-- Relabel "Total DPS" to "Hit DPS" to increase readability [\#5172](https://github.com/PathOfBuildingCommunity/PathOfBuilding/pull/5172) ([raylu](https://github.com/raylu))
-- Re-order the leagues dropdown in the import menu to have the current temporary league at the top of the list [\#5015](https://github.com/PathOfBuildingCommunity/PathOfBuilding/pull/5015) ([Schroedi](https://github.com/Schroedi))
-- Do not hide config options that are configured without source [\#4716](https://github.com/PathOfBuildingCommunity/PathOfBuilding/pull/4716) ([deathbeam](https://github.com/deathbeam))))
-- Fix Barrage and Barrage Support ambiguity in gem list [\#5029](https://github.com/PathOfBuildingCommunity/PathOfBuilding/pull/5029) ([Paliak](https://github.com/Paliak))
-- Fix Aura effect on Self not counting towards Aura effect breakdown [\#4977](https://github.com/PathOfBuildingCommunity/PathOfBuilding/pull/4977) ([LocalIdentity](https://github.com/LocalIdentity))
-- Fix incorrect Timeless Jewel ring colours when searching a node on the passive tree [\#5142](https://github.com/PathOfBuildingCommunity/PathOfBuilding/pull/5142) ([Wires77](https://github.com/Wires77))
-- Fix breakdown of mana cost not showing in certain situations [\#5146](https://github.com/PathOfBuildingCommunity/PathOfBuilding/pull/5146) ([Wires77](https://github.com/Wires77))
-- Fix Fanaticism tooltip [\#5103](https://github.com/PathOfBuildingCommunity/PathOfBuilding/pull/5103) ([MeDott29](https://github.com/MeDott29))
-- Fix DoT Multi missing in Poison multiplier breakdown for Spells [\#5090](https://github.com/PathOfBuildingCommunity/PathOfBuilding/pull/5090) ([Wires77](https://github.com/Wires77))
-- Fix inconsistent display of additional quality and gem levels in skill group tooltip [\#5181](https://github.com/PathOfBuildingCommunity/PathOfBuilding/pull/5181) ([Paliak](https://github.com/Paliak))
-- Fix typo in config tab [\#5191](https://github.com/PathOfBuildingCommunity/PathOfBuilding/pull/5191) ([Nightblade](https://github.com/Nightblade))
-- Fix Item Corruptor having empty space [\#5213](https://github.com/PathOfBuildingCommunity/PathOfBuilding/pull/5213) ([QuickStick123](https://github.com/QuickStick123))
-### Accuracy Improvements
-- Update existing uniques for 3.20 [\#5184](https://github.com/PathOfBuildingCommunity/PathOfBuilding/pull/5184) ([ifnjeff](https://github.com/ifnjeff))
-- Remove curse effect reduction on bosses [\#5187](https://github.com/PathOfBuildingCommunity/PathOfBuilding/pull/5187) ([QuickStick123](https://github.com/QuickStick123))
-- Improve the accuracy of Max Hit calculations [\#5196](https://github.com/PathOfBuildingCommunity/PathOfBuilding/pull/5196) ([Edvinas-Smita](https://github.com/Edvinas-Smita))
-- Improve the accuracy of eHP calculations [\#4915](https://github.com/PathOfBuildingCommunity/PathOfBuilding/pull/4915) ([QuickStick123](https://github.com/QuickStick123))
-- Generalise Regeneration Calculations adding full support for degens and breakdowns [\#5011](https://github.com/PathOfBuildingCommunity/PathOfBuilding/pull/5011) ([QuickStick123](https://github.com/QuickStick123))
-- Update Brittle formula [\#5018](https://github.com/PathOfBuildingCommunity/PathOfBuilding/pull/5018) ([QuickStick123](https://github.com/QuickStick123))
-- Apply shock effect to shocked ground [\#5038](https://github.com/PathOfBuildingCommunity/PathOfBuilding/pull/5038) ([Paliak](https://github.com/Paliak))
-- Truncate resistances to better match in game values [\#5115](https://github.com/PathOfBuildingCommunity/PathOfBuilding/pull/5115) ([Paliak](https://github.com/Paliak))
-- Adjust Delirium effect scaling to be more accurate [\#5176](https://github.com/PathOfBuildingCommunity/PathOfBuilding/pull/5176) ([Lilylicious](https://github.com/Lilylicious))
-- Fix Bleed and Ignite critical strike proportions to be based on how many applications you can apply during the duration [\#4875](https://github.com/PathOfBuildingCommunity/PathOfBuilding/pull/4875) ([oljomo](https://github.com/oljomo))
-- Fix totems not being affected by auras [\#4636](https://github.com/PathOfBuildingCommunity/PathOfBuilding/pull/4636) ([Paliak](https://github.com/Paliak))
-- Fix avoidance calculations when using Elusive [\#4883](https://github.com/PathOfBuildingCommunity/PathOfBuilding/pull/4883) ([Regisle](https://github.com/Regisle))
-- Fix missing elemental resist calculation [\#5134](https://github.com/PathOfBuildingCommunity/PathOfBuilding/pull/5134) ([TPlant](https://github.com/PJacek))
-- Fix maximum shock double counting [\#5173](https://github.com/PathOfBuildingCommunity/PathOfBuilding/pull/5173) ([QuickStick123](https://github.com/QuickStick123))
-- Fix conversion and charges being negative [\#5186](https://github.com/PathOfBuildingCommunity/PathOfBuilding/pull/5186) ([QuickStick123](https://github.com/QuickStick123))
-- Fix Lucky Attack Damage incorrectly applying to Spells [\#5059](https://github.com/PathOfBuildingCommunity/PathOfBuilding/pull/5059) ([QuickStick123](https://github.com/QuickStick123))
-- Fix Ailment mods from active skill gems not applying in some cases [\#5003](https://github.com/PathOfBuildingCommunity/PathOfBuilding/pull/5003) ([Paliak](https://github.com/Paliak))
-- Fix Non-curse Hex skills being treated as Curse skills [\#5182](https://github.com/PathOfBuildingCommunity/PathOfBuilding/pull/5182) ([kolhell](https://github.com/kolhell))
-- Fix several issues with skill costs [\#5009](https://github.com/PathOfBuildingCommunity/PathOfBuilding/pull/5009) ([QuickStick123](https://github.com/QuickStick123))
-
-- Fix rare templates not getting implicit mod tags [\#5149](https://github.com/PathOfBuildingCommunity/PathOfBuilding/pull/5149) ([Wires77](https://github.com/Wires77))
-- Fix global energy shield being mistaken for local [\#5119](https://github.com/PathOfBuildingCommunity/PathOfBuilding/pull/5119) ([QuickStick123](https://github.com/QuickStick123))
-- Fix parsing for new wording on Aegis Aurora [\#5155](https://github.com/PathOfBuildingCommunity/PathOfBuilding/pull/5155) ([LocalIdentity](https://github.com/LocalIdentity))
-- Fix Grand Spectrum not working correctly with Minions [\#4965](https://github.com/PathOfBuildingCommunity/PathOfBuilding/pull/4965) ([deathbeam](https://github.com/deathbeam))
-- Update affix limit for corrupted abyss jewels [\#5100](https://github.com/PathOfBuildingCommunity/PathOfBuilding/pull/5100) ([Paliak](https://github.com/Paliak))
-- Update wording differences on uniques [\#4952](https://github.com/PathOfBuildingCommunity/PathOfBuilding/pull/4952) ([QuickStick123](https://github.com/QuickStick123))
-- Update "Grants" wording change on uniques [\#5238](https://github.com/PathOfBuildingCommunity/PathOfBuilding/pull/5238) ([QuickStick123](https://github.com/QuickStick123))
-- Update Pledge of Hands and Atziri's Disfavour sources [\#5234](https://github.com/PathOfBuildingCommunity/PathOfBuilding/pull/5234) ([QuickStick123](https://github.com/QuickStick123))
-- Update flask wording [\#5236](https://github.com/PathOfBuildingCommunity/PathOfBuilding/pull/5236) ([QuickStick123](https://github.com/QuickStick123))
-- Update Vorana's March to be in sync with game mods [\#4979](https://github.com/PathOfBuildingCommunity/PathOfBuilding/pull/4979) ([LocalIdentity](https://github.com/LocalIdentity))
-- Remove chance to be crit mod from Aul's Uprising [\#4989](https://github.com/PathOfBuildingCommunity/PathOfBuilding/pull/4989) ([Torchery](https://github.com/Torchery))
-
-- Fix Anomalous Energy Blade Shock Chance [\#5139](https://github.com/PathOfBuildingCommunity/PathOfBuilding/pull/5139) ([QuickStick123](https://github.com/QuickStick123))
-- Fix Energy Blade counting multiple times when used in FullDPS [\#4919](https://github.com/PathOfBuildingCommunity/PathOfBuilding/pull/4919) ([QuickStick123](https://github.com/QuickStick123))
-- Fix Cyclone's area of effect not scaling with weapon range [\#5192](https://github.com/PathOfBuildingCommunity/PathOfBuilding/pull/5192) ([QuickStick123](https://github.com/QuickStick123))
-- Fix Elemental Hit scaling area instead of radius [\#5225](https://github.com/PathOfBuildingCommunity/PathOfBuilding/pull/5225) ([QuickStick123](https://github.com/QuickStick123))
-- Fix Absolution Spell Hit counting multiple times when used in FullDPS [\#4653](https://github.com/PathOfBuildingCommunity/PathOfBuilding/pull/4653) ([APXEOLOG](https://github.com/APXEOLOG))
-- Fix Lightning Conduit and Galvanic Field scaling with area damage [\#4978](https://github.com/PathOfBuildingCommunity/PathOfBuilding/pull/4978) ([LocalIdentity](https://github.com/LocalIdentity))
-- Fix Lightning Conduit's "More damage with hits" [\#5099](https://github.com/PathOfBuildingCommunity/PathOfBuilding/pull/5099) ([QuickStick123](https://github.com/QuickStick123))
-- Fix Divergent Fist of War increasing Stun Threshold [\#5145](https://github.com/PathOfBuildingCommunity/PathOfBuilding/pull/5145) ([Wires77](https://github.com/Wires77))
-- Fix Ice spear Crit chance enchant not applying to all projectiles skill part [\#5045](https://github.com/PathOfBuildingCommunity/PathOfBuilding/pull/5045) ([Paliak](https://github.com/Paliak))
-### Fixed Bugs
-- Crash for pvp when checking support gems [\#5036](https://github.com/PathOfBuildingCommunity/PathOfBuilding/pull/5036) ([Regisle](https://github.com/Regisle))
-- Crash when generating fallback weights caused by missing source [\#5055](https://github.com/PathOfBuildingCommunity/PathOfBuilding/pull/5055) ([Paliak](https://github.com/Paliak))
-- Crash on crafting certain quirky items [\#5204](https://github.com/PathOfBuildingCommunity/PathOfBuilding/pull/5204) ([Nostrademous](https://github.com/Nostrademous))
-- Crash when clicking on Jewel implicit button [\#5211](https://github.com/PathOfBuildingCommunity/PathOfBuilding/pull/5211) ([QuickStick123](https://github.com/QuickStick123))
-- Kalisa's Grace crit chance modifier not working [\#5124](https://github.com/PathOfBuildingCommunity/PathOfBuilding/pull/5124) ([michelrtm](https://github.com/michelrtm))
-- Cluster Jewels not showing DPS stats in item crafter [\#5022](https://github.com/PathOfBuildingCommunity/PathOfBuilding/pull/5022) ([LocalIdentity](https://github.com/LocalIdentity))
-- Count being nil for FullDPS when importing a build [\#5047](https://github.com/PathOfBuildingCommunity/PathOfBuilding/pull/5047) ([Paliak](https://github.com/Paliak))
-- Non-curse part of non-curse aura skills [\#5039](https://github.com/PathOfBuildingCommunity/PathOfBuilding/pull/5039) ([Paliak](https://github.com/Paliak))
-- Some modifiers visually missing from total ES calcs [\#5061](https://github.com/PathOfBuildingCommunity/PathOfBuilding/pull/5061) ([randomflyingtaco](https://github.com/randomflyingtaco))
-- Passive count multipliers preview on nodes [\#4865](https://github.com/PathOfBuildingCommunity/PathOfBuilding/pull/4865) ([Lilylicious](https://github.com/Lilylicious))
-- Influence modifiers not behaving correctly and rune daggers missing rune dagger tag [\#4975](https://github.com/PathOfBuildingCommunity/PathOfBuilding/pull/4975) ([QuickStick123](https://github.com/QuickStick123))
-- Arcanist brand giving brand skill flag to gems breaking stuff [\#4966](https://github.com/PathOfBuildingCommunity/PathOfBuilding/pull/4966) ([QuickStick123](https://github.com/QuickStick123))
-- DPS comparison not working correctly when using The Saviour and using overrides [\#4635](https://github.com/PathOfBuildingCommunity/PathOfBuilding/pull/4635) ([Paliak](https://github.com/Paliak))
-- Parsing for some pobb.in build links [\#5078](https://github.com/PathOfBuildingCommunity/PathOfBuilding/pull/5078) ([Dullson](https://github.com/Dullson))
-- Use Life/Energy Shield Regen Recovery for power builder [\#4945](https://github.com/PathOfBuildingCommunity/PathOfBuilding/pull/4945) ([deathbeam](https://github.com/deathbeam))
-- Remove caps on ground degens [\#4934](https://github.com/PathOfBuildingCommunity/PathOfBuilding/pull/4934) ([Regisle](https://github.com/Regisle))
-- Some stats with Bloodstorm conditionals applying globally [\#5046](https://github.com/PathOfBuildingCommunity/PathOfBuilding/pull/5046) ([QuickStick123](https://github.com/QuickStick123))
-- Added Rage generation flag to Chains of Emancipation [\#5035](https://github.com/PathOfBuildingCommunity/PathOfBuilding/pull/5035) ([QuickStick123](https://github.com/QuickStick123))
-- Thread of Hope allowing you to allocate ascendancy nodes [\#5067](https://github.com/PathOfBuildingCommunity/PathOfBuilding/pull/5067) ([LocalIdentity](https://github.com/LocalIdentity))
-- Improve handling of unscalable mods and fix some mods from alternate qualities not applying [\#4906](https://github.com/PathOfBuildingCommunity/PathOfBuilding/pull/4906) ([Paliak](https://github.com/Paliak), [QuickStick123](https://github.com/QuickStick123))
-- Support gems not adding their flags if they themselves require a flag added by a support gem lower in the support list [\#4886](https://github.com/PathOfBuildingCommunity/PathOfBuilding/pull/4886) ([Paliak](https://github.com/Paliak))
-- Devotion not working with minion mods [\#5133](https://github.com/PathOfBuildingCommunity/PathOfBuilding/pull/5133) ([TPlant](https://github.com/PJacek))
-- Untying chill from frozen [\#5189](https://github.com/PathOfBuildingCommunity/PathOfBuilding/pull/5189) ([kolhell](https://github.com/kolhell))
-- "No reservation" mods affecting cost of Blessings [\#5159](https://github.com/PathOfBuildingCommunity/PathOfBuilding/pull/5159) ([Paliak](https://github.com/Paliak))
-- Ice Nova interaction with Greater Spell Echo and Awakened Spell Echo when casting on Frostbolt [\#4733](https://github.com/PathOfBuildingCommunity/PathOfBuilding/pull/4733) ([Sinured](https://github.com/Sinured))
-- Exposure not applying correctly when using Scorching Ray "Maximum Sustainable Stages" [\#5164](https://github.com/PathOfBuildingCommunity/PathOfBuilding/pull/5164) ([Paliak](https://github.com/Paliak))
-- Shavronne's Revelation removing life recharge [\#5165](https://github.com/PathOfBuildingCommunity/PathOfBuilding/pull/5165) ([Paliak](https://github.com/Paliak))
-- Correctly apply mod precision in item editor and fix Assassin's Mark scaling [\#5050](https://github.com/PathOfBuildingCommunity/PathOfBuilding/pull/5050) ([QuickStick123](https://github.com/QuickStick123))
-- Stop support gems from using Minion types to determine compatibility with Minion attack skills [\#4628](https://github.com/PathOfBuildingCommunity/PathOfBuilding/pull/4628) ([Paliak](https://github.com/Paliak))
-- Dagger mastery and radius jewels applying to Masteries [\#5089](https://github.com/PathOfBuildingCommunity/PathOfBuilding/pull/5089) ([Paliak](https://github.com/Paliak))
-- Varunastra not working with Nightblade Support [\#5158](https://github.com/PathOfBuildingCommunity/PathOfBuilding/pull/5158) ([Paliak](https://github.com/Paliak))
-- Update Brittle config description to new value and fix Scorch source [\#5062](https://github.com/PathOfBuildingCommunity/PathOfBuilding/pull/5062) ([deathbeam](https://github.com/deathbeam))
-### Other changes
-- Documentation - Add more tips to CONTRIBUTING.md [\#4611](https://github.com/PathOfBuildingCommunity/PathOfBuilding/pull/4611) ([Paliak](https://github.com/Paliak))
-- Fix spelling/punctuation [\#4960](https://github.com/PathOfBuildingCommunity/PathOfBuilding/pull/4960), [\#5237](https://github.com/PathOfBuildingCommunity/PathOfBuilding/pull/5237), [\#5082](https://github.com/PathOfBuildingCommunity/PathOfBuilding/pull/5082), [\#5147](https://github.com/PathOfBuildingCommunity/PathOfBuilding/pull/5147) ([Nightblade](https://github.com/Nightblade))
-
-
-## [v2.21.1](https://github.com/PathOfBuildingCommunity/PathOfBuilding/tree/v2.21.1) (2022/08/20)
-
-[Full Changelog](https://github.com/PathOfBuildingCommunity/PathOfBuilding/compare/v2.21.0...v2.21.1)
-
-<!-- Release notes generated using configuration in .github/release.yml at dev -->
-
-## What's Changed
-### Fixed Bugs
-- Fix crash related to Alchemists Mark [\#4931](https://github.com/PathOfBuildingCommunity/PathOfBuilding/pull/4931) ([deathbeam](https://github.com/deathbeam))
-
-
-
-## [v2.21.0](https://github.com/PathOfBuildingCommunity/PathOfBuilding/tree/v2.21.0) (2022/08/20)
-
-[Full Changelog](https://github.com/PathOfBuildingCommunity/PathOfBuilding/compare/v2.20.2...v2.21.0)
-
-## What's Changed
-### Implemented Enhancements
-- Add support for new 3.19 skills and mods [\#4925](https://github.com/PathOfBuildingCommunity/PathOfBuilding/pull/4925) ([Nostrademous](https://github.com/Nostrademous), [LocalIdentity](https://github.com/LocalIdentity))
-  * Full support for all new skills
-- Add initial support for Eldritch Implicits [\#4658](https://github.com/PathOfBuildingCommunity/PathOfBuilding/pull/4658) ([Regisle](https://github.com/Regisle))
-- Add the ability to automatically calculate # of Explosive Arrow Fuses [\#4918](https://github.com/PathOfBuildingCommunity/PathOfBuilding/pull/4918) ([LocalIdentity](https://github.com/LocalIdentity))
-- Add breakdowns for Burning and Caustic ground from ailments [\#4916](https://github.com/PathOfBuildingCommunity/PathOfBuilding/pull/4916) ([Regisle](https://github.com/Regisle))
-- Add the Poised Prism and Elevore uniques [\#4846](https://github.com/PathOfBuildingCommunity/PathOfBuilding/pull/4846) ([QuickStick123](https://github.com/QuickStick123))
-- Add new Grand Spectrum mods [\#4897](https://github.com/PathOfBuildingCommunity/PathOfBuilding/pull/4897) ([deathbeam](https://github.com/deathbeam))
-### User Interface
-- Fix PvP Hit Taken Colour [\#4860](https://github.com/PathOfBuildingCommunity/PathOfBuilding/pull/4860) ([Regisle](https://github.com/Regisle))
-- Update Heartstopper config text [\#4859](https://github.com/PathOfBuildingCommunity/PathOfBuilding/pull/4859) ([Regisle](https://github.com/Regisle))
-- Remove Main Hand background colour from global Ignite Dot Multi section [\#4922](https://github.com/PathOfBuildingCommunity/PathOfBuilding/pull/4922) ([TPlant](https://github.com/PJacek))
-- Add Keystone names to Timeless jewel variants [\#4882](https://github.com/PathOfBuildingCommunity/PathOfBuilding/pull/4882) ([Regisle](https://github.com/Regisle))
-### Accuracy Improvements
-- Update Replica uniques [\#4901](https://github.com/PathOfBuildingCommunity/PathOfBuilding/pull/4901) ([QuickStick123](https://github.com/QuickStick123))
-- Update Deidbell [\#4852](https://github.com/PathOfBuildingCommunity/PathOfBuilding/pull/4852) ([QuickStick123](https://github.com/QuickStick123))
-- Update Ventor's Gamble and Soul Ripper [\#4894](https://github.com/PathOfBuildingCommunity/PathOfBuilding/pull/4894) ([Lothrik](https://github.com/Lothrik))
-- Fix missing life on Demon Stitcher [\#4858](https://github.com/PathOfBuildingCommunity/PathOfBuilding/pull/4858) ([QuickStick123](https://github.com/QuickStick123))
-### Fixed Bugs
-- Fix crash when adding Timeless jewel to build from tree UI [\#4893](https://github.com/PathOfBuildingCommunity/PathOfBuilding/pull/4893) ([Lothrik](https://github.com/Lothrik))
-- Fix certain spells not having correct DPS with Unleash Support [\#4881](https://github.com/PathOfBuildingCommunity/PathOfBuilding/pull/4881) ([Regisle](https://github.com/Regisle))
-- Fix Timeless jewel node weight bugs [\#4844](https://github.com/PathOfBuildingCommunity/PathOfBuilding/pull/4844) ([Lothrik](https://github.com/Lothrik))
-- Fix checkbox not updating when selecting Vaal skills [\#4903](https://github.com/PathOfBuildingCommunity/PathOfBuilding/pull/4903) ([Paliak](https://github.com/Paliak))
-- Fix Rage regen issues [\#4880](https://github.com/PathOfBuildingCommunity/PathOfBuilding/pull/4880) ([Regisle](https://github.com/Regisle))
-- Fix Gain on Kill not working for Attacks [\#4857](https://github.com/PathOfBuildingCommunity/PathOfBuilding/pull/4857) ([Regisle](https://github.com/Regisle))
-
-
-
-## [v2.20.2](https://github.com/PathOfBuildingCommunity/PathOfBuilding/tree/v2.20.2) (2022/08/16)
-
-[Full Changelog](https://github.com/PathOfBuildingCommunity/PathOfBuilding/compare/v2.20.1...v2.20.2)
-
-<!-- Release notes generated using configuration in .github/release.yml at dev -->
-
-## What's Changed
-### Implemented Enhancements
-- Reintroduce Show/Hide skill cost based upon whether it has a base cost [\#4838](https://github.com/PathOfBuildingCommunity/PathOfBuilding/pull/4838) ([QuickStick123](https://github.com/QuickStick123))
-### Accuracy Improvements
-- Use correct max shock in breakdown [\#4829](https://github.com/PathOfBuildingCommunity/PathOfBuilding/pull/4829) ([Lilylicious](https://github.com/Lilylicious))
-### Fixed Bugs
-- Fix timeless jewel socket index bug [\#4832](https://github.com/PathOfBuildingCommunity/PathOfBuilding/pull/4832) ([Lothrik](https://github.com/Lothrik))
-- Fix missing unique sliders [\#4835](https://github.com/PathOfBuildingCommunity/PathOfBuilding/pull/4835) ([Lothrik](https://github.com/Lothrik))
-- Filter out unused modifier line ranges [\#4836](https://github.com/PathOfBuildingCommunity/PathOfBuilding/pull/4836) ([Lothrik](https://github.com/Lothrik))
-
-## [v2.20.1](https://github.com/PathOfBuildingCommunity/PathOfBuilding/tree/v2.20.1) (2022/08/16)
-
-[Full Changelog](https://github.com/PathOfBuildingCommunity/PathOfBuilding/compare/v2.20.0...v2.20.1)
-
-<!-- Release notes generated using configuration in .github/release.yml at dev -->
-
-## What's Changed
-### Fixed Bugs
-- Revert skill costs being hidden if you reduced the cost to 0 as it was causing an error ([LocalIdentity](https://github.com/LocalIdentity))
-- Fix Juggernaut "Armour applies to Elemental damage" node not working ([Lilylicious](https://github.com/Lilylicious))
-
-## [v2.20.0](https://github.com/PathOfBuildingCommunity/PathOfBuilding/tree/v2.20.0) (2022/08/16)
-
-[Full Changelog](https://github.com/PathOfBuildingCommunity/PathOfBuilding/compare/v2.19.2...v2.20.0)
-
-<!-- Release notes generated using configuration in .github/release.yml at dev -->
-
-## What's Changed
-### Implemented Enhancements
-- Update skill tree to 3.19 [\#4744](https://github.com/PathOfBuildingCommunity/PathOfBuilding/pull/4744) ([Regisle](https://github.com/Regisle))
-- Add new uniques [\#4774](https://github.com/PathOfBuildingCommunity/PathOfBuilding/pull/4774), [\#4817](https://github.com/PathOfBuildingCommunity/PathOfBuilding/pull/4817) ([QuickStick123](https://github.com/QuickStick123), [LocalIdentity](https://github.com/LocalIdentity), [Wires77](https://github.com/Wires77))
-- Timeless jewel search improvements [\#4622](https://github.com/PathOfBuildingCommunity/PathOfBuilding/pull/4622) ([Regisle](https://github.com/Regisle)), ([Lothrik](https://github.com/Lothrik))
-  	- You can now auto generate weights for nodes based on skill DPS
-  	- You can scroll on the horizontal scroll bars to change values (hold Ctrl/Shift to scroll slower/faster)
-- Update a wide variety of unique items 
-	- [\#4767](https://github.com/PathOfBuildingCommunity/PathOfBuilding/pull/4767), [\#4763](https://github.com/PathOfBuildingCommunity/PathOfBuilding/pull/4763), [\#4760](https://github.com/PathOfBuildingCommunity/PathOfBuilding/pull/4760), [\#4769](https://github.com/PathOfBuildingCommunity/PathOfBuilding/pull/4769), [\#4753](https://github.com/PathOfBuildingCommunity/PathOfBuilding/pull/4753), [\#4729](https://github.com/PathOfBuildingCommunity/PathOfBuilding/pull/4729) ([Sinured](https://github.com/Sinured))
-	- [\#4747](https://github.com/PathOfBuildingCommunity/PathOfBuilding/pull/4747), [\#4751](https://github.com/PathOfBuildingCommunity/PathOfBuilding/pull/4751), [\#4754](https://github.com/PathOfBuildingCommunity/PathOfBuilding/pull/4754), [\#4748](https://github.com/PathOfBuildingCommunity/PathOfBuilding/pull/4748), [\#4757](https://github.com/PathOfBuildingCommunity/PathOfBuilding/pull/4757), [\#4775](https://github.com/PathOfBuildingCommunity/PathOfBuilding/pull/4775), [\#4783](https://github.com/PathOfBuildingCommunity/PathOfBuilding/pull/4783) ([QuickStick123](https://github.com/QuickStick123))
-	- [\#4702](https://github.com/PathOfBuildingCommunity/PathOfBuilding/pull/4702), [\#4700](https://github.com/PathOfBuildingCommunity/PathOfBuilding/pull/4700), [\#4699](https://github.com/PathOfBuildingCommunity/PathOfBuilding/pull/4699), [\#4698](https://github.com/PathOfBuildingCommunity/PathOfBuilding/pull/4698) ([Lexy](https://github.com/learn2draw))
-	- [\#4755](https://github.com/PathOfBuildingCommunity/PathOfBuilding/pull/4755) ([Nightblade](https://github.com/Nightblade))
-	- [\#4745](https://github.com/PathOfBuildingCommunity/PathOfBuilding/pull/4745) ([Paliak](https://github.com/Paliak))
-	- [\#4814](https://github.com/PathOfBuildingCommunity/PathOfBuilding/pull/4814) ([Wires77](https://github.com/Wires77))
-	- [\#4602](https://github.com/PathOfBuildingCommunity/PathOfBuilding/pull/4602) ([Lothrik](https://github.com/Lothrik))
-- Add support for
-	- Damage over Time DPS cap [\#4649](https://github.com/PathOfBuildingCommunity/PathOfBuilding/pull/4649), [\#4808](https://github.com/PathOfBuildingCommunity/PathOfBuilding/pull/4808) ([deathbeam](https://github.com/deathbeam), [Regisle](https://github.com/Regisle), [LocalIdentity](https://github.com/LocalIdentity))
-	- 3.19 Trickster ascendancy  [\#4749](https://github.com/PathOfBuildingCommunity/PathOfBuilding/pull/4749), [\#4782](https://github.com/PathOfBuildingCommunity/PathOfBuilding/pull/4782), [\#4749](https://github.com/PathOfBuildingCommunity/PathOfBuilding/pull/4749) ([Lilylicious](https://github.com/Lilylicious), [Regisle](https://github.com/Regisle))
-	- Deal 10% less damage on Indomitable Resolve [\#4688](https://github.com/PathOfBuildingCommunity/PathOfBuilding/pull/4688) ([Regisle](https://github.com/Regisle))
-	- armour applies to ele damage [\#4673](https://github.com/PathOfBuildingCommunity/PathOfBuilding/pull/4673) ([Regisle](https://github.com/Regisle))
-	- Vorana's March mods [\#4613](https://github.com/PathOfBuildingCommunity/PathOfBuilding/pull/4613) ([LocalIdentity](https://github.com/LocalIdentity))
-	- Non-critical strikes deal less damage [\#4701](https://github.com/PathOfBuildingCommunity/PathOfBuilding/pull/4701) ([Regisle](https://github.com/Regisle))
-	- More Ailment effect modifiers [\#4707](https://github.com/PathOfBuildingCommunity/PathOfBuilding/pull/4707) ([Regisle](https://github.com/Regisle))
-	- Used Life flask in the past 10 seconds [\#4687](https://github.com/PathOfBuildingCommunity/PathOfBuilding/pull/4687) ([Regisle](https://github.com/Regisle))
-	- Debuff expiration rate [\#4703](https://github.com/PathOfBuildingCommunity/PathOfBuilding/pull/4703) ([Regisle](https://github.com/Regisle))
-	- Basic recoup breakdown [\#4706](https://github.com/PathOfBuildingCommunity/PathOfBuilding/pull/4706) ([Regisle](https://github.com/Regisle))
-	- Modifiers to enemy damage [\#4685](https://github.com/PathOfBuildingCommunity/PathOfBuilding/pull/4685) ([Regisle](https://github.com/Regisle))
-	- PvP skill scaling [\#4664](https://github.com/PathOfBuildingCommunity/PathOfBuilding/pull/4664) ([Regisle](https://github.com/Regisle))
-	- PvP hit taken [\#4718](https://github.com/PathOfBuildingCommunity/PathOfBuilding/pull/4718) ([Regisle](https://github.com/Regisle))
-	- Non-Vaal gem modifiers [\#4711](https://github.com/PathOfBuildingCommunity/PathOfBuilding/pull/4711) ([Nostrademous](https://github.com/Nostrademous))
-	- Debilitate debuff [\#4710](https://github.com/PathOfBuildingCommunity/PathOfBuilding/pull/4710) ([deathbeam](https://github.com/deathbeam))
-	- Minions have Unholy Might [\#4780](https://github.com/PathOfBuildingCommunity/PathOfBuilding/pull/4780) ([QuickStick123](https://github.com/QuickStick123))
-	- 3.19 Arrow Dancing Keystone [\#4779](https://github.com/PathOfBuildingCommunity/PathOfBuilding/pull/4779) ([QuickStick123](https://github.com/QuickStick123))
-	- Counting Mastery type allocations [\#4746](https://github.com/PathOfBuildingCommunity/PathOfBuilding/pull/4746) ([Nostrademous](https://github.com/Nostrademous))
-	- More triple damage mods [\#4727](https://github.com/PathOfBuildingCommunity/PathOfBuilding/pull/4727) ([Paliak](https://github.com/Paliak))
-	- Kalandra inverted stats [\#4756](https://github.com/PathOfBuildingCommunity/PathOfBuilding/pull/4756) ([Nostrademous](https://github.com/Nostrademous))
-	- Stacking max shock [\#4750](https://github.com/PathOfBuildingCommunity/PathOfBuilding/pull/4750) ([Lilylicious](https://github.com/Lilylicious))
-	- Ryslatha Pantheon Life flask charge generation [\#4721](https://github.com/PathOfBuildingCommunity/PathOfBuilding/pull/4721) ([deathbeam](https://github.com/deathbeam))
-	- Lightning Conduit's new Trigger flag [\#4802](https://github.com/PathOfBuildingCommunity/PathOfBuilding/pull/4802) ([Nostrademous](https://github.com/Nostrademous))
-	- Enemy Overwhelm [\#4705](https://github.com/PathOfBuildingCommunity/PathOfBuilding/pull/4705) ([QuickStick123](https://github.com/QuickStick123))
-	- Burning and Caustic ground and Flame Surge [\#4801](https://github.com/PathOfBuildingCommunity/PathOfBuilding/pull/4801) ([deathbeam](https://github.com/deathbeam))
-	- Burning and caustic ground in total/combined DPS [\#4815](https://github.com/PathOfBuildingCommunity/PathOfBuilding/pull/4815) ([Regisle](https://github.com/Regisle))
-	- Prevent burning and caustic ground from stacking [\#4820](https://github.com/PathOfBuildingCommunity/PathOfBuilding/pull/4820) ([Regisle](https://github.com/Regisle))
-	- Parsing of Link skill mods [\#4816](https://github.com/PathOfBuildingCommunity/PathOfBuilding/pull/4816) ([QuickStick123](https://github.com/QuickStick123))
-- Fix Incinerate gem tooltip [\#4681](https://github.com/PathOfBuildingCommunity/PathOfBuilding/pull/4681) ([Paliak](https://github.com/Paliak))
-- Always use configured or base chill for bonechill and remove bonechill config [\#4453](https://github.com/PathOfBuildingCommunity/PathOfBuilding/pull/4453) ([deathbeam](https://github.com/deathbeam))
-- Update ward recharge speed [\#4697](https://github.com/PathOfBuildingCommunity/PathOfBuilding/pull/4697) ([Lexy](https://github.com/learn2draw))
-- Update Brittle to 3.19 values [\#4696](https://github.com/PathOfBuildingCommunity/PathOfBuilding/pull/4696) ([Lexy](https://github.com/learn2draw))
-- Added Thrusting as a base sword subType [\#4720](https://github.com/PathOfBuildingCommunity/PathOfBuilding/pull/4720) ([Nostrademous](https://github.com/Nostrademous))
-- Minion charges and ailments work like players [\#4694](https://github.com/PathOfBuildingCommunity/PathOfBuilding/pull/4694) ([Lilylicious](https://github.com/Lilylicious))
-- Take into account weapon conditions for shock [\#4795](https://github.com/PathOfBuildingCommunity/PathOfBuilding/pull/4795) ([Lilylicious](https://github.com/Lilylicious))
-- Properly support gain on kill [\#4704](https://github.com/PathOfBuildingCommunity/PathOfBuilding/pull/4704) ([Regisle](https://github.com/Regisle))
-- Update Chainbreaker wording and display Rage Regeneration [\#4786](https://github.com/PathOfBuildingCommunity/PathOfBuilding/pull/4786) ([Sinured](https://github.com/Sinured))
-### User Interface
-- Display reservation efficiency as percentage with two decimal places instead of a full float multiplier [\#4518](https://github.com/PathOfBuildingCommunity/PathOfBuilding/pull/4518) ([Paliak](https://github.com/Paliak))
-- Display effect of active gem variant when mousing over the "Variant" drop-down selector [\#4633](https://github.com/PathOfBuildingCommunity/PathOfBuilding/pull/4633) ([talkmill](https://github.com/talkmill))
-- Change sidebar to show red numbers for unreserved life of 0 [\#4618](https://github.com/PathOfBuildingCommunity/PathOfBuilding/pull/4618) ([talkmill](https://github.com/talkmill))
-### Accuracy Improvements
-- General improvements to "Damaging Hits" section and armour breakdown [\#4637](https://github.com/PathOfBuildingCommunity/PathOfBuilding/pull/4637) ([QuickStick123](https://github.com/QuickStick123))
-- Apply spell suppression to EHP calculations and add support for Instinct [\#4686](https://github.com/PathOfBuildingCommunity/PathOfBuilding/pull/4686) ([Regisle](https://github.com/Regisle))
-- Improve stun avoid calcs [\#4715](https://github.com/PathOfBuildingCommunity/PathOfBuilding/pull/4715) ([Regisle](https://github.com/Regisle))
-- Improve scaled modifier precision [\#4640](https://github.com/PathOfBuildingCommunity/PathOfBuilding/pull/4640) ([Lothrik](https://github.com/Lothrik))
-- Restructure leech to apply cap later [\#4809](https://github.com/PathOfBuildingCommunity/PathOfBuilding/pull/4809) ([QuickStick123](https://github.com/QuickStick123))
-### Fixed Bugs
-- Blood offering stats not calculated #744 [\#4638](https://github.com/PathOfBuildingCommunity/PathOfBuilding/pull/4638) ([talkmill](https://github.com/talkmill))
-- Node power sorting at infinite values [\#4617](https://github.com/PathOfBuildingCommunity/PathOfBuilding/pull/4617) ([Regisle](https://github.com/Regisle))
-- Config tab being 1 change behind enemy level [\#4624](https://github.com/PathOfBuildingCommunity/PathOfBuilding/pull/4624) ([Regisle](https://github.com/Regisle))
-- Bottom bar wrapping in the tree tab [\#4693](https://github.com/PathOfBuildingCommunity/PathOfBuilding/pull/4693) ([talkmill](https://github.com/talkmill))
-- Sidebar always showing Culling DPS and Recoverable ES [\#4646](https://github.com/PathOfBuildingCommunity/PathOfBuilding/pull/4646) ([LocalIdentity](https://github.com/LocalIdentity))
-- Evasion to armour conversion calculation not including "armour and evasion" base stats [\#4600](https://github.com/PathOfBuildingCommunity/PathOfBuilding/pull/4600) ([MrCoolTheCucumber](https://github.com/MrCoolTheCucumber))
-- Trypanon crit chance calculations [\#4610](https://github.com/PathOfBuildingCommunity/PathOfBuilding/pull/4610) ([LocalIdentity](https://github.com/LocalIdentity))
-- Total more multipliers not being round to nearest percent as done in game [\#4641](https://github.com/PathOfBuildingCommunity/PathOfBuilding/pull/4641) ([QuickStick123](https://github.com/QuickStick123))
-- Evasion as Extra Armour with Iron Reflexes [\#4643](https://github.com/PathOfBuildingCommunity/PathOfBuilding/pull/4643) ([LocalIdentity](https://github.com/LocalIdentity))
-- Buff stages on Scorching Ray, Frost Shield, and Sigil of Power [\#4645](https://github.com/PathOfBuildingCommunity/PathOfBuilding/pull/4645) ([Wires77](https://github.com/Wires77))
-- Veiled mod pool on autogenerated unique weapons [\#4651](https://github.com/PathOfBuildingCommunity/PathOfBuilding/pull/4651) ([LocalIdentity](https://github.com/LocalIdentity))
-- Bleed DPS when using multiple totems [\#4650](https://github.com/PathOfBuildingCommunity/PathOfBuilding/pull/4650) ([LocalIdentity](https://github.com/LocalIdentity))
-- Alternate ailments not working with anomalous grace [\#4656](https://github.com/PathOfBuildingCommunity/PathOfBuilding/pull/4656) ([QuickStick123](https://github.com/QuickStick123))
-- Various spelling errors [\#4690](https://github.com/PathOfBuildingCommunity/PathOfBuilding/pull/4690), [\#4712](https://github.com/PathOfBuildingCommunity/PathOfBuilding/pull/4712), [\#4773](https://github.com/PathOfBuildingCommunity/PathOfBuilding/pull/4773) ([Nightblade](https://github.com/Nightblade), [Regisle](https://github.com/Regisle))
-- Imported items variable percentages [\#4735](https://github.com/PathOfBuildingCommunity/PathOfBuilding/pull/4735) ([Wires77](https://github.com/Wires77))
-- Vaal Discipline not counting towards Aura count [\#4608](https://github.com/PathOfBuildingCommunity/PathOfBuilding/pull/4608) ([LocalIdentity](https://github.com/LocalIdentity))
-- Enable skill tooltip visibility for non-vaal active skill gems [\#4606](https://github.com/PathOfBuildingCommunity/PathOfBuilding/pull/4606) ([Lothrik](https://github.com/Lothrik))
-- Default level for pinnacles [\#4604](https://github.com/PathOfBuildingCommunity/PathOfBuilding/pull/4604) ([Lilylicious](https://github.com/Lilylicious))
-- Prevent invalid character level values [\#4609](https://github.com/PathOfBuildingCommunity/PathOfBuilding/pull/4609) ([Lothrik](https://github.com/Lothrik))
-- Catalysts visually not scaling certain mods [\#4603](https://github.com/PathOfBuildingCommunity/PathOfBuilding/pull/4603) ([QuickStick123](https://github.com/QuickStick123))
-- Force rebuild to initialise boss presets and remove phys fallback [\#4615](https://github.com/PathOfBuildingCommunity/PathOfBuilding/pull/4615) ([Regisle](https://github.com/Regisle))
-- Stop pretending Tawhoa is implemented [\#4732](https://github.com/PathOfBuildingCommunity/PathOfBuilding/pull/4732) ([Lilylicious](https://github.com/Lilylicious))
-- Selected Mastery Tree Upconversion Error [\#4765](https://github.com/PathOfBuildingCommunity/PathOfBuilding/pull/4765) ([Nostrademous](https://github.com/Nostrademous))
-- Set skillSet to nil instead of removing it from table and reordering it [\#4772](https://github.com/PathOfBuildingCommunity/PathOfBuilding/pull/4772) ([deathbeam](https://github.com/deathbeam))
-- Build did not save on generating a build code [\#4623](https://github.com/PathOfBuildingCommunity/PathOfBuilding/pull/4623) ([talkmill](https://github.com/talkmill))
-- Multistrike damage calculation with skills which have bow and melee Tag [\#4740](https://github.com/PathOfBuildingCommunity/PathOfBuilding/pull/4740) ([Sinured](https://github.com/Sinured))
-- Guaranteed ailments were not using correct values [\#4790](https://github.com/PathOfBuildingCommunity/PathOfBuilding/pull/4790) ([Lilylicious](https://github.com/Lilylicious))
-- Longshot affects all projectiles that hit [\#4709](https://github.com/PathOfBuildingCommunity/PathOfBuilding/pull/4709) ([Lilylicious](https://github.com/Lilylicious))
-- Scorching Ray totem DoT was not stacking [\#4821](https://github.com/PathOfBuildingCommunity/PathOfBuilding/pull/4821) ([Regisle](https://github.com/Regisle))
-- Tornado was using Cast rate instead of Hit rate [\#4826](https://github.com/PathOfBuildingCommunity/PathOfBuilding/pull/4826) ([Sinured](https://github.com/Sinured))
-- Skill costs being hidden if you reduced the cost to 0 [\#4813](https://github.com/PathOfBuildingCommunity/PathOfBuilding/pull/4813) ([QuickStick123](https://github.com/QuickStick123))
-### Preliminary changes
-- These changes might be changed further once the official patch is out
-- Lifetap & Blessing interaction [\#4752](https://github.com/PathOfBuildingCommunity/PathOfBuilding/pull/4752) ([Sinured](https://github.com/Sinured))
-
-
-## [v2.19.2](https://github.com/PathOfBuildingCommunity/PathOfBuilding/tree/v2.19.2) (2022/07/15)
-
-[Full Changelog](https://github.com/PathOfBuildingCommunity/PathOfBuilding/compare/v2.19.1...v2.19.2)
-
-<!-- Release notes generated using configuration in .github/release.yml at dev -->
-
-## What's Changed
-### User Interface
-- Fix certain controls not displaying tooltips on hover [\#4594](https://github.com/PathOfBuildingCommunity/PathOfBuilding/pull/4594) ([Lothrik](https://github.com/Lothrik))
-- Adjust default item affix quality UI [\#4593](https://github.com/PathOfBuildingCommunity/PathOfBuilding/pull/4593) ([Lothrik](https://github.com/Lothrik))
-### Fixed Bugs
-- Fix anointed notables not being affected by Timeless jewels [\#4586](https://github.com/PathOfBuildingCommunity/PathOfBuilding/pull/4586) ([Lothrik](https://github.com/Lothrik))
-- Fix "NaN" EHP error and crash when setting enemy level too high [\#4591](https://github.com/PathOfBuildingCommunity/PathOfBuilding/pull/4591) ([Lothrik](https://github.com/Lothrik))
-- Fix crash when loading old skill tree with a Glorious Vanity jewel socketed [\#4587](https://github.com/PathOfBuildingCommunity/PathOfBuilding/pull/4587) ([Lothrik](https://github.com/Lothrik))
-- Fix crash if Timeless jewel file is denied access or if changelog.txt doesn't exist [\#4588](https://github.com/PathOfBuildingCommunity/PathOfBuilding/pull/4588) ([Lothrik](https://github.com/Lothrik))
-- Fix crash when comparing skill trees with masteries allocated [\#4590](https://github.com/PathOfBuildingCommunity/PathOfBuilding/pull/4590) ([Lothrik](https://github.com/Lothrik))
-
-
-
-## [v2.19.1](https://github.com/PathOfBuildingCommunity/PathOfBuilding/tree/v2.19.1) (2022/07/13)
-
-[Full Changelog](https://github.com/PathOfBuildingCommunity/PathOfBuilding/compare/v2.19.0...v2.19.1)
-
-<!-- Release notes generated using configuration in .github/release.yml at dev -->
-
-## What's Changed
-### Implemented Enhancements
-- Add support to search Timeless jewel node stats in the "Search for Node" dropdown list [\#4580](https://github.com/PathOfBuildingCommunity/PathOfBuilding/pull/4580) ([Regisle](https://github.com/Regisle))
-### Fixed Bugs
-- Fix crash when socketing a Glorious Vanity jewel in your tree [\#4577](https://github.com/PathOfBuildingCommunity/PathOfBuilding/pull/4577) ([Lothrik](https://github.com/Lothrik))
-- Fix DoT skill DPS being 6% of actual value [\#4575](https://github.com/PathOfBuildingCommunity/PathOfBuilding/pull/4575) ([Nostrademous](https://github.com/Nostrademous))
-- Fix Divine Flesh and Immortal Ambition keystones [\#4578](https://github.com/PathOfBuildingCommunity/PathOfBuilding/pull/4578) ([Lothrik](https://github.com/Lothrik))
-- Fix Auras being disabled for skills in Full DPS [\#4581](https://github.com/PathOfBuildingCommunity/PathOfBuilding/pull/4581) ([QuickStick123](https://github.com/QuickStick123))
-
-
-
-## [v2.19.0](https://github.com/PathOfBuildingCommunity/PathOfBuilding/tree/v2.19.0) (2022/07/12)
-
-[Full Changelog](https://github.com/PathOfBuildingCommunity/PathOfBuilding/compare/v2.18.1...v2.19.0)
-
-<!-- Release notes generated using configuration in .github/release.yml at dev -->
-
-## What's Changed
-### Implemented Enhancements
-- Timeless Jewel implementation [\#4527](https://github.com/PathOfBuildingCommunity/PathOfBuilding/pull/4527) ([LocalIdentity](https://github.com/LocalIdentity), [Lothrik](https://github.com/Lothrik), [Nostrademous](https://github.com/Nostrademous), [Regisle](https://github.com/Regisle), [Wires77](https://github.com/Wires77))
-- Add Default Item Affix Quality option [\#4520](https://github.com/PathOfBuildingCommunity/PathOfBuilding/pull/4520) ([Lothrik](https://github.com/Lothrik))
-- Add support for skill sets (socket group sets) [\#4447](https://github.com/PathOfBuildingCommunity/PathOfBuilding/pull/4447) ([deathbeam](https://github.com/deathbeam))
-- Add new configuration options for Boss Skill Presets [\#4436](https://github.com/PathOfBuildingCommunity/PathOfBuilding/pull/4436) ([Regisle](https://github.com/Regisle))
-- Add support for brittle/sapped ground and alternate ailment boot implicits [\#4443](https://github.com/PathOfBuildingCommunity/PathOfBuilding/pull/4443) ([deathbeam](https://github.com/deathbeam))
-- Update ailment threshold to current values [\#4435](https://github.com/PathOfBuildingCommunity/PathOfBuilding/pull/4435) ([deathbeam](https://github.com/deathbeam))
-- Add self curse effect to Calcs tab [\#4537](https://github.com/PathOfBuildingCommunity/PathOfBuilding/pull/4537) ([QuickStick123](https://github.com/QuickStick123))
-- Add display for totem resistances in skill type specific stats [\#4523](https://github.com/PathOfBuildingCommunity/PathOfBuilding/pull/4523) ([deathbeam](https://github.com/deathbeam))
-- Add support for Unearth corpse calculation [\#4487](https://github.com/PathOfBuildingCommunity/PathOfBuilding/pull/4487) ([Nostrademous](https://github.com/Nostrademous))
-- Add Pale Seraphim "Thunder Web" debuff [\#4490](https://github.com/PathOfBuildingCommunity/PathOfBuilding/pull/4490) ([Lothrik](https://github.com/Lothrik))
-- Add full support for Supreme Ego [\#4524](https://github.com/PathOfBuildingCommunity/PathOfBuilding/pull/4524) ([QuickStick123](https://github.com/QuickStick123))
-- Add support for "% of damage taken bypasses ward" [\#4549](https://github.com/PathOfBuildingCommunity/PathOfBuilding/pull/4549) ([deathbeam](https://github.com/deathbeam))
-- Add support for "Magic Utility Flasks applied to you have increased effect" [\#4461](https://github.com/PathOfBuildingCommunity/PathOfBuilding/pull/4461) ([deathbeam](https://github.com/deathbeam))
-- Add support for ailment immunity mod on timeless jewels [\#4552](https://github.com/PathOfBuildingCommunity/PathOfBuilding/pull/4552) ([Wires77](https://github.com/Wires77))
-- Add support for "% increased cast speed if a minion has been killed recently" [\#4464](https://github.com/PathOfBuildingCommunity/PathOfBuilding/pull/4464) ([spawnie-no-oni](https://github.com/spawnie-no-oni))
-- Add support for more Eldritch mods [\#4507](https://github.com/PathOfBuildingCommunity/PathOfBuilding/pull/4507) ([LocalIdentity](https://github.com/LocalIdentity))
-### User Interface
-- Fix labels having an incorrect font size and alignment for checkmark boxes. [\#4486](https://github.com/PathOfBuildingCommunity/PathOfBuilding/pull/4486) ([QuickStick123](https://github.com/QuickStick123))
-- Fix typo in tree [\#4469](https://github.com/PathOfBuildingCommunity/PathOfBuilding/pull/4469) ([Ivniinvi](https://github.com/Ivniinvi))
-- Fix unicode sanitization issues [\#4439](https://github.com/PathOfBuildingCommunity/PathOfBuilding/pull/4439) ([Wires77](https://github.com/Wires77))
-- Move movement speed below resistances in the side-bar [\#4426](https://github.com/PathOfBuildingCommunity/PathOfBuilding/pull/4426) ([Nightblade](https://github.com/Nightblade))
-- Fix overlapping tooltips, move bandit and pantheon options into the Config tab [\#4441](https://github.com/PathOfBuildingCommunity/PathOfBuilding/pull/4441) ([TPlant](https://github.com/PJacek))
-- Restore enter functionality for Import tab [\#4448](https://github.com/PathOfBuildingCommunity/PathOfBuilding/pull/4448) ([pHiney](https://github.com/pHiney))
-- Fix saving of section/subsection collapsing in calcs [\#4555](https://github.com/PathOfBuildingCommunity/PathOfBuilding/pull/4555) ([deathbeam](https://github.com/deathbeam))
-- Add some missing alternate quality modifiers [\#4132](https://github.com/PathOfBuildingCommunity/PathOfBuilding/pull/4132) ([Nostrademous](https://github.com/Nostrademous))
-### Accuracy Improvements
-- Fix flat Reservation rounding [\#4471](https://github.com/PathOfBuildingCommunity/PathOfBuilding/pull/4471) ([Lothrik](https://github.com/Lothrik))
-- Correctly handle 100% reduced reservation efficiency and greater [\#4514](https://github.com/PathOfBuildingCommunity/PathOfBuilding/pull/4514) ([QuickStick123](https://github.com/QuickStick123))
-- Fix multi number mods scaling the wrong number with catalysts [\#4484](https://github.com/PathOfBuildingCommunity/PathOfBuilding/pull/4484) ([QuickStick123](https://github.com/QuickStick123))
-- Stop Noxious Catalyst from scaling Icefang Orbit's chance to poison [\#4463](https://github.com/PathOfBuildingCommunity/PathOfBuilding/pull/4463) ([tansheron](https://github.com/tansheron))
-- Fix elemental ailments defensive calculations [\#4440](https://github.com/PathOfBuildingCommunity/PathOfBuilding/pull/4440) ([TPlant](https://github.com/PJacek))
-- Fix Vaal lightning strike projectiles not counting as projectiles [\#4531](https://github.com/PathOfBuildingCommunity/PathOfBuilding/pull/4531) ([Wires77](https://github.com/Wires77))
-- Rename old dodge chance mods on watcher's eye [\#4478](https://github.com/PathOfBuildingCommunity/PathOfBuilding/pull/4478) ([Wires77](https://github.com/Wires77))
-- Update "source" text of unique cluster jewels [\#4542](https://github.com/PathOfBuildingCommunity/PathOfBuilding/pull/4542) ([ctrpetersen](https://github.com/ctrpetersen))
-- Update wording on Skyforth, Victario's Flight, Mindspiral, Mutewind Seal [\#4512](https://github.com/PathOfBuildingCommunity/PathOfBuilding/pull/4512) ([Lothrik](https://github.com/Lothrik))
-- Update wording on Maw of Conquest, Thousand Teeth Temu [\#4519](https://github.com/PathOfBuildingCommunity/PathOfBuilding/pull/4519) ([Lothrik](https://github.com/Lothrik))
-- Fix incorrect level requirement for Legacy of Fury [\#4510](https://github.com/PathOfBuildingCommunity/PathOfBuilding/pull/4510) ([Lexy](https://github.com/learn2draw))
-- Fix Ming's Heart variant typo [\#4454](https://github.com/PathOfBuildingCommunity/PathOfBuilding/pull/4454) ([Regisle](https://github.com/Regisle))
-- Fix Flask Duration to match in game values [\#4526](https://github.com/PathOfBuildingCommunity/PathOfBuilding/pull/4526) ([QuickStick123](https://github.com/QuickStick123))
-- Refactor wither to apply strongest wither effect [\#4525](https://github.com/PathOfBuildingCommunity/PathOfBuilding/pull/4525) ([QuickStick123](https://github.com/QuickStick123))
-### Fixed Bugs
-- Fix Out of Memory crash in Items Tab [\#4530](https://github.com/PathOfBuildingCommunity/PathOfBuilding/pull/4530) ([Lothrik](https://github.com/Lothrik))
-- Fix alternate quality dropdown options not changing on gem deletion [\#4532](https://github.com/PathOfBuildingCommunity/PathOfBuilding/pull/4532) ([Wires77](https://github.com/Wires77))
-- Fix corrosion not being disabled when mod is not present [\#4505](https://github.com/PathOfBuildingCommunity/PathOfBuilding/pull/4505) ([QuickStick123](https://github.com/QuickStick123))
-- Fix saving of changed placeholders [\#4548](https://github.com/PathOfBuildingCommunity/PathOfBuilding/pull/4548) ([deathbeam](https://github.com/deathbeam))
-- Fix undo resetting active display group [\#4554](https://github.com/PathOfBuildingCommunity/PathOfBuilding/pull/4554) ([deathbeam](https://github.com/deathbeam))
-- Fix socket group copy/paste [\#4452](https://github.com/PathOfBuildingCommunity/PathOfBuilding/pull/4452) ([deathbeam](https://github.com/deathbeam))
-- Improve skill gem state persistence [\#4493](https://github.com/PathOfBuildingCommunity/PathOfBuilding/pull/4493) ([Lothrik](https://github.com/Lothrik))
-- Fix Precise Technique to use max life instead of current life [\#4477](https://github.com/PathOfBuildingCommunity/PathOfBuilding/pull/4477) ([Dullson](https://github.com/Dullson))
-- Fix Energy Shield Recharge mastery [\#4504](https://github.com/PathOfBuildingCommunity/PathOfBuilding/pull/4504) ([Lothrik](https://github.com/Lothrik))
-- Fix warcry duration and cooldown calculations [\#4488](https://github.com/PathOfBuildingCommunity/PathOfBuilding/pull/4488) ([Lothrik](https://github.com/Lothrik))
-- Fix a bug where if affected by a vaal aura you weren't considered affected by the regular aura [\#4492](https://github.com/PathOfBuildingCommunity/PathOfBuilding/pull/4492) ([QuickStick123](https://github.com/QuickStick123))
-- Remove Phase Acrobatics from Impossible Escape [\#4479](https://github.com/PathOfBuildingCommunity/PathOfBuilding/pull/4479) ([Lothrik](https://github.com/Lothrik))
-- Fix Paradoxica [\#4495](https://github.com/PathOfBuildingCommunity/PathOfBuilding/pull/4495) ([QuickStick123](https://github.com/QuickStick123))
-- Fix ignite with cast on death [\#4496](https://github.com/PathOfBuildingCommunity/PathOfBuilding/pull/4496) ([QuickStick123](https://github.com/QuickStick123))
-- Fix incorrect Cruelty effect scaling [\#4472](https://github.com/PathOfBuildingCommunity/PathOfBuilding/pull/4472) ([Lothrik](https://github.com/Lothrik))
-- Fix Determination aura alternate quality mod [\#4502](https://github.com/PathOfBuildingCommunity/PathOfBuilding/pull/4502) ([Dullson](https://github.com/Dullson))
-- Fix Smite area hit being classified as melee [\#4515](https://github.com/PathOfBuildingCommunity/PathOfBuilding/pull/4515) ([QuickStick123](https://github.com/QuickStick123))
-- Fix Herald of Purity minions missing a duration [\#4547](https://github.com/PathOfBuildingCommunity/PathOfBuilding/pull/4547) ([Wires77](https://github.com/Wires77))
-- Fix Chain Hook Radius per Rage [\#4491](https://github.com/PathOfBuildingCommunity/PathOfBuilding/pull/4491) ([Lothrik](https://github.com/Lothrik))
-### Other changes
-- Docs - Fix dead links and refactor to use relative links [\#4543](https://github.com/PathOfBuildingCommunity/PathOfBuilding/pull/4543) ([Paliak](https://github.com/Paliak))
-
-
-## [v2.18.1](https://github.com/PathOfBuildingCommunity/PathOfBuilding/tree/v2.18.1) (2022/06/05)
-
-[Full Changelog](https://github.com/PathOfBuildingCommunity/PathOfBuilding/compare/v2.18.0...v2.18.1)
-
-## What's Changed
-### Fixed Bugs
-- Fix crash related to Life gain on Block [\#4428](https://github.com/PathOfBuildingCommunity/PathOfBuilding/pull/4428) ([Regisle](https://github.com/Regisle))
-
-## [v2.18.0](https://github.com/PathOfBuildingCommunity/PathOfBuilding/tree/v2.18.0) (2022/06/05)
-
-[Full Changelog](https://github.com/PathOfBuildingCommunity/PathOfBuilding/compare/v2.17.2...v2.18.0)
-
-<!-- Release notes generated using configuration in .github/release.yml at dev -->
-
-## What's Changed
-### Implemented Enhancements
-- Add zoom support in the Notes tab (Use Ctrl +/- or Ctrl & mouse wheel) [\#4355](https://github.com/PathOfBuildingCommunity/PathOfBuilding/pull/4355) ([pfeigl](https://github.com/pfeigl))
-- Add mouse shortcuts to skills tab [\#4373](https://github.com/PathOfBuildingCommunity/PathOfBuilding/pull/4373) ([Dullson](https://github.com/Dullson))
-  * Set as active skill group in sidebar
-  * Enable/disable skill group
-  * Include/exclude in Full DPS
-- Streamline importing of build codes [\#4398](https://github.com/PathOfBuildingCommunity/PathOfBuilding/pull/4398) ([deathbeam](https://github.com/deathbeam))
-### User Interface
-- Add a configuration option for showing tooltips for all slots [\#4292](https://github.com/PathOfBuildingCommunity/PathOfBuilding/pull/4292) ([deathbeam](https://github.com/deathbeam))
-- Add average flask uptime estimate [\#4319](https://github.com/PathOfBuildingCommunity/PathOfBuilding/pull/4319) ([Lothrik](https://github.com/Lothrik))
-- Add keyboard shortcut for Notes section "Ctrl+6" [\#4331](https://github.com/PathOfBuildingCommunity/PathOfBuilding/pull/4331) ([imsjp](https://github.com/imsjp))
-- Improve breakdown for ignoring resistance [\#4354](https://github.com/PathOfBuildingCommunity/PathOfBuilding/pull/4354) ([Prismateria](https://github.com/Prismateria))
-- Add Boss 'less curse effect' in resistance breakdown [\#4379](https://github.com/PathOfBuildingCommunity/PathOfBuilding/pull/4379) ([LocalIdentity](https://github.com/LocalIdentity))
-- Split max hit display (and colourise it) in sidebar [\#4371](https://github.com/PathOfBuildingCommunity/PathOfBuilding/pull/4371) ([deathbeam](https://github.com/deathbeam))
-- Do not overwrite all defaults when configuring enemy stats on configs page [\#4327](https://github.com/PathOfBuildingCommunity/PathOfBuilding/pull/4327) ([deathbeam](https://github.com/deathbeam))
-- Properly sort items based on affected slot in tooltips [\#4291](https://github.com/PathOfBuildingCommunity/PathOfBuilding/pull/4291) ([deathbeam](https://github.com/deathbeam))
-### New Calculations
-- Add support for exposure from Eldritch implicits and Archdemon Crown [\#4395](https://github.com/PathOfBuildingCommunity/PathOfBuilding/pull/4395) ([LocalIdentity](https://github.com/LocalIdentity))
-- Add support for weapon local Overwhelm mod [\#4415](https://github.com/PathOfBuildingCommunity/PathOfBuilding/pull/4415) ([LocalIdentity](https://github.com/LocalIdentity))
-- Add support for self-damage breakdown for Forbidden Rite [\#4420](https://github.com/PathOfBuildingCommunity/PathOfBuilding/pull/4420) ([LocalIdentity](https://github.com/LocalIdentity))
-- Add support for many helmet enchants [\#4419](https://github.com/PathOfBuildingCommunity/PathOfBuilding/pull/4419) ([LocalIdentity](https://github.com/LocalIdentity))
-  * Animated Guardian, Energy Blades, Ensnaring Arrow, Flame Wall, Frost Shield, Herald of Agony, Hydrosphere, Plague Bearer, Purifying Flame, Wild Strike
-### Accuracy Improvements
-- Minor EHP improvements [\#4227](https://github.com/PathOfBuildingCommunity/PathOfBuilding/pull/4227) ([Regisle](https://github.com/Regisle))
-- Fix Massive Thread of Hope outer radius [\#4404](https://github.com/PathOfBuildingCommunity/PathOfBuilding/pull/4404) ([LocalIdentity](https://github.com/LocalIdentity))
-- Fix Exposure mastery stacking incorrectly [\#4396](https://github.com/PathOfBuildingCommunity/PathOfBuilding/pull/4396) ([LocalIdentity](https://github.com/LocalIdentity))
-- Fix Painseeker disabling alt Ailments from Secrets of Suffering [\#4412](https://github.com/PathOfBuildingCommunity/PathOfBuilding/pull/4412) ([LocalIdentity](https://github.com/LocalIdentity))
-- Fix Arrogance Support not working with blasphemy curses [\#4394](https://github.com/PathOfBuildingCommunity/PathOfBuilding/pull/4394) ([LocalIdentity](https://github.com/LocalIdentity))
-- Fix Shaper of Winter + Storms not affecting Brittle + Sap [\#4416](https://github.com/PathOfBuildingCommunity/PathOfBuilding/pull/4416) ([LocalIdentity](https://github.com/LocalIdentity))
-- Fix Summon Holy Relic's Boon Aura [\#234](https://github.com/PathOfBuildingCommunity/PathOfBuilding/pull/234) ([kkienzle](https://github.com/kkienzle))
-- Fix parsing for "chaos damage taken" [\#4383](https://github.com/PathOfBuildingCommunity/PathOfBuilding/pull/4383) ([Nightblade](https://github.com/Nightblade))
-### Fixed Bugs
-- Fix crash when loading build containing a newer tree [\#4386](https://github.com/PathOfBuildingCommunity/PathOfBuilding/pull/4386) ([Wires77](https://github.com/Wires77))
-- Fix Viper Strike double counting Dual Wield Poison stacks [\#4406](https://github.com/PathOfBuildingCommunity/PathOfBuilding/pull/4406) ([Nostrademous](https://github.com/Nostrademous))
-- Fix pobb.in match pattern if a "_" was at the start of the build code [\#4401](https://github.com/PathOfBuildingCommunity/PathOfBuilding/pull/4401) ([Dullson](https://github.com/Dullson))
-- Fix an issue where the options headings sometimes appeared blank [\#4287](https://github.com/PathOfBuildingCommunity/PathOfBuilding/pull/4287) ([FWidm](https://github.com/FWidm))
-- Fix Pantheon dropdown tooltip [\#4377](https://github.com/PathOfBuildingCommunity/PathOfBuilding/pull/4377) ([Wires77](https://github.com/Wires77))
-
-
-## [v2.17.2](https://github.com/PathOfBuildingCommunity/PathOfBuilding/tree/v2.17.2) (2022/05/20)
-
-[Full Changelog](https://github.com/PathOfBuildingCommunity/PathOfBuilding/compare/v2.17.1...v2.17.2)
-
-<!-- Release notes generated using configuration in .github/release.yml at dev -->
-
-## What's Changed
-### Fixed Bugs
-- Fix bug when rendering jewel radius rings ([LocalIdentity](https://github.com/LocalIdentity))
-
-## [v2.17.1](https://github.com/PathOfBuildingCommunity/PathOfBuilding/tree/v2.17.1) (2022/05/17)
-
-[Full Changelog](https://github.com/PathOfBuildingCommunity/PathOfBuilding/compare/v2.17.0...v2.17.1)
-
-<!-- Release notes generated using configuration in .github/release.yml at dev -->
-
-## What's Changed
-### Fixed Bugs
-- Fix bug when rendering Timeless jewel and Thread of Hope rings ([LocalIdentity](https://github.com/LocalIdentity))
-
-## [v2.17.0](https://github.com/PathOfBuildingCommunity/PathOfBuilding/tree/v2.17.0) (2022/05/17)
-
-[Full Changelog](https://github.com/PathOfBuildingCommunity/PathOfBuilding/compare/v2.16.0...v2.17.0)
-
-<!-- Release notes generated using configuration in .github/release.yml at dev -->
-
-## What's Changed
-### Implemented Enhancements
-- Update data from 3.18 files [\#4369](https://github.com/PathOfBuildingCommunity/PathOfBuilding/pull/4369) ([Nostrademous](https://github.com/Nostrademous), [LocalIdentity](https://github.com/LocalIdentity))
-- Update skill tree to 3.18 ([LocalIdentity](https://github.com/LocalIdentity))
-- Add new awakened exceptional skill gems from 3.18 [\#4369](https://github.com/PathOfBuildingCommunity/PathOfBuilding/pull/4369) ([Nostrademous](https://github.com/Nostrademous))
-- Add new Sentinel uniques [\#4365](https://github.com/PathOfBuildingCommunity/PathOfBuilding/pull/4365) ([TPlant](https://github.com/PJacek), [LocalIdentity](https://github.com/LocalIdentity))
-- Add support for Sublime Vision [\#4365](https://github.com/PathOfBuildingCommunity/PathOfBuilding/pull/4365) ([LocalIdentity](https://github.com/LocalIdentity))
-- Add support for Impossible Escape jewel [\#4350](https://github.com/PathOfBuildingCommunity/PathOfBuilding/pull/4350) ([disjunto](https://github.com/disjunto))
-- Add support for new Thread of Hope radius [\#4348](https://github.com/PathOfBuildingCommunity/PathOfBuilding/pull/4348) ([Nostrademous](https://github.com/Nostrademous))
-- Add support for poeskilltree.com passive tree import [\#4191](https://github.com/PathOfBuildingCommunity/PathOfBuilding/pull/4191) ([pHiney](https://github.com/pHiney))
-### User Interface
-- In item creator, treat flasks like other items with multiple tiers of mods [\#4307](https://github.com/PathOfBuildingCommunity/PathOfBuilding/pull/4307) ([benjaminysmall](https://github.com/benjaminysmall))
-- Remove Ward regen from breakdown [\#4342](https://github.com/PathOfBuildingCommunity/PathOfBuilding/pull/4342) ([Lilylicious](https://github.com/Lilylicious))
-### Accuracy Improvements
-- Fix Vulnerability curse priority [\#4325](https://github.com/PathOfBuildingCommunity/PathOfBuilding/pull/4325) ([Lothrik](https://github.com/Lothrik))
-- Fix Supreme Ego more Mana reservation of skills to only affect auras [\#4293](https://github.com/PathOfBuildingCommunity/PathOfBuilding/pull/4293) ([deathbeam](https://github.com/deathbeam))
-- Fix Decay breakdown values [\#4326](https://github.com/PathOfBuildingCommunity/PathOfBuilding/pull/4326) ([Lothrik](https://github.com/Lothrik))
-### New Calculations
-- Add support for Divine Blessing + Totem Auras [\#4329](https://github.com/PathOfBuildingCommunity/PathOfBuilding/pull/4329) ([deathbeam](https://github.com/deathbeam), [LocalIdentity](https://github.com/LocalIdentity))
-- Add support for reduced Mana cost of attacks [\#4288](https://github.com/PathOfBuildingCommunity/PathOfBuilding/pull/4288) ([deathbeam](https://github.com/deathbeam))
-- Add support for Spellslinger reservation enchant [\#4338](https://github.com/PathOfBuildingCommunity/PathOfBuilding/pull/4338) ([Lothrik](https://github.com/Lothrik))
-- Add support for "for Attack Damage" modifiers [\#4337](https://github.com/PathOfBuildingCommunity/PathOfBuilding/pull/4337) ([Lothrik](https://github.com/Lothrik))
-- Add support for remaining Eldritch modifiers [\#4364](https://github.com/PathOfBuildingCommunity/PathOfBuilding/pull/4364) ([LocalIdentity](https://github.com/LocalIdentity))
-### Fixed Bugs
-- Fix crash on Energy Blade import [\#4330](https://github.com/PathOfBuildingCommunity/PathOfBuilding/pull/4330) ([pHiney](https://github.com/pHiney))
-
-
-## [v2.16.0](https://github.com/PathOfBuildingCommunity/PathOfBuilding/tree/v2.16.0) (2022/03/15)
-
-[Full Changelog](https://github.com/PathOfBuildingCommunity/PathOfBuilding/compare/v2.15.1...v2.16.0)
-
-<!-- Release notes generated using configuration in .github/release.yml at dev -->
-
-## What's Changed
-### Implemented Enhancements
-- Updated Exported Data to Patch 3.17.1 [\#4185](https://github.com/PathOfBuildingCommunity/PathOfBuilding/pull/4185) ([Nostrademous](https://github.com/Nostrademous))
-- Add support for Anomalous Temporal Rift [\#4279](https://github.com/PathOfBuildingCommunity/PathOfBuilding/pull/4279) ([LocalIdentity](https://github.com/LocalIdentity))
-- Add support for several alternate quality gems [\#4274](https://github.com/PathOfBuildingCommunity/PathOfBuilding/pull/4274) ([Wires77](https://github.com/Wires77))
-### User Interface
-- Corrected spelling of Effective Hit Pool description [\#4181](https://github.com/PathOfBuildingCommunity/PathOfBuilding/pull/4181) ([ForgottenHero](https://github.com/ForgottenHero))
-- Show build name first in window title [\#4239](https://github.com/PathOfBuildingCommunity/PathOfBuilding/pull/4239) ([Lothrik](https://github.com/Lothrik))
-- Update skill tree to 3.17.2 [\#4262](https://github.com/PathOfBuildingCommunity/PathOfBuilding/pull/4262) ([LocalIdentity](https://github.com/LocalIdentity))
-- Move config tab columns vertically when screen width is too low [\#4226](https://github.com/PathOfBuildingCommunity/PathOfBuilding/pull/4226) ([Wires77](https://github.com/Wires77))
-- Add support for showing which lines are supported on skills [\#4169](https://github.com/PathOfBuildingCommunity/PathOfBuilding/pull/4169) ([Wires77](https://github.com/Wires77))
-### Accuracy Improvements
-- Fix typo in Blackflame ring [\#4146](https://github.com/PathOfBuildingCommunity/PathOfBuilding/pull/4146) ([Nightblade](https://github.com/Nightblade))
-- Fix missing catalyst on 'Mark of the Elder' ring [\#4188](https://github.com/PathOfBuildingCommunity/PathOfBuilding/pull/4188) ([Nostrademous](https://github.com/Nostrademous))
-- Fix missing duration flag on Flame Surge [\#4232](https://github.com/PathOfBuildingCommunity/PathOfBuilding/pull/4232) ([Lothrik](https://github.com/Lothrik))
-- Fix Bannerman notable applying all attack damage to non-banner auras [\#4175](https://github.com/PathOfBuildingCommunity/PathOfBuilding/pull/4175) ([Wires77](https://github.com/Wires77))
-- Fix Dancing Duo Cyclone dealing twice as much damage as it should be [\#4249](https://github.com/PathOfBuildingCommunity/PathOfBuilding/pull/4249) ([Lexy](https://github.com/learn2draw))
-- Fix blastchain mine not applying less damage to all gems [\#4247](https://github.com/PathOfBuildingCommunity/PathOfBuilding/pull/4247) ([Lilylicious](https://github.com/Lilylicious))
-- Fix Kinetic Bolt and Earthquake not fully scaling with Spell Damage/Cast Speed [\#4151](https://github.com/PathOfBuildingCommunity/PathOfBuilding/pull/4151) ([mthjones](https://github.com/mthjones))
-- Fix an issue where all skills socketed in Black Zenith would get the damage multiplier [\#4164](https://github.com/PathOfBuildingCommunity/PathOfBuilding/pull/4164) ([Wires77](https://github.com/Wires77))
-- Fix Bow Projectile Speed conversion mastery applying to DoT damage [\#4148](https://github.com/PathOfBuildingCommunity/PathOfBuilding/pull/4148) ([Lilylicious](https://github.com/Lilylicious))
-- Fix chilling areas not applying Bonechill [\#4161](https://github.com/PathOfBuildingCommunity/PathOfBuilding/pull/4161) ([TPlant](https://github.com/PJacek))
-- Fix quality on Absolution applying to players [\#4211](https://github.com/PathOfBuildingCommunity/PathOfBuilding/pull/4211) ([Lilylicious](https://github.com/Lilylicious))
-- Fix missing spell flag on triggered spells from Atziri's Rule [\#4236](https://github.com/PathOfBuildingCommunity/PathOfBuilding/pull/4236) ([Lothrik](https://github.com/Lothrik))
-- Remove Royale mods from crafting dropdowns [\#4225](https://github.com/PathOfBuildingCommunity/PathOfBuilding/pull/4225) ([Wires77](https://github.com/Wires77))
-- Fix Advanced Traps quality not increasing damage [\#4224](https://github.com/PathOfBuildingCommunity/PathOfBuilding/pull/4224) ([Lilylicious](https://github.com/Lilylicious))
-- Fix an issue where Secrets of Suffering wasn't applying [\#4177](https://github.com/PathOfBuildingCommunity/PathOfBuilding/pull/4177) ([Wires77](https://github.com/Wires77))
-- Fix Battlemage's Cry not applying spell damage to attacks [\#4170](https://github.com/PathOfBuildingCommunity/PathOfBuilding/pull/4170) ([Wires77](https://github.com/Wires77))
-- Fix parsing of Soul of Abberath self Ignite duration [\#4276](https://github.com/PathOfBuildingCommunity/PathOfBuilding/pull/4276) ([LocalIdentity](https://github.com/LocalIdentity))
-- Fix Challenger Charges affecting Cast Speed [\#4264](https://github.com/PathOfBuildingCommunity/PathOfBuilding/pull/4264) ([LocalIdentity](https://github.com/LocalIdentity))
-- Apply global limit to Expansive Might notable [\#4255](https://github.com/PathOfBuildingCommunity/PathOfBuilding/pull/4255) ([Lothrik](https://github.com/Lothrik))
-### Fixed Bugs
-- Fix error when comparing passive tree skill nodes [\#4238](https://github.com/PathOfBuildingCommunity/PathOfBuilding/pull/4238) ([Lothrik](https://github.com/Lothrik))
-- Fix two errors related to equipped items [\#4237](https://github.com/PathOfBuildingCommunity/PathOfBuilding/pull/4237) ([Lothrik](https://github.com/Lothrik))
-- Fix crash caused by Mortal Conviction still appearing on some uniques [\#4231](https://github.com/PathOfBuildingCommunity/PathOfBuilding/pull/4231) ([Wires77](https://github.com/Wires77))
-- Display session ID box when 401 error is encountered on Import [\#4187](https://github.com/PathOfBuildingCommunity/PathOfBuilding/pull/4187) ([Wires77](https://github.com/Wires77))
-- Fix ensnare stacks not showing for Ensnaring Arrow [\#4160](https://github.com/PathOfBuildingCommunity/PathOfBuilding/pull/4160) ([Wires77](https://github.com/Wires77))
-### Other changes
-- Prevent saving default settings to XML [\#4189](https://github.com/PathOfBuildingCommunity/PathOfBuilding/pull/4189) ([Lothrik](https://github.com/Lothrik))
-
-## [v2.15.1](https://github.com/PathOfBuildingCommunity/PathOfBuilding/tree/v2.15.1) (2022/02/13)
-
-[Full Changelog](https://github.com/PathOfBuildingCommunity/PathOfBuilding/compare/v2.15.0...v2.15.1)
-
-## What's Changed
-
-### Fixed Bugs
-- Fix Forbidden Flame/Flesh not working with Scion [\#4142](https://github.com/PathOfBuildingCommunity/PathOfBuilding/pull/4142) ([Nostrademous](https://github.com/Nostrademous))
-
-
-## [v2.15.0](https://github.com/PathOfBuildingCommunity/PathOfBuilding/tree/v2.15.0) (2022/02/12)
-
-[Full Changelog](https://github.com/PathOfBuildingCommunity/PathOfBuilding/compare/v2.14.0...v2.15.0)
-
-<!-- Release notes generated using configuration in .github/release.yml at dev -->
-
-## What's Changed
-### Implemented Enhancements
-- Add / updated all new league uniques [\#4098](https://github.com/PathOfBuildingCommunity/PathOfBuilding/pull/4098) ([LocalIdentity](https://github.com/LocalIdentity))
-- Add support for Delirium effect scaling [\#4134](https://github.com/PathOfBuildingCommunity/PathOfBuilding/pull/4134) ([LocalIdentity](https://github.com/LocalIdentity))
-- Add support for Elementalist's Primal Aegis [\#4112](https://github.com/PathOfBuildingCommunity/PathOfBuilding/pull/4112) ([Wires77](https://github.com/Wires77))
-- Add support to show Life Recoverable when Life is reserved [\#4096](https://github.com/PathOfBuildingCommunity/PathOfBuilding/pull/4096) ([Regisle](https://github.com/Regisle))
-- Add support for 2 new cluster jewel mods added in 3.17 [\#4128](https://github.com/PathOfBuildingCommunity/PathOfBuilding/pull/4128) ([LocalIdentity](https://github.com/LocalIdentity))
-
-### User Interface
-- Add colours to the sidebar, config page, and calcs page [\#4105](https://github.com/PathOfBuildingCommunity/PathOfBuilding/pull/4105) ([LocalIdentity](https://github.com/LocalIdentity))
-- Add option to hide Warnings [\#4088](https://github.com/PathOfBuildingCommunity/PathOfBuilding/pull/4088) ([Nightblade](https://github.com/Nightblade))
-- Add configuration option for IPv4/IPv6 connections [\#4059](https://github.com/PathOfBuildingCommunity/PathOfBuilding/pull/4059) ([Lothrik](https://github.com/Lothrik))
-- Improved formatting for eHP calc sections [\#4103](https://github.com/PathOfBuildingCommunity/PathOfBuilding/pull/4103) ([Regisle](https://github.com/Regisle))
-
-### New Calculations
-- Add support for Holy Relic Nova trigger rate [\#4051](https://github.com/PathOfBuildingCommunity/PathOfBuilding/pull/4051) ([Solofme](https://github.com/Solofme))
-
-### Accuracy Improvements
-- Fix Rigwald's Curse mod parsing [\#4131](https://github.com/PathOfBuildingCommunity/PathOfBuilding/pull/4131) ([LocalIdentity](https://github.com/LocalIdentity))
-- Fix uniques that used old Blood Magic wording [\#4129](https://github.com/PathOfBuildingCommunity/PathOfBuilding/pull/4129) ([LocalIdentity](https://github.com/LocalIdentity))
-
-### Fixed Bugs
-- Fix crash when activating Energy Blade buff [\#4114](https://github.com/PathOfBuildingCommunity/PathOfBuilding/pull/4114) ([Nostrademous](https://github.com/Nostrademous))
-- Fix Dancing Dervish not working ([LocalIdentity](https://github.com/LocalIdentity))
-- Fix issue where General's Cry would set attack rate to 1 for certain skills [\#4126](https://github.com/PathOfBuildingCommunity/PathOfBuilding/pull/4126) ([Sour](https://github.com/Sour))
-- Fix issue when importing Forbidden Flame/Flesh [\#4121](https://github.com/PathOfBuildingCommunity/PathOfBuilding/pull/4121) ([Nostrademous](https://github.com/Nostrademous))
-- Fix for culling strike on mirages adding extra damage [\#4116](https://github.com/PathOfBuildingCommunity/PathOfBuilding/pull/4116) ([Nostrademous](https://github.com/Nostrademous))
-- Fix an issue where degens were not working with Mind Over Matter [\#4095](https://github.com/PathOfBuildingCommunity/PathOfBuilding/pull/4095) ([Regisle](https://github.com/Regisle))
-- Fix issue where certain modifiers weren't being converted properly (e.g. Battlemage) [\#4086](https://github.com/PathOfBuildingCommunity/PathOfBuilding/pull/4086) ([Wires77](https://github.com/Wires77))
-- Fix an issue where the chance to inflict an ailment on a critical strike could be lower than on a non-crit for alternate ailments [\#4127](https://github.com/PathOfBuildingCommunity/PathOfBuilding/pull/4127) ([Wires77](https://github.com/Wires77))
-
-### Misc
-- Update display screenshots on GitHub [\#4136](https://github.com/PathOfBuildingCommunity/PathOfBuilding/pull/4136) ([Nightblade](https://github.com/Nightblade))
-
-
-## [v2.14.0](https://github.com/PathOfBuildingCommunity/PathOfBuilding/tree/v2.14.0) (2022/02/04)
-
-[Full Changelog](https://github.com/PathOfBuildingCommunity/PathOfBuilding/compare/v2.13.0...v2.14.0)
-
-<!-- Release notes generated using configuration in .github/release.yml at dev -->
-
-## What's Changed
-### Implemented Enhancements
-
-- Add 3.17 skill tree [\#3972](https://github.com/PathOfBuildingCommunity/PathOfBuilding/pull/3972) ([dbjorge](https://github.com/dbjorge))
-- Update uniques with changes from 3.17 patch notes [\#3974](https://github.com/PathOfBuildingCommunity/PathOfBuilding/pull/3974) ([ifnjeff](https://github.com/ifnjeff))
-- Add support to enable stages for multi-part skills at a per-part level [\#3859](https://github.com/PathOfBuildingCommunity/PathOfBuilding/pull/3859) ([Nostrademous](https://github.com/Nostrademous))
-- Add support to show stat difference on anointed nodes [\#3827](https://github.com/PathOfBuildingCommunity/PathOfBuilding/pull/3827) ([KillerMZE](https://github.com/KillerMZE))
-- Add support for Bow Mastery and Arcing Shot Notable [\#3543](https://github.com/PathOfBuildingCommunity/PathOfBuilding/pull/3543) ([Peechey](https://github.com/Peechey))
-- Add support for new bow mastery mods [\#3978](https://github.com/PathOfBuildingCommunity/PathOfBuilding/pull/3978) ([madinsane](https://github.com/madinsane))
-- Add Support for Elusive Claw Mastery modifier [\#3992](https://github.com/PathOfBuildingCommunity/PathOfBuilding/pull/3992) ([Nostrademous](https://github.com/Nostrademous))
-- Add "Cursed Enemies are Hindered" Mastery [\#3919](https://github.com/PathOfBuildingCommunity/PathOfBuilding/pull/3919) ([Lothrik](https://github.com/Lothrik))
-- Add support for Energy Blade [\#3580](https://github.com/PathOfBuildingCommunity/PathOfBuilding/pull/3580) ([PJacek](https://github.com/PJacek))
-- Add support for several spectres: Arena Master, Ruins Hellion (partial), Trial Windchaser, Aurid Synthete, Ancient Wraith, They of Tul, Ancient Suffering, Merveil's Retainer, Primal Crushclaw, and Primal Rhex Matriarch [\#3932](https://github.com/PathOfBuildingCommunity/PathOfBuilding/pull/3932) ([Lothrik](https://github.com/Lothrik))
-- Add support for new Precision Technique Keystone [\#4004](https://github.com/PathOfBuildingCommunity/PathOfBuilding/pull/4004) ([Nostrademous](https://github.com/Nostrademous))
-- Add support for new wording on War Bringer Keystone [\#3976](https://github.com/PathOfBuildingCommunity/PathOfBuilding/pull/3976) ([madinsane](https://github.com/madinsane))
-- Add support for Master of Fear Notable [\#3803](https://github.com/PathOfBuildingCommunity/PathOfBuilding/pull/3803) ([LocalIdentity](https://github.com/LocalIdentity))
-- Add support for Adder's Touch Notable [\#4002](https://github.com/PathOfBuildingCommunity/PathOfBuilding/pull/4002) ([Nostrademous](https://github.com/Nostrademous))
-- Add support for Champion's Inspirational Banner Life Regen [\#3742](https://github.com/PathOfBuildingCommunity/PathOfBuilding/pull/3742) ([mthjones](https://github.com/mthjones))
-- Add support for Brand Attachment Range [\#3896](https://github.com/PathOfBuildingCommunity/PathOfBuilding/pull/3896) ([Lothrik](https://github.com/Lothrik))
-- Add support for Lifetap's "20% increased Life Recovery from Flasks" modifier [\#3906](https://github.com/PathOfBuildingCommunity/PathOfBuilding/pull/3906) ([Lothrik](https://github.com/Lothrik))
-- Add support for Anomalous Vitality [\#3910](https://github.com/PathOfBuildingCommunity/PathOfBuilding/pull/3910) ([Lothrik](https://github.com/Lothrik))
-- Add support for Melding of the Flesh [\#3923](https://github.com/PathOfBuildingCommunity/PathOfBuilding/pull/3923) ([Lexy](https://github.com/learn2draw))
-- Add support for Leadership Price's conflux mod [\#3271](https://github.com/PathOfBuildingCommunity/PathOfBuilding/pull/3271) ([PJacek](https://github.com/PJacek))
-- Add support for new "for spell damage" tree mod [\#4055](https://github.com/PathOfBuildingCommunity/PathOfBuilding/pull/4055) ([Lothrik](https://github.com/Lothrik))
-- Add support for Strength of Blood less damage taken [\#3983](https://github.com/PathOfBuildingCommunity/PathOfBuilding/pull/3983) ([deathbeam](https://github.com/deathbeam))
-- Add support for Elemental Hit area component [\#3926](https://github.com/PathOfBuildingCommunity/PathOfBuilding/pull/3926) ([Lothrik](https://github.com/Lothrik))
-- Add support for Cluster Jewel Corruptions [\#3848](https://github.com/PathOfBuildingCommunity/PathOfBuilding/pull/3848) ([randomflyingtaco](https://github.com/randomflyingtaco))
-- Add Polaric Devastation ring [\#4001](https://github.com/PathOfBuildingCommunity/PathOfBuilding/pull/4001) ([Nostrademous](https://github.com/Nostrademous))
-- Add race event uniques [\#3874](https://github.com/PathOfBuildingCommunity/PathOfBuilding/pull/3874) ([pHiney](https://github.com/pHiney))
-- Add support for Black Zenith, The Gluttonous Tide, and Divine Inferno [\#4061](https://github.com/PathOfBuildingCommunity/PathOfBuilding/pull/4061) ([Wires77](https://github.com/Wires77))
-- Add support for Crystallised Omniscience [\#3937](https://github.com/PathOfBuildingCommunity/PathOfBuilding/pull/3937) ([Lexy](https://github.com/learn2draw))
-- Add support for Atziri's Rule [\#4039](https://github.com/PathOfBuildingCommunity/PathOfBuilding/pull/4039) ([Nostrademous](https://github.com/Nostrademous))
-- Add support for Amanamu's Gaze, Kurgal's Gaze, and Tecrod's Gaze [\#4020](https://github.com/PathOfBuildingCommunity/PathOfBuilding/pull/4020) ([Lothrik](https://github.com/Lothrik))
-- Add support for several veiled uniques: Paradoxica, Replica Paradoxica, Cane of Kulemak, and The Queen's Hunger [\#3985](https://github.com/PathOfBuildingCommunity/PathOfBuilding/pull/3985) ([Prismateria](https://github.com/Prismateria))
-- Add support for Mageblood [\#3883](https://github.com/PathOfBuildingCommunity/PathOfBuilding/pull/3883) ([Nostrademous](https://github.com/Nostrademous))
-- Add support for Forbidden Flesh and Flame [\#3975](https://github.com/PathOfBuildingCommunity/PathOfBuilding/pull/3975) ([Nostrademous](https://github.com/Nostrademous))
-- Add support for Willowgift [\#3763](https://github.com/PathOfBuildingCommunity/PathOfBuilding/pull/3763) ([randomflyingtaco](https://github.com/randomflyingtaco))
-- Add partial support for Fleshcrafter [\#3956](https://github.com/PathOfBuildingCommunity/PathOfBuilding/pull/3956) ([PJacek](https://github.com/PJacek))
-
-### User Interface
-- Add QoL improvements for import tab [\#3818](https://github.com/PathOfBuildingCommunity/PathOfBuilding/pull/3818), [\#4054](https://github.com/PathOfBuildingCommunity/PathOfBuilding/pull/4054) ([Dullson](https://github.com/Dullson), [Peechey](https://github.com/Peechey))
-- Add pobb.in to import website list [\#3942](https://github.com/PathOfBuildingCommunity/PathOfBuilding/pull/3942) ([Dav1dde](https://github.com/Dav1dde))
-- Add poe.ninja/pob to import website list [\#3732](https://github.com/PathOfBuildingCommunity/PathOfBuilding/pull/3732) ([rasmuskl](https://github.com/rasmuskl))
-- Add support to import build codes from poe.ninja and pobb.in [\#4042](https://github.com/PathOfBuildingCommunity/PathOfBuilding/pull/4042) ([Wires77](https://github.com/Wires77))
-- Add support to export a build to pobb.in [\#4017](https://github.com/PathOfBuildingCommunity/PathOfBuilding/pull/4017) ([Peechey](https://github.com/Peechey))
-- Add Ctrl+I hotkey to import build code [\#3813](https://github.com/PathOfBuildingCommunity/PathOfBuilding/pull/3813) ([pHiney](https://github.com/pHiney))
-- Add feature to remember your last used export site in settings [\#4053](https://github.com/PathOfBuildingCommunity/PathOfBuilding/pull/4053) ([Dav1dde](https://github.com/Dav1dde))
-- Delete jewels, skills, and equipment by default on character import [\#3931](https://github.com/PathOfBuildingCommunity/PathOfBuilding/pull/3931) ([raylu](https://github.com/raylu))
-- Remove trailing and leading spaces from the character name when importing [\#3950](https://github.com/PathOfBuildingCommunity/PathOfBuilding/pull/3950) ([pHiney](https://github.com/pHiney))
-- Relabel character import "Done" button to "Close"  [\#3898](https://github.com/PathOfBuildingCommunity/PathOfBuilding/pull/3898) ([raylu](https://github.com/raylu))
-- Add ability to search skills using multiple tags [\#3921](https://github.com/PathOfBuildingCommunity/PathOfBuilding/pull/3921) ([pHiney](https://github.com/pHiney))
-- Add feature to match gem level to character level [\#3917](https://github.com/PathOfBuildingCommunity/PathOfBuilding/pull/3917) ([Lothrik](https://github.com/Lothrik))
-- Add ability to show DPS for non-cooldown traps and mines [\#3907](https://github.com/PathOfBuildingCommunity/PathOfBuilding/pull/3907) ([Lothrik](https://github.com/Lothrik))
-- Add 'Delete Unused' button on the items tab [\#3949](https://github.com/PathOfBuildingCommunity/PathOfBuilding/pull/3949), [\#4057](https://github.com/PathOfBuildingCommunity/PathOfBuilding/pull/4057) ([pHiney](https://github.com/pHiney), [Lothrik](https://github.com/Lothrik))
-- Add E hotkey to edit equipped item [\#3876](https://github.com/PathOfBuildingCommunity/PathOfBuilding/pull/3876) ([pHiney](https://github.com/pHiney))
-- Move delve mods to "Add modifier..." menu while crafting items [\#3213](https://github.com/PathOfBuildingCommunity/PathOfBuilding/pull/3213) ([Tom Clancy Is Dead](https://github.com/Voronoff))
-- Add more explanation to non-damaging ailment breakdown [\#4012](https://github.com/PathOfBuildingCommunity/PathOfBuilding/pull/4012) ([Lilylicious](https://github.com/Lilylicious))
-- Add support to maximum animated weapon from gem level instead of configuration [\#3935](https://github.com/PathOfBuildingCommunity/PathOfBuilding/pull/3935) ([Wires77](https://github.com/Wires77))
-- Add config options for self-chill builds [\#3294](https://github.com/PathOfBuildingCommunity/PathOfBuilding/pull/3294) ([Lilylicious](https://github.com/Lilylicious))
-- Update dropdowns to dynamically resize based on their content [\#3726](https://github.com/PathOfBuildingCommunity/PathOfBuilding/pull/3726) ([pHiney](https://github.com/pHiney))
-- Add Armour and Evasion sorting to the tree and uniques tab [\#3697](https://github.com/PathOfBuildingCommunity/PathOfBuilding/pull/3697) ([Lexy](https://github.com/learn2draw))
-- Add Mastery tooltip for an unallocated node when comparing trees [\#3840](https://github.com/PathOfBuildingCommunity/PathOfBuilding/pull/3840) ([pHiney](https://github.com/pHiney))
-- Add improvements to multiple passive tree jewel socket management [\#3897](https://github.com/PathOfBuildingCommunity/PathOfBuilding/pull/3897) ([Lothrik](https://github.com/Lothrik))
-- Update tree images to use the latest colours[\#4036](https://github.com/PathOfBuildingCommunity/PathOfBuilding/pull/4036) ([LocalIdentity](https://github.com/LocalIdentity))
-- Fix Passive Tree Management Titles [\#3962](https://github.com/PathOfBuildingCommunity/PathOfBuilding/pull/3962) ([pHiney](https://github.com/pHiney))
-
-### New Calculations
-- Implement Effective HP and overhaul defence calculations to be more accurate [\#2390](https://github.com/PathOfBuildingCommunity/PathOfBuilding/pull/2390) ([Regisle](https://github.com/Regisle))
-- Overhaul non-damaging elemental ailment calculations [\#3271](https://github.com/PathOfBuildingCommunity/PathOfBuilding/pull/3271) ([PJacek](https://github.com/PJacek))
-- Overhaul Bleed/Ignite Ailment calculation to use weighted average [\#3927](https://github.com/PathOfBuildingCommunity/PathOfBuilding/pull/3927) ([Nostrademous](https://github.com/Nostrademous))
-- Add support for ongoing costs of skills [\#3663](https://github.com/PathOfBuildingCommunity/PathOfBuilding/pull/3663) ([PJacek](https://github.com/PJacek))
-- Add support for new mod conversion modifiers [\#3335](https://github.com/PathOfBuildingCommunity/PathOfBuilding/pull/3335) ([PJacek](https://github.com/PJacek))
-- Add support to round Duration of Skills to server ticks [\#3864](https://github.com/PathOfBuildingCommunity/PathOfBuilding/pull/3864) ([LocalIdentity](https://github.com/LocalIdentity))
-- Add support for triple Elemental Damage [\#3946](https://github.com/PathOfBuildingCommunity/PathOfBuilding/pull/3946) ([Nostrademous](https://github.com/Nostrademous))
-- Add support for additional life recovery flask mods [\#3958](https://github.com/PathOfBuildingCommunity/PathOfBuilding/pull/3958) ([Peechey](https://github.com/Peechey))
-- Add support for full Ball Lightning damage calculations [\#3940](https://github.com/PathOfBuildingCommunity/PathOfBuilding/pull/3940) ([MoldyDwarf](https://github.com/MoldyDwarf))
-- Add support for Global buffs/debuffs from Spectres [\#3932](https://github.com/PathOfBuildingCommunity/PathOfBuilding/pull/3932) ([Lothrik](https://github.com/Lothrik))
-- Add support for flask charge generation and uptime [\#3993](https://github.com/PathOfBuildingCommunity/PathOfBuilding/pull/3993) ([deathbeam](https://github.com/deathbeam))
-- Add full support for curse priority [\#3930](https://github.com/PathOfBuildingCommunity/PathOfBuilding/pull/3930) ([Lothrik](https://github.com/Lothrik))
-
-### Accuracy Improvements
-- Add warnings when the build is impossible in-game [\#3836](https://github.com/PathOfBuildingCommunity/PathOfBuilding/pull/3836) ([KillerMZE](https://github.com/KillerMZE))
-- Add feature to guess the main socket group when importing a character [\#3899](https://github.com/PathOfBuildingCommunity/PathOfBuilding/pull/3899) ([raylu](https://github.com/raylu))
-- Add missing mods to Armour and Evasion breakdown [\#4011](https://github.com/PathOfBuildingCommunity/PathOfBuilding/pull/4011) ([LocalIdentity](https://github.com/LocalIdentity))
-- Add missing Fate/Story of the Vaal modifiers [\#3918](https://github.com/PathOfBuildingCommunity/PathOfBuilding/pull/3918) ([Lothrik](https://github.com/Lothrik))
-- Add missing Bone Offering quality effect [\#3860](https://github.com/PathOfBuildingCommunity/PathOfBuilding/pull/3860) ([Lothrik](https://github.com/Lothrik))
-- Add cap to Explosive Arrow Bonus Explosion Radius [\#4032](https://github.com/PathOfBuildingCommunity/PathOfBuilding/pull/4032) ([Lothrik](https://github.com/Lothrik))
-- Update Chaos Resistance roll on unique rings with 3.17 values [\#3986](https://github.com/PathOfBuildingCommunity/PathOfBuilding/pull/3986) ([facepalmgamer](https://github.com/facepalmgamer))
-- Update ignite value from 125% to 90% due to 3.17 changes [\#4005](https://github.com/PathOfBuildingCommunity/PathOfBuilding/pull/4005) ([JustinmClapperton](https://github.com/JustinmClapperton))
-- Update Crimson Storm changes [\#3990](https://github.com/PathOfBuildingCommunity/PathOfBuilding/pull/3990) ([lpolaright](https://github.com/lpolaright))
-- Update Whispering Ice and its trigger conditions [\#4015](https://github.com/PathOfBuildingCommunity/PathOfBuilding/pull/4015) ([Nostrademous](https://github.com/Nostrademous))
-- Update Kraityn's bandit rewards based on 3.16 values [\#3959](https://github.com/PathOfBuildingCommunity/PathOfBuilding/pull/3959) ([Prismateria](https://github.com/Prismateria))
-- Update Kingmaker with 3.16 changes[\#3928](https://github.com/PathOfBuildingCommunity/PathOfBuilding/pull/3928) ([Wires77](https://github.com/Wires77))
-- Update Blightwell and Solstice Vigil to 3.16.0 [\#3916](https://github.com/PathOfBuildingCommunity/PathOfBuilding/pull/3916) ([Lothrik](https://github.com/Lothrik))
-- Update Saqawals Flock to 3.16 values [\#3707](https://github.com/PathOfBuildingCommunity/PathOfBuilding/pull/3707) ([Lexy](https://github.com/learn2draw))
-- Update Survival Jewels to 3.16.0 [\#3799](https://github.com/PathOfBuildingCommunity/PathOfBuilding/pull/3799) ([Lothrik](https://github.com/Lothrik))
-- Update skill cooldown to display in milliseconds [\#3865](https://github.com/PathOfBuildingCommunity/PathOfBuilding/pull/3865) ([LocalIdentity](https://github.com/LocalIdentity))
-- Update Brass Dome to 3.16 values [\#3739](https://github.com/PathOfBuildingCommunity/PathOfBuilding/pull/3739), [\#3871](https://github.com/PathOfBuildingCommunity/PathOfBuilding/pull/3871) ([olop4444](https://github.com/olop4444), [Lilylicious](https://github.com/Lilylicious))
-- Update wording for several "On Kill" modifiers [\#3987](https://github.com/PathOfBuildingCommunity/PathOfBuilding/pull/3987) ([facepalmgamer](https://github.com/facepalmgamer))
-- Remove minion cast speed from Ancient Skull [\#4023](https://github.com/PathOfBuildingCommunity/PathOfBuilding/pull/4023) ([Lothrik](https://github.com/Lothrik))
-- Improve damage calculation for General's Cry [\#3220](https://github.com/PathOfBuildingCommunity/PathOfBuilding/pull/3220) ([Helyos96](https://github.com/Helyos96))
-- Fix Viper Strike Poison Stacks when Dual Wielding [\#3868](https://github.com/PathOfBuildingCommunity/PathOfBuilding/pull/3868) ([Nostrademous](https://github.com/Nostrademous))
-- Fix Charged Dash DPS calculations [\#3125](https://github.com/PathOfBuildingCommunity/PathOfBuilding/pull/3125) ([VaticViolet](https://github.com/VaticViolet))
-- Fix Divergent Blood Rage not applying life leech [\#3995](https://github.com/PathOfBuildingCommunity/PathOfBuilding/pull/3995) ([Prismateria](https://github.com/Prismateria))
-- Fix Fortify parsing on Legacy items [\#3928](https://github.com/PathOfBuildingCommunity/PathOfBuilding/pull/3928) ([Wires77](https://github.com/Wires77))
-- Fix incorrect modifiers on Survivor's Guilt [\#4047](https://github.com/PathOfBuildingCommunity/PathOfBuilding/pull/4047) ([Nostrademous](https://github.com/Nostrademous))
-- Fix Two-Toned boots getting the wrong base type [\#3714](https://github.com/PathOfBuildingCommunity/PathOfBuilding/pull/3714) ([Wires77](https://github.com/Wires77))
-- Fix skills from items incorrectly getting +1 level from Awakened gems [\#3960](https://github.com/PathOfBuildingCommunity/PathOfBuilding/pull/3960) ([Wires77](https://github.com/Wires77))
-- Various fixes for Beacon of Madness boots [\#3741](https://github.com/PathOfBuildingCommunity/PathOfBuilding/pull/3741) ([mthjones](https://github.com/mthjones))
-- Fix missing implicit on Sidhebreath [\#3911](https://github.com/PathOfBuildingCommunity/PathOfBuilding/pull/3911) ([Lothrik](https://github.com/Lothrik))
-- Fix incorrect reservation on some legacy builds [\#3909](https://github.com/PathOfBuildingCommunity/PathOfBuilding/pull/3909) ([Lothrik](https://github.com/Lothrik))
-- Fix The Admiral to use the correct "elemental damage taken" value  [\#3913](https://github.com/PathOfBuildingCommunity/PathOfBuilding/pull/3913) ([Lothrik](https://github.com/Lothrik))
-- Fix Transcendent Flesh values not matching in game values when rounding [\#3904](https://github.com/PathOfBuildingCommunity/PathOfBuilding/pull/3904) ([Wires77](https://github.com/Wires77))
-- Fix Phantasmal Sigil of Power spell damage buff not applying [\#3800](https://github.com/PathOfBuildingCommunity/PathOfBuilding/pull/3800) ([LocalIdentity](https://github.com/LocalIdentity))
-- Fix bleed damage against poisoned enemy mastery [\#3700](https://github.com/PathOfBuildingCommunity/PathOfBuilding/pull/3700) ([Peechey](https://github.com/Peechey))
-- Fix rounding on gear base percentiles [\#3715](https://github.com/PathOfBuildingCommunity/PathOfBuilding/pull/3715) ([Wires77](https://github.com/Wires77))
-- Fix Increased Wither Effect to not affect minions [\#3769](https://github.com/PathOfBuildingCommunity/PathOfBuilding/pull/3769) ([Nostrademous](https://github.com/Nostrademous))
-- Fix Awakened Elemental Focus not granting +1 level to Elemental Gems [\#3770](https://github.com/PathOfBuildingCommunity/PathOfBuilding/pull/3770) ([Nostrademous](https://github.com/Nostrademous))
-- Fix Enemy Physical Damage Reduction not being capped at 90% in all circumstances [\#3775](https://github.com/PathOfBuildingCommunity/PathOfBuilding/pull/3775), [\#4037](https://github.com/PathOfBuildingCommunity/PathOfBuilding/pull/4037) ([Nostrademous](https://github.com/Nostrademous), [madinsane](https://github.com/madinsane))
-- Fix parsing for "chance to defend with X% armour" [\#3696](https://github.com/PathOfBuildingCommunity/PathOfBuilding/pull/3696) ([Nostrademous](https://github.com/Nostrademous))
-- Fix Rage Support disabling Ancestral Totems buff [\#3798](https://github.com/PathOfBuildingCommunity/PathOfBuilding/pull/3798) ([Lothrik](https://github.com/Lothrik))
-- Fix Elementalist exposure node not working with exposure mastery [\#3801](https://github.com/PathOfBuildingCommunity/PathOfBuilding/pull/3801) ([LocalIdentity](https://github.com/LocalIdentity))
-- Fix Summon Raging Spirit to have 100% fire conversion [\#3808](https://github.com/PathOfBuildingCommunity/PathOfBuilding/pull/3808) ([Kayella](https://github.com/Kayella))
-- Fix trigger rate for skills with overridden cooldowns [\#3832](https://github.com/PathOfBuildingCommunity/PathOfBuilding/pull/3832) ([Nostrademous](https://github.com/Nostrademous))
-- Fix incorrect Elusive Buff effect from skills when using Withering Step [\#3814](https://github.com/PathOfBuildingCommunity/PathOfBuilding/pull/3814) ([Nostrademous](https://github.com/Nostrademous))
-- Fix an issue where some extra stats were showing when copying from trade [\#3889](https://github.com/PathOfBuildingCommunity/PathOfBuilding/pull/3889) ([Nostrademous](https://github.com/Nostrademous))
-- Fix an issue when copying magic Two-Toned Boots from trade [\#3891](https://github.com/PathOfBuildingCommunity/PathOfBuilding/pull/3891) ([Wires77](https://github.com/Wires77))
-- Fix an issue where culling DPS wasn't factored in for Full DPS totals [\#3894](https://github.com/PathOfBuildingCommunity/PathOfBuilding/pull/3894) ([Nostrademous](https://github.com/Nostrademous))
-- Fix triggering skill not properly selected when trigger support came from an item [\#3905](https://github.com/PathOfBuildingCommunity/PathOfBuilding/pull/3905) ([Nostrademous](https://github.com/Nostrademous))
-- Fix issue where Soul of Solaris was not displaying the "Nearby Enemies" config option [\#3925](https://github.com/PathOfBuildingCommunity/PathOfBuilding/pull/3925) ([Lothrik](https://github.com/Lothrik))
-- Fix issues when parsing Inspired Learning and Pure Talent [\#3914](https://github.com/PathOfBuildingCommunity/PathOfBuilding/pull/3914) ([Nostrademous](https://github.com/Nostrademous))
-- Fix various errors when generating a Power Report [\#3938](https://github.com/PathOfBuildingCommunity/PathOfBuilding/pull/3938) ([Nostrademous](https://github.com/Nostrademous))
-- Fix Battlemage not applying the correct conversion in some cases [\#3893](https://github.com/PathOfBuildingCommunity/PathOfBuilding/pull/3893) ([Wires77](https://github.com/Wires77))
-- Fix issue where 'defend with % armour' mastery affected total armour value [\#4006](https://github.com/PathOfBuildingCommunity/PathOfBuilding/pull/4006) ([LocalIdentity](https://github.com/LocalIdentity))
-- Fix issue where Vaal Blade Vortex hit rate was too high [\#4030](https://github.com/PathOfBuildingCommunity/PathOfBuilding/pull/4030) ([Sakux323](https://github.com/Sakux323))
-- Fix error when using culling on Mirage Archer, calculating full DPS [\#4066](https://github.com/PathOfBuildingCommunity/PathOfBuilding/pull/4066) ([Nostrademous](https://github.com/Nostrademous))
-- Fix parsing for several Projectile Attack modifiers [\#3851](https://github.com/PathOfBuildingCommunity/PathOfBuilding/pull/3851) ([Lothrik](https://github.com/Lothrik))
-- Fix parsing for Darkness Enthroned [\#3710](https://github.com/PathOfBuildingCommunity/PathOfBuilding/pull/3710) ([Wires77](https://github.com/Wires77))
-- Fix parsing for Marauder's modifier on Pure Talent [\#3875](https://github.com/PathOfBuildingCommunity/PathOfBuilding/pull/3875) ([pHiney](https://github.com/pHiney))
-- Fix parsing for "charges used" modifiers on flasks [\#3802](https://github.com/PathOfBuildingCommunity/PathOfBuilding/pull/3802) ([LocalIdentity](https://github.com/LocalIdentity))
-- Fix 'inflicted with this weapon' parsing [\#3776](https://github.com/PathOfBuildingCommunity/PathOfBuilding/pull/3776) ([Nostrademous](https://github.com/Nostrademous))
-
-### Fixed Bugs
-- Fix crash caused at certain zoom levels of the passive tree [\#3953](https://github.com/PathOfBuildingCommunity/PathOfBuilding/pull/3953) ([pHiney](https://github.com/pHiney))
-- Fix crash with FullDPS and disabled socket groups [\#3766](https://github.com/PathOfBuildingCommunity/PathOfBuilding/pull/3766) ([Nostrademous](https://github.com/Nostrademous))
-- Fix Poet's Pen dps calcs not working [\#3724](https://github.com/PathOfBuildingCommunity/PathOfBuilding/pull/3724) ([wrzoski](https://github.com/wrzoski))
-- Fix error related to gem recommendations and Full DPS [\#3954](https://github.com/PathOfBuildingCommunity/PathOfBuilding/pull/3954) ([Nostrademous](https://github.com/Nostrademous))
-- Fix infinite reservation error with Relic of the Pact [\#3952](https://github.com/PathOfBuildingCommunity/PathOfBuilding/pull/3952) ([Lothrik](https://github.com/Lothrik))
-- Fix a bug where maximum Life could be negative [\#3908](https://github.com/PathOfBuildingCommunity/PathOfBuilding/pull/3908) ([Lothrik](https://github.com/Lothrik))
-- Fix issue when saving a converted passive tree [\#3912](https://github.com/PathOfBuildingCommunity/PathOfBuilding/pull/3912) ([Lothrik](https://github.com/Lothrik))
-
-### Misc
-- Add FullDPS breakdown into XML Build Save file [\#4018](https://github.com/PathOfBuildingCommunity/PathOfBuilding/pull/4018) ([Nostrademous](https://github.com/Nostrademous))
-
-
-## [2.13.0](https://github.com/PathOfBuildingCommunity/PathOfBuilding/tree/v2.13.0) (2021/11/02)
-
-[Full Changelog](https://github.com/PathOfBuildingCommunity/PathOfBuilding/compare/v2.12.3...v2.13.0)
-
-**Implemented enhancements:**
-
-- Add Ravenous Misshapen Spectre [\#3687](https://github.com/PathOfBuildingCommunity/PathOfBuilding/pull/3687) ([LocalIdentity](https://github.com/LocalIdentity))
-- Add Pale Seraphim Spectre [\#3686](https://github.com/PathOfBuildingCommunity/PathOfBuilding/pull/3686) ([LocalIdentity](https://github.com/LocalIdentity))
-- Add Pale Angel Spectre [\#3639](https://github.com/PathOfBuildingCommunity/PathOfBuilding/pull/3639) ([Kayella](https://github.com/Kayella))
-- Add Demon Harpy Spectre [\#3638](https://github.com/PathOfBuildingCommunity/PathOfBuilding/pull/3638) ([Kayella](https://github.com/Kayella))
-- Add Demon Herder Spectre [\#3656](https://github.com/PathOfBuildingCommunity/PathOfBuilding/pull/3656) ([Kayella](https://github.com/Kayella))
-- Add dynamically changing width for dropdown box when selecting tree [\#3676](https://github.com/PathOfBuildingCommunity/PathOfBuilding/pull/3676) ([pHiney](https://github.com/pHiney))
-- Add support for gem level modifiers of socketed active skill gems [\#3658](https://github.com/PathOfBuildingCommunity/PathOfBuilding/pull/3658) ([etojuice](https://github.com/etojuice))
-- Add support for "chance to Defend with x% of Armour" masteries [\#3667](https://github.com/PathOfBuildingCommunity/PathOfBuilding/pull/3667) ([Nostrademous](https://github.com/Nostrademous))
-
-**Fixed bugs:**
-
-- Fix crash when attempting to save build after character import [\#3654](https://github.com/PathOfBuildingCommunity/PathOfBuilding/pull/3654) ([Peechey](https://github.com/Peechey))
-- Fix build list loading crash [\#3626](https://github.com/PathOfBuildingCommunity/PathOfBuilding/pull/3626) ([PJacek](https://github.com/PJacek))
-- Fix Multistrike Support not applying its damage multiplier to Ailments [\#3685](https://github.com/PathOfBuildingCommunity/PathOfBuilding/pull/3685) ([LocalIdentity](https://github.com/LocalIdentity))
-- Fix Multistrike Support not providing attack speed to gems with multiple skill parts [\#3684](https://github.com/PathOfBuildingCommunity/PathOfBuilding/pull/3684) ([LocalIdentity](https://github.com/LocalIdentity))
-	- Molten Strike, Lightning Strike, Wild Strike and Frost Blades
-- Fix Attack/Cast rate cap [\#3677](https://github.com/PathOfBuildingCommunity/PathOfBuilding/pull/3677) ([LocalIdentity](https://github.com/LocalIdentity))
-- Fix Stationary setting box sometimes not showing up [\#3666](https://github.com/PathOfBuildingCommunity/PathOfBuilding/pull/3666) ([randomflyingtaco](https://github.com/randomflyingtaco))
-- Fix eHP double dipping on damage taken modifiers [\#3695](https://github.com/PathOfBuildingCommunity/PathOfBuilding/pull/3695) ([Lothrik](https://github.com/Lothrik))
-- Fix Small Curse Cluster Jewels rendering on the tree when socketed [\#3651](https://github.com/PathOfBuildingCommunity/PathOfBuilding/pull/3651) ([Peechey](https://github.com/Peechey))
-- Fix Mines incorrectly counting towards "number of Auras affecting you" mastery [\#3693](https://github.com/PathOfBuildingCommunity/PathOfBuilding/pull/3693) ([LocalIdentity](https://github.com/LocalIdentity))
-- Fix Spell Suppression mastery giving double Critical Strike chance [\#3678](https://github.com/PathOfBuildingCommunity/PathOfBuilding/pull/3678) ([LocalIdentity](https://github.com/LocalIdentity))
-- Fix Voltaxic Burst's "number of Casts currently waiting" not adding damage [\#3691](https://github.com/PathOfBuildingCommunity/PathOfBuilding/pull/3691) ([LocalIdentity](https://github.com/LocalIdentity))
-- Fix Flame Totem Consecrated Ground enchantment [\#3689](https://github.com/PathOfBuildingCommunity/PathOfBuilding/pull/3689) ([LocalIdentity](https://github.com/LocalIdentity))
-- Fix parsing for Curse on Hit rings [\#3680](https://github.com/PathOfBuildingCommunity/PathOfBuilding/pull/3680) ([LocalIdentity](https://github.com/LocalIdentity))
-- Fix parsing for mod on The Taming ring [\#3692](https://github.com/PathOfBuildingCommunity/PathOfBuilding/pull/3692) ([LocalIdentity](https://github.com/LocalIdentity))
-- Fix parsing for Impresence Mana Reservation mod [\#3679](https://github.com/PathOfBuildingCommunity/PathOfBuilding/pull/3679) ([LocalIdentity](https://github.com/LocalIdentity))
-
-## [2.12.3](https://github.com/PathOfBuildingCommunity/PathOfBuilding/tree/v2.12.3) (2021/10/28)
-
-[Full Changelog](https://github.com/PathOfBuildingCommunity/PathOfBuilding/compare/v2.12.2...v2.12.3)
-
-**Fixed bugs:**
-
-- Fix crash when importing/opening builds ([LocalIdentity](https://github.com/LocalIdentity))
-
-## [2.12.2](https://github.com/PathOfBuildingCommunity/PathOfBuilding/tree/v2.12.2) (2021/10/28)
-
-[Full Changelog](https://github.com/PathOfBuildingCommunity/PathOfBuilding/compare/v2.12.1...v2.12.2)
-
-**Fixed bugs:**
-
-- Fix crash when using Blood Magic Keystone ([LocalIdentity](https://github.com/LocalIdentity))
-
-## [2.12.1](https://github.com/PathOfBuildingCommunity/PathOfBuilding/tree/v2.12.1) (2021/10/28)
-
-[Full Changelog](https://github.com/PathOfBuildingCommunity/PathOfBuilding/compare/v2.12.0...v2.12.1)
-
-**Fixed bugs:**
-
-- Fix several bugs relating to armour calculations on items ([Wires77](https://github.com/Wires77))
-
-## [2.12.0](https://github.com/PathOfBuildingCommunity/PathOfBuilding/tree/v2.12.0) (2021/10/28)
-
-[Full Changelog](https://github.com/PathOfBuildingCommunity/PathOfBuilding/compare/v2.11.1...v2.12.0)
-
-**Implemented enhancements:**
-
-- Add support for Nightblade Dagger Mastery [\#3636](https://github.com/PathOfBuildingCommunity/PathOfBuilding/pull/3636) ([Dullson](https://github.com/mthjones))
-- Add support for Sword Mastery for Offhand Accuracy [\#3498](https://github.com/PathOfBuildingCommunity/PathOfBuilding/pull/3498) ([Nostrademous](https://github.com/Nostrademous))
-- Add support for +3 levels Critical support gem mastery [\#3566](https://github.com/PathOfBuildingCommunity/PathOfBuilding/pull/3566) ([Wires77](https://github.com/Wires77))
-- Add support for variable ES bypass for Chaos Damage mastery [\#3509](https://github.com/PathOfBuildingCommunity/PathOfBuilding/pull/3509) ([Dullson](https://github.com/Dullson))
-- Add support for Active Aura Multiplier and Active Herald/Aura mods [\#3353](https://github.com/PathOfBuildingCommunity/PathOfBuilding/pull/3353) ([Dullson](https://github.com/Dullson))
-- Add support for "Enemies Ignited or Chilled by you have -5% to Elemental Resistances" [\#3615](https://github.com/PathOfBuildingCommunity/PathOfBuilding/pull/3615) ([Peechey](https://github.com/Peechey))
-- Change Timeless Jewel passive nodes in dropdown selection menu to appear in alphabetical order [\#3551](https://github.com/PathOfBuildingCommunity/PathOfBuilding/pull/3551) ([etojuice](https://github.com/etojuice))
-- Update passive tree ([LocalIdentity](https://github.com/LocalIdentity))
-- Update Dodge breakdown on Calcs page [\#3535](https://github.com/PathOfBuildingCommunity/PathOfBuilding/pull/3535) ([etojuice](https://github.com/etojuice))
-- Update Uniques that previously used Dodge [\#3630](https://github.com/PathOfBuildingCommunity/PathOfBuilding/pull/3630) ([LocalIdentity](https://github.com/LocalIdentity))
-- Update The Squire, The Oppressor, Uul-Netol's Vow with ranges and modifiers [\#3591](https://github.com/PathOfBuildingCommunity/PathOfBuilding/pull/3591) ([Nostrademous](https://github.com/Nostrademous))
-
-**Fixed bugs:**
-
-- Fix importing passive tree data from player profiles [\#3600](https://github.com/PathOfBuildingCommunity/PathOfBuilding/pull/3600) ([Peechey](https://github.com/Peechey))
-- Fix import/export of passive tree on the tree tab [\#3472](https://github.com/PathOfBuildingCommunity/PathOfBuilding/pull/3472) ([hdwatts](https://github.com/hdwatts))
-- Fix scourged mods not importing properly [\#3603](https://github.com/PathOfBuildingCommunity/PathOfBuilding/pull/3603) ([Wires77](https://github.com/Wires77))
-- Fix masteries persisting after resetting the tree [\#3556](https://github.com/PathOfBuildingCommunity/PathOfBuilding/pull/3556) ([etojuice](https://github.com/etojuice))
-- Fix overcap display for Spell Block [\#3627](https://github.com/PathOfBuildingCommunity/PathOfBuilding/pull/3627) ([LocalIdentity](https://github.com/LocalIdentity))
-- Fix calculations for variable base armour values [\#3608](https://github.com/PathOfBuildingCommunity/PathOfBuilding/pull/3608) ([Wires77](https://github.com/Wires77))
-- Fix Mana Efficiency rounding [\#3604](https://github.com/PathOfBuildingCommunity/PathOfBuilding/pull/3604) ([HPSource](https://github.com/HPSource))
-- Fix bug on builds that had 100% reduced Reservation Efficiency and were using Arcane Cloak [\#3553](https://github.com/PathOfBuildingCommunity/PathOfBuilding/pull/3553) ([Peechey](https://github.com/Peechey))
-- Fix rounding for attribute bonuses [\#3607](https://github.com/PathOfBuildingCommunity/PathOfBuilding/pull/3607) ([etojuice](https://github.com/etojuice))
-- Fix Flask More/Less Duration applying globally instead of locally [\#3584](https://github.com/PathOfBuildingCommunity/PathOfBuilding/pull/3584) ([Peechey](https://github.com/Peechey))
-- Fix new uniques to use exceptional gems [\#3541](https://github.com/PathOfBuildingCommunity/PathOfBuilding/pull/3541) ([Lexy](https://github.com/learn2draw))
-- Fix Righteous Fire to use 3.16 life multiplier [\#3611](https://github.com/PathOfBuildingCommunity/PathOfBuilding/pull/3611) ([Lilylicious](https://github.com/Lilylicious))
-- Fix Collateral Damage Jewel to affect Galvanic Arrow [\#3579](https://github.com/PathOfBuildingCommunity/PathOfBuilding/pull/3579) ([randomflyingtaco](https://github.com/randomflyingtaco))
-- Fix Arcanist Brand not applying more damage with Hits [\#3622](https://github.com/PathOfBuildingCommunity/PathOfBuilding/pull/3622) ([LocalIdentity](https://github.com/LocalIdentity))
-- Fix Awakened Elemental Focus not giving +1 to supported elemental gems [\#3629](https://github.com/PathOfBuildingCommunity/PathOfBuilding/pull/3629) ([randomflyingtaco](https://github.com/randomflyingtaco))
-- Fix Nightblade Crit Multi not scaling with Elusive effect [\#3550](https://github.com/PathOfBuildingCommunity/PathOfBuilding/pull/3550) ([mthjones](https://github.com/mthjones))
-- Fix Divergent Fortify not working [\#3623](https://github.com/PathOfBuildingCommunity/PathOfBuilding/pull/3623) ([LocalIdentity](https://github.com/LocalIdentity))
-- Fix Awakened Cast on Critical Strike not applying cooldown recovery to skills [\#3624](https://github.com/PathOfBuildingCommunity/PathOfBuilding/pull/3624) ([LocalIdentity](https://github.com/LocalIdentity))
-- Fix Explosive Arrow skill on Spectres [\#3621](https://github.com/PathOfBuildingCommunity/PathOfBuilding/pull/3621) ([LocalIdentity](https://github.com/LocalIdentity))
-
-## [2.11.1](https://github.com/PathOfBuildingCommunity/PathOfBuilding/tree/v2.11.1) (2021/10/23)
-
-[Full Changelog](https://github.com/PathOfBuildingCommunity/PathOfBuilding/compare/v2.11.0...v2.11.1)
-
-**Fixed bugs:**
-
-- Fix mods when crafting Cluster Jewels + items [\#3575](https://github.com/PathOfBuildingCommunity/PathOfBuilding/pull/3575) ([Wires77](https://github.com/Wires77))
-- Fix Storm + Armageddon Brand hit damage [\#3577](https://github.com/PathOfBuildingCommunity/PathOfBuilding/pull/3577) ([Lilylicious](https://github.com/Lilylicious))
-
-## [2.11.0](https://github.com/PathOfBuildingCommunity/PathOfBuilding/tree/v2.11.0) (2021/10/22)
-
-[Full Changelog](https://github.com/PathOfBuildingCommunity/PathOfBuilding/compare/v2.10.0...v2.11.0)
-
-**Implemented enhancements:**
-
-- Improve mastery node effect selection UI [\#3476](https://github.com/PathOfBuildingCommunity/PathOfBuilding/pull/3476) ([Tom Clancy Is Dead](https://github.com/Voronoff))
-- Update almost all existing gems with 3.16 changes [\#3570](https://github.com/PathOfBuildingCommunity/PathOfBuilding/pull/3570) ([LocalIdentity](https://github.com/LocalIdentity))
-- Add the ability to click a label to check the associated checkbox [\#3549](https://github.com/PathOfBuildingCommunity/PathOfBuilding/pull/3549) ([ajryan](https://github.com/ajryan))
-- Add support for Fortification [\#3540](https://github.com/PathOfBuildingCommunity/PathOfBuilding/pull/3540) ([Zpooks](https://github.com/Zpooks)) ([AlphaCheese](https://github.com/AlphaCheese))
-- Add support for Poisonous Concoction [\#3510](https://github.com/PathOfBuildingCommunity/PathOfBuilding/pull/3510) ([Lexy](https://github.com/learn2draw))
-- Improve build list loading speed [\#3500](https://github.com/PathOfBuildingCommunity/PathOfBuilding/pull/3500) ([PJacek](https://github.com/PJacek))
-- Add Accuracy Bonus per Dexterity Mastery [\#3489](https://github.com/PathOfBuildingCommunity/PathOfBuilding/pull/3489) ([enizor](https://github.com/enizor))
-- Update Consecrated Ground Life Regen % [\#3391](https://github.com/PathOfBuildingCommunity/PathOfBuilding/pull/3391) ([mthjones](https://github.com/mthjones))
-- Add support for Mark of the Red Covenant ignite mod [\#3530](https://github.com/PathOfBuildingCommunity/PathOfBuilding/pull/3530) ([LocalIdentity](https://github.com/LocalIdentity))
-- Add Scourge mods and base type values [\#3568](https://github.com/PathOfBuildingCommunity/PathOfBuilding/pull/3568) ([Wires77](https://github.com/Wires77))
-- Remove attribute tag from "Reduced Attribute Requirements" mods [\#3528](https://github.com/PathOfBuildingCommunity/PathOfBuilding/pull/3528) ([randomflyingtaco](https://github.com/randomflyingtaco))
-- Add support for "All Damage with Maces and Sceptres inflicts Chill" [\#3515](https://github.com/PathOfBuildingCommunity/PathOfBuilding/pull/3515) ([Peechey](https://github.com/Peechey))
-- Add support for "Increased Melee Damage with Hits at Close Range" [\#3511](https://github.com/PathOfBuildingCommunity/PathOfBuilding/pull/3511) ([Dullson](https://github.com/Dullson))
-- Add support for "Each Mine applies 2% increased Damage taken to Enemies near it, up to 10%" [\#3506](https://github.com/PathOfBuildingCommunity/PathOfBuilding/pull/3506) ([Lothrik](https://github.com/Lothrik))
-- Add Defiance Banner to the Config tab [\#3505](https://github.com/PathOfBuildingCommunity/PathOfBuilding/pull/3505) ([uilman](https://github.com/uilman))
-- Add support for the "not taken damage recently" clause [\#3504](https://github.com/PathOfBuildingCommunity/PathOfBuilding/pull/3504) ([Dullson](https://github.com/Dullson))
-- Add support for "Non-Projectile Chaining Lightning Skills Chain +1 times" [\#3503](https://github.com/PathOfBuildingCommunity/PathOfBuilding/pull/3503) ([Dullson](https://github.com/Dullson))
-- Add support for Surveillance notable [\#3501](https://github.com/PathOfBuildingCommunity/PathOfBuilding/pull/3501) ([Lothrik](https://github.com/Lothrik))
-- Update Transcendence Keystone to 3.16 value [\#3477](https://github.com/PathOfBuildingCommunity/PathOfBuilding/pull/3477) ([enizor](https://github.com/enizor))
-- Add support for 3.16 Elemental Equilibrium [\#3474](https://github.com/PathOfBuildingCommunity/PathOfBuilding/pull/3474) ([Lothrik](https://github.com/Lothrik))
-- Add support for Gladiator Violent Retaliation and Ascendant Gladiator nodes [\#3465](https://github.com/PathOfBuildingCommunity/PathOfBuilding/pull/3465) ([Peechey](https://github.com/Peechey))
-- Add support complex custom modifiers [\#3462](https://github.com/PathOfBuildingCommunity/PathOfBuilding/pull/3462) ([SaloEater](https://github.com/SaloEater))
-- Add support for double damage mod on mace masteries [\#3457](https://github.com/PathOfBuildingCommunity/PathOfBuilding/pull/3457) ([uilman](https://github.com/uilman))
-- Add support for recovering ES on spell block from Safeguard [\#3454](https://github.com/PathOfBuildingCommunity/PathOfBuilding/pull/3454) ([jppianta](https://github.com/jppianta))
-- Add support for Life Regeneration Rate [\#3450](https://github.com/PathOfBuildingCommunity/PathOfBuilding/pull/3450) ([SaloEater](https://github.com/SaloEater))
-- Add support for Bastion of Hope stun avoidance [\#3447](https://github.com/PathOfBuildingCommunity/PathOfBuilding/pull/3447) ([etojuice](https://github.com/etojuice))
-- Add parsing for mods that work with multiple weapons [\#3446](https://github.com/PathOfBuildingCommunity/PathOfBuilding/pull/3446) ([SaloEater](https://github.com/SaloEater))
-- Add parsing for new Storm Weaver Shocked/Frozen mod [\#3445](https://github.com/PathOfBuildingCommunity/PathOfBuilding/pull/3445) ([Quote_a](https://github.com/Quotae))
-- Add support for "Increased Damage with Bleeding inflicted on Poisoned Enemies" [\#3438](https://github.com/PathOfBuildingCommunity/PathOfBuilding/pull/3438) ([monerofglory](https://github.com/monerofglory))
-- Add labeling to chaos resistance to show when you have CI [\#3431](https://github.com/PathOfBuildingCommunity/PathOfBuilding/pull/3431) ([Lilylicious](https://github.com/Lilylicious))
-- Add support for new mark movement speed mastery [\#3425](https://github.com/PathOfBuildingCommunity/PathOfBuilding/pull/3425) ([sida-wang](https://github.com/sida-wang))
-- Add support for "Intimidate Enemies for 4 seconds on Block while holding a Shield" [\#3416](https://github.com/PathOfBuildingCommunity/PathOfBuilding/pull/3416) ([etojuice](https://github.com/etojuice))
-- Add support for "Cannot be Ignited while on Low Life" [\#3415](https://github.com/PathOfBuildingCommunity/PathOfBuilding/pull/3415) ([etojuice](https://github.com/etojuice))
-- Add support for "Increased Damage when using Bow and Totem" [\#3410](https://github.com/PathOfBuildingCommunity/PathOfBuilding/pull/3410) ([Peechey](https://github.com/Peechey))
-- Add support for "Crush Enemies on Hit with Maces and Sceptres" [\#3408](https://github.com/PathOfBuildingCommunity/PathOfBuilding/pull/3408) ([Peechey](https://github.com/Peechey))
-- Add support for "Auras from your Skills have x% increased Effect on you" [\#3407](https://github.com/PathOfBuildingCommunity/PathOfBuilding/pull/3407) ([etojuice](https://github.com/etojuice))
-- Add support for "if you have detonated a mine recently" [\#3398](https://github.com/PathOfBuildingCommunity/PathOfBuilding/pull/3398) ([uilman](https://github.com/uilman))
-- Add support for "minions attacks overwhelm X% physical damage reduction" [\#3398](https://github.com/PathOfBuildingCommunity/PathOfBuilding/pull/3398) ([uilman](https://github.com/uilman))
-- Add support for 3.16 Wind Dancer [\#3295](https://github.com/PathOfBuildingCommunity/PathOfBuilding/pull/3295) ([Zpooks](https://github.com/Zpooks))
-- Add support for "Dual Wielding does not inherently grant chance to Block Attack Damage" [\#3387](https://github.com/PathOfBuildingCommunity/PathOfBuilding/pull/3387) ([Peechey](https://github.com/Peechey))
-
-**Fixed bugs:**
-
-- Fix options appearing on the configs screen for old ascendancy nodes  [\#3496](https://github.com/PathOfBuildingCommunity/PathOfBuilding/pull/3496) ([LocalIdentity](https://github.com/LocalIdentity))
-- Fix DPS sorting of Awakened Gems [\#3466](https://github.com/PathOfBuildingCommunity/PathOfBuilding/pull/3466) ([Nostrademous](https://github.com/Nostrademous))
-- Fix edited Legion jewel nodes not saving/loading properly [\#3423](https://github.com/PathOfBuildingCommunity/PathOfBuilding/pull/3423) ([Lothrik](https://github.com/Lothrik))
-- Fix replacement of notable passives conquered by Eternal Empire [\#3552](https://github.com/PathOfBuildingCommunity/PathOfBuilding/pull/3552) ([etojuice](https://github.com/etojuice))
-- Fix Cruelty capping at 50% instead of 40% [\#3495](https://github.com/PathOfBuildingCommunity/PathOfBuilding/pull/3495) ([jfarrell731](https://github.com/jfarrell731))
-- Fix Elemental Ailment Duration on you applying to bleed and poison duration [\#3483](https://github.com/PathOfBuildingCommunity/PathOfBuilding/pull/3483) ([etojuice](https://github.com/etojuice))
-- Fix issue where node next to mastery node would remain allocated after Thread of Hope was removed [\#3480](https://github.com/PathOfBuildingCommunity/PathOfBuilding/pull/3480) ([bit-skipper](https://github.com/bit-skipper))
-- Fix estimated act putting you in the endgame too early [\#3470](https://github.com/PathOfBuildingCommunity/PathOfBuilding/pull/3470) ([magnusvmt](https://github.com/magnusvmt))
-- Fix Solipsism removing the Intelligence bonus to mana [\#3455](https://github.com/PathOfBuildingCommunity/PathOfBuilding/pull/3455) ([SaloEater](https://github.com/SaloEater))
-- Fix Reigning Veteran [\#3449](https://github.com/PathOfBuildingCommunity/PathOfBuilding/pull/3449) ([Peechey](https://github.com/Peechey))
-- Fix visual bug causing node paths to appear broken [\#3405](https://github.com/PathOfBuildingCommunity/PathOfBuilding/pull/3405) ([summ1else](https://github.com/summ1else))
-- Fix overcapped Resistances displaying decimal values [\#3393](https://github.com/PathOfBuildingCommunity/PathOfBuilding/pull/3393) ([monerofglory](https://github.com/monerofglory))
-- Fix jewel data on converted trees [\#3441](https://github.com/PathOfBuildingCommunity/PathOfBuilding/pull/3441) ([bit-skipper](https://github.com/bit-skipper))
-- Fix issue where the duration from Swift Affliction wasn't applying to ignites [\#3250](https://github.com/PathOfBuildingCommunity/PathOfBuilding/pull/3250) ([Zpooks](https://github.com/Zpooks))
-
-## [2.10.0](https://github.com/PathOfBuildingCommunity/PathOfBuilding/tree/v2.10.0) (2021/10/19)
-
-[Full Changelog](https://github.com/PathOfBuildingCommunity/PathOfBuilding/compare/v2.9.0...v2.10.0)
-
-**Implemented enhancements:**
-
-- Add balance updates from 3.16.0 v3 tree [\#3414](https://github.com/PathOfBuildingCommunity/PathOfBuilding/pull/3414) ([Wires77](https://github.com/Wires77))
-- Add support for mastery mod: Block Attack Damage if Not Blocked Recently [\#3387](https://github.com/PathOfBuildingCommunity/PathOfBuilding/pull/3387) ([Peechey](https://github.com/Peechey))
-- Add support for mastery mod: Intelligence is added to Accuracy Rating with Wands [\#3341](https://github.com/PathOfBuildingCommunity/PathOfBuilding/pull/3341) ([sida-wang](https://github.com/sida-wang))
-
-**Fixed bugs:**
-
-- Fix spell suppression label in Calcs tab [\#3369](https://github.com/PathOfBuildingCommunity/PathOfBuilding/pull/3369) ([frodon1](https://github.com/frodon1))
-- Fix crash when using Mistwall [\#3360](https://github.com/PathOfBuildingCommunity/PathOfBuilding/pull/3360) ([Tom Clancy Is Dead](https://github.com/Voronoff))
-- Fix missing onslaught mods for Daresso's Defiance [\#3349](https://github.com/PathOfBuildingCommunity/PathOfBuilding/pull/3349) ([jfindley](https://github.com/jfindley))
-
-## [2.9.0](https://github.com/PathOfBuildingCommunity/PathOfBuilding/tree/v2.9.0) (2021/10/18)
-
-[Full Changelog](https://github.com/PathOfBuildingCommunity/PathOfBuilding/compare/v2.8.0...v2.9.0)
-
-**Implemented enhancements:**
-
-- Add 3.16 tree and implement passive masteries [\#3292](https://github.com/PathOfBuildingCommunity/PathOfBuilding/pull/3292) ([ifnjeff](https://github.com/ifnjeff))
-- Updated Multiple Uniques to 3.16.0 [\#3308](https://github.com/PathOfBuildingCommunity/PathOfBuilding/pull/3308) ([LordMotas](https://github.com/LordMotas)) [\#3231](https://github.com/PathOfBuildingCommunity/PathOfBuilding/pull/3231) ([Lexy](https://github.com/learn2draw))
-- Add support for new mastery mods [\#3334](https://github.com/PathOfBuildingCommunity/PathOfBuilding/pull/3334) [\#3328](https://github.com/PathOfBuildingCommunity/PathOfBuilding/pull/3328) ([Peechey](https://github.com/Peechey)) [\#3333](https://github.com/PathOfBuildingCommunity/PathOfBuilding/pull/3333)  [\#3324](https://github.com/PathOfBuildingCommunity/PathOfBuilding/pull/3324) [\#3320](https://github.com/PathOfBuildingCommunity/PathOfBuilding/pull/3320) ([bit-skipper](https://github.com/bit-skipper)) [\#3331](https://github.com/PathOfBuildingCommunity/PathOfBuilding/pull/3331) [\#3325](https://github.com/PathOfBuildingCommunity/PathOfBuilding/pull/3325) ([Nostrademous](https://github.com/Nostrademous)) [\#3330](https://github.com/PathOfBuildingCommunity/PathOfBuilding/pull/3330) [\#3326](https://github.com/PathOfBuildingCommunity/PathOfBuilding/pull/3326) ([sida-wang](https://github.com/sida-wang)) [\#3327](https://github.com/PathOfBuildingCommunity/PathOfBuilding/pull/3327) ([monerofglory](https://github.com/monerofglory)) [\#3293](https://github.com/PathOfBuildingCommunity/PathOfBuilding/pull/3293) ([Lexy](https://github.com/learn2draw))
-- Add new Scourge uniques  [\#3322](https://github.com/PathOfBuildingCommunity/PathOfBuilding/pull/3322) [\#3251](https://github.com/PathOfBuildingCommunity/PathOfBuilding/pull/3251) [\#3316](https://github.com/PathOfBuildingCommunity/PathOfBuilding/pull/3316) ([Nostrademous](https://github.com/Nostrademous))
-- Add new Scourge Keystones [\#3321](https://github.com/PathOfBuildingCommunity/PathOfBuilding/pull/3321) ([Lexy](https://github.com/learn2draw))
-- Add support for different jewel radii for different tree versions [\#3315](https://github.com/PathOfBuildingCommunity/PathOfBuilding/pull/3315) ([Wires77](https://github.com/Wires77))
-- Add option for setting global default gem quality [\#3238](https://github.com/PathOfBuildingCommunity/PathOfBuilding/pull/3238) ([FWidm](https://github.com/FWidm))
-- Add colour buttons for Notes tab [\#3233](https://github.com/PathOfBuildingCommunity/PathOfBuilding/pull/3233) ([pHiney](https://github.com/pHiney))
-- Update Elusive to provide 15% chance to Avoid Damage from Hits, instead of it's old Dodge-related stats [\#3236](https://github.com/PathOfBuildingCommunity/PathOfBuilding/pull/3236) ([Lexy](https://github.com/learn2draw))
-- Add support for legacy Snakepit [\#3249](https://github.com/PathOfBuildingCommunity/PathOfBuilding/pull/3249) ([Wires77](https://github.com/Wires77))
-- Add Hyrri's Watch spectre [\#3312](https://github.com/PathOfBuildingCommunity/PathOfBuilding/pull/3312) ([Kayella](https://github.com/Kayella))
-- Add support for new exposure mods [\#3319](https://github.com/PathOfBuildingCommunity/PathOfBuilding/pull/3319) ([PJacek](https://github.com/PJacek))
-- Add support for opening related info on poewiki.net when pressing F1 on items/gems/passives [\#3291](https://github.com/PathOfBuildingCommunity/PathOfBuilding/pull/3291) ([BlueManiac](https://github.com/BlueManiac))
-- Added support for Versatile Combatant keystone [\#3290](https://github.com/PathOfBuildingCommunity/PathOfBuilding/pull/3290) ([Zpooks](https://github.com/Zpooks))
-- Add support for Iron Will keystone [\#3289](https://github.com/PathOfBuildingCommunity/PathOfBuilding/pull/3289) ([Lexy](https://github.com/learn2draw))
-- Add support for spell suppression / magebane and Acrobatics [\#3288](https://github.com/PathOfBuildingCommunity/PathOfBuilding/pull/3288) ([Lexy](https://github.com/learn2draw))
-- Add support for Four keystones and ailment duration [\#3287](https://github.com/PathOfBuildingCommunity/PathOfBuilding/pull/3287) ([Lilylicious](https://github.com/Lilylicious))
-- Add support to disable quivers on unarmed characters [\#3286](https://github.com/PathOfBuildingCommunity/PathOfBuilding/pull/3286) ([madinsane](https://github.com/madinsane))
-- Modified uniques items [\#3285](https://github.com/PathOfBuildingCommunity/PathOfBuilding/pull/3285) ([U-n-Own](https://github.com/U-n-Own))
-- Scourge mod support [\#3278](https://github.com/PathOfBuildingCommunity/PathOfBuilding/pull/3278) , [\#3303](https://github.com/PathOfBuildingCommunity/PathOfBuilding/pull/3303), [\#3313](https://github.com/PathOfBuildingCommunity/PathOfBuilding/pull/3313) ([Wires77](https://github.com/Wires77), [Nostrademous](https://github.com/Nostrademous), [Morilli](https://github.com/Morilli))
-- Updated blind with 3.16 changes [\#3277](https://github.com/PathOfBuildingCommunity/PathOfBuilding/pull/3277) ([Lexy](https://github.com/learn2draw))
-- Add support for reservation efficiency uniques [\#3276](https://github.com/PathOfBuildingCommunity/PathOfBuilding/pull/3276) ([SaloEater](https://github.com/SaloEater))
-- Updated armour calculations to 3.16 values [\#3275](https://github.com/PathOfBuildingCommunity/PathOfBuilding/pull/3275) ([madinsane](https://github.com/madinsane))
-- Add option for setting global default level in options [\#3274](https://github.com/PathOfBuildingCommunity/PathOfBuilding/pull/3274) ([FWidm](https://github.com/FWidm))
-- Add option to bypass cold snap CD [\#3270](https://github.com/PathOfBuildingCommunity/PathOfBuilding/pull/3270) ([Lilylicious](https://github.com/Lilylicious))
-- Updated base ES recharge rate to 3.16 values [\#3269](https://github.com/PathOfBuildingCommunity/PathOfBuilding/pull/3269) ([borisbsv](https://github.com/borisbsv))
-- Updated Skin of The Lords, Atziri's Acuity and Forbidden Shako [\#3267](https://github.com/PathOfBuildingCommunity/PathOfBuilding/pull/3267) ([Zuiia](https://github.com/Zuiia))
-- Add new uniques with initial values for Scourge League [\#3265](https://github.com/PathOfBuildingCommunity/PathOfBuilding/pull/3265) ([Zuiia](https://github.com/Zuiia))
-- Update uniques with scourge changes [\#3264](https://github.com/PathOfBuildingCommunity/PathOfBuilding/pull/3264) ([SaloEater](https://github.com/SaloEater))
-- Add support for Consecrated Ground scaling [\#3261](https://github.com/PathOfBuildingCommunity/PathOfBuilding/pull/3261) ([Lilylicious](https://github.com/Lilylicious))
-- Add minimum resistance cap [\#3260](https://github.com/PathOfBuildingCommunity/PathOfBuilding/pull/3260) ([ifnjeff](https://github.com/ifnjeff))
-- Updated base ignite scaling to 3.16 values [\#3259](https://github.com/PathOfBuildingCommunity/PathOfBuilding/pull/3259) ([ifnjeff](https://github.com/ifnjeff))
-- Add import of Pastebinp.com pastes [\#3258](https://github.com/PathOfBuildingCommunity/PathOfBuilding/pull/3258) ([MaxKruse](https://github.com/MaxKruse))
-- Scourge unique changes [\#3256](https://github.com/PathOfBuildingCommunity/PathOfBuilding/pull/3256) ([Lexy](https://github.com/learn2draw))
-- Update settings UI [\#3255](https://github.com/PathOfBuildingCommunity/PathOfBuilding/pull/3255) ([FWidm](https://github.com/FWidm))
-- Adding support for reservation efficiency [\#3253](https://github.com/PathOfBuildingCommunity/PathOfBuilding/pull/3253) ([Wires77](https://github.com/Wires77))
-- Update mod used by Touch of Anguish. [\#3223](https://github.com/PathOfBuildingCommunity/PathOfBuilding/pull/3223) ([nelchael](https://github.com/nelchael))
-- Added text to the instructions on the item tab that explains how to clone items with copy paste. [\#3216](https://github.com/PathOfBuildingCommunity/PathOfBuilding/pull/3216) ([Tom Clancy Is Dead](https://github.com/Voronoff))
-- Add support for Cruelty DoT multiplier [\#3207](https://github.com/PathOfBuildingCommunity/PathOfBuilding/pull/3207) ([Helyos96](https://github.com/Helyos96))
-- Add support for Custom Modifiers text field in config [\#3192](https://github.com/PathOfBuildingCommunity/PathOfBuilding/pull/3192) ([deathbeam](https://github.com/deathbeam))
-- Add support for Plague Bearer infecting/incubating and its alt quals [\#3191](https://github.com/PathOfBuildingCommunity/PathOfBuilding/pull/3191) ([deathbeam](https://github.com/deathbeam))
-- Add support for flask enchants [\#3147](https://github.com/PathOfBuildingCommunity/PathOfBuilding/pull/3147) ([ifnjeff](https://github.com/ifnjeff))
-- Add radius numbers for a number of skills [\#3177](https://github.com/PathOfBuildingCommunity/PathOfBuilding/pull/3177) ([LocalIdentity](https://github.com/LocalIdentity))
-
-**Fixed bugs:**
-
-- Fix bug where elemental penetration with attacks was applying to other damage types [\#3310](https://github.com/PathOfBuildingCommunity/PathOfBuilding/pull/3310) ([PJacek](https://github.com/PJacek))
-- Fix strength's damage bonus double-dipping when using Iron Will [\#3304](https://github.com/PathOfBuildingCommunity/PathOfBuilding/pull/3304) ([PJacek](https://github.com/PJacek))
-- Fix gem levels not being properly limited [\#3167](https://github.com/PathOfBuildingCommunity/PathOfBuilding/pull/3167) ([PJacek](https://github.com/PJacek))
-- Fix Bane not gaining duration per curse applied [\#3160](https://github.com/PathOfBuildingCommunity/PathOfBuilding/pull/3160) ([PJacek](https://github.com/PJacek))  
-- Fix incorrect art for Lethal Pride keystones [\#3248](https://github.com/PathOfBuildingCommunity/PathOfBuilding/pull/3248) ([Wires77](https://github.com/Wires77))
-- Fix build files increasing in size over time [\#3229](https://github.com/PathOfBuildingCommunity/PathOfBuilding/pull/3229) ([Wires77](https://github.com/Wires77))
-- Fix Weapon triggered skill parsing and mana cost [\#3187](https://github.com/PathOfBuildingCommunity/PathOfBuilding/pull/3187) ([LocalIdentity](https://github.com/LocalIdentity))
-- Fix window title not being updated after saving a build [\#3242](https://github.com/PathOfBuildingCommunity/PathOfBuilding/pull/3242) ([pHiney](https://github.com/pHiney))
-- Fix Bitterdream to use Inspiration support instead of Reduced Mana support [\#3185](https://github.com/PathOfBuildingCommunity/PathOfBuilding/pull/3185) ([Typepluto](https://github.com/Typepluto))
-- Change all instances of "Focussed" to "Focused" [\#3186](https://github.com/PathOfBuildingCommunity/PathOfBuilding/pull/3186) ([LocalIdentity](https://github.com/LocalIdentity))
-
-## [2.8.0](https://github.com/PathOfBuildingCommunity/PathOfBuilding/tree/v2.8.0) (2021/08/09)
-
-[Full Changelog](https://github.com/PathOfBuildingCommunity/PathOfBuilding/compare/v2.7.0...v2.8.0)
-
-**Implemented enhancements:**
-- Add Leadership's Price unique amulet [\#3120](https://github.com/PathOfBuildingCommunity/PathOfBuilding/pull/3120) ([Torchery](https://github.com/Torchery))
-- Group similar stats in sidebar for enhanced clarity [\#3121](https://github.com/PathOfBuildingCommunity/PathOfBuilding/pull/3121) ([Nightblade](https://github.com/Nightblade))
-
-**Fixed bugs:**
-
-- Fix Unleash crash with minion skills [\#3127](https://github.com/PathOfBuildingCommunity/PathOfBuilding/pull/3127) ([LocalIdentity](https://github.com/LocalIdentity))
-- Fix images for socketed Cluster Jewels [\#3116](https://github.com/PathOfBuildingCommunity/PathOfBuilding/pull/3116) ([LocalIdentity](https://github.com/LocalIdentity))
-- Fix Slipstream tooltip [\#3117](https://github.com/PathOfBuildingCommunity/PathOfBuilding/pull/3117) ([Wires77](https://github.com/Wires77))
-
-
-
-
-## [2.7.0](https://github.com/PathOfBuildingCommunity/PathOfBuilding/tree/v2.7.0) (2021/08/08)
-
-[Full Changelog](https://github.com/PathOfBuildingCommunity/PathOfBuilding/compare/v2.6.0...v2.7.0)
-
-**Implemented Enhancements:**
-
-- Add support for Unleash [\#2862](https://github.com/PathOfBuildingCommunity/PathOfBuilding/pull/2862) ([LocalIdentity](https://github.com/LocalIdentity)) ([scristall](https://github.com/scristall))
-- Add Harvest and Heist enchantments to weapons and body armours [\#2914](https://github.com/PathOfBuildingCommunity/PathOfBuilding/pull/2914) ([ifnjeff](https://github.com/ifnjeff))
-- Add new base types to rare template, update existing rare templates [\#3080](https://github.com/PathOfBuildingCommunity/PathOfBuilding/pull/3080) ([a3person](https://github.com/a3person))
-- Add support for Banishing Blade and Pneumatic Dagger implicits [\#3113](https://github.com/PathOfBuildingCommunity/PathOfBuilding/pull/3113) ([LocalIdentity](https://github.com/LocalIdentity))
-- Add sorting by Ward attribute [\#3076](https://github.com/PathOfBuildingCommunity/PathOfBuilding/pull/3076) ([TiagoGoddard](https://github.com/TiagoGoddard))
-- Add support for Elusive effect [\#3061](https://github.com/PathOfBuildingCommunity/PathOfBuilding/pull/3061) ([Lexy](https://github.com/learn2draw))
-- Add full support for Eye To Eye cluster jewel notable [\#3064](https://github.com/PathOfBuildingCommunity/PathOfBuilding/pull/3064) ([Nostrademous](https://github.com/Nostrademous))
-- Add Cold Damage over Time mod from cluster jewels [\#3094](https://github.com/PathOfBuildingCommunity/PathOfBuilding/pull/3094) ([Lexy](https://github.com/learn2draw))
-- Add radius to Explosive Concoction [\#3086](https://github.com/PathOfBuildingCommunity/PathOfBuilding/pull/3086) ([Wires77](https://github.com/Wires77))
-- Add Usurper's Penance [\#3055](https://github.com/PathOfBuildingCommunity/PathOfBuilding/pull/3055) ([pundm](https://github.com/pundm))
-- Update Ailment Threshold values [\#3049](https://github.com/PathOfBuildingCommunity/PathOfBuilding/pull/3049) ([LocalIdentity](https://github.com/LocalIdentity))
-
-**Fixed bugs:**
-
-- Fix crash when loading certain builds [\#3037](https://github.com/PathOfBuildingCommunity/PathOfBuilding/pull/3037) ([PJacek](https://github.com/PJacek))
-- Fix error when main skill is not a minion skill but "Minion" is in FullDPS [\#3053](https://github.com/PathOfBuildingCommunity/PathOfBuilding/pull/3053) ([Nostrademous](https://github.com/Nostrademous))
-- Fix minions getting Inspiration Charges [\#3060](https://github.com/PathOfBuildingCommunity/PathOfBuilding/pull/3060) ([Lexy](https://github.com/learn2draw))
-- Fix Doryani's Prototype not applying to minions [\#3026](https://github.com/PathOfBuildingCommunity/PathOfBuilding/pull/3026) ([Wires77](https://github.com/Wires77))
-- Fix parsing for new wording on Combat Focus jewels [\#3112](https://github.com/PathOfBuildingCommunity/PathOfBuilding/pull/3112) ([LocalIdentity](https://github.com/LocalIdentity))
-- Fix Manabond not being affected by reduced mana cost nodes [\#3028](https://github.com/PathOfBuildingCommunity/PathOfBuilding/pull/3028) ([Wires77](https://github.com/Wires77))
-- Fix Lifetap Support and Blood Magic not altering the cost of skills [\#3106](https://github.com/PathOfBuildingCommunity/PathOfBuilding/pull/3106) ([Wires77](https://github.com/Wires77)) ([LocalIdentity](https://github.com/LocalIdentity))
-- Fix Bomb Specialist AoE mod [\#3087](https://github.com/PathOfBuildingCommunity/PathOfBuilding/pull/3087) ([Nostrademous](https://github.com/Nostrademous))
-- Fix bug where timeless jewel keystones could be edited [\#3098](https://github.com/PathOfBuildingCommunity/PathOfBuilding/pull/3098) ([Wires77](https://github.com/Wires77))
-
-## [2.6.0](https://github.com/PathOfBuildingCommunity/PathOfBuilding/tree/v2.6.0) (2021/07/27)
-
-[Full Changelog](https://github.com/PathOfBuildingCommunity/PathOfBuilding/compare/v2.5.0...v2.6.0)
-
-**Implemented Enhancements:**
-
-- Add new Expedition uniques [\#3012](https://github.com/PathOfBuildingCommunity/PathOfBuilding/pull/3012) ([Wires77](https://github.com/Wires77))
-- Add Ward as new defensive stat [\#3012](https://github.com/PathOfBuildingCommunity/PathOfBuilding/pull/3012) ([Wires77](https://github.com/Wires77))
-- Update Dendrobate with new gem name [\#3013](https://github.com/PathOfBuildingCommunity/PathOfBuilding/pull/3013) ([pundm](https://github.com/pundm))
-
-**Fixed bugs:**
-
-- Fix Voltaxic Burst enchantment [\#3016](https://github.com/PathOfBuildingCommunity/PathOfBuilding/pull/3016) ([LocalIdentity](https://github.com/LocalIdentity))
-- Fix last line of Notes tab being cut off [\#3024](https://github.com/PathOfBuildingCommunity/PathOfBuilding/pull/3024) ([Wires77](https://github.com/Wires77))
-
-## [2.5.0](https://github.com/PathOfBuildingCommunity/PathOfBuilding/tree/v2.5.0) (2021/07/26)
-
-[Full Changelog](https://github.com/PathOfBuildingCommunity/PathOfBuilding/compare/v2.4.0...v2.5.0)
-
-**Implemented enhancements:**
-
-- Add full support for new 3.15 Skill Gems [\#2999](https://github.com/PathOfBuildingCommunity/PathOfBuilding/pull/2999) ([LocalIdentity](https://github.com/LocalIdentity)) ([ifnjeff](https://github.com/ifnjeff)) ([tcid](https://github.com/Voronoff)) 
-	- Absolution
-	- Behead Support
-	- Boneshatter
-	- Defiance Banner
-	- Explosive Concoction
-	- Eye of Winter
-	- Forbidden Rite
-	- Manabond
-	- Rage Vortex
-	- Shield Crush
-	- Spectral Helix
-	- Storm Rain
-	- Summon Reaper
-	- Voltaxic Burst
-- Add partial support for new 3.15 Skill Gems
-	- Ambush
-	- Battlemage's Cry
-	- Blade Trap
-	- Earthbreaker Support
-	- Focused Ballista Support
-- Update enchantments with 3.15 changes [\#2999](https://github.com/PathOfBuildingCommunity/PathOfBuilding/pull/2999) ([LocalIdentity](https://github.com/LocalIdentity)) ([Nostrademous](https://github.com/Nostrademous))
-- Update item mods to 3.15 stats [\#2999](https://github.com/PathOfBuildingCommunity/PathOfBuilding/pull/2999) ([LocalIdentity](https://github.com/LocalIdentity))
-- Update minions with 3.15 changes [\#2999](https://github.com/PathOfBuildingCommunity/PathOfBuilding/pull/2999) ([LocalIdentity](https://github.com/LocalIdentity))
-- Update Pantheons with 3.15 changes [\#2985](https://github.com/PathOfBuildingCommunity/PathOfBuilding/pull/2985) ([Nostrademous](https://github.com/Nostrademous))
-- Add new item bases [\#2986](https://github.com/PathOfBuildingCommunity/PathOfBuilding/pull/2986) ([Wires77](https://github.com/Wires77))
-- Add support for Timeless jewel edits to persist when updating to a new tree version [\#2957](https://github.com/PathOfBuildingCommunity/PathOfBuilding/pull/2957) ([Wires77](https://github.com/Wires77))
-- Add documentation for colour codes to the Notes tab [\#2965](https://github.com/PathOfBuildingCommunity/PathOfBuilding/pull/2965) ([Wires77](https://github.com/Wires77))
-- Update poison damage tooltip from 20% to 30% [\#2947](https://github.com/PathOfBuildingCommunity/PathOfBuilding/pull/2947) ([pundm](https://github.com/pundm))
-  
-**Fixed bugs:**
-
-- Fix Mana Reservation Rounding [\#2989](https://github.com/PathOfBuildingCommunity/PathOfBuilding/pull/2989) ([LocalIdentity](https://github.com/LocalIdentity))
-- Fix skills turned into mines not having reservation [\#2983](https://github.com/PathOfBuildingCommunity/PathOfBuilding/pull/2983) ([PJacek](https://github.com/PJacek))
-- Fix for downloading tree data if missing [\#2981](https://github.com/PathOfBuildingCommunity/PathOfBuilding/pull/2981) ([Wires77](https://github.com/Wires77))
-- Fix triggered skills not showing the right mana cost [\#2955](https://github.com/PathOfBuildingCommunity/PathOfBuilding/pull/2955) ([LocalIdentity](https://github.com/LocalIdentity))
-- Fix Hexproof to be unaffected by curses, not immune [\#2933](https://github.com/PathOfBuildingCommunity/PathOfBuilding/pull/2933) ([Wires77](https://github.com/Wires77))
-- Fix level progress calculations [\#2932](https://github.com/PathOfBuildingCommunity/PathOfBuilding/pull/2932) ([ifnjeff](https://github.com/ifnjeff))
-- Fix Anomalous Pride quality didn't increase "chance to bleed" [\#3008](https://github.com/PathOfBuildingCommunity/PathOfBuilding/pull/3008) ([Typepluto](https://github.com/Typepluto))
-- Fix Bladestorm to always bleeds in Blood Stance [\#2971](https://github.com/PathOfBuildingCommunity/PathOfBuilding/pull/2971) ([Wires77](https://github.com/Wires77))
-- Fix Hollow Palm Technique parsing [\#2960](https://github.com/PathOfBuildingCommunity/PathOfBuilding/pull/2960) ([Helyos96](https://github.com/Helyos96))
-
-## [2.4.0](https://github.com/PathOfBuildingCommunity/PathOfBuilding/tree/v2.4.0) (2021/07/21)
-
-[Full Changelog](https://github.com/PathOfBuildingCommunity/PathOfBuilding/compare/v2.3.0...v2.4.0)
-
-**Implemented enhancements:**
-
-- Add 3.15 passive skill tree [\#2910](https://github.com/PathOfBuildingCommunity/PathOfBuilding/pull/2910) ([ppoelzl](https://github.com/ppoelzl))
-- Add level 20/21 gems from 3.15 patch notes [\#2919](https://github.com/PathOfBuildingCommunity/PathOfBuilding/pull/2919) ([LocalIdentity](https://github.com/LocalIdentity))
-- Add 3.15 uniques [\#2911](https://github.com/PathOfBuildingCommunity/PathOfBuilding/pull/2911) ([Wires77](https://github.com/Wires77))
-- Add 3.15 flask changes [\#2925](https://github.com/PathOfBuildingCommunity/PathOfBuilding/pull/2925) ([Helyos96](https://github.com/Helyos96))
-- Update Evasion, Poison, and Consecrated Ground calculations to 3.15 values [\#2913](https://github.com/PathOfBuildingCommunity/PathOfBuilding/pull/2913) ([ifnjeff](https://github.com/ifnjeff))
-- Update Alchemist's Genius to 3.15 value [\#2912](https://github.com/PathOfBuildingCommunity/PathOfBuilding/pull/2912) ([Wires77](https://github.com/Wires77))
-- Update Gem tooltip generation [\#2796](https://github.com/PathOfBuildingCommunity/PathOfBuilding/pull/2796) ([PJacek](https://github.com/PJacek))
-- Drastically accelerate searching for application updates (from 50s to 2s) [\#2791](https://github.com/PathOfBuildingCommunity/PathOfBuilding/pull/2791) ([ppoelzl](https://github.com/ppoelzl))
-- Add 20 Quality gem DPS tooltip comparison [\#2800](https://github.com/PathOfBuildingCommunity/PathOfBuilding/pull/2800) ([7e11](https://github.com/7e11))
-- Add weapon crit to mod breakdown[\#2901](https://github.com/PathOfBuildingCommunity/PathOfBuilding/pull/2901) ([PJacek](https://github.com/PJacek))
-- Add space and newline before custom mods on Timeless Jewel nodes [\#2888](https://github.com/PathOfBuildingCommunity/PathOfBuilding/pull/2888) ([Nightblade](https://github.com/Nightblade))
-- Add Trial Galecaller spectre [\#2751](https://github.com/PathOfBuildingCommunity/PathOfBuilding/pull/2751) ([Kayella](https://github.com/Kayella))
-- Add support for Fishing Rods [\#2841](https://github.com/PathOfBuildingCommunity/PathOfBuilding/pull/2841) ([aletrop](https://github.com/aletrop))
-- Add support for many Alternate Quality gems [\#2898](https://github.com/PathOfBuildingCommunity/PathOfBuilding/pull/2898) ([PJacek](https://github.com/PJacek))
-- Add support for "Perfect Crime" and "Bomb Specialist" ascendancy nodes [\#2905](https://github.com/PathOfBuildingCommunity/PathOfBuilding/pull/2905) ([Nostrademous](https://github.com/Nostrademous))
-- Add support for Chip Away brand cluster notable [\#2777](https://github.com/PathOfBuildingCommunity/PathOfBuilding/pull/2777) ([LocalIdentity](https://github.com/LocalIdentity))
-- Add functionality for Blood Artist notable [\#2767](https://github.com/PathOfBuildingCommunity/PathOfBuilding/pull/2767) ([pundm](https://github.com/pundm)) ([Wires77](https://github.com/Wires77))
-- Add skill parts for Smite [\#2918](https://github.com/PathOfBuildingCommunity/PathOfBuilding/pull/2918) ([Wires77](https://github.com/Wires77))
-- Add support for Gore Shockwave skill [\#2775](https://github.com/PathOfBuildingCommunity/PathOfBuilding/pull/2775) ([LocalIdentity](https://github.com/LocalIdentity))
-- Add support for Divergent Close Combat [\#2788](https://github.com/PathOfBuildingCommunity/PathOfBuilding/pull/2788) ([Wires77](https://github.com/Wires77))
-- Add support for Unnerve belt enchant [\#2922](https://github.com/PathOfBuildingCommunity/PathOfBuilding/pull/2922) ([Wires77](https://github.com/Wires77))
-- Add support for Rathpith Globe and legacy Femur of the Saints [\#2799](https://github.com/PathOfBuildingCommunity/PathOfBuilding/pull/2799) ([Wires77](https://github.com/Wires77))
-- Add support for Replica Siegebreaker burning ground [\#2820](https://github.com/PathOfBuildingCommunity/PathOfBuilding/pull/2820) ([ifnjeff](https://github.com/ifnjeff))
-- Add support for Non-vaal Skill Damage during Soul Gain Prevention [\#2917](https://github.com/PathOfBuildingCommunity/PathOfBuilding/pull/2917) ([Wires77](https://github.com/Wires77))
-- Add support for reworked Arborix mods [\#2776](https://github.com/PathOfBuildingCommunity/PathOfBuilding/pull/2776) ([LocalIdentity](https://github.com/LocalIdentity))
-- Add support for Warcries have infinite power [\#2762](https://github.com/PathOfBuildingCommunity/PathOfBuilding/pull/2762) ([pundm](https://github.com/pundm))
-- Add Trap and Mine speed essence mod [\#2760](https://github.com/PathOfBuildingCommunity/PathOfBuilding/pull/2760) ([pundm](https://github.com/pundm))
-- Add parsing for Increased Chaos Damage Over Time Mod found on weapons \(\#2750\) [\#2902](https://github.com/PathOfBuildingCommunity/PathOfBuilding/pull/2902) ([Puddlestomper](https://github.com/Puddlestomper))
-- Add support for Fiery Impact [\#2909](https://github.com/PathOfBuildingCommunity/PathOfBuilding/pull/2909) ([celuck](https://github.com/celuck))
-- Add unique variant of Commandment of Inferno [\#2882](https://github.com/PathOfBuildingCommunity/PathOfBuilding/pull/2882) ([PJacek](https://github.com/PJacek))
-- Add unique helmet The Fledgling [\#2873](https://github.com/PathOfBuildingCommunity/PathOfBuilding/pull/2873) ([ppoelzl](https://github.com/ppoelzl))
-- Add missing Fire Burst radius [\#2837](https://github.com/PathOfBuildingCommunity/PathOfBuilding/pull/2837) ([quashtaki](https://github.com/quashtaki))
-- Add missing Pride aura radius [\#2833](https://github.com/PathOfBuildingCommunity/PathOfBuilding/pull/2833) ([pundm](https://github.com/pundm))
-
-**Fixed bugs:**
-
-- Fix power report crash when loading builds [\#2785](https://github.com/PathOfBuildingCommunity/PathOfBuilding/pull/2785) ([Wires77](https://github.com/Wires77))
-- Fix error when the power report is not initialised yet [\#2815](https://github.com/PathOfBuildingCommunity/PathOfBuilding/pull/2815) ([Nostrademous](https://github.com/Nostrademous))
-- Fix Minion skill tooltips not working correctly [\#2778](https://github.com/PathOfBuildingCommunity/PathOfBuilding/pull/2778) ([Nostrademous](https://github.com/Nostrademous))
-- Fix FullDPS comparison for Alternate Gem Qualities [\#2780](https://github.com/PathOfBuildingCommunity/PathOfBuilding/pull/2780) ([Nostrademous](https://github.com/Nostrademous))
-- Fix FullDPS comparison of enabling/disabling flasks [\#2779](https://github.com/PathOfBuildingCommunity/PathOfBuilding/pull/2779) ([Nostrademous](https://github.com/Nostrademous))
-- Fix Blood Offering appearing in gem list [\#2904](https://github.com/PathOfBuildingCommunity/PathOfBuilding/pull/2904) ([PJacek](https://github.com/PJacek))
-- Fix multiple bugs with General's Cry Mirages [\#2770](https://github.com/PathOfBuildingCommunity/PathOfBuilding/pull/2770) ([Nostrademous](https://github.com/Nostrademous))
-- Fix Disciple's cooldown to apply to all Sentinels [\#2916](https://github.com/PathOfBuildingCommunity/PathOfBuilding/pull/2916) ([Wires77](https://github.com/Wires77))
-- Fix Triggered skill parsings [\#2795](https://github.com/PathOfBuildingCommunity/PathOfBuilding/pull/2795) ([LocalIdentity](https://github.com/LocalIdentity))
-- Fix support for Petrified Blood [\#2806](https://github.com/PathOfBuildingCommunity/PathOfBuilding/pull/2806) ([Wires77](https://github.com/Wires77))
-- Fix Blood Stance not granting More Bleed damage [\#2789](https://github.com/PathOfBuildingCommunity/PathOfBuilding/pull/2789) ([LocalIdentity](https://github.com/LocalIdentity))
-- Fix maces/sceptres and thrusting/non-thrusting swords counting as different weapon types [\#2732](https://github.com/PathOfBuildingCommunity/PathOfBuilding/pull/2732) ([Wires77](https://github.com/Wires77))
-- Fix interaction between Agnostic and Pious Path [\#2883](https://github.com/PathOfBuildingCommunity/PathOfBuilding/pull/2883) ([LocalIdentity](https://github.com/LocalIdentity))
-- Fix The Agnostic life recovery calculation [\#2825](https://github.com/PathOfBuildingCommunity/PathOfBuilding/pull/2825) ([roastpiece](https://github.com/roastpiece))
-- Fix Anomalous Chain Hook [\#2889](https://github.com/PathOfBuildingCommunity/PathOfBuilding/pull/2889) ([PJacek](https://github.com/PJacek))
-- Fix Divergent Stormbind quality has more AoE vs. Increased [\#2772](https://github.com/PathOfBuildingCommunity/PathOfBuilding/pull/2772) ([Wires77](https://github.com/Wires77))
-- Fix Alternative Quality for Precision [\#2827](https://github.com/PathOfBuildingCommunity/PathOfBuilding/pull/2827) ([czarandy](https://github.com/czarandy))
-- Fix Mana Reservation mods [\#2756](https://github.com/PathOfBuildingCommunity/PathOfBuilding/pull/2756) ([pundm](https://github.com/pundm))
-- Fix "increased Impale Effect" of Dread Banner only applying to attacks [\#2878](https://github.com/PathOfBuildingCommunity/PathOfBuilding/pull/2878) ([Typepluto](https://github.com/Typepluto))
-- Fix parsing for Sacrificial Garb implicit [\#2874](https://github.com/PathOfBuildingCommunity/PathOfBuilding/pull/2874) ([Wires77](https://github.com/Wires77))
-- Fix Wildwrap Attack Speed mod [\#2790](https://github.com/PathOfBuildingCommunity/PathOfBuilding/pull/2790) ([LocalIdentity](https://github.com/LocalIdentity))
-- Fix wording on Eyes of the Greatwolf [\#2761](https://github.com/PathOfBuildingCommunity/PathOfBuilding/pull/2761) ([pundm](https://github.com/pundm))
-- Fix wording on Ngamahu's Sign [\#2839](https://github.com/PathOfBuildingCommunity/PathOfBuilding/pull/2839) ([pundm](https://github.com/pundm))
-
-
-## [2.3.0](https://github.com/PathOfBuildingCommunity/PathOfBuilding/tree/v2.3.0) (2021/04/23)
-
-[Full Changelog](https://github.com/PathOfBuildingCommunity/PathOfBuilding/compare/v2.2.1...v2.3.0)
-
-- Add new 3.14 uniques (Nostrademous)
-- Add new 3.14 bases and clean up base matching [\#2615](https://github.com/PathOfBuildingCommunity/PathOfBuilding/pull/2615) ([LocalIdentity](https://github.com/LocalIdentity))
-- Update reservation rounding with 3.14 Changes (PJacek) [\#2644](https://github.com/PathOfBuildingCommunity/PathOfBuilding/pull/2644) ([PJacek](https://github.com/PJacek))
-- Add parsing for many new unique mods [\#2630](https://github.com/PathOfBuildingCommunity/PathOfBuilding/pull/2630) ([PJacek](https://github.com/LocalIdentity))
-- Add support for portrait display resolutions (Wires77) [\#2443](https://github.com/PathOfBuildingCommunity/PathOfBuilding/pull/2443) ([Wires77](https://github.com/Wires77))
-- Add support for Blood Sacrament (from Relic of the Pact unique) (Nostrademous) [\#2583](https://github.com/PathOfBuildingCommunity/PathOfBuilding/pull/2583) ([Nostrademous](https://github.com/Nostrademous))
-- More accurately simulate triggered attacks (Moneypouch) [\#2446](https://github.com/PathOfBuildingCommunity/PathOfBuilding/pull/2446) ([Nostrademous](https://github.com/Moneypouch))
-- Split reservation into mana and life reservation mods (PJacek) [\#2587](https://github.com/PathOfBuildingCommunity/PathOfBuilding/pull/2587) ([PJacek](https://github.com/PJacek))
-- Add Divine Flesh to be able to be parsed on items (Wires77) [\#2613](https://github.com/PathOfBuildingCommunity/PathOfBuilding/pull/2613) ([Wires77](https://github.com/Wires77))
-- Change power report to only appear when selected (Wires77) [\#2443](https://github.com/PathOfBuildingCommunity/PathOfBuilding/pull/2443) ([Wires77](https://github.com/Wires77))
-
-- Fix item parser to handle new copy/paste format (Wires77) [\#2603](https://github.com/PathOfBuildingCommunity/PathOfBuilding/pull/2603) ([Wires77](https://github.com/Wires77))
-- Fix parsing and update uniques (pundm, Nostrademous) [\#2583](https://github.com/PathOfBuildingCommunity/PathOfBuilding/pull/2583) ([pundm](https://github.com/pundm), [Nostrademous](https://github.com/Nostrademous))
-- Fix Punishment Curse not affecting DPS while an "Enemy is on Low Life" (Typepluto) [\#2638](https://github.com/PathOfBuildingCommunity/PathOfBuilding/pull/2638) ([Typepluto](https://github.com/Typepluto))
-- Fix scaling for Vaal Righteous Fire (Wires77) [\#2645](https://github.com/PathOfBuildingCommunity/PathOfBuilding/pull/2645) ([Wires77](https://github.com/Wires77))
-- Fix Mine Aura effect applying to DoTs from mines [\#2622](https://github.com/PathOfBuildingCommunity/PathOfBuilding/pull/2622) ([LocalIdentity](https://github.com/LocalIdentity))
-- Fix Exsanguinate stacks applying to Poison and Ignite [\#2621](https://github.com/PathOfBuildingCommunity/PathOfBuilding/pull/2621) ([LocalIdentity](https://github.com/LocalIdentity))
-- Fix support for Prism Guardian (PJacek) [\#2586](https://github.com/PathOfBuildingCommunity/PathOfBuilding/pull/2586) ([PJacek](https://github.com/PJacek))
-- Fix crash when searching in boxes with many symbols (Wires77) [\#2497](https://github.com/PathOfBuildingCommunity/PathOfBuilding/pull/2497) ([Wires77](https://github.com/Wires77))
-- Fix crash when comparing bows with Mirage Archer for Ignite/Bleed (Nostrademous) [\#2629](https://github.com/PathOfBuildingCommunity/PathOfBuilding/pull/2629) ([Nostrademous](https://github.com/Nostrademous))
-- Fix exporting of implicit tags (Nostrademous) [\#2608](https://github.com/PathOfBuildingCommunity/PathOfBuilding/pull/2608) ([Nostrademous](https://github.com/Nostrademous))
-- Fix missing implicit on Disintegrator (pundm) [\#2591](https://github.com/PathOfBuildingCommunity/PathOfBuilding/pull/2591) ([pundm](https://github.com/pundm))
-
-## [2.2.1](https://github.com/PathOfBuildingCommunity/PathOfBuilding/tree/v2.2.1) (2021/04/17)
-
-[Full Changelog](https://github.com/PathOfBuildingCommunity/PathOfBuilding/compare/v2.2.0...v2.2.1)
-
-**Implemented enhancements:**
-
-- Add support for Chainbreaker rage cost [\#2575](https://github.com/PathOfBuildingCommunity/PathOfBuilding/pull/2575) ([PJacek](https://github.com/PJacek))
-
-**Fixed bugs:**
-
-- Fix skill tags [\#2580](https://github.com/PathOfBuildingCommunity/PathOfBuilding/pull/2580) ([LocalIdentity](https://github.com/LocalIdentity))
-- Fix Exsanguinate and Corrupting Fever stack damage [\#2579](https://github.com/PathOfBuildingCommunity/PathOfBuilding/pull/2579) ([LocalIdentity](https://github.com/LocalIdentity))
-- Fix Blood Magic [\#2577](https://github.com/PathOfBuildingCommunity/PathOfBuilding/pull/2577) ([PJacek](https://github.com/PJacek))
-- Fix crash related to fake minion skill costs [\#2574](https://github.com/PathOfBuildingCommunity/PathOfBuilding/pull/2574) ([PJacek](https://github.com/PJacek))
-
-## [2.2.0](https://github.com/PathOfBuildingCommunity/PathOfBuilding/tree/v2.2.0) (2021/04/17)
-
-[Full Changelog](https://github.com/PathOfBuildingCommunity/PathOfBuilding/compare/v2.1.1...v2.2.0)
-
-**Implemented enhancements:**
-
-- Add support for new 3.14 Skill Gems [\#2557](https://github.com/PathOfBuildingCommunity/PathOfBuilding/pull/2557) ([Nostrademous](https://github.com/Nostrademous))
-    - Corrupting Fever
-    - Exsanguinate
-    - Reap
-    - Petrified Blood
-    - Arrogance Support
-    - Bloodthirst Support
-    - Cruelty Support
-    - Lifetap Support
-- Update skills with 3.14 changes
-- Update enchantments with 3.14 changes
-- Update item mods to 3.14 stats
-- Update minions with 3.14 changes
-- Add new skills from 3.14 Uniques (Not Supported yet)
-- Add support for Glimpse of Chaos [\#2547](https://github.com/PathOfBuildingCommunity/PathOfBuilding/pull/2547) ([PJacek](https://github.com/PJacek))
-- Add support for new Skill Costs (Life / Mana / Rage) [\#2567](https://github.com/PathOfBuildingCommunity/PathOfBuilding/pull/2567) ([PJacek](https://github.com/PJacek))
-
-**Fixed bugs:**
-
-- Fix non-integer catalyst scaling issues [\#2544](https://github.com/PathOfBuildingCommunity/PathOfBuilding/pull/2544) ([Wires77](https://github.com/Wires77))
-- Fix Victario's Influence using old mods[\#2562](https://github.com/PathOfBuildingCommunity/PathOfBuilding/pull/2562) ([pundm](https://github.com/pundm))
-- Fix Tailwind not appearing on Passive Tree [\#2559](https://github.com/PathOfBuildingCommunity/PathOfBuilding/pull/2559) ([Helyos96](https://github.com/Helyos96))
-- Fixes Bow DoT Skills double-dipping on nodes that grant a Dot & Hit [\#2554](https://github.com/PathOfBuildingCommunity/PathOfBuilding/pull/2554) ([Nostrademous](https://github.com/Nostrademous))
-
-## [2.1.1](https://github.com/PathOfBuildingCommunity/PathOfBuilding/tree/v2.1.1) (2021/04/15)
-
-[Full Changelog](https://github.com/PathOfBuildingCommunity/PathOfBuilding/compare/v2.1.0...v2.1.1)
-
-**Fixed bugs:**
-
-- Fix Physical Aegis config option affecting the Innervate config option [\#2545](https://github.com/PathOfBuildingCommunity/PathOfBuilding/pull/2545) ([PJacek](https://github.com/PJacek))
-- Fix Trap and Mines to use Throwing/Laying Speed for DPS calculations [\#2542](https://github.com/PathOfBuildingCommunity/PathOfBuilding/pull/2542) ([Nostrademous](https://github.com/Nostrademous))
-- Fix Mirage Archer applying DoT stacks when they shouldn't [\#2539](https://github.com/PathOfBuildingCommunity/PathOfBuilding/pull/2539) ([Nostrademous](https://github.com/Nostrademous))
-- Fix Minion Full DPS crash [\#2528](https://github.com/PathOfBuildingCommunity/PathOfBuilding/pull/2528) ([Nostrademous](https://github.com/Nostrademous))
-- Fix Full DPS stat comparison for items [\#2528](https://github.com/PathOfBuildingCommunity/PathOfBuilding/pull/2528) ([Nostrademous](https://github.com/Nostrademous))
-- Fix General's Cry to ignore speed for non-channeled skills [\#2460](https://github.com/PathOfBuildingCommunity/PathOfBuilding/pull/2460) ([Helyos96](https://github.com/Helyos96))
-
-## [2.1.0](https://github.com/PathOfBuildingCommunity/PathOfBuilding/tree/v2.1.0) (2021/04/15)
-
-[Full Changelog](https://github.com/PathOfBuildingCommunity/PathOfBuilding/compare/v2.0.3...v2.1.0)
-
-**Implemented enhancements:**
-
-- Add support for the 3.14 Skill Tree [\#2513](https://github.com/PathOfBuildingCommunity/PathOfBuilding/pull/2513) ([LocalIdentity](https://github.com/LocalIdentity))
-- Add support for count-scaling Active Skills from items [\#2496](https://github.com/PathOfBuildingCommunity/PathOfBuilding/pull/2496) ([Nostrademous](https://github.com/Nostrademous))
-- Add support for Accelerating, Noxious, and Unstable catalysts [\#2471](https://github.com/PathOfBuildingCommunity/PathOfBuilding/pull/2471) ([Nostrademous](https://github.com/Nostrademous))
-- Add support for Defiance [\#2504](https://github.com/PathOfBuildingCommunity/PathOfBuilding/pull/2504) ([Helyos96](https://github.com/Helyos96))
-- Add support for leech mods rewordings [\#2510](https://github.com/PathOfBuildingCommunity/PathOfBuilding/pull/2510) ([Helyos96](https://github.com/Helyos96))
-- Add support for Vaal Ground Slam having Exertions [\#2512](https://github.com/PathOfBuildingCommunity/PathOfBuilding/pull/2512) ([Nostrademous](https://github.com/Nostrademous))
-- Add new Ultimatum uniques [\#2461](https://github.com/PathOfBuildingCommunity/PathOfBuilding/pull/2461) ([Wires77](https://github.com/Wires77))
-- Implemented Tecrod's Gaze [\#2461](https://github.com/PathOfBuildingCommunity/PathOfBuilding/pull/2461) ([Wires77](https://github.com/Wires77))
-- Update uniques from 3.14 patch notes [\#2509](https://github.com/PathOfBuildingCommunity/PathOfBuilding/pull/2509) ([pundm](https://github.com/pundm))
-- Update Low Life/Mana threshold [\#2463](https://github.com/PathOfBuildingCommunity/PathOfBuilding/pull/2463) ([Nostrademous](https://github.com/Nostrademous))
-- Add radius to Death Aura [\#2514](https://github.com/PathOfBuildingCommunity/PathOfBuilding/pull/2514) ([LocalIdentity](https://github.com/LocalIdentity))
-
-**Fixed bugs:**
-
-- Fix Wintertide brand not getting +1 to attached brand [\#2501](https://github.com/PathOfBuildingCommunity/PathOfBuilding/pull/2501) ([Wires77](https://github.com/Wires77))
-- Fix DD and VD having their spell damage apply to corpse explosions [\#2498](https://github.com/PathOfBuildingCommunity/PathOfBuilding/pull/2498) ([LocalIdentity](https://github.com/LocalIdentity))
-- Fix some gems appearing in the gem list when they shouldn't have [\#2493](https://github.com/PathOfBuildingCommunity/PathOfBuilding/pull/2493) ([Wires77](https://github.com/Wires77))
-- Fix physical damage reduction for bleed from going below zero [\#2481](https://github.com/PathOfBuildingCommunity/PathOfBuilding/pull/2481) ([Wires77](https://github.com/Wires77))
-- Fix outdated modifier text on Abberath's Hooves [\#2474](https://github.com/PathOfBuildingCommunity/PathOfBuilding/pull/2474) ([pundm](https://github.com/pundm))
-- Fix many crashes related to Generals Cry and The Saviour [\#2453](https://github.com/PathOfBuildingCommunity/PathOfBuilding/pull/2453) ([Nostrademous](https://github.com/Nostrademous))
-- Fix Mirage Archer to be a component of the skill it supports now [\#2453](https://github.com/PathOfBuildingCommunity/PathOfBuilding/pull/2453) ([Nostrademous](https://github.com/Nostrademous))
-- Fix crash related to Brands with Item-granted Active Skills [\#2450](https://github.com/PathOfBuildingCommunity/PathOfBuilding/pull/2450) ([Nostrademous](https://github.com/Nostrademous))
-- Fix "Socketed Gems are supported by...v" mods for trigger skills (e.g. CwC) [\#2442](https://github.com/PathOfBuildingCommunity/PathOfBuilding/pull/2442) ([Nostrademous](https://github.com/Nostrademous))
-- Fix incorrect application of Buff Effect [\#2391](https://github.com/PathOfBuildingCommunity/PathOfBuilding/pull/2391) ([PJacek](https://github.com/PJacek))
-
-## [2.0.3](https://github.com/PathOfBuildingCommunity/PathOfBuilding/tree/v2.0.3) (2021/04/07)
-
-[Full Changelog](https://github.com/PathOfBuildingCommunity/PathOfBuilding/compare/v2.0.2...v2.0.3)
-
-**Fixed bugs:**
-
-- Fix ability to tab between inputs on the skills tab [\#2430](https://github.com/PathOfBuildingCommunity/PathOfBuilding/pull/2430) ([Wires77](https://github.com/Wires77))
-- Fix stat comparison between tree specs [\#2428](https://github.com/PathOfBuildingCommunity/PathOfBuilding/pull/2428) ([Wires77](https://github.com/Wires77))
-- Fix General's Cry and build load failures when using the same gem multiple times [\#2426](https://github.com/PathOfBuildingCommunity/PathOfBuilding/pull/2426) ([Nostrademous](https://github.com/Nostrademous))
-- Fix reliance on a calculation mode for Mirage Archer [\#2432](https://github.com/PathOfBuildingCommunity/PathOfBuilding/pull/2432) ([Nostrademous](https://github.com/Nostrademous))
-- Fix Saviour's Reflection Multi-part Skill behavior [\#2431](https://github.com/PathOfBuildingCommunity/PathOfBuilding/pull/2431) ([Nostrademous](https://github.com/Nostrademous))
-- Fix export formatter missing '+' for some item implicits [\#2425](https://github.com/PathOfBuildingCommunity/PathOfBuilding/pull/2425) ([Wires77](https://github.com/Wires77))
-- Fix crash with certain CoC triggered skills [\#2422](https://github.com/PathOfBuildingCommunity/PathOfBuilding/pull/2422) ([Helyos96](https://github.com/Helyos96))
-- Fix impale damage not showing up in combined total damage  [\#2341](https://github.com/PathOfBuildingCommunity/PathOfBuilding/pull/2341) ([ALT-F-X](https://github.com/ALT-F-X))
-## [2.0.2](https://github.com/PathOfBuildingCommunity/PathOfBuilding/tree/v2.0.2) (2021/04/05)
-
-[Full Changelog](https://github.com/PathOfBuildingCommunity/PathOfBuilding/compare/v2.0.1...v2.0.2)
-
-- Fix looking at wrong location for saved user builds [abd8c12e](https://github.com/PathOfBuildingCommunity/PathOfBuilding-Launcher/commit/abd8c12ef23327c9605612cfc229c12bc5394f55) (https://github.com/dclamage)
-
-## [2.0.1](https://github.com/PathOfBuildingCommunity/PathOfBuilding/tree/v2.0.1) (2021/04/05)
-
-[Full Changelog](https://github.com/PathOfBuildingCommunity/PathOfBuilding/compare/v2.0.0...v2.0.1)
-
-**Fixed bugs:**
-
-- Fix crash related to Arcanist Brand [\#2408](https://github.com/PathOfBuildingCommunity/PathOfBuilding/pull/2408) ([Wires77](https://github.com/Wires77))
-- Fix crash related to triggered mana cost on skills from items without a level [\#2409](https://github.com/PathOfBuildingCommunity/PathOfBuilding/pull/2409) ([Wires77](https://github.com/Wires77))
-- Fix crash when loading PoB from Unicode filepath [\#2413](https://github.com/PathOfBuildingCommunity/PathOfBuilding/pull/2413) ([Wires77](https://github.com/Wires77))
-
-## [2.0.0](https://github.com/PathOfBuildingCommunity/PathOfBuilding/tree/v2.0.0) (2021/04/05)
-
-[Full Changelog](https://github.com/PathOfBuildingCommunity/PathOfBuilding/compare/v1.4.170.28...v2.0.0)
-
-**Implemented enhancements:**
-
-- Add support for many trigger-based skills and items [\#2294](https://github.com/PathOfBuildingCommunity/PathOfBuilding/pull/2294) ([Nostrademous](https://github.com/Nostrademous))
-- Add support for General's Cry and Mirage Archer [\#2294](https://github.com/PathOfBuildingCommunity/PathOfBuilding/pull/2294) ([Nostrademous](https://github.com/Nostrademous))
-- Add support for total DPS roll-up of multiple skills [\#2294](https://github.com/PathOfBuildingCommunity/PathOfBuilding/pull/2294) ([Nostrademous](https://github.com/Nostrademous))
-- Add integer scaling for active skills via a "count" variable (multiple minions, mines, etc.) [\#2294](https://github.com/PathOfBuildingCommunity/PathOfBuilding/pull/2294) ([Nostrademous](https://github.com/Nostrademous))
-- Add least effective allocated node setting to power report [\#2250](https://github.com/PathOfBuildingCommunity/PathOfBuilding/pull/2250) ([Wires77](https://github.com/Wires77))
-- Add dynamic loading for passive skill tree versions, reducing memory allocation [\#2395](https://github.com/PathOfBuildingCommunity/PathOfBuilding/pull/2395) ([Nostrademous](https://github.com/Nostrademous))
-- Add mana reservation breakdown [\#2392](https://github.com/PathOfBuildingCommunity/PathOfBuilding/pull/2392) ([Wires77](https://github.com/Wires77))
-- Add ability to paste with right-click [\#2387](https://github.com/PathOfBuildingCommunity/PathOfBuilding/pull/2387) ([Wires77](https://github.com/Wires77))
-- Add support for GGG's new API allowing us to populate Cluster Jewel nodes on character import [\#2381](https://github.com/PathOfBuildingCommunity/PathOfBuilding/pull/2381) ([Nostrademous](https://github.com/Nostrademous))
-- Add full support for Doryani's Prototype's lightning resist mods [\#2336](https://github.com/PathOfBuildingCommunity/PathOfBuilding/pull/2336) ([andrewbelu](https://github.com/andrewbelu))
-- Add handling for Doedre's Skin's ignore curse limit mod [\#2335](https://github.com/PathOfBuildingCommunity/PathOfBuilding/pull/2335) ([andrewbelu](https://github.com/andrewbelu))
-- Add support for Blunderbore's shrine effect mods [\#2334](https://github.com/PathOfBuildingCommunity/PathOfBuilding/pull/2334) ([andrewbelu](https://github.com/andrewbelu))
-- Add support for The Admiral's lowest resist mod [\#2333](https://github.com/PathOfBuildingCommunity/PathOfBuilding/pull/2333) ([andrewbelu](https://github.com/andrewbelu))
-- Add support for Actum's crit modifier [\#2326](https://github.com/PathOfBuildingCommunity/PathOfBuilding/pull/2326) ([andrewbelu](https://github.com/andrewbelu))
-- Add Culling DPS to sidebar if build includes a source for Culling [\#2313](https://github.com/PathOfBuildingCommunity/PathOfBuilding/pull/2313) ([Nostrademous](https://github.com/Nostrademous))
-- Add support for The Dark Seer's Malediction debuff [\#2310](https://github.com/PathOfBuildingCommunity/PathOfBuilding/pull/2310) ([Helyos96](https://github.com/Helyos96))
-- Add support for Precursor's Emblem [\#2304](https://github.com/PathOfBuildingCommunity/PathOfBuilding/pull/2304) ([Wires77](https://github.com/Wires77))
-- Add new Enchantments and fix enchanting UI [\#2370](https://github.com/PathOfBuildingCommunity/PathOfBuilding/pull/2370) ([PJacek](https://github.com/PJacek))
-- Add support for Flickershade Spectre chaos damage conversion [\#2352](https://github.com/PathOfBuildingCommunity/PathOfBuilding/pull/2352) ([Wires77](https://github.com/Wires77))
-- Add more support for Intimidate and Unnerve [\#2332](https://github.com/PathOfBuildingCommunity/PathOfBuilding/pull/2332) ([andrewbelu](https://github.com/andrewbelu))
-- Automatically generate Watcher's Eye mods [\#2305](https://github.com/PathOfBuildingCommunity/PathOfBuilding/pull/2305) ([Wires77](https://github.com/Wires77))
-- Node power now accounts for total power along the path [\#2250](https://github.com/PathOfBuildingCommunity/PathOfBuilding/pull/2250) ([Wires77](https://github.com/Wires77))
-- Inspiration charges now default to maximum [\#2340](https://github.com/PathOfBuildingCommunity/PathOfBuilding/pull/2340) ([Wires77](https://github.com/Wires77))
-- Damage header in calcs tab now respects thousands separator preference [\#2329](https://github.com/PathOfBuildingCommunity/PathOfBuilding/pull/2329) ([mweber15](https://github.com/mweber15))
-- Remove garbage collection calls to improve memory usage [\#2376](https://github.com/PathOfBuildingCommunity/PathOfBuilding/pull/2376) ([Wires77](https://github.com/Wires77))
-**Fixed bugs:**
-
-- Fix brand attachment limit for several skills [\#2386](https://github.com/PathOfBuildingCommunity/PathOfBuilding/pull/2386) ([Wires77](https://github.com/Wires77))
-- Fix flask effect being incorrect in certain situations [\#2363](https://github.com/PathOfBuildingCommunity/PathOfBuilding/pull/2363) ([Wires77](https://github.com/Wires77))
-- Fix: changed divergent nightblade from base crit to inc crit% [\#2358](https://github.com/PathOfBuildingCommunity/PathOfBuilding/pull/2358) ([pundm](https://github.com/pundm))
-- Fix Fanaticism applying to attacks [\#2347](https://github.com/PathOfBuildingCommunity/PathOfBuilding/pull/2347) ([Wires77](https://github.com/Wires77))
-- Fix wording on Poet's Pen [\#2337](https://github.com/PathOfBuildingCommunity/PathOfBuilding/pull/2337) ([Nostrademous](https://github.com/Nostrademous))
-- Fix wording on Hyperboreus [\#2294](https://github.com/PathOfBuildingCommunity/PathOfBuilding/pull/2294) ([Nostrademous](https://github.com/Nostrademous))
-- Fix wording on Kitava's Thirst [\#2294](https://github.com/PathOfBuildingCommunity/PathOfBuilding/pull/2294) ([Nostrademous](https://github.com/Nostrademous))
-- Add more support for intimidate/unnerve [\#2332](https://github.com/PathOfBuildingCommunity/PathOfBuilding/pull/2332) ([andrewbelu](https://github.com/andrewbelu))
-- Fix Voidshot Parsing [\#2331](https://github.com/PathOfBuildingCommunity/PathOfBuilding/pull/2331) ([LocalIdentity](https://github.com/LocalIdentity))
-- Fix Divergent Ensnaring Arrow [\#2330](https://github.com/PathOfBuildingCommunity/PathOfBuilding/pull/2330) ([LocalIdentity](https://github.com/LocalIdentity))
-- Fix Physical Damage Reduction able to go below zero [\#2325](https://github.com/PathOfBuildingCommunity/PathOfBuilding/pull/2325) ([andrewbelu](https://github.com/andrewbelu))
-- Fix Anomalous Infused Channelling [\#2317](https://github.com/PathOfBuildingCommunity/PathOfBuilding/pull/2317) ([ALT-F-X](https://github.com/ALT-F-X))
-- Fix: curses with two words weren't being parsed correctly [\#2375](https://github.com/PathOfBuildingCommunity/PathOfBuilding/pull/2375) ([Wires77](https://github.com/Wires77))
-
-## [1.4.170.28](https://github.com/PathOfBuildingCommunity/PathOfBuilding/tree/v1.4.170.28) (2021/03/04)
-
-[Full Changelog](https://github.com/PathOfBuildingCommunity/PathOfBuilding/compare/v1.4.170.27...v1.4.170.28)
-
-**Implemented enhancements:**
-
-- Add support for Culling [\#2303](https://github.com/PathOfBuildingCommunity/PathOfBuilding/pull/2303) ([andrewbelu](https://github.com/andrewbelu))
-- Add full support for Cast on Death support [\#2200](https://github.com/PathOfBuildingCommunity/PathOfBuilding/pull/2200) ([Nostrademous](https://github.com/Nostrademous))
-- Add support for additional cooldown usages in Warcry uptime calculations [\#2296](https://github.com/PathOfBuildingCommunity/PathOfBuilding/pull/2296) ([andrewbelu](https://github.com/andrewbelu))
-- Add support for "Enemies Taunted by your Warcries take x% increased Damage" [\#2225](https://github.com/PathOfBuildingCommunity/PathOfBuilding/pull/2225) ([Helyos96](https://github.com/Helyos96))
-- Add character import options for Garena and Tencent realms [\#2243](https://github.com/PathOfBuildingCommunity/PathOfBuilding/pull/2243) ([Wires77](https://github.com/Wires77))
-
-**Fixed bugs:**
-
-- Fix crash when loading old build with cluster jewel notables added in a later patch [\#2299](https://github.com/PathOfBuildingCommunity/PathOfBuilding/pull/2299) ([Wires77](https://github.com/Wires77))
-- Fix crash when the default gem level is zero [\#2298](https://github.com/PathOfBuildingCommunity/PathOfBuilding/pull/2298) ([Wires77](https://github.com/Wires77))
-- Fix error caused by missing source of Affliction Charges  [\#2265](https://github.com/PathOfBuildingCommunity/PathOfBuilding/pull/2265) ([Wires77](https://github.com/Wires77))
-- Fix Cast Rate for Self-Cast Skills that have Cooldown & Display DPS [\#2297](https://github.com/PathOfBuildingCommunity/PathOfBuilding/pull/2297) ([Nostrademous](https://github.com/Nostrademous))
-- Fix DoT skills incorrectly considering Attack modifiers [\#2235](https://github.com/PathOfBuildingCommunity/PathOfBuilding/pull/2235) ([Nostrademous](https://github.com/Nostrademous))
-- Fix Orb of Storms Activation Frequency not accounting for More multipliers to Cast Speed [\#2261](https://github.com/PathOfBuildingCommunity/PathOfBuilding/pull/2261) ([pundm](https://github.com/pundm))
-- Fix eHP Calculation for Glancing Blows + new Block boots [\#2288](https://github.com/PathOfBuildingCommunity/PathOfBuilding/pull/2288) ([LocalIdentity](https://github.com/LocalIdentity))
-- Fix Ballista limit with (Replica) Iron Commander equipped [\#2281](https://github.com/PathOfBuildingCommunity/PathOfBuilding/pull/2281) ([pundm](https://github.com/pundm))
-- Fix Accuracy per Quality incorrectly being considered a local modifier [\#2242](https://github.com/PathOfBuildingCommunity/PathOfBuilding/pull/2242) ([Wires77](https://github.com/Wires77))
-- Fix Hydrosphere damage conversion not being considered local [\#2279](https://github.com/PathOfBuildingCommunity/PathOfBuilding/pull/2279) ([PJacek](https://github.com/PJacek))
-- Fix Anomalous Flesh and Stone applying twice with Iron Reflexes active [\#2237](https://github.com/PathOfBuildingCommunity/PathOfBuilding/pull/2237) ([Wires77](https://github.com/Wires77))
-- Fix Alternate Quality Purifying Flame, Hypothermia, Physical to Lightning [\#2241](https://github.com/PathOfBuildingCommunity/PathOfBuilding/pull/2241) ([Wires77](https://github.com/Wires77))
-- Fix Alternate Quality mod on Divergent Pride [\#2219](https://github.com/PathOfBuildingCommunity/PathOfBuilding/pull/2219) ([ALT-F-X](https://github.com/ALT-F-X))
-- Fix Chain Hook not being considered an Area Skill [\#2249](https://github.com/PathOfBuildingCommunity/PathOfBuilding/pull/2249) ([pundm](https://github.com/pundm))
-- Fix parsing of Enemy modifiers [\#2266](https://github.com/PathOfBuildingCommunity/PathOfBuilding/pull/2266) ([Wires77](https://github.com/Wires77))
-- Fix Quality mod on Devouring Diadem [\#2256](https://github.com/PathOfBuildingCommunity/PathOfBuilding/pull/2256) ([Wires77](https://github.com/Wires77))
-- Fix Yoke of Suffering equipment level requirements [\#2286](https://github.com/PathOfBuildingCommunity/PathOfBuilding/pull/2286) ([pundm](https://github.com/pundm))
-- Fix typo in Doryani's Prototype [\#2231](https://github.com/PathOfBuildingCommunity/PathOfBuilding/pull/2231) ([Helyos96](https://github.com/Helyos96))
-- Remove Crafting Bench options from items that cannot be crafted that way [\#2283](https://github.com/PathOfBuildingCommunity/PathOfBuilding/pull/2283) ([pundm](https://github.com/pundm))
-
-### [1.4.170.27](https://github.com/PathOfBuildingCommunity/PathOfBuilding/tree/v1.4.170.27) (2021/02/21)
-
-[Full Changelog](https://github.com/PathOfBuildingCommunity/PathOfBuilding/compare/v1.4.170.26...v1.4.170.27)
-
-**Implemented enhancements:**
-
-- Add charge distance multiplier for Shield Charge [\#2198](https://github.com/PathOfBuildingCommunity/PathOfBuilding/pull/2198) ([Helyos96](https://github.com/Helyos96))
-- Add group restrictions to crafted mods for crafted items [\#2174](https://github.com/PathOfBuildingCommunity/PathOfBuilding/pull/2174) ([Wires77](https://github.com/Wires77))
-- Add skill tree comparison [\#2151](https://github.com/PathOfBuildingCommunity/PathOfBuilding/pull/2151) ([Ethrel](https://github.com/Ethrel))
-- Add future support to load a build from commandline [\#2039](https://github.com/PathOfBuildingCommunity/PathOfBuilding/pull/2039) ([dclamage](https://github.com/dclamage))
-- Add support for Assassin's Mistwalker elusive mod [\#2218](https://github.com/PathOfBuildingCommunity/PathOfBuilding/pull/2218) ([wjdeclan](https://github.com/wjdeclan))
-- Add PoE matching search function [\#2210](https://github.com/PathOfBuildingCommunity/PathOfBuilding/pull/2210) ([Ethrel](https://github.com/Ethrel))
-- Add customisation options for decimal and thousands separators [\#2207](https://github.com/PathOfBuildingCommunity/PathOfBuilding/pull/2207) ([Leftn](https://github.com/Leftn))
-- Add support for Doedre's Skin curse pillar [\#2196](https://github.com/PathOfBuildingCommunity/PathOfBuilding/pull/2196) ([PJacek](https://github.com/PJacek))
-
-**Fixed bugs:**
-
-- Fix minimum charges not working for new belts [\#2171](https://github.com/PathOfBuildingCommunity/PathOfBuilding/pull/2171) ([Wires77](https://github.com/Wires77))
-- Fix Inevitability to specify Rolling Magma [\#2205](https://github.com/PathOfBuildingCommunity/PathOfBuilding/pull/2205) ([PJacek](https://github.com/PJacek))
-- Fix Cospri's Malice wording [\#2201](https://github.com/PathOfBuildingCommunity/PathOfBuilding/pull/2201) ([Nostrademous](https://github.com/Nostrademous))
-- Fix Intimidate/Unnerve mods throwing an error [\#2199](https://github.com/PathOfBuildingCommunity/PathOfBuilding/pull/2199) ([Wires77](https://github.com/Wires77))
-- Fix several issues with Doppelganger Guise [\#2191](https://github.com/PathOfBuildingCommunity/PathOfBuilding/pull/2191) ([Wires77](https://github.com/Wires77))
-- Fix for Shockwave secondary trigger rate [\#2188](https://github.com/PathOfBuildingCommunity/PathOfBuilding/pull/2188) ([Nostrademous](https://github.com/Nostrademous))
-- Fix Supreme Ego not working with non-skill Auras [\#2184](https://github.com/PathOfBuildingCommunity/PathOfBuilding/pull/2184) ([ALT-F-X](https://github.com/ALT-F-X))
-- Fix Divergent Purity of Lightning [\#2180](https://github.com/PathOfBuildingCommunity/PathOfBuilding/pull/2180) ([ALT-F-X](https://github.com/ALT-F-X))
-- Fix 'enemy is hexproof' Config Setting affecting marks [\#2179](https://github.com/PathOfBuildingCommunity/PathOfBuilding/pull/2179) ([Nostrademous](https://github.com/Nostrademous))
-- Fix Attack Speed affecting Mine or Trap Supported attacks [\#2177](https://github.com/PathOfBuildingCommunity/PathOfBuilding/pull/2177) ([Nostrademous](https://github.com/Nostrademous))
-- Fix Divergent Cobra Lash [\#2175](https://github.com/PathOfBuildingCommunity/PathOfBuilding/pull/2175) ([ALT-F-X](https://github.com/ALT-F-X))
-- Fix Pure Talent looking at the wrong starting node for marauder [\#2169](https://github.com/PathOfBuildingCommunity/PathOfBuilding/pull/2169) ([Wires77](https://github.com/Wires77))
-- Fix Ryslatha's Coil not applying to ailments [\#2168](https://github.com/PathOfBuildingCommunity/PathOfBuilding/pull/2168) ([Quote_a](https://github.com/Quotae))
-- Fix Affliction Charges for Ailments [\#2158](https://github.com/PathOfBuildingCommunity/PathOfBuilding/pull/2158) ([Nostrademous](https://github.com/Nostrademous))
-- Fix Femurs of the Saints [\#2153](https://github.com/PathOfBuildingCommunity/PathOfBuilding/pull/2153) ([Wires77](https://github.com/Wires77))
-- Fix Phantasmal Summon Skeleton and archers for Vaal Summon Skeletons [\#2147](https://github.com/PathOfBuildingCommunity/PathOfBuilding/pull/2147) ([Wires77](https://github.com/Wires77))
-- Fix Divergent Endurance Charge on Melee Stun not showing the right checkbox [\#2220](https://github.com/PathOfBuildingCommunity/PathOfBuilding/pull/2220) ([ALT-F-X](https://github.com/ALT-F-X))
-- Fix quality for socketed gems applying to all gems [\#2209](https://github.com/PathOfBuildingCommunity/PathOfBuilding/pull/2209) ([Wires77](https://github.com/Wires77))
-- Fix totem number configuration not showing with Searing Bond [\#2185](https://github.com/PathOfBuildingCommunity/PathOfBuilding/pull/2185) ([Wires77](https://github.com/Wires77))
-- Fix crafted quality applying twice to imported gear [\#2172](https://github.com/PathOfBuildingCommunity/PathOfBuilding/pull/2172) ([Wires77](https://github.com/Wires77))
-- Fix Pure Talent so it now plays nicely with timeless jewels [\#2170](https://github.com/PathOfBuildingCommunity/PathOfBuilding/pull/2170) ([Wires77](https://github.com/Wires77))
-- Fix Death Aura not applying area modifiers [\#2162](https://github.com/PathOfBuildingCommunity/PathOfBuilding/pull/2162) ([ALT-F-X](https://github.com/ALT-F-X))
-- Update wording on Rigwald's crest [\#2134](https://github.com/PathOfBuildingCommunity/PathOfBuilding/pull/2134) ([Wires77](https://github.com/Wires77))
-
-### 1.4.170.26 - 2021/02/09
-* Add control to set Vaal Timeless Jewel influenced passive skills to random mods (Wires77)
-* Add all new uniques in game patch 3.13.0 (Nostrademous, ppoelzl)
-* Add support for the following uniques:
-  * Arn's Anguish
-  * Doppelgänger
-  * Graven's Secret
-  * Olesya's Delight
-* Add Flickershade Spectre (Kayella)
-* Add support for "Cobra Lash Chains additional times" helmet enchantment (Puddlestomper)
-* Add Belt Enchantments to Item Crafting from Harvest improved Offering to the Goddess Uber Lab runs. Not all modifiers parse yet, but most do (Nostrademous)
-* Add Elevated Affixes to Item Crafting (Nostrademous)
-* Add support for Blizzard Crown implicit (Nostrademous)
-* Add support for Brutal, Affliction and Absorption Charge (damage recoup from Absorption Charges is not supported) conversion from Endurance, Frenzy, Power charges via Unique Belts (Nostrademous)
-* Add support for 'On Scorched Ground' in Config Tab when using Legacy of Fury unique boots (Nostrademous)
-* Add support and extraction of 'Thirst for Blood' unique ability from Jack, the Axe unique (Nostrademous, LocalIdentity)
-* Add support for Doppleganger's insane/sane specification via Config Tab (Nostrademous)
-* Add support for Goblinedge Power/Frenzy charge interaction (ppoelzl)
-* Add limit cap to Replica Nebulis unique (Wires77)
-* Add parsing support for Anomalous Minion Life (ALT-F-X)
-* Updated Max Awakening Level for Sirus to scale to 9 achievable through Atlas Passives (Quote_a)
-* Add support for Phantasmal Ancestral Protector (ALT-F-X)
-* Add support for impale from spells (Wires77)
-* Add support for Phantasmal Might from The Black Cane (Wires77)
-* Add support for Shield Shatter on Shattershard (Wires77)
-* Add support for automatic chill from Summon Skitterbots (Quote_a)
-  
-* Fix Timeless Jewel passives not accounting for past skill tree versions (Wires77)
-* Fix Spectre stats scaling with Spectre level using incorrect values (zao)
-* Fix mod ranges on Legacy of Fury (Nostrademous)
-* Fix Endurance/Frenzy/Power charges missing for Minions (Wires77)
-* Fix multiple crashes in the skills tab related to gem quality (Nostrademous, ALT-F-X)
-* Corrected enforcement of Minion Skill level requirements (zao)
-* Fix Enduring Cry's Life Regen calculation (tommysays)
-* Fix Ancestral Cry's Armor increase calculation (tommysays)
-* Fix Divergent Minion Damage to be an "Increase" instead of "More" as it should have been (Wires77)
-* Fix accounting for Abyssal Jewels in Offhand Slots (zao)
-* Updated Replica Alberon's Warpath chaos damage gain per strength to new value (RUSshy)
-* Fix Flame Wall's secondary not being affected by Area Damage (Wires77)
-* Fix Impale Support and Divergent Fortify application of Physical Damage Reduction (Wires77)
-* Fix '+1 to Maximum Summon Ballista Totems' to not also increase the allowed count of Ancestral Totems (Wires77)
-* Fix Disintegrator to include Block Attack Damage on Ritual variant (Wires77)
-* Fix Offering to the Serpent unique gloves stat attributes (PJacek)
-* Fix Cameria's Avarice unique mace to state "on Hit" rather than "on Kill" (ALT-F-X)
-* Fix Phantasmal Smite quality bonus (ALT-F-X)
-* Updated many Configuration Tab tooltips to display updated values (zao)
-### 1.4.170.25 - 2021/01/16
-* Fix Trinity Support
-* Fix Hrimnor's Resolve
-### 1.4.170.24 - 2021/01/16
-* Fix Rupture calculations
-### 1.4.170.23 - 2021/01/16
-* Add support for Trinity Support and Hydrosphere
-* Update gems with 3.13 changes
-* Add new 3.13 base types
-* Add support for "Projectiles deal #% increased Damage for each Enemy Pierced"
-* Add Block Chance and Spell Block Chance to the passive skill tree heatmap
-* Fix multiple application crashes related to skill gem selection
-* Fix Fanaticism and Convergence persisting after deallocating nodes
-* Fix parsing error with Pure Talent
-* Fix item versions of Disintegrator
-* Fix item versions of Doryani's Fist
-### 1.4.170.22 - 2021/01/14
-* Add support for Hierophant's reworked Conviction of Power Notable
-* Add support for Hand of the Fervent's unique mechanic
-* Add support for "Physical Damage taken from Hits"
-* Update Disintegrator and Martyr of Innocence
-* Fix Shaper of Flames/Winter/Storms more effect not being accounted for in left-hand side calculation
-* Fix parsing of Deadeye's Rupture Notable
-* Fix parsing of Inquisitor's Instruments of Virtue and Righteous Providence Notables
-* Fix effective hit points calculations when you take 100% of damage as a different type of damage
-* Fix errors occurring when hovering over gem tooltips
-* Fix damage taken on block calcs breakdown
-* Fix mod on Follow-Through Medium Cluster Jewel
-* Fix usage limit on Hazardous Research
-* Fix build files growing exponentially if there is a colon at the start of an item's name
-### 1.4.170.21 - 2021/01/13
-* Add 3.13 passive skill tree
-* Changes to Ascendancies:
-  * Add support for Deadeye's Gale Force mechanic
-  * Add support for Deadeye's Rupture mechanic
-  * Add support for Elementalist's Heart of Destruction Notable
-  * Add support for Elementalist's Mastermind of Discord Notable
-  * Add support for Elementalist's Shaper Notables
-  * Add support for Inquisitor's reworked Notables
-* Add support for Battlemage mechanic
-* Add support for Blackflame's unique mechanics
-* Add support for all basic aegises
-* Add various improvements to the accuracy of maximum hit and EHP calcs
-* Add option to show all Alternate Quality skill gems in the skill gem selection dropdown
-* Add stat comparisons to Alternate Quality skill gems on hover
-* Add support for various new mods
-* Add all known new uniques
-* Update Far Shot to new scale
-* Fix Elemental Equilibrium applying twice if you have Malachai's Artifice equipped
-* Fix stat differences between Cluster Jewel Notables not showing up
-* Fix Large Cluster Jewels not importing correctly in some cases
-* Fix Alternate Quality skill gems staying at their default Quality on copy/paste
-* Fix Anomalous Flesh and Stone Alternate Quality effect
-* Fix base type mods that were inadvertently removed
-* Fix craftable flask mods having disappeared
-* Fix crafting tags showing up on multiline mods
-* Fix skill gem tooltip not showing when hovering over the skill gem selection dropdown
-* Fix error where skill gem controls were selectable before a skill gem was set
-* Fix Dark Pact radius
-* Fix mod on Unending Hunger
-### 1.4.170.20 - 2020/12/19
-* Fix program not launching on Linux
-### 1.4.170.19 - 2020/12/19
-* Guard skills rework:
-    * You can only have one Guard skill active at a time now
-    * Vaal Molten Shell automatically disables all other Guard skills
-    * Guard skills scale with Buff Effect
-    * EHP calculations take Guard skills into account
-* Multi-stage skills rework:
-    * Add skill stages box to the sidebar and calcs tab
-    * Remove existing skill stages config options and pre-defined stages
-    * Enable Penance Brand to automatically use the "Activations per Brand" number
-    * Fix Winter Orb damage calculations
-* Add support for skills granted by passive tree nodes
-* Add separate Rune Dagger, Warstaff and Convoking Wand base types
-* Add full support for Weapon and Armour Quality modifiers
-* Add tooltips to skill gem selection drop-down
-* Add support for Immortal Ambition
-* Add support for Supreme Decadence
-* Add support for Scorch mod on Rolling Flames
-* Add quality mods to Zealotry and Anger
-* Add enchantment mod for Sigil of Power
-* Add new Keystones to Skin of The Lords
-* Add support for non-vaal skill related modifiers
-* Fix interaction of Guard skills with MoM, Low Life, and other mechanics
-* Fix item bases on Beacon of Madness
-* Fix Cold damage applying Freeze twice
-* Fix Arcanist Brand using the main skill's Brand limit
-* Fix Dominating Blow quality not applying to Minions
-* Fix Storm Burst not applying an additional tick
-* Fix non-Curse Aura Effect applying to Curse Auras
-* Fix disabling alternative Ailments when using Elemental Focus
-* Fix attribute requirements for some skill gems
-* Fix anointed Notables not showing as allocated on the skill tree
-* Fix skill gem quality not rounding towards zero in case of negative stats
-* Fix "nil" being displayed in DoT breakdowns
-* Fix parsing of decimal values on items
-* Fix item variants on Watcher's Eye
-* Fix item variants on The Peregrine
-* Fix item text sanitisation
-* Fix an issue with item base names containing whitespace
-### 1.4.170.18 - 2020/11/22
- * Fix error on updating with the 1.4.170.17 patch
-### 1.4.170.17 - 2020/11/22
- * Remove support for loading builds from before game version 3.0.0
-### 1.4.170.16 - 2020/10/18
- * Fix error on updating with the 1.4.170.15 patch
-### 1.4.170.15 - 2020/10/18
- * Add performance improvements where PoB will no longer use excess CPU when in the background
- * Add distance and Cluster Notable sorting to the Power Report
- * Add eHP sorting to the tree and uniques tab
- * Add note showing which elemental resistance Hexblast is using for its Chaos damage
- * Add support for Storm Burst damage scaling with orb duration
- * Add support for Infernal Blow Debuff DPS
- * Add support for Death Wish on the Maw of Mischief unique
- * Add support for Combat Rhythm Cluster Notable
- * Add support for Divergent Rallying Cry
- * Add support for Might and Influence jewel
- * Add support for Replica Malachai's Artifice
- * Add support for Replica Wings of Entropy
- * Add support for alternate quality Purity of Elements
- * Add Contaminate skill from Sporeguard
- * Add support for Ailment Mode to calculate non-damaging ailments
- * Add support for SOCKS5 Host Name Mode Proxy
- * Update uniques with 3.12 changes
- * Update Crackling Lance enchantment
- * Fix alt quality gems not saving properly
- * Fix crash when you socket a Thread of Hope into a Cluster Jewel socket
- * Fix support for mod translation with Spiritual Aid and Spiritual Command notables
- * Fix Flame Wall added damage not working with Minions
- * Fix Mjolner and Cospri's Malice supports not applying correctly
- * Fix Doom calculations for builds with multiple curses
- * Fix Perforate more AoE in Sand Stance
- * Fix wording on Agnerod staves
- * Fix Divergent Blind Support Crit Chance calculation
- * Fix Curse mods on the tree not applying correctly
- * Fix Phantasmal Static Strike
- * Fix Vulnerability not displaying chance to bleed in breakdowns
- * Fix Bladestorm "Are you in a Bloodstorm?" buff applying as a global buff
- * Fix some mods on the tree not working with ailments
- * Fix Hexblast interaction with increased/reduced resistance modifiers
- * Fix Shockwave Support having DPS numbers when it should only show average hit
- * Fix catalyst tags on Emberwake
- * Fix Mystic Bulwark notable
- * Fix display of Poison DPS for average hit skills
- * Fix support for Phantasmal Earthquake
- * Fix Vaal Impurities
- * Fix Rage generation on Warlords Mark
- * Fix skill radius for Ball Lightning
- * Fix Siphoning charge limit for items with dual influence
- * Fix Curses not applying from Minions
- * Fix some comparison tooltip errors
- * Fix bug with Catalysts and Malachai's Artifice
- * Fix parsing of Voidforge
- * Fix error where accuracy could appear to be below 0
- * Fix support for Vaal Impurity resistances
- * Fixes Minion display stats for when they have DoT Components
- * Fix Fungal ground not applying to Minions
- * Fix alternate qualities on some gems not displaying correctly
-### 1.4.170.14 - 2020/10/01
- * Add distance and Cluster Notable sorting to the Power Report
- * Add support for Death Wish on the Maw of Mischief unique
- * Add Combat Rhythm Cluster Notable
- * Fix Doom calculations for multiple curse builds
- * Fix Perforate more AoE in Sand Stance
- * Fix wording on Agnerod's staves
- * Fix Divergent Blind Crit Chance calculation
-### 1.4.170.13 - 2020/09/30
- * Add Flame Wall Projectile added damage buff
- * Add Ashblessed Warden Spectre
- * Add parsing for new Golem mods lines on Uniques
- * Add support for Zealotry alternate quality
- * Add support for Lingering Blades with Animate Weapon
- * Add support for new Curse/Mark on Hit mods
- * Fix crash related to Divergent Maim
- * Fix crash related to Phantasmal Raise Zombie
- * Fix Hexblast not taking into account elemental penetration
- * Fix implementation of the Iron Mass unique
- * Fix second mod on Growing Agony not appearing
- * Fix Power Report being cut off from the UI at certain resolutions
- * Fix Fortify Support alternate quality
- * Fix Projectile count calculations
- * Fix Mana Cost calculations
- * Fix Timeless Jewel saving
- * Fix Lucky Damage applying to all elements
- * Fix Animate Weapon more Attack Speed from gem
- * Fix mods on Cloud Retch Spectre
- * Fix parsing for some tooltips
- * Fix Cremation Hit Time override
- * Fix Catalysts not working in the item crafter
-### 1.4.170.12 - 2020/09/28
- * Add support for Timeless jewels and their mods
-	* Timeless jewels will now convert Keystones on the tree
-	* You can change the mods on nodes by right-clicking and selecting which stat you want
- * Add full support for exposure on gear and the tree
- * Add Power Report on the tree tab to show a table of the best nodes for your build
- * Add full support for 3.12 gems
-	* Hexblast
-	* Blazing Salvo
-	* Void Sphere
-	* Crackling Lance
-	* Frost Shield
-	* Splitting Steel
-	* Sigil of Power
-	* Flame Wall
-	* Impending Doom Support
-	* Pinpoint Support
- * Rework gems from 3.12 Changes
-	* Firestorm
-	* Assassin's Mark
-	* Poacher's Mark
-	* Sniper's Mark
-	* Warlord's Mark
-	* Lancing Steel
-	* Shattering Steel
-	* Glacial Cascade
-	* Discharge
-	* Punishment
-	* Vitality
- * Add support for the majority of the alternate quality gems
- * Add config option for phys gained as random element mods
- * Add Syndicate Operative Spectre
- * Add Primal Crushclaw Spectre
- * Add Frost Auto Scout Spectre
- * Add Artless Assassin Spectre
- * Add Cloud Retch Spectre
- * Add enchantments for new 3.12 skills
- * Add oil recipes for new 3.12 tree nodes
- * Add in all 3.12 uniques
- * Add support for a majority of new uniques
- * Add better support to show the combined DoT damage for some builds
- * Add support for Triple Damage
- * Fix curse effect breakdown not working for Mark and Hex skills
- * Fix Supreme Ego incorrectly scaling some skills
- * Fix display of alternate quality gems
- * Fix import of alternate quality gems
- * Fix error where viewport would not scroll horizontally
- * Fix showing node power for top node if the skill doesn't do damage
- * Fix Intensity being capped at a maximum of 3
- * Fix Pinpoint Support incorrectly scaling ailment damage
- * Fix Predator Support not showing up on the configs page
- * Fix Glancing Blows not using the correct block effect value for eHP calculations
- * Fix tooltips for several skills (Warcries, Penance Brand etc.)
-### 1.4.170.11 - 2020/09/19
- * Fix issue where many skills tags were incorrect which caused supports and other mechanics to stop working
-### 1.4.170.10 - 2020/09/19
- * Add partial support for new 3.12 gems and enchantments
- * Update gems with 3.12 changes
- * Add new 3.12 bases
- * Add partial support for alternate quality gems
-### 1.4.170.9 - 2020/09/17
- * Add better breakdown for duration mods on gems
- * Fix crash related to new Keystones and old trees
- * Fix support for Iron Grip Notable
- * Fix support for new ailment scaling nodes
- * Fix support for new cooldown recovery wording on nodes
-### 1.4.170.8 - 2020/09/16
- * Add support for 3.12 Tree
- * Add proper support for Carrion Golem
- * Add support for Ancient Waystone unique
- * Add support for +1 gems on Awakened Blasphemy
- * Add configurable charges for Minions
- * Add support to generate mods for Skin of the Lords
- * Add Redemption Knight spectre
- * Add Baranite Preacher spectre
- * Add Templar Tactician spectre
- * Add Scinteel Synthete spectre
- * Add support for Non-Channelling Mana cost
- * Fix crash when trying to add support gems to any spell while having "Gain no inherent bonuses from Attributes"
- * Fix crash related to Minion Critical Strike Chance
- * Fix mods on several uniques
- * Fix current Shock note not showing in Shock effect breakdown for attack builds
- * Fix Second Wind CDR numbers
- * Fix stats on Enhanced Vaal Fallen, Baranite Thaumaturge, Baranite Sister
- * Fix Life regen not showing in the sidebar
- * Fix top node power calculations
-### 1.4.170.7 - 2020/07/22
- * Fix crash related to the Siegebreaker belt
- * Fix crash related to Dancing Dervish/Duo
- * Fix Seismic Cry having incorrect calculations
- * Fix Fist of War not using the proper Ailment multiplier
- * Fix Chaos DoT Multiplier not showing up in Poison DoT Multi breakdown
-### 1.4.170.6 - 2020/07/22
- * Add breakdown for Warcries and Fist of War
- * Add calculation mode to select "Max hit" for Warcries
- * Add count for the max number of Brand activations
- * Add support for Slipstream from Harbinger of Time
- * Add support for Burning Arrows Fire DoT Debuff
- * Add support for alternate quality mod implicits
- * Add support for Fevered Mind, Fortress Covenant and Quickening Covenant
- * Add support for Emperors Vigilance
- * Add support for Siegebreaker
- * Add support for Brewed for Potency, Chilling Presence, Forbidden Words, Lead by Example, Pure Agony
-     and Disciples Cluster Notables
- * Add output for DoT multiplier for Ailments
- * Add Attack/Cast speed to the Node/Item Power sorting list
- * Add override to simulate lucky hits on a character ("Your damage with Hits is Lucky")
- * Change Ignite Calc Mode to Ailment Calc Mode
- * Update mods on Impresence
- * Fix Pressure Points Notable not working
- * Fix Pride not working when importing an old build
- * Fix imported influence items not working with the item crafter
- * Fix Anoint-only nodes appearing in the "Top Node" power list
- * Fix Wither not showing up for Eternal Suffering Cluster Notables
- * Fix Eye of Malice not affecting Ignite damage
- * Fix Minions being supported by Cast while Channelling or Arcanist Brand
- * Fix the effects of Consecrated and Profane Ground to now work with Minions
- * Fix damage scaling on Explosive Arrow
- * Fix Evasion calculations
-### 1.4.170.5 - 2020/07/15
- * Fix crash related to Vessel of Vinktar and flask effect
- * Fix Rallying Cry not showing the proper configuration option to select number of nearby Allies
- * Fix Saqawals Nest not scaling Aspect of the Avian properly on Allies
- * Fix Ascendancy nodes showing up on the nearby strong nodes in the heatmap
- * Fix crash related to opening old builds with a different tree version
-### 1.4.170.4 - 2020/07/15
- * Fix bug where importing builds would change the boss configuration to be empty
-### 1.4.170.3 - 2020/07/15
- * Add support for 3.11 Warcries and Exerted Attacks
-  * Warcry-related Exerted Attack Effect is calculated based on:
-    Average Damage of Exerted Attacks * Exerted Buff Scaling * Expected Uptime of Exerted Attacks.
-    Expected Uptime is based on number of Exerted Attacks contrasted with Attack Speed and impacted
-    by Warcry Cooldown Speed and Cast Time
-  * Full support:
-    * Ancestral Cry
-    * Enduring Cry
-    * Infernal Cry
-    * Intimidating Cry
-    * Rallying Cry
-    * Seismic Cry
-  * Not yet implemented:
-    * General's Cry
- * Add full support for Arcanist Brand
- * Add proper support for Cast while Channelling
- * Add new Harvest uniques
- * Add upgraded Harbinger uniques
- * Add support to show Notable power calculation in a tooltip when crafting Cluster jewels
- * Add AoE numbers for 56 skills
- * Add full support for Bonechill (automatically applies for guaranteed sources of Chill)
- * Add support to automatically Shock enemies with guaranteed sources of Shock
- * Add in-depth breakdowns of Shock and Chill thresholds
- * Add Scale of Esh Spectre
- * Add full support for Agnostic, Eternal Youth and Imbalanced Guard Keystones
- * Add partial support for Supreme Ego Keystone
- * Add support for increased Effect of Arcane Surge
- * Add support for Awakened Curse on Hit +1 Curse mod
- * Add support for Rattling Bellow, Warning Call, Cry Wolf and Pressure Points Cluster Notables
- * Add support for Warcry Power calculation with Configuration based override support
- * Add support for reworked Berserker War Bringer Ascendancy node
- * Add support for "each time you've Warcried Recently"
- * Add support for "If you've changed Stance Recently"
- * Add support for added Physical Damage from Spectral Wolves
- * Add support for Herald of Ash Overkill DoT
- * Add support for Vaal Molten Shell/Molten Shell reflect damage
- * Add support for Rigwald's Command Rage DoT multiplier mod
- * Add support for faster Damaging Ailments mod on Malevolence Watcher's Eye
- * Add support for Emberwake's +1 Ignite mod
- * Add support for Wintertide Brand gem quality
- * Add support for Charged Mines Support gem quality
- * Add support for Blind on the player
- * Add support to hide items in the unique list by stat and level requirements
- * Add support to highlight nodes by per-point and best node
- * Add the ability to change the eHP calculation mode between spell, attack and more
- * Add a breakdown on Evasion for Melee and Projectile Attacks
- * Move Pride's effect drop-down to the "Configuration" page
- * Show boss ailment threshold in Chill and Shock breakdown (Sirus, Shaper, Uber Atziri)
- * Change jewel tooltips to now scroll horizontally across the screen when having many jewel sockets
- * Update Pantheon mods to the changes from 3.11
- * Update Cluster jewels to include new jewel socket enchantments
- * Fix Orb of Storms to use a Hit Rate value instead of Cast Speed
- * Fix Rage not working correctly in some cases
- * Fix Wither not applying properly in many cases
- * Fix Unnerve applying to DoT Spell skills
- * Fix Unbound Ailments Support not working with new Ailments
- * Fix parsing for mods that modified the duration of Aspect of the Cat/Avian
- * Fix support for Bannerman and Revelry
- * Fix Vaal Molten Shell more Armour Buff
- * Fix Baranite Thaumaturge default skill by removing "attack" tag
- * Fix Cluster nodes on the tree with broken tooltips
- * Fix bug where Shock was applying twice on Minion skills
- * Fix bug where skills that reserved Mana would benefit from negative Life/Mana Reservation
- * Fix bug where removable crafts remained after editing an item
- * Fix crash on deleting the number for default gem level/quality on the skills tab
-### 1.4.170.2 - 2020/06/23
- * Add Baranite Sister Spectre
- * Add 20 fuse cap to Explosive Arrow
- * Fix Corpse Pact node attack speed cap
- * Fix some Cluster jewel notables not appearing on the tree
- * Fix unique staves using the Judgement Staff base
-### 1.4.170.1 - 2020/06/22
- * Add all new gems from 3.11
-   * Full support:
-     * Earthshatter
-     * Arcanist Brand
-     * Penance Brand
-     * Wintertide Brand
-     * Fist of War Support
-     * Urgent Orders Support
-     * Swiftbrand Support
-   * Partial support:
-     * Ancestral Cry
-     * Generals Cry
-     * Intimidating Cry
-     * Seismic Cry
- * Update gems with 3.11 changes
- * Update uniques with 3.11 changes
- * Add basic support for Warcry power
- * Add large breakdown for character defences
-   * Shows detailed breakdowns for defences
-   * Includes effective hit points against hits and DoTs for each element
-   * And much more
- * Add UI for anointing amulets
- * Add dropdown to select dps field for sorting support gems
- * Add prefix/suffix tag for crafting options
- * Add support for Scorch, Brittle, and Sap
- * Add parsing for Tailwind mod on Hunter influenced boots
- * Add support for Supreme Ostentation Keystone
- * Add support for Glancing Blows Keystone
- * Add support for new Rage nodes and Chainbreaker's two regen related mods 
- * Add support for "as though dealing more damage" for Shock, Chill, and Freeze
- * Add support for Overshock and Voltaxic Rift max shock mod
- * Add support for stance nodes on the tree
- * Add support for two-handed Impale nodes on the tree
- * Add support for Attack Critical Strike multiplier while Dual Wielding
- * Add Mortal Conviction to Skin of the Lords
- * Add 75% cap for buff expiration speed
- * Add support for Daresso's Courage block mod
- * Add support for Liege of the Primordial golem elemental immunity
- * Add support for Arcane Blessing ailment immunity
- * Add total for "reduced Extra Damage from Critical Strikes" on the calcs page
- * Add support for cooldowns rounding to the nearest server tick
- * Add hard caps to attack, cast, trap throwing and mine throwing speeds
- * Add better support for Soul Tether unique belt
- * Update Area of Effect calculations showing breakpoints for skills
- * Clamp skill gem options to make comparing gems more consistent
- * Fix incorrect enemy armour calculations
- * Fix importing bug with 2-line implicit Cluster jewels
- * Fix crash related to Cluster jewel Keystones on the calcs page
- * Fix bug where the node power calculator would sometimes break when using Impale
- * Fix Consecrated Path not applying more damage to close targets
- * Fix Herald dependent mods applying while unbuffed
- * Fix parsing for bleed infliction/immunity mods
- * Fix several typos on uniques
- * Fix Talisman tier parsing
- * Fix Hybrid flasks not counting as Life/Mana flasks
- * Fix for Berserk quality attack damage not applying properly
- * Fix for Dying Sun not changing "increased" to "reduced" properly
- * Fix faster bleeding mods not being displayed
- * Fix 20 quality Awakened Generosity not increasing supported auras level
- * Fix Snipe stages applying incorrectly to the Snipe skill
- * Fix Stormbind damage per improvement
- * Fix Elusive calculations not applying properly
- * Fix node search not updating when switching Cluster jewels
- * Fix tooltip for Feeding Frenzy
- * Fix bug for brand nodes on the tree
- * Fix support for corpse pact
- * Fix poison node on the tree for spell skills applying to cold DoTs
- * Fix parsing for the new Purposeful Harbinger mod
- * Fix calculation of crab barriers
- * Remove 20% more physical damage while dual wielding
-### 1.4.169.3 - 2020/06/17
- * Add 3.11 passive skill tree
- * Add support for Indigo oils
- * Add support for reworded brand mods
- * Add support for Overwhelm
-### 1.4.169.2 - 2020/04/20
- * Change the 'Damage Avoidance' subsection to be collapsed by default
- * Fix parsing on Assailum helmet
-### 1.4.169.1 - 2020/04/20
- * Add support for Catalysts on items crafted in PoB or Uniques in the item list
- * Add support for enemy armour and physical damage reduction calculations for hits and Impales
-	* Added Sirus to boss list as he has a 100% more armour multiplier
- * Add support for dual influence item crafting
- * Add support for Snipe on the Assailum unique helmet
- * Add support for Split Personality unique jewel
- * Add 2 new Spectre types
-    * Redemption Sentry
-    * Baranite Thaumaturge
- * Add "Are you Channelling?" checkbox to support new cluster notables
- * Add support for Violent Retaliation, Vicious Skewering and Rapid Infusion
- * Add support for Life/ES/Mana Gain on Block
- * Add support for more damage avoidance calculations
- * Add option to select number of overlapping pods for Toxic Rain
- * Add support for breakdown of DoT more multipliers and aura effect
- * Add build name in title bar of PoB window and config to turn this off
- * Add attributes to the Node/Item Power sorting list
- * Add support for mods based on "UsingLifeFlask" and "UsingManaFlask"
- * Improve support for ignite duration breakdown
- * Update XP to take into account higher possible mob levels
- * Update mine throwing time from 0.25s to 0.3s
- * Fix Hungry Loop crash when socketed with Barrage Support
- * Fix crash when hovering over the stat breakdown for stats that came from Cluster jewel Keystones
- * Fix crash related to ticking the Lightning Golem aura
- * Fix crash when sorting the unique item list
- * Fix crash caused by Elusive stack overflow
- * Fix item and gem importer to work properly with Barrage Support and some Cluster jewels
- * Fix Fractal Thoughts mods not applying correctly
- * Fix Mask of the Tribunal mana reservation mod not working
- * Fix Vaal Timeless jewel to disable stats on nodes in its radius
- * Fix wording on Blue and Green Nightmare jewels
- * Fix Doomfletch and Doomfletch Prism
- * Fix bug where crafted and custom modifiers disappeared from custom items when prefix or suffixes were changed
- * Fix Master of Metal not applying correctly and being limited to 9 stacks
- * Fix Impale stacks not being adjustable
- * Fix tooltip issue when hovering over some Cluster jewel notables
- * Fix mod on Fortress Covenant
- * Fix Perquil's Toe not working properly
- * Fix support for Juggernaut's "cannot be slowed below base speed" mod
- * Fix rendering of Medium Cluster jewels with 3 notables
- * Fix Thread of Hope not importing correctly
- * Fix Replenishing Presence not stacking correctly
- * Fix Purposeful Harbinger incorrectly scaling some skills
-### 1.4.167.2 - 2020/03/24
- * Fix crash related to Oni-Goroshi
- * Fix crash related to number of brands attached to enemy
- * Fix parsing for One With Nothing Cluster Jewel
- * Fix increased effect of small passive skills applying to notables
-### 1.4.167.1 - 2020/03/23
- * Update uniques with changes from 3.10
- * Add support for Arcane Cloak, Spellslinger, and Archmage Support
- * Add the unique cluster jewels
- * Add support for more Notables (life as extra armour, heralds, life regen)
- * Add support for calculations from forking projectiles
- * Add parsing for minion abyss jewel mods
- * Add radius for Stormbind
- * Small passives in Large and Medium Cluster Jewel wheels now have the correct node artwork
- * Fix Minion Instability
- * Fix crash when socketing a threshold jewel into a Cluster Jewel socket
- * Fix crash occurring when opening old builds that used the checkbox for "Are you Stationary"
- * Fix parsing for guard skill cooldown on tree
- * Fix the Darkscorn and weapon mod for more damage with ailments, which was also applying to attacks
- * Fix Hierophant's Sign of Purpose mod only applying "enemies take increased damage" to brand skills
- * Fix small Cluster Jewels allowing 2 notables
- * Fix ordering of notables in Cluster Jewel wheels
- * Fix node location popups not correctly centring on the node in 3.10 passive trees
- * Fix nodes allocated through Intuitive Leap and Thread of Hope not remaining allocated after loading the build
- * Disabled attribute Cluster Jewel types
-### 1.4.162.2 - 2020/03/15
- * Fix opening build crash
-### 1.4.162.1 - 2020/03/15
- * Add support for Cluster Jewels on the tree
- * Add support for many of the new Notables from Cluster Jewels
- * Add new 3.10 skill gems and skill gem balance tweaks
-	* Full support for Kinetic Bolt, Stormbind Bladeblast and Second Wind
-	* Arcane Cloak, Spellslinger and Archmage Support are not supported properly for DPS calculations
- * Add new 3.10 uniques
- * Add back oils to tree, now with a picture of the oil on the notable
- * Add Paradoxica to unique selection menu
- * Add support for "if you have Stunned an Enemy Recently"
- * Add support for active brand limit and Sign of Purpose
- * Add conditional more multiplier of Groundslam for nearby enemies
- * Add support for mana spent recently mods
- * Add support for Unencumbered from the Hollow Palm Keystone
- * Add Perforate DPS calculations in Blood Stance
- * Update elusive values to 3.10
- * Update temple jewels to their 3.10 variants
- * Fix Rigwald's Curse with 3.10 passive tree nodes
- * Fix typo in Ascendant Deadeye/Longshot notable
- * Fix parsing of mods applied to spell skills
- * Fix Slayer Impact node calculation
- * Fix parsing of warcry cooldown override on Al Dhih
- * Fix Ballista placement speed
- * Consolidate resistances into single line in sidebar
-### 1.4.159.1 - 2020/03/12
- * Fixed weapon ailment modifiers not correctly applying
- * Fixed some Two Handed Weapon modifiers incorrectly applying to One Handed Weapons instead
-### 1.4.158.1 - 2020/03/12
- * Add 3.10 passive skill tree
-### 1.4.157.7 - 2020/02/29
- * Fix crash related to hovering over Bone Armour in the skills tab
-### 1.4.157.6 - 2020/02/26
- * Revert fix for Rage as it breaks other skills
-### 1.4.157.5 - 2020/02/25
- * Add full search capability to all dropdown lists
- * Items copied into PoB now retain their quality if above 20%
- * Add support for Infernal Legion with Skitterbots
- * Add support for shotgunning with Shattering Steel
- * Add support for the timed buff granted by Chieftain's "Ngamahu, Flame's Advance" notable
- * Add support for a mod on Chieftain's "Valako, Storm's Embrace" notable
- * Add support for a mod on Chieftain's "Tasalio, Cleansing Water" notable
- * Add support for a mod on Berserker's "War Bringer" notable
- * Add support for a mod on Assassin's "Opportunistic" notable
- * Add support for "per minion" modifiers on Necromancer's Bone Barrier notable
- * Add Energy Shield to the sidebar for minion skills
- * Add support for "Enemies Frozen by you take X% increased Damage" mod on Taryn's Shiver
- * Add support for "if you've stopped taking Damage Over Time Recently" pantheon mod
- * Add support for Fire DoT Multiplier on Awakened Burning Damage, Burning Arrow and Vaal Burning Arrow
- * Add support for Shockwave Support's quality stats
- * Add Pride to list of auras on Aul's Uprising
- * Change resistance colours in the sidebar
- * Update text on some uniques
- * Fix Sporeguard Fungal Ground mod parsing
- * Fix a bug where the source name of skills for ailments could be incorrect
- * Fix chill calculations when using Elemental Focus
- * Fix Rage Support and other sources of Rage not granting Movement Speed
- * Fix "Socketed Skill Gems get a X% Mana Multiplier" modifier not working on skills which reserve mana
- * Fix chance to deal Double Damage on Paradoxica and Frostbreath
- * Fix default gem level for gems with a max level below 20
- * Fix Close Combat weapon checks
- * Fix Sanctuary node not being able to be anointed
- * Fix Nightblade weapon checks
- * Fix Elusive mod persisting if the checkbox was ticked and the source to generate Elusive was taken away
- * Fix incorrect calculations of Active Totem Limit
- * Fix many configuration options that didn't work for minion granted effects
-    * Blade count for spectres' Blade Vortex
-    * Spectres' curses
-    * Ursa's Rallying Cry
-    * Holy Relic's Aura
-    * Lightning Golem's Aura
- * Fix Ensnaring Arrow's damage debuff incorrectly stacking 3 times
- * Fix incorrect calculation of auras and curses granted by minions
-### 1.4.157.4 - 2020/02/11
- * Add support for increased Effect of Arcane Surge
- * Add support for Brand Attachment range
- * Add support for Awakened Spell Echo's chance to deal Double Damage on final repeat
- * Fix support for Crimson Dance
- * Update wording on Staves
- * Corrected many uniques that wrongly got legacy variants and updated wordings
-### 1.4.157.3 - 2020/02/10
- * Fix scrolling on dropdown boxes
- * Fix CombinedDPS showing up on all skills
-### 1.4.157.2 - 2020/02/10
- * Add support for the Barrage Support skill gem
- * Add support for Ensnaring Arrow
- * Add support for Thread of Hope
- * Add support for Crimson Dance and amount of bleeds on enemy
- * Partial support for Timeless jewels
-    * Brutal Restraint (Maraketh) and Lethal Pride (Karui) now provide stats when allocating small nodes on the tree
-    * Elegant Hubris (Eternal) now negates all stats gained from nodes in its radius other than keystones
- * Add support for Void Shot granted by the Voidfletcher unique quiver
- * Add support for in-game jewel radius sprites
- * Add parsing for -res and increased phys damage delve helmet mods
- * Add support for "against Chilled or Frozen Enemies" mod
- * Add breakdown for Curse Effect for Curse Skills
- * Add breakdown for Aura Effect for Aura Skills
- * Add breakdown for "Base from Armours" row for ES/Armour/Evasion
- * Add colours to the resistances' label on the side bar
- * Add Ctrl-Right and Ctrl-Left to text fields (skip words)
- * Add list of recently imported accounts to the Import/Export Build tab
- * Add parsing for Elusive mod on boots
- * Add support for "Ignites you inflict deal Damage faster" mod
- * Add support for "Fortify Buffs you create instead grant 30% more Evasion Rating" mod
- * Add missing "increased Flask Charges gained" mod to Nomad unique belt
- * Add support for Fungal Ground from Sporeguard unique body armour
- * Add Bone Armour and Mirage Warriors to skill pool
- * Add 15 fuses to Explosive Arrow drop-down list
- * Cap max elemental resistance at 90
- * Fix mods for many old jewels
- * Fix Spreading Rot jewel
- * Fix Chin Sol's mods
- * Fix quality mods on Awakened Swift Affliction and Awakened Unbound Ailments
- * Fix Arctic Breath's cold dot not being modified by area damage mods
- * Fix Transfiguration of Mind interaction bug with Crown of Eyes
- * Fix parsing for travel skill mods
-### 1.4.157.1 - 2019/12/21
- * Added a new unique item, The Savior
- * Added the ability to show only non-Awakened supports (or only Awakened supports!); the option can be found in the
-   Skills tab under the socket group list
- * Added sources of increased maximum resistances to now show up in the resistance breakdown window
- * Add unique changes from 3.7
- * Fix issue where gem levels would get reset on loading or importing a build
- * Implicits on items that are copied from in-game are now correctly handled. Additionally, the ability of the program 
-   to determine if modifiers on copied items are enchantments, implicits or explicits has been greatly improved, 
-   and should almost always be correct; also, applying enchantments to items with implicits will now work correctly.
- * Fix + gem level mods on new influence amulets to now work properly
- * Fix Fractal Thoughts increased dex mod to now work properly
- * Fix support for old Red Nightmare mod wording
- * Fix ailment calculation crash
-
-### 1.4.155.1 - 2019/12/16
- * Added the following new gems:
-    * Artillery Ballista
-	* Ensnaring Arrow
-	* Shrapnel Ballista
-	* Arrow Nova
-	* Barrage (does not give accurate damage numbers)
-	* Greater Volley
-	* The 35 new Awakened support gems
- * Applied the skill reworks and balance changes for 3.9.0
- * Updated item bases, mods, and enchantments for 3.9.0
- * Added new influence bases to crafting window
- * Fix all Oils on tree to have correct values
- * Add more detailed breakdown for shock and chill
- 
-### 1.4.153.2 - 2019/12/14
- * Re-add Oils to tree
- * Add support for Ghost Shrouds
- * Add support for increased Ancestor Totem buff effect
- * Add support for Ritual of Awakening Hierophant node
- * Add support for 3 mods on Watchers Eye
- * Add Impale damage to Combined DPS sort option
- * Update Boss resistance values to 3.9 levels
- * Add Bleed DPS to sorting option
- * Add new spectres to the spectre library
-	* Kraityn's Sentry, Chrome-infused Chimeral, Vaal Slayer, Primeval Hunter, Archer Statue, Crazed Driver
- * Add new spectre skills to library
-	* Blast Rain, Elemental Hit Fire, Barrage, Ice Shot, Unearth, Tornado Shot, Flame Surge
- * Fix mod support for Chains of Command
- * Add Astral Projector Unique Ring (3.9 preview)
- * Fix rage granting damage to unarmed attacks
- * Fix UI on passive tree being too large for some resolutions
- * Fix node power not respecting your colour choice for highlighting
- * Add area tag to Perforate
- * Fix uniques with duplicate mods
- * Re-add Death's Harp back in
- * Update Snakepit Unique Ring
-
-### 1.4.153.1 - 2019/12/12
- * Add 3.9 Passive Tree
- * Add 3.9 Unique Changes
- * Add support for Ryslatha's Coil
- * Add support for Perquil's Toe
- * Add support for Vaal Arc Lucky Buff
- * Add support for Chain of Command's mods
- * Add support for Warcried recently
- * Fix Minion DPS sorting bug for Uniques and tree
- * Fix Toxic Rain/Rain of Arrows pierce bug
- * Fix radius calculation for Jewels 
- * Fix Impale calculations for certain skills
-      * Barrage, Blade Flurry, Blast Rain, Double Strike, Lacerate, Scourge Arrow,
-  	    Cleave, Dual Strike, Riposte, Viper Strike, Static Strike
- * Counter-attack skills now show proper damage for each hit instead of DPS when using Impale
- * Update many uniques that had incorrect wordings
-
-### 1.4.152.8 - 2019/12/09
- * Add Support for Greater Spell Echo
- * Widen manage passives trees drop down box
- * Rampage now appears as a box on the configs page
- * Show Impale DPS in sidebar for minions
- * Add The Ivory Tower Body armour (3.9 preview)
- * Add Mistwall Buckler Shield (3.9 preview)
- * Add support for Manastorm's lightning damage buff
- * Add support for Arborix and its mods
- * Add support for Augyre and its mods 
- * Add support for Vulconus and its mods
- * Add support for new Coated Shrapnel mod
- * Add support for Inquisitors increased damage on consecrated ground Sanctuary node
- * Add support for Golem Commanders increased damage node
- * Add increased area rampage mod support on Sinvicta's Mettle
- * Add proper support for Champions' Master of Metal node (set the number of impales for this to work)
- * Add Carrion golem to list of golems that work with primordial harmony
- * Add Bane of Legends node attack speed buff
- * Add tooltip to Rage to list its effects
- * Update Edge of Madness
- * Fix Delve more bleed and poison damage mods to only apply to attacks and give more realistic damage numbers
- 
-### 1.4.152.7 - 2019/12/03
- * Add sorting for DPS including Impale and average hit damage
- * Add Impale DPS breakdown numbers
- * Change Impale DPS display in sidebar to make it more clear
- * Fix Primordial chain golem damage not working properly
- * Fix withering touch not applying withered damage increases
- * Fix Eternity shroud Elemental as Extra Chaos roll
- * Fix crash related to Impale calculations for Shield charge and Spectral Shield Throw
-
-### 1.4.152.6 - 2019/12/02
- * Fully implement impale DPS calculations
- * Support for increased buff effect per golem and damage per golem
- * Update uniques with changes 3.8
- * Add new 3.9 uniques and changes from teasers so far
- * Added 100% increased crit chance from consecrated ground
- * Add support for Triad Grips
- * Add support for spell dodge boot enchant
- * Add support for remaining fossil mods
- * Cap shock effect at 50%
- * Fix totem limits
- * Fix elemental hit threshold gems again
- * Fix double damage on heavy strike
- * Fix minion resistance on Raise Spectre gem
- * Fix Bones of Ullr mod
- * Fix Perandus Signet mod
- * Fix Red Nightmare block chance
- * Trim image file sizes
-
-### 1.4.152.5 - 2019/10/08
- * Withered debuff now appears on the config page
- * Ignite DPS for node power now works
- * Fixed some of the wording for impale
- * Added Impale chance and damage multiplier to the side bar so it will now show the differences when choosing impale gems or impale nodes on the tree
- * Added a feature requests section to the README.md file
-
-### 1.4.152.4 - 2019/10/08
- * Readded +1 to socketed gems mod on daggers
- * Add parsing for max chaos resistance
- * Combat focus now works properly with Elemental Hit and Wild Strike
-
-### 1.4.152.3 - 2019/10/06
- * Implemented logic for melee distance scaling attack multipliers (Close combat and Slayers Impact node)
- * Add counterattack double damage bonus from Gladiator's Painforged node
- * Implement parsing for all of Slayer's nodes
- * Add support for Assassin's Mistwalker node and Ascendants  node for Assassin
- * Add support for travel skills cooldown recovery
- * Add Badge of Brotherhood mod parsing
- * Add incremental shock values instead of the default locked value of 50%
- 
-### 1.4.152.2 - 2019/10/05
- * Added a display for current Elusive effect in the Calcs tab, which only shows up while Elusive.
- * Nightblade Support now gives Crit Multi and Base Crit Chance to attacks while using Claws or Daggers.
- * Elusive is implemented specifically for Claws/Daggers on Nightblade, and is added as a global Skill Mod 
-   for Withering Step and any future gems which give the stat.
- * Added Vermillion ring base
-
-### 1.4.152.1 - 2019/10/05
- * Updates uniques with 3.8 Changes
- * Adds new 3.8 uniques
- * Fix tempered flesh/mind not working
- * Fix minion regen nodes on the tree not being parsed correctly
- * Not all unique mods are parsed correctly
-
-### 1.4.152 - 2019/09/15
- * Added support for anointments that grant notable passives
- * Added support for Transfiguration of Body/Mind/Soul
- * Added missing Legion uniques, and applied unique balance changes from 3.7 (thanks PJacek)
- * Added the missing bonuses from the Feeding Frenzy buff
- * Added the following spectres to the spectre library:
-    * Desecrated Saint
-    * Foreman
-	* Freezing Wolf
-    * Lunaris Concubine
-	* Lunarsworn Wintermage
-    * Slave Driver
- * Fixed modifiers to Golem buff effect not applying to the buff from Summon Carrion Golem
-
-### 1.4.151 - 2019/09/09
- * Fixed error with Minion Instability
-
-### 1.4.150 - 2019/09/09
- * Added the following new gems:
-    * Cobra Lash
-	* Icicle Mine
-	* Pestilent Strike
-    * Plague Bearer (mostly non-functional)
-	* Stormblast Mine
-	* Summon Carrion Golem
-	* Summon Skitterbots
-	* Venom Gyre
-	* Withering Step (non-functional)
-	* Charged Mines
-	* Deathmark (The enemy can be set as Deathmarked in the Skill Options section of the Configuration tab)
-	* Feeding Frenzy (Feeding Frenzy can be activated in Skill Options)
-	* High-Impact Mine
-	* Infernal Legion
-	* Meat Shield (The enemy can be set as being "Near you" in Skill Options)
-	* Nightblade (non-functional)
-	* Swift Assembly
- * Added support for the new Mine changes:
-    * When a Mine skill is selected, a new Active Mines option appears
-	* The skill's Mana Reservation will be multiplied by the number of Active Mines specified
-    * The various Mine auras are all supported; the stack count is determined by the Active Mines option
- * Applied the skill reworks and balance changes for 3.8.0
- * Updated item bases, mods, and enchantments for 3.8.0
- * Added support for global Spell Skill Gem modifiers, and updated the +X Staff rare templates
- * Updated minion Accuracy values
- * Added support for the Added Chaos Damage granted by Despair
- * The additional Critical Strike Chance granted by Assassin's Mark now works correctly
- * The "less Mana Cost of Skills" stat on Sanctuary of Thought no longer incorrectly affects Mana Reservation
- * "+X to level of all Minion Skill Gems" no longer incorrectly applies to Support Gems
-
-### 1.4.149 - 2019/09/05
- * Fixed Vaal Pact not working
-
-### 1.4.148 - 2019/09/05
- * Fixed crash with Resolute Technique
- * Fixed Poison DPS not being calculated
-
-### 1.4.147 - 2019/09/05
- * Added 3.8.0 passive tree
-
-### 1.4.146 - 2019/06/09
- * Fixed Blood and Sand having the wrong maximum gem level
-
-### 1.4.145 - 2019/06/09
- * Fixed passive tree art
-
-### 1.4.144 - 2019/06/09
- * Updated passive tree
- * Fixed Shield Charge not getting the correct damage stats
-
-### 1.4.143 - 2019/06/09
- * Fixed various weapon modifiers not working correctly
- * Fixed error that could occur when comparing 3.6 and 3.7 trees
- * Fixed the chain count modifier on Snakepit not applying correctly
-
-### 1.4.142 - 2019/06/09
- * Added the following new gems:
-    * Berserk
-    * Bladestorm (the buffs from the storms can be enabled in the Skill Options section of the Configuration tab)
-	* Blood and Sand (you can switch stances in Skill Options)
-	* Chain Hook
-    * Dash
-	* Flesh and Stone (you can switch stances in Skill Options)
-	* Frostblink
-	* Perforate
-	* Precision
-	* Pride
-    * Steelskin
-	* Close Combat (mostly non-functional)
-	* Impale (the Impale mechanic is still unsupported)
-	* Pulverise
-	* Rage
-	* Shockwave
- * Applied the skill reworks and balance changes for 3.7.0
-    * Note that Cast While Channelling will not work correctly for the time being due to some significant changes
- * Updated item bases and mods for 3.7.0
- * Applied the accuracy changes from 3.7.0
-
-### 1.4.141 - 2019/06/06
- * Fixed Rage degeneration applying incorrectly (again)
-
-### 1.4.140 - 2019/06/06
- * Fixed Rage degeneration applying incorrectly
-
-### 1.4.139 - 2019/06/06
- * The Rage option in the Configuration tab will now correctly show when the relevant passives are allocated
-
-### 1.4.138 - 2019/06/05
- * Passive tree updated to 3.7.0
- * Added support for multiple passive tree versions in one build:
-    * Trees in existing builds will default to the 3.6 tree
-    * New builds (or new trees in existing builds) will use the 3.7 tree
-    * Old trees can be converted to the latest version using a button that will appear at the bottom of the 
-	  Tree tab when viewing an old tree; this creates a copy of the tree, so you can switch back if needed
-
-### 1.4.137 - 2019/04/10
- * Fixed issue preventing Cast while Channelling from working correctly
-
-### 1.4.136 - 2019/04/07
- * You can now import characters from the console realms
- * Updated item mods and skill gems to account for changes in recent patches
- * Fixed issue preventing Icestorm's duration from scaling from Intelligence
- 
-### 1.4.135 - 2019/03/14
- * Fixed crafted mods on imported items not being recognised
- * Storm Call now correctly shows DPS instead of just average damage
-
-### 1.4.134 - 2019/03/12
- * Fixed various issues with importing fractured and synthesised items
- * Fixed issues with stat comparisons in weapon tooltips
-
-### 1.4.133 - 2019/03/12
- * The debuff durations of Bane and Soulrend are now correctly affected by Temporal Chains
- * Bane is now correctly affected by modifiers to Curse Skills
- * Synthesised items can now be imported
-
-### 1.4.132 - 2019/03/10
- * Added the following new gems:
-    * Bane
-	* Divine Ire
-	* Purifying Flame
-	* Malevolence
-	* Soulrend
-	* Wave of Conviction (the type of Exposure being applied can be set in the Configuration tab)
-	* Zealotry
-	* Energy Leech
-	* Intensify (Intensity stacks can be set in the Configuration tab)
-	* Unleash (does not currently affect DPS)
- * Applied the reworks for the following gems:
-    * Holy Flame Totem
-	* Storm Burst (DPS calculation isn't currently accurate)
-	* Infused Channelling (Infusion can be enabled in the Configuration tab)
- * Added the following skills and supports from uniques:
-    * Lightning Aegis
-	* Precision
-	* Blessing (the aura and reservation durations for supported skills can be found in the Calcs tab)
- * Applied all skill balance changes for 3.6
- * Added the following 3.6 uniques: (thanks PJacek)
-    * Circle of Regret
-    * The Eternity Shroud
-	* Garb of the Ephemeral (Divinity can be enabled in the Configuration tab)
-	* Maloney's Mechanism
-	* Offering of the Serpent
-    * Vixen's Entrapment
- * Updated the passive tree
- * Updated item bases and mods for 3.6
- * Winter Orb's hit rate is now correctly affected by modifiers to Cast Speed
-
-### 1.4.131 - 2019/03/08
- * Updated boss curse effect penalty
- * Removed min/max Crit Chance limits
- * Fixed the passive tree node location popup showing the wrong locations
-
-### 1.4.130 - 2019/03/07
- * Passive tree updated to 3.6
- * Added the following 3.6 uniques: (thanks PJacek)
-    * Bottled Faith
-    * Circle of Nostalgia
-    * Hyrri's Truth (except the Precision skill)
-    * March of the Legion (except the Blessing support)
-	* Mask of the Tribunal
-	* Nebulis
-    * Perepiteia (except the Lightning Aegis skill)
-	* Storm's Gift
- * Added most 3.5 uniques (thanks Patchumz and PJacek)
- * Added support for Energy Shield Leech
- * The stat comparisons in tooltips for non-equipped two handed weapons now show the changes from replacing both
-   weapons if you are dual wielding, rather than your main hand weapon only
- * Added base radius values for Dark Pact (24), Vaal Blight (20), and Wither (18)
- * Fixed issue preventing local life on hit modifiers from working correctly
- * Storm Call now shows DPS as well as average damage
- * Decay DPS is now only shown if the skill can deal Chaos Damage
- * Fixed error when trying to add a custom modifier to Abyss Jewels
-
-### 1.4.129 - 2019/01/13
- * "while Focussed" modifiers are now correctly recognised
- * "+X to minimum Endurance Charges" now works correctly
-
-### 1.4.128 - 2019/01/11
- * Fixed issue preventing Empower and Enhance supports from working
-
-### 1.4.127 - 2019/01/06
- * Fixed error when showing tooltip for Abyssal Cry
- * Fixed error when Gruthkul's Pelt is used in builds that contain spells
- * Fixed error when opening builds containing certain Spectres
-
-### 1.4.126 - 2019/01/04
- * Fixed mana cost multipliers on support gems not applying
-
-### 1.4.125 - 2019/01/04
- * Fixed Blasphemy mana reservation
- * Fixed error that sometimes occurred when adding gems
-
-### 1.4.124 - 2019/01/03
- * Hovering over a gem in the Skills tab will now show the gem's full tooltip, including stats
- * Fixed new issue causing Configuration tab options to not appear
-
-### 1.4.123 - 2019/01/02
- * Fixed issue causing Configuration tab options to sometimes fail to appear when appropriate
- * Fixed error when adding crafted modifiers to items
-
-### 1.4.122 - 2019/01/01
- * Updated the crafting bench options for 3.5
- * Added support for most of the new craft modifiers
- * Applied the weapon restriction changes from 3.5
- * Adrenaline can now always be enabled (as it is no longer exclusive to Champion)
- * Fixed issue with modifiers to socketed gem level applying twice
-
-### 1.4.121 - 2018/12/12
- * Applied the unique balance changes for 3.5
- * Added base radius values for Vortex (20), Armageddon Brand (18/8), Winter Orb (16), and the Banner skills (40)
- * Fixed issue with certain conditional skill stats not working correctly
-    * This notably caused Elemental Hit to deal all elements at once
-
-### 1.4.120 - 2018/12/11
- * Added skill parts to Shattering Steel to show both projectile and cone damage
- * Fixed Claw Crit Chance conversion from Rigwald's Curse
- * Fixed node power calculations for minion builds
-
-### 1.4.119 - 2018/12/09
- * Added additional skill parts to Ice Spear to simulate all projectiles hitting the target
- * Added support for the various Brand and Banner-related passive skills
- * Fixed issue with node power generating incorrectly for certain builds
- * Fixed Vortex showing an infinite cast rate
- * Fixed removable charge counts being incorrectly calculated; this affected Discharge's DPS
- * Fixed Vile Toxins' damage bonus not applying
-
-### 1.4.118 - 2018/12/09
- * Added the following new gems:
-    * Armageddon Brand
-	* Storm Brand
-	* Brand Recall
-	* Dread Banner
-	* War Banner
-	* Lancing Steel
-	* Shattering Steel
-	* Winter Orb
-	* Bonechill (partial; only the Cold Damage Taken over Time portion works)
-	* Multiple Totems
- * Applied all skill balance changes for 3.5
- * Applied all item base balance changes for 3.5
- * Updated/added many uniques from Incursion and Delve (thanks PJacek)
- * Corrected the implicits on a number of unique swords (thanks baranio)
- * Fixed the rolls on Impresence's Armour modifier (thanks nathanrobb)
- * Removed errant "Cannot be Frozen" modifier from Crystal Vault (thanks bblarney)
- * Fixed certain curse stats having the wrong sign (positive instead of negative, or vice versa)
- * Fixed some remaining cases of modifiers being attributed to the wrong skill gem in the Calcs tab
- * The Virulence bonuses for Herald of Agony's Agony Crawler no longer incorrectly apply to Phantasms
- * Fixed loading of 2.6 builds
- 
-### 1.4.117 - 2018/12/06
- * Passive tree updated to 3.5
- * Added support for Far Shot, and the related Ascendant Deadeye projectile damage scaling
-
-### 1.4.116 - 2018/10/31
- * Vaal Arc's Chain damage bonus now works correctly
- * Fixed the leech percentage on Blood Rage
- * Fixed the Damage penalty on Spell Totem Support
- 
-### 1.4.115 - 2018/10/29
- * Added the following spectres to the spectre library:
-    * Bone Husk
-	* Bone Stalker
-	* Colossus Crusher
-	* Risen Vaal Fanatic (all variants)
-	* Stoneskin Flayer
- * Fixed the Slam and Crusade Slam abilities used by Sentinels
- * Fixed Temporal Chains' Effects Expire Slower stat
- * Fixed error when using Summoned Ursa's Rallying Cry skill
- * Fixed an issue where modifiers from skills sometimes had the wrong source in the Calcs tab
- 
-### 1.4.114 - 2018/10/27
- * Added the following minions:
-    * Bestial Rhoa
-	* Bestial Snake
-	* Bestial Ursa
-	   * You can enable the Rallying Cry skill in the Skill Options section of the Configuration tab
- * Added the following spectres to the spectre library:
-	* Enhanced Vaal Fallen (the DPS for their Elemental Hit skill might not be correct)
-    * Kiln Mother
- * Fixed the Cast Speed from Haste not applying correctly
- * Fixed Spectre's Curse skills not working correctly
- * Fixed Assassin's Mark's Crit Multiplier stat
- * Fixed the missing DPS multiplier on Ice Golem's Cyclone skill
- * Fixed the interaction between Unnatural Instinct and Might of the Meek
-
-### 1.4.113 - 2018/10/26
- * Added the following spectres to the spectre library:
-    * Host Chieftain
-    * Risen Vaal Advocate (Physical)
-	* Risen Vaal Advocate (Fire)
-	* Risen Vaal Advocate (Chaos)
- * Fixed the missing Cyclone skill on Dancing Dervish
- * Fixed more instances of buff effects not applying (Vaal Ancestral Warchief, Lightning Golem's Wrath)
-
-### 1.4.112 - 2018/10/26
- * Fixed a bug preventing certain buff/aura affects from applying; this affected Herald of Agony, Haste, and Vaal RF
-
-### 1.4.111 - 2018/10/26
- * Vaal Earthquake's DPS should now be calculated correctly
- * Fixed error with "X of the Grave" glove enchantments
- * Fixed error when loading a build with Vaal Double Strike
-
-### 1.4.110 - 2018/10/26
-As of this update I am once again able to add and update minions/spectres, which hadn't been possible since 3.0:
- * Added the following minions:
-    * Agony Crawler (Herald of Agony)
-	   * You can set the Virulence stack count in the Skill Options section of the Configuration tab
-	* Sentinel of Purity (Herald of Purity)
-	* Sentinel of Dominance (Dominating Blow; only the Normal variant)
-	* Holy Relic
-	    * You can enable the regeneration aura in the Skill Options section of the Configuration tab
-	* Summoned Phantasm (including Soulwrest's Summon Phantasm skill)
- * Added the following spectres to the spectre library:
-	* Alpine Shaman
-	* Frost Sentinel
-	* Kitava's Herald
-	* Risen Vaal Advocate (Lightning)
-	* Sandworn Slaves
-	* Solar Guard
-	* Solaris Champion
-	* Tukohama's Vanguard
-	   * The stage count for the Scorching Ray Totem can be set in the Skill Options section of the Configuration tab
-	* Wicker Man
- * Minion Accuracy values are now more correct
- * Minion Armour values are now calculated and displayed in the Calcs tab
-
-### 1.4.109 - 2018/10/25
- * Applied the skill changes from 3.4.2
- * Updated the passive tree export links to 3.4
- * Added support for Hierophant's Illuminated Devotion
- * The increased Damage per Block Chance Elder Shield modifier is now correctly recognised
- * Fixed error that occurred when importing weapons with Abyssal Sockets
-
-### 1.4.108 - 2018/09/08
- * Applied the skill and enchantment fixes from 3.4.1
- * The "more Physical Damage over Time" stat on Vicious Projectiles no longer incorrectly applies to Poison
-    * This issue resulted in significantly overstated DPS for most Projectile Poison builds; I apologise for any inconvenience
-	   and/or shattered dreams resulting from this oversight
- * The buffs from the Vaal and non-Vaal Ancestral Warchief skills no longer stack
- * The passive tree can do longer be dragged infinitely in any direction
- 
-### 1.4.107 - 2018/09/01
- * The per-stage bonus for Scourge Arrow now correctly applies to the thorn arrows
-
-### 1.4.106 - 2018/09/01
- * Added support for the "50% less X Damage" modifiers on the Combat Focus jewels
-
-### 1.4.105 - 2018/09/01
- * Added Helmet enchantments for the new skills
- * Applied balance changes to existing unique items
- * Applied the change to base Trap Throwing Time from 3.4
-
-### 1.4.104 - 2018/09/01
- * Fixed error message caused by Spiritual Command
- 
-### 1.4.103 - 2018/09/01
- * Added the following new uniques: 
-    * Aul's Uprising
-	* Cerberus Limb
-	* Chaber Cairn
-	* Curtain Call
-	* Demon Stitcher
-	* The Eternal Apple
-	* Geofri's Legacy
-	* The Grey Spire
-	* Mark of Submission
-	* Perquil's Toe
-	* The Primordial Chain
-	* Soulwrest (except the Summon Phantasm skill)
-	* Unnatural Instinct
-	* Command of the Pit
-	* Crown of the Tyrant
-	* Doryani's Delusion
-	* Hale Negator
- * Updated item modifiers for crafting
- * Added support for the "40% chance to deal 100% more Poison" modifier on Master Toxicist
- * Gathering Winds now applies Tailwind to your Minions
- * Modifiers to Minion Attack and Cast Speed are now correctly converted by Spiritual Command
-
-### 1.4.102 - 2018/09/01
- * Fixed issue preventing Total DPS from being calculated for dual wielding attack builds
- * Toxic Rain's DoT is now affected by modifiers to Area Damage
-
-### 1.4.101 - 2018/09/01
- * Static Strike is now fully updated for 3.4
-
-### 1.4.100 - 2018/09/01
- * Consecrated Path and Smite are now correctly affected by Melee modifiers
- * Earthquake's Aftershock damage multiplier now works correctly
-
-### 1.4.99 - 2018/09/01
- * Added the new skills for 3.4:
-    * Vaal Ancestral Warchief
-	* Consecrated Path
-	* Herald of Agony (except the Minion, sorry!)
-	* Herald of Purity (except the Minion)
-	* Smite
-	* Scourge Arrow
-	* Summon Holy Relic (except... the Minion)
-	* Toxic Rain
-	* Withering Touch
- * Applied all changes to existing skills for 3.4
- * Flesh Binder's Caustic Ground effect now works correctly
-
-### 1.4.98 - 2018/08/29
- * Modifiers to Damage over Time with Bow Skills now work correctly
- * Acrobatics now works correctly
-
-### 1.4.97 - 2018/08/29
- * Passive tree updated to 3.4
- * Other changes for 3.4 are still to come
- * Vaal Righteous Fire is now correctly affected by modifiers to Area Damage
- * Corrected the range of the explicit increased Spell Damage stat on Shimmeron
- * Armour/Evasion/ES can no longer be negative
- * Bubbling Flasks' Instant Recovery percentage is no longer incorrectly affected by Flask Effect modifiers (as in 2.6)
-
-### 1.4.96 - 2018/06/11
- * Fixed an issue preventing certain skill-specific modifiers from applying; particularly for skills used by Minions
-    * Notably, this fixes the Zombie Slam modifiers from Flesh Binder and Violent Dead
- * The "+ to Level of Socketed AoE Gems" modifier now applies correctly
- * Corrected the level requirement on Stormwall
- * Cold Snap's DoT is now correctly affected by Area Damage modifiers
-
- In other news, Path of Building has now been downloaded over 1,000,000 times!
-
-### 1.4.95 - 2018/06/08
- * Added the following new uniques:
-	* Sinvicta's Mettle
-	* Unyielding Flame
-    * Architect's Hand
-	* Transcendent Flesh
-	* Tempered Mind
-	* Transcendent Mind
-	* Tempered Spirit
-	* Transcendent Spirit
- * Updated the rolls on many new uniques
- * Updated the passive tree; in particular, this corrects the positioning of the Overcharged cluster
- * You can now apply 2 corrupted implicits to an item
- * Uniques in the unique database now show their source (if drop-limited) and upgrades (e.g. Prophecy/Blessing/Vial)
- * Aura/buff/curse skills are now correctly enabled by default when importing
- * Slavedriver's Hand now correctly converts Attack and Cast Speed modifiers to Trap Throwing Speed
-
-### 1.4.94 - 2018/06/03
- * Fixed several issues with sorting gems by DPS
- * Updated the game version selector
- * Trap Support no longer incorrectly has a cooldown
- * Flamethrower Trap is now correctly affected by Area Damage modifiers
- * Fixed issue preventing certain item-granted skills from working correctly
- * Fixed error that could occur when adding item-granted skills (such as Aspects)
-
-### 1.4.93 - 2018/06/02
- * Applied the 3.3 changes to:
-    * Item bases and modifiers, including corrupted implicits
-    * Skill enchantments
-    * Unique items
- * Fire, Ice, and Lightning Traps no longer incorrectly show a cooldown
- * Removed non-functional option for Charged Dash
-
-### 1.4.92 - 2018/06/02
- * Added/updated all skill gems for 3.3
- * Aura/buff/curse skills can now be enabled/disabled in the Skills tab independently of the skill gem itself
- * Fixed the "Onslaught on Low Mana" modifier on Dance of the Offered and Omeyocan (thanks ExaltedShard)
- * Quartz Infusion now correctly enables Phasing when you have Onslaught
- * The "Used a Movement Skill Recently" option now correctly enables for all Movement skills
-
-### 1.4.91 - 2018/06/01
- * Added the missing limit to Pure Talent
- * Slavedriver's hand no longer incorrectly converts Attack Speed modifiers to Trap Throwing Speed for Attack traps
- * Fixed error when hovering over "Total Increased" in the Calcs tab on certain builds
-
-### 1.4.90 - 2018/05/31
- * Added the following announced uniques for 3.3:
-    * Zeel's Amplifier
-	* Soul Catcher
-	* Soul Ripper
- * Added the following very old uniques:
-    * Eyes of the Greatwolf
- * The Character Import process has been improved:
-    * The last account and character imported to the current build are now remembered
-	* The character list can now be filtered by league
- * Ctrl+F now focuses the search fields in the Tree and Items tabs
- * Added options to the Configuration tab for:
-    * # of Enemies Killed Recently
-	* # of Enemies Killed by Totems Recently
-	* # of Enemies Killed by Minions Recently
- * Enabling the Elemental Equilibrium Map Modifier option now correctly shows the EE-related options
- 
-### 1.4.89 - 2018/05/31
- * 3.2 Shadow passive trees will now migrate to 3.3 without a full reset
-
-### 1.4.88 - 2018/05/30
- * Sorting unique flasks by DPS now works correctly
- * Fixed issue where Slavedriver's Hand was granting Blood Magic to all skills
- * Fixed a rare issue in which nodes in Ascendant could be unallocated without properly removing dependent nodes
-
-### 1.4.87 - 2018/05/30
- * Passive tree updated to 3.3
- * The unique items list can now be sorted by DPS
- * Added the following announced uniques for 3.3:
-    * Combat Focus
-    * Earendel's Embrace
-	* Slavedriver's Hand
-	* Tempered Flesh
-	* Apep's Slumber
-	* Apep's Supremacy
-	* Coward's Chains
-	* Coward's Legacy
-	* Dance of the Offered
-	* Omeyocan
-	* Story of the Vaal (partial; random conversion is not supported)
-	* Fate of the Vaal (partial; random conversion is not supported)
-	* Mask of the Spirit Drinker
-	* Mask of the Stitched Demon
-	* Sacrificial Heart
-	* Zerphi's Heart
- * Added the following uniques from mid-3.2:
-    * Chains of Command
-	* Corona Solaris
-	* Gluttony
- * Added an option to the Configuration tab for "Have you Shattered an Enemy Recently"
- * Added the missing league tags on the Bestiary uniques
- * Modifiers to Action Speed (e.g. Tailwind) now correctly affect Trap Throwing Speed, Mine Laying Speed, and Totem Placement speed
- * Projectile Weakness's added Knockback chance is now factored into the Knockback calculations
- * The damage-per-Ailment-type modifier on Yoke of Suffering is now supported (thanks chollinger)
- * The Global Physical Damage stat on Prismatic Eclipse is now correctly recognised
- * The increased Damage to Pierced targets modifier on Drillneck is now correctly recognised
- * Enlighten no longer incorrectly applies to skills granted by items
- * Modifiers to Burning Damage no longer incorrectly apply to Poison sourced from Fire Damage
- 
-### 1.4.86 - 2018/05/08
- * Fixed the importing of character passive trees
- * The "no/all equipped items are corrupted" modifiers on Voll's/Malachai's Vision are now recognised correctly
- * Fixed error when setting Spectre level above 100 (thanks Faust)
-
-### 1.4.85 - 2018/03/22
- * Added Helmet enchantments for Spectral Shield Throw and Tectonic Slam
- * Added Light Radius Mod to the Other Defences section of the Calcs tab
- * Fixed issue preventing additional Projectile enchantments for Bow skills from being recognised
- * Fixed the conditional damage multiplier on Hypothermia
- * Fixed an error that sometimes occurred when trying to craft a jewel
-
-### 1.4.84 - 2018/03/21
- * Added the following new uniques:
-	* All 16 uniques from the Bestiary bosses (including all granted skills and associated mechanics)
-    * Asenath's Chant
-	* The Effigon
-	* Hyrri's Demise
-	* Indigon (partial)
-	* Loreweave
-	* Malachai's Awakening
-	* Sanguine Gambol
-	* Voidforge (partial; the random extra damage cannot be simulated yet)
- * Updated the modifier rolls on Panquetzaliztli
- * Updated the modifier rolls on several other new uniques
- * Updated the stat parsing to account for various stat wording changes made in 3.2
-    * Notably, this fixes the various additional Arrow/Projectile stats that were no longer being recognised
- * Added support for the Icicle Burst skill granted by Cameria's Avarice
- * Added options to the Configuration tab to override the number of Power/Frenzy/Endurance Charges used when they are enabled
- * Added an option to the Configuration tab for "Energy Shield Recharge started Recently?"
- * Fixed error caused by Zizaran trying to add mods onto an item
-
-### 1.4.83 - 2018/03/03
- * Added the following new uniques:
-    * Crystal Vault
-	* Dreadbeak
-	* Dreadsurge
-	* Duskblight
-	* Frostferno
-    * Geofri's Devotion
-	* Mark of the Elder
-	* Mark of the Red Covenant
-	* Mark of the Shaper
-	* Mirebough
-	* Sunspite
-    * Timetwist
-	* Wildwrap
-    * Winterweave
- * Updated Doryani's Fist with the new stat wording; this stops it from incorrectly benefiting Spectral Shield Throw
-
-### 1.4.82 - 2018/03/03
- * Fixed a few odd UI glitches when using Summon Phantasm on Kill with an active skill that has multiple parts
-    * A side effect is that the sidebar stat box now expands upwards to fill any empty space below the main skill selector
-
-### 1.4.81 - 2018/03/02
- * Added the 3 new skill gems introduced in 3.2
-    * Summoned Phantasms are not fully supported, as their projectile spell cannot be added yet
- * Applied the minion changes for 3.2
-
-### 1.4.80 - 2018/03/02
- * The maximum Chain count for chaining skills is now shown in the "Skill type-specific Stats" section of the Calcs tab
- * Added an option to the Configuration tab for "# of times Skill has Chained"
-    * This allows all per-Chain modifiers to work, including Ricochet
- * Added an option to the Configuration tab for "# of Poisons applied Recently"
- * Added the following new uniques:
-    * The Nomad
-	* The Tactician
-    * Windshriek
-
-### 1.4.79 - 2018/03/01
- * Added an option to the Configuration tab for "Is there only one nearby Enemy?"
- * Updated Gladiator's "Blocked a Hit from a Unique Enemy" option to reflect the 3.2 change ("Recently" -> "past 10 seconds")
- * Added support for White Wind's "while your off hand is empty" condition (thanks chollinger)
- * Rage is now correctly enabled when taking War Bringer
- * The life loss from Rage is now factored into Life Regen
- * Fixed the missing increased Physical Damage modifier on Cameria's Avarice
- * Fixed the missing flat Physical Damage modifier on Disintegrator
- * Vaal Summon Skeletons now correctly benefits from modifiers that apply to Summon Skeleton
- * Updated the passive tree export links to 3.2.0
-
-### 1.4.78 - 2018/03/01
- * Passive tree updated to 3.2; most of the new nodes and mechanics are supported, with the notable exceptions being:
-    * Hierophant's Arcane Surge nodes
-	* Elementalist's Golem nodes
- * Added support for action speed modifiers (Tailwind, Temporal Chains, Chill/Freeze)
- * Added the following new uniques:
-    * Cameria's Avarice
-	* The Dancing Duo
-	* Stormfire
- * Corrected the tooltip for the Intimidate option in 3.0 builds
-
-### 1.4.77 - 2018/02/24
- * Added Might of the Meek
- * Improved the handling of radius jewels; this mainly addresses issues with overlapping jewels
-    * Notably, threshold jewels will now correctly handle nearby nodes that have converted attributes
-
-### 1.4.76 - 2018/02/23
- * Added Atziri's Reflection
- * Unique items can now be made Elder/Shaper
- * Corrected the stat ranges on Ahn's Might
- * Prismatic Eclipse's "+ Melee Weapon Range per White Socket" modifier now works correctly
- * The second variant selection on Watcher's Eye is now correctly preserved when the build is saved
- * The artwork for the passive tree is now loaded asynchronously, which should improve startup time
-
-### 1.4.75 - 2018/02/22
-I apologise for the lack of updates recently; I hadn't had time to work on this, but I will be
-putting in a fair bit of work over the coming weeks.
- * Added the following uniques announced for 3.2:
-   * Disintegrator (including Siphoning Charge support)
-   * Gorgon's Gaze (excluding the Summon Petrification Statue skill)
-   * Voidfletcher (partial)
-   * Doedre's Malevolence
-   * Fox's Fortune
-   * Greedtrap
-   * Panquetzaliztli
-   * The Stormwall
-   * Craiceann's items will be implemented once I find out what the hell Crab Barriers are
- * Added Helmet enchantments for the new skills added in 3.1
- * Elder modifiers now correctly appear on crafted Shields
- * Reservation calculations should now always be accurate when you have increased Mana Reserved
- * Fixed error that could appear when editing certain Elder or Shaper items
- * Intimidate's increased Damage bonus now correctly applies to Attack Damage only
- * Oni-Goroshi's Her Embrace no longer persists after the item is unequipped
- * Added support for the added Critical Strike Chance to Socketed Attacks/Spells stats on Shaper/Elder helmets
- * The reduced Elemental Damage taken modifier on Nebuloch now functions correctly
- * Hidden Potential's increased Damage modifier should now be correctly recognised
- * Fixed the missing defences on Magna Eclipsis
- * Fixed the typo in Beltimber Blade's name
- * Corrected the Life roll on the Physical variant of Impresence
-
-### 1.4.74 - 2017/12/25
- * Added support for the Her Embrace buff granted by Oni-Goroshi
-    * It can be enabled using a new option in the Combat section of the Configuration tab
- * You can now choose the aura modifiers on Watcher's Eye
- * Added an option to the Configuration tab for "Have you Shocked an Enemy Recently?"
- * Added an option to the Configuration tab for "Have you used a Minion Skill Recently?"
- * The "Your X Damage can Poison" stats on Volkuur's Guidance should now be correctly recognised
- * Fixed issue with the damage calculations for Bodyswap
- * Fixed error caused by setting the travel distance option for Charged Dash
-
-### 1.4.73 - 2017/12/25
- * Fixed error that occurred when changing some items to Shaper or Elder
-
-### 1.4.72 - 2017/12/25
- * Added 2 Abyssal Socket variants to the Abyss league uniques
- * Cremation now correctly benefits from modifiers to Area Damage
-
-### 1.4.71 - 2017/12/25
-This update adds full support for Abyss Jewels:
- * You can now socket Abyss Jewels in items that have Abyssal Sockets
- * Item modifiers that interact with Abyss Jewels are now supported
- * Abyss Jewels can now be crafted using the "Craft item..." option
- * Abyss Jewels socketed in items will now be imported when importing a character's Items and Skills
- 
-This update also adds support for item sockets:
- * An item's sockets are now shown in the tooltip
- * When editing an item you can now edit the sockets and links
- * Item modifiers that interact with socket colours are now supported (e.g. Prismatic Eclipse)
-
-This update also adds support for Shaper/Elder items:
- * Item tooltips now indicate if an item is a Shaper or Elder Item
-    * These items will need to be re-imported to be recognised as such
- * When editing a Normal, Magic or Rare item you can set the item to be Shaper or Elder
- * When crafting an item, setting it to Shaper or Elder will enable the corresponding modifiers
-
-Other changes:
- * Added Oni-Goroshi
- * Added support for the Elemental Penetration support provided by Shroud of the Lightless
- * Corrected the Critical Strike Chance per Power Charge modifier on Shimmeron
- * Corrected the radius values of several skills that were updated in 3.1
- * Fixed exported passive tree links to use the correct tree version
-
-### 1.4.70 - 2017/12/17
- * Added the following new uniques:
-    * Ahn's Contempt
-	* Augyre
-	* Beltimber Blade
-	* Blasphemer's Grasp
-	   * Detection/counting of equipped of Elder Items does not work yet
-	* Darkness Enthroned
-	   * Does not function, as support for socketing Abyss Jewels in items is not implemented yet
-	* Hopeshredder
-	* Impresence (non-Cold variants)
-	* Inpulsa's Broken Heart (mostly non-functional for now)
-	* Lightpoacher (mostly non-functional; however Spirit Burst is supported)
-	* Magna Eclipsis
-	* Shimmeron
-	* Shroud of the Lightless
-	* Tombfist (mostly non-functional for now)
-	* Vulconus
- * Added Corpse Explosion skill parts to the following skills:
-    * Bodyswap
-    * Cremation
-    * Detonate Dead (this allows the Spell part to benefit from Spell modifiers)
-	* Volatile Dead
- * Updated rolls on many of the new uniques
- * Added an option to the Configuration tab for "Are you always moving?"
- * Corrected the maximum stack count for Wither (thanks DragoonZ)
- * "Adds X to Y <Type> Damage to <Weapon> Attacks" stats should now be recognised correctly
- * The "more Life" stat on Minion Life Support should now work correctly
-
-### 1.4.69 - 2017/12/09
- * Added the following new uniques:
-    * Balefire
-	* Cyclopean Coil
-	* Gloomfang
-	* Grelwood Shank
-	* Impresence
-	* Nebuloch
-	* Watcher's Eye
- * Updated Ahn's Might with its final mods
- * Removed the obsolete 4x DPS multiplier from Lightning Tendrils
-
-### 1.4.68 - 2017/12/09
- * Added the following new uniques:
-    * Bloodbond (including partial support for the Blood Offering skill; only the damage bonus works at present)
-	* Bubonic Trail (including the Death Walk skill)
-    * Coralito's Signature
-	* The Golden Rule
-	* Invictus Solaris
-    * Iron Heart
-	* Kalisa's Grace
-	* The Long Winter
-	* Oskarm
-	* Soul's Wick
- * The "Corpse Life" option has been moved from the Skill Options section to the General section of the
-   Configuration tab, as it is now used by several skills
- * Added an option to the Configuration tab for "# of Poison on You"
-
-### 1.4.67 - 2017/12/09
- * Fixed error that occurs when trying to import a character's items
-
-### 1.4.66 - 2017/12/09
- * Added support for the new skill gems
-    * Most should be fully or almost fully functional, with the exception of Mirage Archer
- * Added the following new uniques:
-    * Arborix
-    * Cane of Unravelling
-    * Doedre's Skin
-    * Giantsbane
-    * Leper's Alms
-    * Memory Vault
-    * Pure Talent
-    * Ralakesh's Impatience
-    * Stormcharger
-    * The Hungry Loop
-       * Note that it may not be fully functional for a while due to the difficulty involved in handling it
-    * The Poet's Pen
-    * Vix Lunaris
-    * White Wind
-    * Wraithlord
-    * Yoke of Suffering
- * Applied the 3.1 changes to the following uniques:
-	* Rise of the Phoenix (thanks twiz-ahk)
-    * Queen of the Forest (thanks xmesaj2)
-	* Atziri's Acuity
-	* The Baron
-	* Doomfletch/Doomfletch's Prism
-	* Lion's Roar
-    * Omen on the Winds
-	* Witchfire Brew
-	* Other uniques are awaiting confirmation of wording changes
- * Added Dialla's Malefaction and Malachai's Mark
-    * Note that Dialla's Malefaction is non-functional as it requires significant changes to support it
-
-The following changes are courtesy of eps1lon:
- * Added an option to the Configuration tab for "Used a Movement Skill Recently"
- * Fixed variants for Berek's Pass's increased Fire Damage stat
-
-### 1.4.65 - 2017/12/07
-Apologies for the lack of updates recently; I've been very busy. I'll try and manage a few more updates over the
-coming weeks, but I can't make any promises yet.
- * Passive tree updated to 3.1
- * You can now rename builds and folders to change only the case of letters
- * Node tooltips now correctly update when cancelling alternate path tracing
- * Fixed Discharge's damage penalty when triggered
- * Fixed Multistrike's attack speed bonus to only apply to Melee attacks
- * Fixed various Skeleton-related modifiers that were being recognised but were not functioning correctly
- * Fixed issue where the program's UI wouldn't be correctly scaled when opened in a non-maximised state
-
-### 1.4.64 - 2017/10/01
- * Trap Throwing Time, Mine Laying Time, and Totem Placement Time are now calculated and shown in the sidebar
-    * Special thanks to aggixx for measuring the base time of those animations
- * Trap Cooldown is now shown in the sidebar (in addition to the Calcs tab)
- * Trap Trigger Radius and Mine Detonation Radius are now calculated and shown in the Calcs tab
- * Added support for Vaal Breach
- * All Configuration tab options upon which any Support gems depend are now permanently visible, even if enabling
-   them would have no effect
- * Corrected the "Elemental Resistances while on Low Life" stat on Honourhome
- * The Melee Damage buff from Phase Run now correctly excludes Totem skills
-
-This update also reworked the program's window initialisation code.
-The most visible change is that the program's main window now opens while the program is initialising, but this
-rework is primarily intended to solve three uncommon issues:
- * The program would crash when launched on a non-primary monitor on certain systems
- * The program's UI would be offset when running on systems with certain Intel HD Graphics driver versions
- * The program would crash when launched using Wine
-
-### 1.4.63 - 2017/09/16
- * Added descriptions for support gems
- * The Caustic Cloud from Beacon of Corruption is now correctly affected by Area Damage modifiers on the minion
- * Gaining immunity to Curses now correctly prevents self-Curses from applying
- * Buffs granted by support gems are no longer incorrectly affected by buff effect modifiers of the linked skill
- * Fixed issue causing gem sorting and stat differences to be incorrect when Empower/Enhance/Enlighten are selected
-
-### 1.4.62 - 2017/09/01
- * The instant Leech modifier on Atziri's Acuity should now be recognised correctly
- * Fixed issue preventing modifiers to the damage of Channelling skills from applying to Damage over Time
- * Fixed issue causing the Innervation buff to apply regardless of the setting in the Configuration tab
-
-### 1.4.61 - 2017/08/21
- * The Secondary Durations for Blight, Frost Bomb and Phase Run are now calculated and shown in the Calcs tab
- * Added an option to the Configuration tab for "# of Shocked Enemies Killed Recently"
- * Added support for the "Your Spells are disabled" modifier on Gruthkul's Pelt
- * Poison/Bleed Chance on weapons is now correctly local
-
-### 1.4.60 - 2017/08/21
- * The main Socket Group selector in the sidebar now shows the Socket Group tooltip when you hover over it
- * Updated the skill data for Charged Dash to reflect the changes made in 3.0.1
- * Modifiers that apply when holding a Shield now correctly apply when Necromantic Aegis is allocated
- * The stat comparison for Total DPS inc. Poison is now more intuitive when gaining or losing the ability to Poison
- * Updated the "Is the enemy a Boss?" option to remove the Ailment Duration modifiers from Shaper/Guardian
- * Corrected the base Energy Shield roll on Martyr's Crown
- * Corrected the Critical Strike Multiplier penalty on Ungil's Harmony
- * Updated the Poison Chance modifiers on Snakebite and Cospri's Will
-
-### 1.4.59 - 2017/08/14
-With this update, new builds will default to 3.0, and the version selection dialog will no longer display.
-Builds can still be converted to 2.6 via the Configuration tab. All 2.6 builds will continue to work as normal, 
-however from this point some new features may only be available for 3.0 builds.
- * The Helmet enchantments for the new skills are now available in the item enchanting system
- * The resistance penalties from completing Act 5/10 can now be disabled using a new option in the Configuration tab
- * Removed the attack rate cap for Blink/Mirror Arrow clones, which is no longer present in 3.0
- * An explanatory message is now shown in the sidebar if the main skill is disabled (e.g. if no compatible weapon is equipped)
- * Fixed the Burning Damage roll on Pyre
- * Fixed the flat Physical Damage rolls on Widowmaker
- * Fixed the Elemental Resistances roll on Immortal Flesh
- * Fixed issue preventing Socketed Gem modifiers from applying to gems socketed into the alternate weapon set
-
-### 1.4.58 - 2017/08/09
- * Added all of the new uniques
- * Added support for the Void Gaze skill granted by Eber's Unification
- * Added support for the Storm Cascade skill granted by The Rippling Thoughts
- * The other skills granted by the new uniques are only partially supported at the moment (no support for the minions)
- * Charged Dash now has a "Travel distance" option in the Configuration tab
- * Updated the total available passive skill points
- * Burn faster/Burn slower should both now be calculated correctly
- * Modifiers to life/mana/ES recovery rate should now only affect recovery over time
- * The build list now uses natural sort order (so "Foo 50" comes before "Foo 100")
- * The gem selection dropdown now accepts "active" as a filter keyword in additional to other gem tags (such as "support")
-
-For 2.6 builds:
- * The link created when exporting the passive tree now opens in the 2.6.2 version of the official passive tree viewer
-
-### 1.4.57 - 2017/08/05
- * Now that 3.0 is live, the warning that was shown before importing to 3.0 builds is now shown for 2.6 builds instead
- * The program now behaves correctly when attempting to import from an account with a private profile
-
-For 3.0 builds:
- * Lioneye's Fall now correctly transforms modifiers that grant Ailment Damage while wielding melee weapons
-
-### 1.4.56 - 2017/08/04
- * AoE Radius is now shown in the sidebar and stat comparison tooltips
- * The duration of Wither is now correctly affected by Temporal Chains
- * Frozen enemies are now correctly considered to be chilled as well
-
-For 3.0 builds:
- * Updated skills and item modifiers from the patch data
- * Updated the Bleeding bonus damage against moving enemies
- * Added support for the Death Aura skill granted by Death's Oath
- * Equipping Varunastra now correctly allows "Ailment Damage while wielding X" modifiers of the appropriate types 
-   to apply (thanks Spawnbroker)
-
-### 1.4.55 - 2017/08/04
- * Fixed an issue where the stat difference tooltip on the gem enable checkbox would sometimes fail to update
- * Added an option to the Configuration tab for "Are you Bleeding?"
-
-For 3.0 builds:
- * The Innervation buff can now be enabled using a new option to the Skill Options section of the Configuration tab
- * Dark Pact now uses the Totem's life when linked to Spell Totem
- * The increased Chaos Damage taken from the Spreading Rot jewel now applies when "Is the enemy Hindered?" is enabled
- 
-### 1.4.54 - 2017/08/03
- * Modifiers to Burn rate should now be simulated correctly
-
-For 3.0 builds:
- * Added support for the %-of-Life damage scaling for Dark Pact
-    * Note that the values are not final, and will change when the patch is released
-	* For Cast on Skeleton, the skeleton life must be input in the Configuration tab
- * Corrected the charge bonuses which weren't reverted properly
- * Fixed the "Elemental Damage added as Chaos" modifier on Atziri's Promise; re-import from the unique DB
- * Fixed the new life modifier on Death's Oath
-
-### 1.4.53 - 2017/08/03
- * Added Inya's Epiphany, Volkuur's Guidance and The Coming Calamity
- * Fixed an issue where the effect of the Conflux Buff option would persist after Shaper of Desolation is deallocated
-
-For 3.0 builds:
- * Updated the passive tree to the final version
- * Updated the charge bonuses
- * Applied most of the unique changes that hadn't already been applied
- 
-Still to be added:
- * Some skill changes (waiting for the patch data to become available)
- * The new skill granted by Death's Oath
- * The changes to Shock and Chill
-
-### 1.4.52 - 2017/07/30
- * Fixed an issue where attack skills could fail to utilise weapons in the second weapon set
-
-For 3.0 builds:
- * Added preliminary support for Charged Dash, Dark Pact, and Storm Burst
-
-### 1.4.51 - 2017/07/29
-For 3.0 builds:
- * Applied the unique flask changes from the Beta patch
- * Added the new threshold jewels from the Beta patch
- * The Ruthless Blow damage multiplier now correctly applies to Melee Damage only
-
-### 1.4.50 - 2017/07/29
- * Fixed an error that could occur when dragging items into builds with Animate Weapon
-
-For 3.0 builds:
- * Applied the passive tree, skill, charge and item base changes from the Beta patch
-
-### 1.4.49 - 2017/07/27
- * Added an option to the Configuration tab to activate the periodic Block chance buff from Bastion of Hope
- * The stat difference tooltip shown in the gem list should now be correct when the default gem level or quality are set
-
-### 1.4.48 - 2017/07/27
-This update brings several improvements to the Skills tab:
- * The gem selection list has been improved:
-    * Compatible support gems are now sorted to the top of the list
-	* Gems are sorted by DPS by default; this can be disabled per-build using a new option below the Socket Group list
-	* The check mark that designates compatible support gems is now coloured according to the effect it has on your DPS;
-	  green/red indicates a DPS increase/decrease, and yellow indicates no change 
-	* Aura, buff and curse skill gems are now marked with a plus sign that is coloured in the same way as the check mark
- * Added two options below the Socket Group list for default gem level and quality; these are saved per-build
- * Gem slots are no longer removed when empty, but can instead be removed using the new "X" button to the left of the slot
-
-Other changes:
- * Added the recently announced 3.0 uniques 
- * Added options to the Configuration tab for "Are you always stationary?" and "Are your minions always on Full Life?"
- * Corrected the ranges on Mantra of Flames
-
-For 2.6 builds:
- * Converted the rare templates to the new template style
-
-For 3.0 builds:
- * The Decay modifier from Essence of Delirium should now be recognised correctly
-
-### 1.4.47 - 2017/07/18
- * Added support for Mantra of Flames
-    * Note that the buff count is not guaranteed to be correct under all conditions
-
-For 3.0 builds:
- * Updated Arcane Surge with the changes from the Beta patch
-
-### 1.4.46 - 2017/07/18
- * The passive tree search field can now also match node type (keystone/notable/normal)
- * Modifiers that apply to gems socketed in items can now apply to minions summoned by those gems
- * Improved the program's startup time
-
-For 3.0 builds:
- * Fixed error when using The Consuming Dark
-
-### 1.4.45 - 2017/07/17
- * Fixed issue causing tooltips in the Shared Items list to display modifier ranges instead of specific values
- * Fixed the node location display in the Items tab covering jewel tooltips
- * Fixed issue preventing affixes on pre-1.4.18 crafted Flasks and Jewels from being recognised
-
-For 3.0 builds:
- * Updated many uniques with changes from Beta
-
-### 1.4.44 - 2017/07/14
- * The Item Crafting UI has been improved:
-    * Tiers of modifiers are now collapsed into a single entry in the affix selectors
-	* Sliders now appears below each affix selector that allow you to set both the tier and roll of the modifier
- * The Items tab now shows a vertical scroll bar when necessary
- * Knockback Chance/Distance calculations have been added to the Other Effects section of the Calcs tab
- * Various minor tweaks and fixes
-
-For 3.0 builds:
- * Applied the skill and passive tree changes from the Beta patch
-
-### 1.4.43 - 2017/07/06
- * Spectral Spirits (from Essence of Insanity) are now considered to always be on Full Life
-
-For 3.0 builds:
- * Arcane Surge can now applied by Totem skills (as placing the totem can trigger the buff)
- * Fixed error when trying to use the 3.0 version of Drillneck
-
-### 1.4.42 - 2017/07/06
-For 3.0 builds:
- * Applied the skill, passive tree, and unique changes from the Beta patch
- * Added the Doryani's Touch skill granted by Doryani's Fist
- * Added Arcane Surge, Onslaught and Ruthless support gems
-
-### 1.4.41 - 2017/07/03
-This update introduces a new style of rare template which utilises the item crafting system.
-These templates are available on the same set of bases and with the same sets of pre-selected modifiers as the
-old templates, but since they are crafted items they have access to all possible modifiers instead of a subset.
-These templates are only being trialed for 3.0 builds at present, but if the feedback is positive then they will be 
-back-ported to 2.6 as well.
-Other changes:
- * Added support for the Conflux buffs granted by Shaper of Desolation, using a new option in the Configuration tab
- * Fixed error that occurred when trying to copy an item set
-
-### 1.4.40 - 2017/07/01
- * Added support for Manifest Dancing Dervish
- * With that addition, the program should now support all active and support skills currently in-game
- * Animated Guardians now correctly benefit from inherent Dual Wielding bonuses
- * Glove enchantment skills no longer incorrectly benefit from support gems
-
-### 1.4.39 - 2017/06/30
- * You can now apply enchantments to Gloves
- * Added support for all Glove enchantment skills
- * Various minor tweaks and fixes
-
-### 1.4.38 - 2017/06/29
- * Added support for Devouring Totem
- * Added basic support for Conversion Trap (calculations for mana cost, cooldown and duration)
- * With the addition of support for those skills, the program now has support for all skill gems currently in-game
- * Fixed issue introduced in 1.4.37 that prevented minions from gaining block chance from Necromantic Aegis shields
- * The Melee Damage bonus from the Punisher buff is now correctly Physical-only
- * Modifiers to the effect of Fortify should now apply correctly
-
-### 1.4.37 - 2017/06/26
-This update adds support for item sets:
- * Item sets allow you to easily switch between different gear configurations in your build
- * In the Items tab, click "Manage..." above the item slots to add or manage item sets
- * There's also a shared item set list, which allows you to share entire sets of items between your builds
-
-Other changes:
- * Added support for Animate Weapon and Animate Guardian
-    * These skills utilise the new item set system; to equip items on Animated minions, create a new item set and
-	  equip the items, then select the item set in the dropdown in the sidebar
- * You can now zoom the passive tree with Page Up/Down in addition to the scroll wheel and Ctrl+Left/Right Click
- * Various minor tweaks and fixes
-
-### 1.4.36 - 2017/06/22
- * The Consuming Dark is now properly supported; previously, both Chaos and Physical would Poison
-
-For 3.0 builds:
- * Updated item affixes; this will correct various oddities, such as missing affix names or incorrect values
-
-### 1.4.35 - 2017/06/21
- * Added skill parts to Reave and Vaal Reave for selecting the stage count
-
-For 3.0 builds:
- * Updated many uniques with changes from the 3.0 beta
- * The split Net Regen calculation for Mind over Matter now only occurs when Life Regen is the dominant regen source
-    * This should fix the interaction between MoM and LL RF
-
-### 1.4.34 - 2017/06/19
- * Bleed and Ignite DPS are now shown in the Minion section of the sidebar
- * The Mana Regen and ES Recharge calculations now correctly handle Recovery modifiers
-
-For 3.0 builds:
- * The damage of Minion Ailments have been corrected; previously they were using the same damage ratios as players,
-   when in fact they now deal 50% less Poison and Ignite damage, and 86% less Bleeding against stationary targets
-    * Note that the player damage ratios were increased in 3.0, so this restores minions to their previous damage
-
-### 1.4.33 - 2017/06/18
-For 3.0 builds:
- * Updated the wording of various passives
-   * Many conditional modifiers on passives will now apply to Ailments
- * Frostbolt and Ice Nova now have a "Cast on Frostbolt?" option in the Configuration tab to enable the 40% more Damage
- * Updated poison and bleed damage ratios to 20% and 70% respectively
- * The Bleed, Poison and Ignite sections of the Calcs tab now include breakdowns of the source damage for those ailments
- * The breakdowns for Bleed, Poison and Ignite DPS have had some minor improvements in wording
- * Damage Multiplier for Ailments from Critical Strikes is now displayed in the Crits section of the Calcs tab
-    * It should also now be calculated correctly
- * All sources of added base damage should now apply to Ailments if they can also apply to the hit
-
-### 1.4.32 - 2017/06/17
- * Fixed error caused by Punishment
-
-For 3.0 builds:
- * The "# of Poison on Enemy" option in the Configuration tab now works for Vile Toxins
-
-### 1.4.31 - 2017/06/16
- * The Buff/Debuff Skill lists in the Calcs tab now have breakdowns that list all the modifiers granted by those skills
- * Added an option to the Configuration tab for "Are you always on full Energy Shield?"
- * Fixed issue causing gems with a low maximum level to sometimes be assigned the wrong default level
- * Fixed issue causing the slot dropdown in the Skills tab to fail to update correctly under some conditions
-
-For 3.0 builds:
- * The new support gems have been updated with the new data from the beta patch
- * Applied the following changes from the beta patch:
-    * Blade Vortex's per-blade damage multiplier now applies to Ailments
-    * Flameblast's per-stage damage multiplier no longer applies to Decay
-	* Incinerate's per-stage damage multiplier no longer applies to Decay
-	* Blade Flurry's per-stage damage multiplier no longer applies to Decay
- * Minion's Decay DPS is now shown in the sidebar
- * Immolate and Hypothermia's conditional modifiers now apply to Ailments
- * Unbound Ailments's modifier to Effect of Ailments should now function correctly
- * Fixed issue causing the "increased Physical Damage taken" stat from Maim Support to sometimes apply multiple times
-
-### 1.4.30 - 2017/06/16
- * Mind over Matter is now displayed in the Damage Taken section of the Calcs tab, instead of Other Defences
-
-For 3.0 builds:
- * Mind over Matter is now factored into the Net Regen calculation; Net Life Regen and Net Mana Regen are calculated
-   and displayed separately
- 
-### 1.4.29 - 2017/06/15
- * Fixed an error that occasionally appeared when editing gems in the Skills tab
-
-For 3.0 builds:
- * Damage multipliers for skill parts (e.g. Flameblast stages) should now correctly apply to Decay
-
-### 1.4.28 - 2017/06/14
-For 3.0 builds:
- * Deadly Ailments' Ailment Damage modifier should now correctly apply to Ignite
- * Fixed error caused by setting quality on Unbound Ailments
-
-### 1.4.27 - 2017/06/14
- * Added support for the additional totem modifier on Skirmish
-
-For 3.0 builds:
- * Added preliminary support for the 11 new support gems
-    * Note that these gems are still using pre-release data, so some stats may change once the beta patch is available
-
-### 1.4.26 - 2017/06/12
- * Added Bramble Cobra to the spectre library
- * Added support for the Chaos degen from Forbidden Taste
-
-For 3.0 builds:
- * Damage multipliers for skill parts (e.g. Flameblast stages) should now correctly apply to Damaging Ailments
- * Added damage from buffs (e.g. Heralds, Anger) should now correctly apply to Damaging Ailments
- * Fixed the multiplier on Remote Mine
-
-### 1.4.25 - 2017/06/11
- * Added options to the Options dialog to show thousands separators in the sidebar or Calcs tab
- * Fixed error that could result from importing a character into a 3.0 build
- * A warning is now shown before importing a character into a 3.0 build
- 
-### 1.4.24 - 2017/06/09
- * Converting builds between game versions will now automatically update the names of gems that been renamed
-
-For 3.0 builds:
- * Updated the base damage for Zombies, Raging Spirits and Skeleton Warriors
- * The duration penalty from Rapid Decay should now apply correctly
-
-### 1.4.23 - 2017/06/09
- * Fixed issue causing some of the item type filters in the unique and rare databases to disable the other filters
-
-For 3.0 builds:
- * Modifiers to Area Damage should now apply to all instances of Area Damage over Time (Righteous Fire, Vortex, etc)
- * Modifiers to Skill Effect Duration will now apply to Puncture's Bleed and Viper Strike's Poison
- * The Decay calculation has been updated to account for the Damage over Time changes
- * Elemental Damage with Attacks now correctly affects Ignite
- 
-### 1.4.22 - 2017/06/09
- * Fixed bug causing certain skill stats to be ignored; this notably affected Blade Vortex and Wither
-
-For 3.0 builds:
- * Applied the Damage over Time changes
-    * The new DoT code hasn't been tested as thoroughly as it needs to be, so it may have mistakes
- * Updated the bandit rewards
- * Reverted some unintended changes to minion's skills made in 1.4.21
-
-### 1.4.21 - 2017/06/08
-For 3.0 builds:
- * Updated skills (except for skills used by minions and spectres)
- * Updated item bases
- * Updated item modifiers (affixes, corrupted, master)
- * Vaal Pact should now work correctly
-
-### 1.4.20 - 2017/06/08
- * You can now create builds for the 3.0 beta:
-    * You can choose the game version when creating a Build
-	* You can convert a build between versions using the new "Game Version" option in the Configuration tab
-	* All existing builds default to 2.6
-
-For 3.0 builds:
- * The passive tree has been updated
- * Other changes (such as the Damage over Time overhaul) are still to come
-
-### 1.4.19 - 2017/06/07
- * The build list now has support for folders
- * Importing from a build code no longer requires you to name the build before importing
- * Fixed an error that could appear while using the item text editor
-
-### 1.4.18 - 2017/06/03
- * The "Craft item..." feature has been significantly enhanced:
-    * Modifiers are now available for all item types, not just Flasks and Jewels
-	* The affix lists now obey all restrictions that prevent certain modifiers from appearing together
-	   * For example, selecting "inc. Attack Speed with Bows" on a jewel will exclude "inc. Physical Damage with Axes"
- * You can now add custom modifiers to Magic and Rare items using the new "Add modifier.." button
-    * For applicable item types you can choose from Master and Essence modifiers, in addition to writing your own modifier
-	* All master mods have been removed from the rare templates, since they can easily be added using the new option
- * Additional type filters have been added to the Unique and Rare databases
- * Added a "# of Poison on Enemy" option to the Configuration tab for Growing Agony
- * The Poison section in the Calcs tab now displays Max Poison Stacks
- * Added Merveil's Blessed to the spectre library
- * Orb of Storms no longer incorrectly benefits from modifiers to area damage
- * Various minor tweaks and fixes
- 
-### 1.4.17 - 2017/05/29
- * Added base radius for Zombie's slam
- * Minions (including Spectres) will now show the correct attack range for their melee skills
- * Fixed an error that would appear when equipping Blood of Corruption
- * Corrected the radius for Infernal Blow
-
-### 1.4.16 - 2017/05/27
- * Items can now be corrupted via the new "Corrupt..." button that appears when viewing the item
- * Explosive Arrow's additional radius per fuse is now factored into the area calculation
- * Fixed an error that would sometimes appear when editing gems in the Skills tab
-
-### 1.4.15 - 2017/05/26
-This update adds support for level and attribute requirements:
- * Item tooltips now show level and attribute requirements
-    * Level requirements shown for items imported from in-game may be lower than in-game; this cannot be avoided
-	* Some previously-imported items may display a more accurate level requirement if they are re-imported
- * The gem selectors in the Skills tab now have tooltips that show level and attribute requirements, plus some other details
- * The sidebar now shows your attribute requirements if they aren't met
- * The Attributes section of the Calcs tab now shows attribute requirements, with detailed breakdowns
-
-Other changes:
- * Witchfire Brew's Vulnerability aura now interacts correctly with Umbilicus Immortalis
-
-### 1.4.14 - 2017/05/24
- * Added an option to the Configuration tab for "Have you been Crit Recently?"
- * Fixed some issues with item templates and the All items/Shared items lists
-
-### 1.4.13 - 2017/05/20
- * Detonate Dead now has an input in the Configuration tab for "Corpse Life"
- * Added support for Hungry Abyss
-
-### 1.4.12 - 2017/05/19
- * The Items tab now has a "Shared items" list which is shared between all of your builds
- * Added an Options screen, accessed via a new button at the bottom left corner. The following options have been added:
-    * Proxy server: specifies the proxy that the program should use when updating or importing characters
-	* Build save path: overrides the default save location for builds
-	* Node Power colours: changes the colour scheme used for the node power display
- * The breakdowns for hit damage types now show the percentage of total hit damage that is being dealt as that type
- * The stat differences shown in passive skill tooltips can now be toggled on and off by pressing Ctrl+D
- * Some friendly toasts have set up camp in the bottom left corner, and may appear occasionally to convey various messages
- * With the new installer versions, the program will always update itself when started for the first time, but will still
-   start even if the update check fails
-
-### 1.4.11 - 2017/05/16
- * Fixed a stack overflow error that could occur when trying to view breakdowns in the Calcs tab
- * Fixed interaction between weapon swap and skills granted by items
- * Consolidated the program's various list controls; their appearance and behaviour should be largely unchanged,
-   aside from some minor enhancements
- * Various minor tweaks and fixes
-
-### 1.4.10 - 2017/05/12
- * Added support for weapon swap:
-    * You can switch between the two weapon sets using the new buttons above the Weapon 1 slot on the Items tab
-	* Skills in the inactive weapon set are automatically disabled
-	* Switching weapon sets will automatically update the main skill selection if the current main skill is socketed in the
-	  set being deactivated and there is a skill socketed in the set being activated
-	* Importing character items will now import both weapon sets
- * Added support for "X% chance to deal Double Damage" modifiers
- * The comparison tooltip for passive trees now displays the number of refund points needed to switch to that tree
- * Added an option to the Configuration tab for "# of Freeze/Shock/Ignite on Enemy" (for The Taming)
- * Fixed several anomalies in the handling of duplicate support gems
-
-Also, for those interested in supporting the development of the program I now have a Patreon page.
-You can find the link in the About window.
-
-### 1.4.9 - 2017/05/08
- * AoE Radius and Weapon Range are now calculated and displayed in the "Skill type-specific Stats" section of the Calcs tab
-    * The breakdowns for those calculations feature a visual display of the area size
-	* The base radius values of some skills are not known, so they will not be shown
- * Explosive Arrow now has separate skill parts for 1 fuse and 5 fuses
- * Added support for Convocation
- * Rallying Cry's buff is now able to affect minions
- * The character limit for build names has been increased to 100; the build list has also been widened
- * Spells of the correct type will now be considered to be Triggered when socketed into Mjolner and Cospri's Malice
- * Infernal Blow no longer incorrectly benefits from modifiers to area damage
-
-### 1.4.8 - 2017/05/02
- * Added a Physical Damage Reduction estimate for Armour; by default the estimate is made using the same damage value
-   used in-game on the character sheet, but it can be overridden using a new option in the Configuration tab
- * Added a new "Damage Taken" section to the Calcs tab that shows the incoming damage multipliers for each damage type
-    * These factor in mitigation (resistances/armour) and modifiers to damage taken
-	* The multipliers for hits and DoTs are calculated and shown separately
-	* The multiplier for Physical hit damage includes the Physical Damage Reduction estimate mentioned above
- * Added self-degen calculations for Righteous Fire and Blood Rage:
-    * The sidebar will display "Total Degen" and "Net Regen" (Total Regen minus Total Degen)
-    * Detailed breakdowns for these calculations can be found in the new Damage Taken section of the Calcs tab
- * Added combined avoidance chances for Melee/Projectile/Spell to the Other Defences section of the Calcs tab which
-   factor in evasion, block, and dodge
- * Added support for Arrow Dancing
- * The "increase maximum Life if no worn Items are Corrupted" stat on Voll's Vision should now apply correctly
- * Corrected the range of the life modifier on The Perfect Form
- * Corrected The Aylardex's variants
- * Fixed issue that prevented the program's title bar from appearing at low screen resolutions
- 
-### 1.4.7 - 2017/04/20
- * A new section has been added to the Configuration tab for Map Modifiers and Player Debuffs
-    * This section contains options for simulating many map modifiers, as well as self-curses
- * Added support for Self-Flagellation
- * Corrected the range of the increased Physical Damage modifier on Edge of Madness
-
-### 1.4.6 - 2017/04/20
- * Fixed bug introduced in 1.4.5 that prevented Onslaught and Unholy Might from applying correctly
- * The minion modifiers on the jewel templates are now correctly hidden when their value is set to 0
-
-### 1.4.5 - 2017/04/19
- * Added support for Goatman Fire-raiser's Magma Orb skill
- * Demigod items and legacy (pre-1.2.0) quiver types can now be imported
- * Fixed issue causing the enchanting UI to only show enchantments for the first skill in each socket group
- * Fixed issue preventing the life/mana leech boot enchantment from working
-
-### 1.4.4 - 2017/04/17
-This update fixes two issues affecting the damage calculations for minions.
-As a result, the calculated DPS for many minion skills will change to some degree:
- * All golem skills will gain up to 25% DPS
- * Other minion's attacks will generally lose up to 30% DPS, but some may gain DPS
- * Other minion's spells are generally unaffected, but some will gain up to 10% DPS
- * Zombies, Skeleton Warriors and Raging Spirits are not affected
-
-Other changes:
- * Improved the DPS calculation for Blade Vortex skills used by spectres:
-	* The blade count can be set using a new option for Raise Spectre in the Configuration tab
-    * The skills now have a hit rate override, which allows the DPS to be calculated properly
- * Added support for the Raise Spiders skill granted by Arakaali's Fang
- * Added support for the Spectral Spirits skill granted by Essence of Insanity
- * Added the attack rate cap for Blink/Mirror Arrow clones
-
-### 1.4.3 - 2017/04/16
- * Added Fighting Bull, Kraityn's Sniper, Shadow Lurker and Kaom's Chosen to the spectre library
- * Added options to the Configuration tab to enable charges for all minions
- * Corrected the minion damage modifier on the Cobalt Jewel template, and added the minion life modifier
- * Fixed issue causing minions to trigger Elemental Equilibrium
- 
-### 1.4.2 - 2017/04/16
- * Added support for Beacon of Corruption's Caustic Cloud (adds an extra 'Caustic Cloud' skill to your minions)
- * Added Goatman Fire-raiser, Towering Figment, Noisome Ophidian and Pocked Lanternbearer/Illuminator to the spectre library
- * Fixed the flat mana modifier on Grand Spectrum
-
-### 1.4.1 - 2017/04/16
- * Added Slashed Miscreation, Spectral Scoundrel and Cannibal Fire-eater to the spectre library
-    * The DPS for monster versions of Blade Vortex won't be accurate yet
- * Added support for the modifier on The Anima Stone that grants an additional golem with 3 Primordial jewels
- * The Zombie's Slam skill should now count as a melee skill
- * Minion and Totem Elemental Resistances Support now correctly applies resistances to minions
- * Fixed the minion damage conversion from The Scourge
- * Fixed the golem damage modifier on Primordial Harmony
- * Fixed the Zombie Slam modifiers on Violent Dead
-
-### 1.4.0 - 2017/04/15
-This update adds support for Minions:
- * Added support for the following skills:
-    * Blink Arrow
-	* Mirror Arrow
-	* Raise Spectre:
-	   * A library of commonly used spectres has been added; with Raise Spectre selected as the main skill,
-	     you can click "Manage Spectres..." to browse it and add spectres to your build
-	   * The level of the spectre can be set via a new option in the Configuration tab
-	   * Spectre curses are disabled by default, and can be enabled in the Configuration tab
-	* Raise Zombie
-	* Summon Raging Spirit
-	* Summon Skeletons
-	* Vaal Summon Skeletons (except generals)
-	* Summon Spectral Wolf (from The Scourge)
- * Added minion support for:
-	* Summon Chaos Golem
-	* Summon Flame Golem
-	* Summon Ice Golem
-	* Summon Lightning Golem (the Wrath aura can be enabled via a new option in the Configuration tab)
-	* Summon Stone Golem
- * Added support for:
-    * Minion Instability (adds an extra 'Minion Instability' skill to your minions)
-	* Necromantic Aegis
-    * Most minion-related helmet enchantments
-
-Other changes:
- * A new section has been added to the Configuration tab for skill-specific options
-    * The section will only appear if at least one of your skills have options
-    * The only options added so far are those mentioned above, but more will be added later
- * Skill cooldowns are now calculated and displayed
- * Corrected or updated the wording of modifiers on several uniques
- * Fixed several "NaN" values that could appear for mana-related stats when Blood Magic is allocated
-
-### 1.3.26 - 2017/04/08
- * Modifiers to Area of Effect of Aura Skills now correctly apply to curses supported by Blasphemy
- * Corrected the implicits on Maraketh One-Handed Swords (thanks sherardy)
-
-### 1.3.25 - 2017/04/06
- * You can now export and import builds directly to/from Pastebin.com links
- * Added support for the "Claw X also apply to Unarmed" modifiers on Rigwald's Curse
- * The conditional penetration modifier on imported copies of The Wise Oak should now be recognised correctly
-
-### 1.3.24 - 2017/04/05
-This update adds support for Life/Mana Leech and Life/Mana/ES Gain on Hit:
- * All sources of Leech and Gain on Hit are supported, including "Damage dealt by your Totems is Leeched to you"
-*  For skills with a known hit rate (i.e. skills that show DPS instead of Average Damage), the combined rate of recovery from Leech and Gain on Hit is displayed in the sidebar
- * For other skills, the total amount leeched/gained from one hit is displayed instead
- * Detailed breakdowns of Leech and Gain on Hit can be found in the new "Leech & Gain on Hit" section in the Calcs tab
-
- Other changes:
- * Added support for the additional Siege Ballista totems modifier on Iron Commander
- * The "%Inc Armour from Tree" and "%Inc Evasion from Tree" sidebar stats now include "increased Evasion Rating and Armour"
- * Various minor tweaks and fixes
-
-### 1.3.23 - 2017/03/31
- * Helmets and Boots can now be enchanted via the new "Apply Enchantment..." button that appears when viewing the item
- * Added support for more helmet enchants; the vast majority of them should now work
- * Added support for the conditional penetration stat on The Wise Oak
- * Corrected the base of Lycosidae
- * The quality bonus on Blood Rage now applies correctly
- 
-### 1.3.22 - 2017/03/28
- * The sidebar can now displays two Crit Chance values:
-    1. Crit Chance:
-	   * This is the skill's "real" crit chance, as displayed in the in-game character sheet
-	   * If your crit chance is capped, this value will always be 95%, unlike your effective crit chance (which can be lower)
-	2. Effective Crit Chance:
-	   * This is the value previously shown as "Crit Chance"
-	   * This estimates your true crit chance, factoring in accuracy and "Crit Chance is Lucky"
- * Added an option to the Configuration tab for "Are you Leeching?" 
- * Essence Drain now uses "Average Damage" mode
- * Phasing is now enabled automatically if you have Quartz Infusion and maximum frenzy charges
- * The Red/Green/Blue Nightmare jewels now correctly apply to the conditional resistance stats in the Sanctuary cluster
- * Corrected the crit chance modifier on Pre-2.0.0 Windripper
- * Updated "The Oak" to mirror the changes to Springleaf in 2.6
- * The program should now correctly prompt to save the current build before updating
- 
-### 1.3.21 - 2017/03/20
-With this update, the handling of buffs and debuffs has been improved:
- * Having multiple copies of the same flask or buff/debuff skill active is now handled correctly
-   * When multiple copies are present, the highest value of each stat is used
- * The enemy curse limit is now calculated and respected; when the limit is exceeded:
-   * Blasphemy curses take priority over other curses
-   * The Vulnerability aura from Witchfire Brew takes priority over non-Blasphemy curses
-   * Otherwise, curses are prioritised according to their ordering in the Skills tab
-
-Other changes:
- * Punishment is now supported (this was mostly made possible by the buff overhaul)
- * Generosity is now supported
- * Block Chance Reduction is now supported (although it has no effect)
- * Several uniques have received minor corrections to the wording of stats
-
-### 1.3.20 - 2017/03/17
- * Added skill parts to Vaal Fireball that match those on Fireball
- * Reverted the rounding change from the previous update, as the change in the game has been reverted also
- * Fixed issue that caused passive node stats to lose tags (such as conditions) when converted by certain jewels
- * Corrected the implicits on many item bases that received undocumented buffs in 2.6
- * Various minor tweaks and fixes
-
-### 1.3.19 - 2017/03/09
- * Changed the rounding method for flask/aura/buff/curse effect to reflect the change in 2.6
- * Relics can now be imported, and copied from in-game
- * Fixed behaviour of the "Both slashes" skill part of Lacerate when only using one weapon
- * Corrected the implicits of Maraketh sceptres
- * Various minor tweaks and fixes
-
-### 1.3.18 - 2017/03/05
- * Added support for threshold jewels:
-    * Most of the relevant modifiers from threshold jewels should now be supported
-	* The tooltips for jewel sockets now indicate which types of threshold jewels will work there
- * Added and updated many new uniques (shout-out to chuanhsing for the list on PoEDB)
- * Applied the remaining balance changes to unique items (including threshold jewels)
- * Updated all item bases (thanks Patrick for doing most of the work)
-    * Claw and Sword uniques and templates have been updated to account for the new implicits
- * Corrected the conversion on Wild Strike
-
-### 1.3.17 - 2017/03/04
- * Updated skill data to 2.6
- * Minor update of the passive tree data; this fixes the Storm Weaver pathing
- * Added many new uniques
-
-### 1.3.16 - 2017/03/03
- * Added a skill part to Lacerate to simulate the target being hit by both slashes
- * Added support for the "Damage while you have no Frenzy Charges" modifier on Daresso's Passion
- * Updated the conversion values of Wild Strike, Ice Shot and Frost Blades (thanks viromancer)
-
-### 1.3.15 - 2017/03/02
- * The skill gem search field can now search by gem tag (e.g. 'support' or 'aura')
- * Removed the bonus Energy Shield from Vaal Discipline
- * Node location displays in the Items and Calcs tabs will now render correctly
- * Fixed error that resulted from entering certain characters into search fields
-
-### 1.3.14 - 2017/03/02
-This update implements the AoE changes for 2.6:
- * Changed the Area Radius Modifier output in the Calcs tab to Area of Effect Modifier
- * Updated the stats for Increased Area of Effect, Concentrated Effect and Melee Splash
- * Changed Area Radius modifiers on uniques to Area of Effect
- * Changed the Area of Effect value on Illuminated Devotion to match that listed in the patch notes
- * The area of effect of many skills will be incorrect until all the data is made available in the patch
-
-Other changes:
- * Added support for the "Arrows that Pierce cause Bleeding" stat on Slivertongue
- * Added support for the increased Golem Buff Effect stat on Primordial Eminence
- * Corrected the implicits added when crafting Wands and Sceptres
- * The (possibly incorrect) pathing in the Storm Weaver cluster should now render correctly
- * Fixed an error that would occur when loading certain builds
-
-### 1.3.13 - 2017/03/02
- * Updated tree to 2.6.0
-
-### 1.3.12 - 2017/03/02
-This update brings some of the changes for 2.6; other changes are awaiting updated data.
- * Almost all balance changes to unique items have been applied
- * Implicits for most weapon types have been updated
- * Added the four new uniques announced thus far
- * A new Unset Ring template has been added, with the new + to Level of Socketed Gems modifier
- * The +2 Chaos Staff template is now +3
-
-Other changes:
- * The "Blocked Recently" option has been replaced with separate options for "Blocked an Attack" and "Blocked a Spell"
- * Caustic Arrow's hits no longer incorrectly benefit from Area Damage
- * Ancestral Protector and Ancestral Warchief now correctly use the main hand only
-
-### 1.3.11 - 2017/02/26
- * When importing a character you can now choose to delete existing data (jewels, skills, equipment) before importing
- * Wither now shows the secondary duration (%increased Chaos Damage Taken) instead of the primary duration (Hinder)
- * Local increased Accuracy modifiers on weapons are now correctly multiplicative with global increased Accuracy
- 
-### 1.3.10 - 2017/02/23
- * Added support for the helmet enchants that grant increased Buff Effect from Golems 
- * Added an option to the Configuration tab for "Is the enemy Rare or Unique?"
- * Skills that cause Bleeding now have an option in the Configuration tab for "Is the enemy Moving?"
- * Two-Toned Boots should now be handled correctly; all 3 variants should import correctly, and are available to craft
-
-### 1.3.9 - 2017/02/23
- * Projectile skills now have an option in the Configuration tab for "Projectile travel distance"
-    * Point Blank, and the scaling Pierce chance from Powerful Precision, are now supported
-	* Far Shot is not supported yet, as the scaling is unknown
-	* Freezing Pulse's damage and freeze chance can now scale with distance (factoring in projectile speed)
-
-### 1.3.8 - 2017/02/22
- * Flicker Strike now shows DPS instead of Average Damage
- * Added an extra option for Elemental Equilibrium to ignore the hit damage of your main skill
- * Added options to the Configuration tab for "Taunted an Enemy Recently" and "Enemy is Taunted"
-
-### 1.3.7 - 2017/02/22
- * The "enemy is a Boss" option in the Configuration tab now has 2 modes: Standard Boss, and Shaper/Guardian
-   * Standard Boss is equivalent to the old boss setting (30/30/30/15 resists, -60% curse effect)
-   * Shaper/Guardian applies: 40/40/40/25 resists, -80% curse effect, 50% less Bleed/Poison/Ignite Duration
- * Witchfire Brew's Vulnerability aura now correctly accounts for less curse effect on bosses, and now counts for Malediction
-
-### 1.3.6 - 2017/02/21
- * Added a skill part for Barrage that calculates the DPS from all projectiles hitting the target
- * The breakdown for Crit Chance in the Calcs tab now shows how far overcapped your crit chance is
- * Empower/Enhance/Enlighten now default to level 3; Portal/Detonate Mines default to level 1
- * Fixed issue that caused some existing items to lose quality; all affected items will be fixed automatically
-
-### 1.3.5 - 2017/02/21
- * Added support for the extra Chaos Damage from Malediction
-    * The bonus only applies with "Have you killed Recently?" enabled, and scales based on the number of active curse skills
- * Added options to the Configuration tab for: 
-    * Are you always on Full Energy Shield?
-	* Do you have a Totem summoned?
-	* Have you been hit by Fire/Cold/Lightning Recently? (for Paragon of Calamity)
-	* Have you used a Warcry Recently?
-	* Consumed a corpse Recently?
- * Added support for the "Consecrated Ground grants 40% increased Damage" modifier from Sanctify
- * The total Damage taken from Mana before Life is now displayed in the Other Defences section in the Calcs tab
- * The Items tab now only normalises quality on items when they are first added, allowing the quality to be edited if necessary
-
-### 1.3.4 - 2017/02/20
- * Added support for the Offering skills and Mistress of Sacrifice
-
-### 1.3.3 - 2017/02/19
- * Added support for Intuitive Leap
- * Added support for the Decay effect granted by Essence of Delirium
- * Added support for the Fire Burst skill granted by Essence of Hysteria
-
-### 1.3.2 - 2017/02/18
- * Added support for the "increased Effect of Buffs on You" modifier on Ichimonji
- * Added basic support for Detonate Dead; only the base damage is used
- * The points display in the top bar will now move to the right of center if the Save/Save As buttons would cover it
- * Fixed issue preventing Unarmed from being correctly detected
-
-### 1.3.1 - 2017/02/18
- * Added socket count to the tooltips in the passive tree selection dropdown menu
- * Added percentage values to the per-point stat differences for passive nodes
- * Flameblast's 10 Stages skill part now uses a x0.1 DPS multiplier instead of a 90% less Cast Speed modifier
-    * The cast rate will now reflect the time taken to build each stage, rather than the total time to build 10 stages
-	* This change will prevent an issue where adding increased cast speed would have no effect under some conditions
- * Skills that only use the main-hand when dual wielding will now be handled correctly
-
-### 1.3.0 - 2017/02/16
-This update adds support for Flasks:
- * Flask slots have been added to the Items tab. Checkboxes next to each slot allow the flasks to be individually activated.
- * All flask-related modifiers are now supported
- * Flask modifiers have been added to the belt templates; this will not affect items previously created from templates
- * All unique flasks have been added to the Uniques database
- * There will not be templates for flasks; custom flasks can be created using the new crafting system
-
-Additionally, a new item crafting system has been added:
- * You can access it by clicking "Craft item..." in the Items tab
- * You can choose the rarity and base type of the item from lists
- * For flasks and jewels, you can choose the item's affixes from lists once you've created the item
- * For other items, modifiers must be added manually for now, so you may continue to use templates for them
-
-Other changes:
- * You can now have multiple passive trees within one build!
-    * To add more trees, select "Manage trees..." from the new dropdown at the bottom left corner of the Tree tab
-    * Different trees may have different jewels socketed in them
-	* Hovering over a passive tree in the dropdown will show you the stat differences from switching to that tree
- * Hovering over gem names in the gem dropdown now shows the stat differences from selecting that gem
- * Hovering over the gem enable checkbox now shows the stat differences from enabling/disabling that gem
- * Passive node stat differences now show the value per point when showing the difference from multiple passives
- * Fixed issue preventing Elemental Equilibrium from functioning correctly with skills that don't hit
-
-### 1.2.41 - 2017/02/13
- * The program now shows the save prompt before updating if there are unsaved changes
- * Added options to the Configuration tab for: Enemy Blinded, Dealt Non-Crit Recently, Ignited/Frozen an Enemy Recently
- * Stat differences for allocating/deallocating passives will no longer be incorrect when certain radius jewels are used
-
-### 1.2.40 - 2017/02/11
- * Movement Speed is now calculated and displayed in the sidebar and Calcs tab (in Other Defences)
- * Fixed display issue in the breakdown for ignite DPS
- * Fixed issue preventing some condition toggles from showing when related passive nodes are allocated
-
-### 1.2.39 - 2017/02/08
-This update adds full support for Dual Wielding:
- * DPS calculations for dual wield skills will now use both weapons if they are usable with the skill
- * Calculations for bleed, poison and ignite will correctly factor in both weapons
- * Dual Strike is now supported
-
-Other changes:
- * Importing the passive tree from PoEPlanner links will now work with links created by the latest version of the site
- * Fixed error when showing the tooltip for Kondo's Pride
- * Various minor tweaks and fixes
-
-### 1.2.38 - 2017/02/05
- * Fixed error when hovering over a passive node with a main skill that isn't compatible with the equipped weapons
-
-### 1.2.37 - 2017/02/05
- * Attack skills will now only work if your equipped weapons can be used with that skill
- * Dual Wield attack skills will now use the off hand weapon if the main hand isn't compatible with the skill
-    * If both weapons are compatible the calculations will still only use the main hand; full dual wield support is coming soon
- * Added skill parts to Blast Rain to allow calculation of DPS against a target that's being hit by all 4 explosions
- * Added a "Have you Blocked Recently?" option to the Configuration tab
- * Added the block chance buff for Tempest Shield
-
-### 1.2.36 - 2017/01/31
- * Condition toggles in the Configuration tab will now only appear if the condition is actually used by the build
- * Added support for "Ignited Enemies Burn faster" modifiers
- * Added options to the Configuration tab for "Are you on Shocked/Burning/Chilled Ground"
- * Character imports will now work even if the capitalisation of the account name is incorrect
-
-### 1.2.35 - 2017/01/29
-With this update, the way the program handles the calculation of crit damage has been improved.
-Damage for crits and non-crits are now calculated and tallied separately, and combined later, instead of only
-calculating non-crit damage, and deriving crit damage from that. This has allowed for the following changes:
- * Inevitable Judgement is now supported!
- * Other modifiers that only apply to crit or non-crit damage are now supported:
-    * Choir of the Storm's increased lightning damage modifier
-	* Marylene's Fallacy's less damage on non-critical strikes
-
-Additionally, the handling of secondary effects (bleed, poison, ignite, shock, and freeze) has been improved.
-The calculations for base damage and overall chance to inflict can now handle having different chances to inflict on
-crits and non-crits. This has allowed for the following changes:
- * Ignite/shock/freeze calculations now account for the guaranteed chance to inflict on critical strike
-    * This will greatly improve the accuracy of ignite DPS calculations for crit-based builds when in "Average Damage" mode,
-	  as ignite's base damage will be heavily skewed in favour of crit
- * Modifiers that grant a chance to poison/bleed on crit are now supported and correctly simulated
-    * The existing support for Adder's Touch has been reworked to use the new system
- * The base damage for shock and freeze is now calculated, and used to compute the maximum enemy life against
-   which those effects will be able to apply; the results appear in the breakdowns for Shock/Freeze Dur. Mod
-
-### 1.2.34 - 2017/01/27
- * IIQ/IIR totals are now shown in the "Other Effects" section in the Calcs tab
- * Enabling the "on Consecrated Ground" option now applies the 4% life regen granted by that ground effect
-
-### 1.2.33 - 2017/01/21
- * The aura effects granted by Unwavering Faith and Commander of Darkness now correctly benefit from aura effect modifiers
- * The calculation of crit chance now factors in accuracy when in Effective DPS mode
-
-### 1.2.32 - 2017/01/15
- * The program now calculates Total Damage per Ignite and Total DPS inc. Ignite when you have Emberwake equipped
- * Added a "Have you been Savage Hit Recently?" option to the Configuration tab
- * The calculation of Total DPS inc. Poison now factors in hit chance
- * Fixed the bonus crit chance for Ice Spear's second form
- * Vaal skills now correctly benefit from Vaal skill modifiers
- * The breakdown for poison duration now correctly displays the poison duration modifier instead of the skill modifier
-
-### 1.2.31 - 2017/01/08
- * Added two new templates for sceptre attack builds
- * Corrected the implicits on the wand and sceptre templates
- * Fixed the rounding on life/mana reservation calculations
- * Fixed the "additional Block Chance with Staves" modifier
-
-### 1.2.30 - 2016/12/30
- * Added options to the Configuration tab for "Are you Ignited/Frozen/Shocked"
- * Discharge's damage penalty when triggered will now apply correctly
- * Skin of the Loyal and Skin of the Lords' Energy Shield values are now correctly removed
- 
-### 1.2.29 - 2016/12/26
- * Added an "Enemy is Hindered" option to the Configuration tab
- * Added a "Crit Chance is Lucky" option to the Configuration tab
-
-### 1.2.28 - 2016/12/22
- * Added skill parts to Blade Vortex to enable calculation of DPS with different blade counts
-    * Blade Vortex now has a hit rate override which replaces the cast rate when calculating the skill's DPS
-	* This will allow you to see the skill's true DPS at a given blade count
- * The calculation of Ignite base damage can now be controlled using a new option in the Configuration tab
-
-### 1.2.27 - 2016/12/21
- * Cast when Channelling now overrides the cast rate of the triggered skill, allowing the DPS of that skill 
-   to be calculated correctly
- * Added an option to the Configuration tab to enable the Intimidate debuff on the enemy
- * Jewel tooltips on the passive tree can now be hidden by holding Shift
- * Corrected a display issue in the breakdown for Bleed that showed the wrong percentage of base damage
- * Energised Armour now correctly converts the ES-from-Shield node in the Mind Barrier cluster
- * Many skill-specific modifiers (such as helmet enchants) that weren't previously recognised should now be working
- * New installer versions are available, and are recommended if you need to install the program again
-    * The new standalone install no longer forces an update check when run for the first time, and will never ask for
-	  administrator privileges to update itself (as currently happens when certain files need to be updated)
-
-### 1.2.26 - 2016/12/14
- * The sidebar now displays a DPS or Average Hit total that factors in Poison
- * Added support for the Bone Nova skill granted by Uul-Netol's Embrace
- * Added support for the Molten Burst skill granted by Ngamahu's Flame
- * Fixed the handling of mana costs for totem-cast auras
- * Corrected the no-crit-multiplier modifier on Kongor's Undying Rage
-
-### 1.2.25 - 2016/12/13
- * Added support for the Abberath's Fury skill granted by Abberath's Hooves
- * Added support for the Lightning Bolt skill granted by Choir of the Storm and Voice of the Storm
- * Fixed a conflict between the Physical to Lightning support gem and certain skill conversions
-
-### 1.2.24 - 2016/12/10
- * Added attributes to the jewel templates
- * You can now zoom the tree by Ctrl+Left/Right-Clicking, in addition to using the mousewheel
- * Added support for the Block/Dodge conversion modifiers on the 3 Nightmare jewels
-
-### 1.2.23 - 2016/12/10
- * Added and updated more uniques from 2.5.0
- * Added a new skill part to Blade Flurry that approximates the DPS from releasing every time you hit 6 stages
- * Added support for the Cast on Melee Kill and Cast while Channelling support gems
-
-### 1.2.22 - 2016/12/04
- * Added many more uniques from 2.5.0, and updated mods on others
- * Updated existing uniques that were changed in 2.5.0
-
-### 1.2.21 - 2016/12/03
- * Updated the skill data to 2.5.0
- * Added the Elreon flat chaos mod to the ring and amulet templates
- * Added support for the "Auras you Cast" modifiers in Guardian and Necromancer
- * Passives/items that affect mana cost will now display the mana cost change in green if the cost is reduced,
-   and red if the cost is increased (i.e. the reverse of the behaviour for other stats)
- * Skills that cannot miss will now correctly have a 100% chance to hit
- * Fixed issue that could cause the stat comparisons in item and passive node tooltips to show incorrect values if 
-   Elemental Equilibrium is used
- * The error messages displayed when a character import fails due to connection issues are now more readable
- * Fixed the program's saved window position becoming invalid if the program was closed while minimised
-
-### 1.2.20 - 2016/12/02
- * Added 'The Pandemonius', 'Light of Lunaris', 'The Surrender' and 'Malachai's Vision'
- * Added support for the Minion and Totem Elemental Resistances gem
-    * The new elemental damage multiplier has been added to this gem
- * Added support for the Spell Damage->Attack Damage modifier on Crown of Eyes
- * Imported items no longer have their quality normalised
- * Fixed Avatar of Fire not working after the passive tree update
- * Fixed bug preventing Cold Steel from applying both conversions
- * Corrected the ranges of the crit multiplier modifiers on the jewel templates
- * Various minor tweaks and fixes
-
-### 1.2.19 - 2016/11/30
- * Updated the passive tree to 2.5.0
- * Added 'The Halcyon'
- * Added an "enemy at Close Range" condition for Chin Sol
- * Corrected the projectile damage taken stat on Projectile Weakness
- * Fixed error that could result from loading certain builds saved prior to version 1.0.27
-
-### 1.2.18 - 2016/11/29
- * Added 3 new Jewel templates
- * Added 'Tulfall'
- * Creating a new build now opens an unnamed build rather than asking for a build name
-    * You will be prompted to name the build when saving
-	* The program now opens a new build when run for the first time
- * Added support for Elemental Equilibrium; when this passive is allocated, new options will appear in the Configuration tab
-   to allow you to indicate which damage types the enemy has been hit by before being hit by your main skill
-    * The enemy's resistances will update after the skill's hit damage is calculated, so that any damage over time effects are
-	  calculated correctly
-
-### 1.2.17 - 2016/11/28
- * Added 'Tulborn' and 'Voice of the Storm'
- * Added support for Mastermind of Discord; when this passive is allocated, new options will appear in the Configuration tab
-   to allow you to indicate which skill types you are using
- * Conversion modifiers are now listed in the breakdowns for hit damage in the Calcs tab
- * Added 2x multiplier to Cyclone's DPS to match the in-game tooltip
- * Fixed bug preventing the buff from Summon Lightning Golem from applying correctly
-
-### 1.2.16 - 2016/11/25
- * The build list can now be sorted by name, class or time of last edit
- * The save prompt will now show when closing the program if there are unsaved changes
- * Fixed issue caused by right-clicking a jewel socket on the passive tree when there's no jewels in the build
- * Various minor tweaks and fixes
-
-### 1.2.15 - 2016/11/25
- * Added all uniques so far announced for 2.5.0
-    * Most of their special modifiers should be working; as usual anything in blue should work, anything in red won't
-	* Note that for Shade of Solaris you must set the "Have you Crit Recently" condition in the Configuration tab
- * You can now edit an item's text to change the name, base type or modifiers:
-    * Double-click on an item, then click "Edit..."
-	* When in the item editor, hovering over the Save button will show the item's tooltip
-	* You can also create items from scratch using this method, with the new "Create custom..." button
-	* This feature is mainly a stopgap until a more usable item editor is implemented
- * When copying an item from the "All items" list, the modifier ranges are now preserved
-    * This means you can copy items that have been created from templates without losing the modifiers
- * The rare templates have been updated, with some new bases and modifiers added
- * Added several conditions to the Configuration tab
- * Various minor tweaks and fixes
-
-### 1.2.14 - 2016/11/23
- * Added a Notes tab
-
-### 1.2.13 - 2016/11/22
- * The breakdown for crit chance now includes the "additional chance to receive a Critical Strike" from Assassin's Mark
- * Added support for the "increased extra damage from Critical Strikes" modifier on Assassin's Mark
- * Added support for Toxic Delivery
-    * The extra chaos and bleed damage modifiers require their respective conditions to be enabled in the Configuration tab
- * Improved the program's startup time
-
-### 1.2.12 - 2016/11/22
- * Hovering over the character level input will now show the experience penalties for relevant area levels
- * Fixed the "not Killed Recently" condition on "Rite of Ruin"
-
-### 1.2.11 - 2016/11/22
- * Added support for the Minion Damage-related modifiers on The Scourge
- * Fixed error when hovering over Kongming's Stratagem
-
-### 1.2.10 - 2016/11/21
- * Added support for Unholy Might; you can enable it in the Configuration tab in the Combat section
- * Added a Sort button to the "All items" list in the Items tab
- * Added support for the "increased Spell Damage per Block Chance" modifier on Cybil's Paw
- * Improved keyboard interaction throughout the program:
-	* Enabled keyboard navigation for all lists
-    * 'Enter' now accepts confirmation popups, and other popups such as "Save As"
-	* Dropdown lists can be cycled with Up/Down as well as the mousewheel
- * Fixed Elreon's -mana cost modifier increasing the mana cost instead of decreasing it
-
-### 1.2.9 - 2016/11/20
- * Blade Flurry now shows DPS instead of average damage
- * Fixed stat counts not showing for some radius jewels
-
-### 1.2.8 - 2016/11/20
- * Fixed dodge not being capped at 75%
- * Fixed missing area damage flag on Ancestral Warchief
- * Various minor tweaks and fixes
- 
-### 1.2.7 - 2016/11/18
- * Added support for the 3 new skills: Blade Flurry, Blight and Scorching Ray
- * Added support for Wither
-    * The debuff will apply automatically when the skill is enabled
-	* Change the skill part while Wither is selected in the sidebar to choose the stack count
- * Added a "Save As" button
- * Various minor tweaks
-
-### 1.2.6 - 2016/11/12
- * Added support for the "more Physical Damage" modifier on "Outmatch and Outlast"
- * Added a splash damage skill part to Fireball
-
-### 1.2.5 - 2016/11/08
- * Fixed bug preventing Static Strike damage from being calculated correctly
-
-### 1.2.4 - 2016/11/06
- * Fixed a few minor bugs
-
-### 1.2.3 - 2016/11/04
- * Fixed an error in the Calcs tab
-
-### 1.2.2 - 2016/11/04
- * Fixed interaction between Lioneye's Fall and Serpent Stance
- * Added support for the Cast on Critical Strike gem (just the gem, no special calculations for CoC yet)
-
-### 1.2.1 - 2016/11/03
- * Fixed error caused by Lioneye's Fall
-
-### 1.2.0 - 2016/11/02
-With this update, the program's internal modifier system has been completely overhauled.
-On its own this overhaul doesn't change much from the user's perspective, but it has opened the way for some
-significant upgrades:
- * The Calcs tab has been rebuilt from the ground up to take advantage of the new modifier system:
-    * The various stats and totals are now more clearly divided into sections
-	* The individual sections can be minimized to their title bar, so you can hide sections you're not interested in
-	* Nearly all of the stats and totals in the new Calcs tab have a breakdown view that appears when you hover over them:
-	   * You can click on a stat to pin the breakdown open so you can interact with it
-	   * Each breakdown view shows all the information used to calculate that stat, including all modifiers
-	   * You can hover over a modifier's source name to show the item's tooltip or passive node's location
-	   * Hovering over a modifier source type ('Item', 'Tree', 'Gem' etc) will show the totals from that source type
-	* Most modifier totals are no longer displayed in the tab itself, since they can be found in the breakdown views. 
-	  The most important ones (such as increased life from tree) are still present, however.
- * Per-stat modifiers are now supported, including, but not limited to, the modifiers from:
-    * Shaper's Touch
-	* Pillar of the Caged God
-	* Dreamfeather
- * Icestorm is now supported! When you have The Whispering Ice equipped, a special socket group will appear
-   containing the Icestorm skill. You can select it in the Main Skill dropdown, or view it in the Skills tab.
-   You cannot add support gems to this group, but supports from any other group socketed in the staff will
-   automatically apply to the Icestorm skill.
- * All other skills granted by items are now supported as well, and will function in the same manner as Icestorm.
-   This includes "Curse Enemies with X on Hit" modifiers.
- * Low life/full life conditions are now detected automatically (>=65% life reserved/with CI respectively), 
-   but you can still turn them on manually if you need to
-
-Other changes:
- * The various configuration options in the Calcs tab have been moved to a new Configuration tab
-	* Moving these into a dedicated tab will provide room for more options to be added in the future
-    * The names of many options have been changed to clarify their function
-	* Some options now have tooltips that explain aspects of their function
- * Unsupported modifiers are now shown in red instead of white to help convey the fact that they won't work
- * The new class background artworks have been added to the passive skill tree
- * The required level for a build's passive tree is now shown when hovering over the points display
- * The Items tab will now display both source lists (Uniques and Rares) if there's room
- * Support gem compatibility is now determined using the same data the game itself uses, and should now be 100% accurate
-
-### 1.1.11 - 2016/10/25
- * Added flat mana to ES armour rare templates
-
-### 1.1.10 - 2016/10/23
- * Added support for the poison-at-max-frenzy modifier on Snakebite
-
-### 1.1.9 - 2016/10/07
- * Added flat chaos damage to all physical weapon templates
-
-### 1.1.8 - 2016/10/04
- * Added support for the "Your flasks grant" modifiers on Doryani's Invitation
- * Detection of the Unarmed state now ignores the offhand
- * Added resistance breakdown section to the Calcs tab
-
-### 1.1.7 - 2016/10/03
- * Fixed stun modifiers from several active and support gems
-
-### 1.1.6 - 2016/10/02
- * Fixed bug causing issues with the new jewel attribute totals when a jewel is used multiple times
-
-### 1.1.5 - 2016/10/01
- * Jewel tooltips now show totals for any relevant attributes (Str, Dex, Int) allocated within their radius
-    * For example, Eldritch Knowledge shows Intelligence, and Spire of Stone shows Strength
-    * For unsupported radius jewels (particularly threshold jewels) all attributes are shown by default
- * Fixed crit chance with Trypanon deviating from 100% under some conditions
- 
-### 1.1.4 - 2016/09/30
- * The tooltip for socket groups now includes gems which aren't part of any of the group's active skills
-    * This includes gems which aren't supported, or are disabled, and any support gems which can't apply to the active skills
- * Made some minor tweaks to the rounding in the damage calculations
-
-### 1.1.3 - 2016/09/26
- * Fixed issue causing certain skill setups to always be added when importing even if that skill is already in the build 
- * Re-importing a skill no longer resets gem's enabled states
-
-### 1.1.2 - 2016/09/20
- * In the gem name dropdown list, support gems are now marked with a tick if they can apply to any of the
-   active skills in the current socket group
- * Fixed issue causing the spell damage modifier on Clear Mind to fail to apply when no mana is reserved
-
-### 1.1.1 - 2016/09/20
- * Added support for more "socketed gem" modifiers, particularly those from essences
- * Fixed a few minor issues
-
-### 1.1.0 - 2016/09/20
- * You can now import all character data: passive tree, jewels, skills and items!
-    * Character import now has two options:
-       * Passive Tree and Jewels: imports the passive skill tree and any jewels socketed into it
-	   * Items and Skills: imports all other equipped items, and any skills socketed into them
-    * When importing to an existing build:
-       * The passive tree will be replaced with the imported one
-       * Items (including jewels) will be added to the build, unless the item was added by a previous character import
-	      * If you've previously added an item by copying it from in-game, the character import will still add it,
-	        so you'll need to delete the old items after the import
-	   * Skills will be added if no existing skill matches the new one ('match' meaning the same gems in the same order)
-    * The only data that cannot be imported is the bandit choices, as these aren't available from the API
- * Several improvements have been made to the Skills system:
-    * You can now specify multiple active gems in a single skill setup (now referred to as a socket group)
-    * Hovering over an active gem will highlight the support gems which are applying to it,
-	  and hovering over a support gem will highlight the active gems that it applies to
-	* The skills system should now be much more accurate at determining which supports can apply to active skill gems
-    * Supports granted by an item are now automatically applied to any skills socketed in that item
-       * Any such supports that you've added manually will be ignored due to the next change:
-    * Multiple copies of support gems are now handled correctly (only the gem with the highest level is used)
- * Modifiers that depend on the absence of enemy status effects should now only apply in effective DPS mode
- * Passive tree search now highlights using a red circle instead of flashing
- * Updated the passive skill tree data
-
-### 1.0.29 - 2016/09/14
- * You can now import passive tree links that have been shrunk with PoEURL.com
- * You can choose to shrink passive tree links with PoEURL when exporting the passive tree
- * Vaal auras actually work now!
- * Fixed gem enabled state not being preserved when copying/pasting skills
-
-### 1.0.28 - 2016/09/13
- * Fixed boss curse effectiveness modifier not applying
- * Fixed issue relating to Prism Guardian's Blood Magic mod
-
-### 1.0.27 - 2016/09/13
- * More updates to 2.4.0 uniques; most of them should have the correct roll ranges now
- * Added dropdown list and autocomplete to the skill gem name field
- * Skill gems can now be individually disabled
- * Skill gems now default to level 20
- * Evade Chance is now shown in side bar
- * Passive/item stat comparisons now show percentage increase/decrease for many stats (DPS, life, etc)
-
-### 1.0.26 - 2016/09/09
- * More updates to 2.4.0 uniques
- * Re-nerfed Voidheart
- * Hypothermia now correctly affects hits only and not damage over time
- * Fixed gems sometimes appearing to be deleted when another gem in the same socket group was removed
- * Added flat elemental damage to ring, amulet and glove templates
-
-### 1.0.25 - 2016/09/06
- * More updates to 2.4.0 uniques
- * Removed Prophecy league tag from all uniques
- * Updated Voidheart to account for the non-nerf (poison chance is still 100%)
- * Fixed resistances disappearing from the sidebar when the values are exactly 0
- * Elemental Focus now correctly disables ignite/shock/freeze
-
-### 1.0.24 - 2016/09/05
- * Added/updated more 2.4.0 uniques
-
-### 1.0.23 - 2016/09/03
- * Added templates for all of the new item bases (except Two-Toned Boots, because they break things)
- * Added a few more 2.4.0 uniques and added modifier ranges to some of the existing ones
-
-### 1.0.22 - 2016/09/03
- * You can now copy and paste skills
- * Added support for Illuminated Devotion (only Helmet/Gloves at the moment)
- * Added Leo's ES recharge prefix to the Ring templates
-
-### 1.0.21 - 2016/09/02
- * Added support for the reservation mod on Heretic's Veil
- * Added the missing Strength tag to Warlord's Mark
- * You can now view the changelog before applying an update
- * Also added an about screen. Hi!
-
-### 1.0.20 - 2016/09/02
- * Added Str/Dex/Int to side bar stat list (which also now has a scroll bar for users running low resolutions)
- * Skill gems list in the skills tab now colours the gem name according to the gem's colour
- * Now shows "Removing this item will give you" section for all items, not just jewels
- * You can now equip items from both the "All Items" list and the uniques/templates list by Control+Clicking the item
-    * If there's two slots the item can go in, holding Shift as well will equip it in the second slot instead
-    * Jewels cannot be equipped in this way (since it'll probably put them in the wrong socket) but they will 
-      still be added to your build if you Ctrl-Click them in the uniques or templates lists
-    * You can also now drag items from the databases straight into item slots to add and equip them in one go!
-    * And also drag items from the databases into the main items list
-
-### 1.0.19 - 2016/09/02
- * Fixed error that would occur if you set your character level to 0
- * Added support for "while Unarmed" modifiers
- * Added latest patch changes
- * Gem name input is a bit more lenient (it's somewhat case-insensitive now)
-
-### 1.0.18 - 2016/09/02
- * Items now automatically equip when added to the build if there is an empty slot which the item can go in
- * Automatically focus the edit control in the tree import/export popups
- * Added attack speed to the spell dagger template. Whirling Blades yo!
-
-### 1.0.17 - 2016/09/02
- * Added support for skill DPS multipliers; currently only Lightning Tendrils uses it (it has a 4x multiplier)
- * Fixed Lioneye's Fall not converting One Handed Melee and Two Handed Melee modifiers
- * Added Accuracy Rating to helm and glove templates
- * Side bar now shows you how far over the resistance caps you are
-
-### 1.0.16 - 2016/09/02
- * Emergency fix for the passive tree controls
-
-### 1.0.15 - 2016/09/02
- * Added support for Cast when Damage Taken, Cast when Stunned and Cast on Death (yes, really!)
- * Added support for Radiant Faith
- * Enabled mousewheel support on number edits, and added +/- buttons (character level, gem level etc)
- * Clarified many of the field labels in the Calcs tab
- * Added some tree %inc stats to the side bar
- 
-### 1.0.14 - 2016/09/01
- * Fixed tags on certain multipart skills not correctly applying
- * Fixed energy shield not showing up on Sin Trek
- * Dual Wielding modifiers will now apply
-    * Skills that can use both weapons still only use the main hand at the moment; that requires a bit more work to implement
-
-### 1.0.13 - 2016/09/01
- * Added a scroll bar to the Items tab to fix the issue with low screen resolutions
-    * The scroll bar will automatically jump to the right when you start editing an item, then jump back when you save it
-    * This might be a little disorienting; need feedback on this
- * Also fixed some minor issues with scroll bars (mouse wheel should now work on all of them)
-
-### 1.0.12 - 2016/09/01
- * Updated tree to 2.4.0
- * Added latest patch note changes
-
-### 1.0.11 - 2016/09/01
- * Fixed node description searching
- * Added + to Level of Socketed Minion Gems to helmet templates
-
-### 1.0.10 - 2016/08/31
- * Fixed crash bug affecting some users
-
-### 1.0.9 - 2016/08/31
- * Attempted fix for a crash bug some users have been experiencing
-
-### 1.0.8 - 2016/08/31
- * Fixed issue preventing the standalone version from updating correctly
-
-### 1.0.7 - 2016/08/31
- * Fixed items not being deleted after confirmation
-
-### 1.0.6 - 2016/08/31
- * Added the missing Amulet slot to the item databases' slot dropdown
-
-### 1.0.5 - 2016/08/31
- * Added "Save" button as an alternative to Ctrl+S
-
-### 1.0.4 - 2016/08/31
- * Attempt to fix bug causing the top of the UI to be hidden under the title bar
-
-### 1.0.3 - 2016/08/31
- * Made some tweaks to the build list screen to ward off some possible errors
-
-### 1.0.2 - 2016/08/31
- * Fixed an error relating to multipart skills
-
-### 1.0.1 - 2016/08/31
- * Fixed an error in the build list screen+# Changelog
+
+## [v2.33.0](https://github.com/PathOfBuildingCommunity/PathOfBuilding/tree/v2.33.0) (2023/08/25)
+
+[Full Changelog](https://github.com/PathOfBuildingCommunity/PathOfBuilding/compare/v2.32.2...v2.33.0)
+
+<!-- Release notes generated using configuration in .github/release.yml at dev -->
+
+## What's Changed
+### New to Path of Building
+- Support for triggered skills has been reworked [\#6468](https://github.com/PathOfBuildingCommunity/PathOfBuilding/pull/6468) ([Paliak](https://github.com/Paliak))
+    * Calculations of effective triggered skills trigger rate should now be more accurate
+    * Improve cooldown breakpoint interactions with skills that add Cast time
+    * Implemented all currently existing trigger skills that POB is capable of supporting. Including:
+        * CWDT
+        * Spell Slinger
+        * Counter-attack skills
+        * Arcanist brand
+        * Tawhoa's Chosen
+        * Battlemage's Cry
+* Add support for Trigger Bots
+* Add support for Flamewood Support
+- Add Support for Guardian's minion RF skill [\#6479](https://github.com/PathOfBuildingCommunity/PathOfBuilding/pull/6479) ([LocalIdentity](https://github.com/LocalIdentity))
+### Fixed Crashes
+- Fix crash when using Ruthless Support in a Poison build [\#6473](https://github.com/PathOfBuildingCommunity/PathOfBuilding/pull/6473) ([LocalIdentity](https://github.com/LocalIdentity))
+- Fix crash when trying to edit Energy Blade weapon [\#6446](https://github.com/PathOfBuildingCommunity/PathOfBuilding/pull/6446) ([Wires77](https://github.com/Wires77))
+- Fix crash when viewing resist breakdown while having Chieftains Valako Ascendancy [\#6460](https://github.com/PathOfBuildingCommunity/PathOfBuilding/pull/6460) ([Paliak](https://github.com/Paliak))
+### User Interface
+- Trigger related breakdowns should now be more descriptive [\#6468](https://github.com/PathOfBuildingCommunity/PathOfBuilding/pull/6468) ([Paliak](https://github.com/Paliak))
+- Improve breakdowns for skills that add Cast time [\#6468](https://github.com/PathOfBuildingCommunity/PathOfBuilding/pull/6468) ([Paliak](https://github.com/Paliak))
+- Display Cast when Damage Taken threshold in the trigger rate section [\#6468](https://github.com/PathOfBuildingCommunity/PathOfBuilding/pull/6468) ([Paliak](https://github.com/Paliak))
+### Accuracy Improvements
+- Fix inaccuracies caused by incorrect handling of skill cooldown during skill rotation simulation [\#6468](https://github.com/PathOfBuildingCommunity/PathOfBuilding/pull/6468) ([Paliak](https://github.com/Paliak))
+- Triggers should now correctly account for source rate modifiers such as crit chance and accuracy [\#6468](https://github.com/PathOfBuildingCommunity/PathOfBuilding/pull/6468) ([Paliak](https://github.com/Paliak))
+- Fix many self triggers counting as self-cast [\#6468](https://github.com/PathOfBuildingCommunity/PathOfBuilding/pull/6468) ([Paliak](https://github.com/Paliak))
+- Fix incorrect handling of gems supported by more than one trigger [\#6468](https://github.com/PathOfBuildingCommunity/PathOfBuilding/pull/6468) ([Paliak](https://github.com/Paliak))
+### Fixed Bugs
+- Fix Volatility from applying multiple times when conversion is present [\#6464](https://github.com/PathOfBuildingCommunity/PathOfBuilding/pull/6464) ([Regisle](https://github.com/Regisle))
+- Fix Chain count box not appearing sometimes [\#6471](https://github.com/PathOfBuildingCommunity/PathOfBuilding/pull/6471) ([LocalIdentity](https://github.com/LocalIdentity))
+- Fix Cold Exposure mastery not working correctly [\#6472](https://github.com/PathOfBuildingCommunity/PathOfBuilding/pull/6472) ([LocalIdentity](https://github.com/LocalIdentity))
+- Fix gems not benefiting from Supports sometimes [\#6474](https://github.com/PathOfBuildingCommunity/PathOfBuilding/pull/6474) ([LocalIdentity](https://github.com/LocalIdentity))
+- Fix Trauma Duration sometimes using skill Duration [\#6475](https://github.com/PathOfBuildingCommunity/PathOfBuilding/pull/6475) ([LocalIdentity](https://github.com/LocalIdentity))
+- Fix Strength of Blood Keystone not working [\#6478](https://github.com/PathOfBuildingCommunity/PathOfBuilding/pull/6478) ([LocalIdentity](https://github.com/LocalIdentity))
+
+
+
+## [v2.32.2](https://github.com/PathOfBuildingCommunity/PathOfBuilding/tree/v2.32.2) (2023/08/24)
+
+[Full Changelog](https://github.com/PathOfBuildingCommunity/PathOfBuilding/compare/v2.32.1...v2.32.2)
+
+<!-- Release notes generated using configuration in .github/release.yml at dev -->
+
+## What's Changed
+### Bug Fixes
+- Fix crash caused by usage of incorrect breakdown table [\#6452
+](https://github.com/PathOfBuildingCommunity/PathOfBuilding/pull/6452
+) ([Paliak](https://github.com/Paliak))
+- Fix lua error when hovering Ascendant nodes [\#6454
+](https://github.com/PathOfBuildingCommunity/PathOfBuilding/pull/6454
+) ([Wires77](https://github.com/Wires77))
+
+
+
+## [v2.32.1](https://github.com/PathOfBuildingCommunity/PathOfBuilding/tree/v2.32.1) (2023/08/24)
+
+[Full Changelog](https://github.com/PathOfBuildingCommunity/PathOfBuilding/compare/v2.32.0...v2.32.1)
+
+<!-- Release notes generated using configuration in .github/release.yml at dev -->
+
+## What's Changed
+### Fixed Bugs
+- Fix crash when opening some minion builds
+- Fix Timeless jewel stats disappearing when applying a tattoo
+
+## [v2.32.0](https://github.com/PathOfBuildingCommunity/PathOfBuilding/tree/v2.32.0) (2023/08/24)
+
+[Full Changelog](https://github.com/PathOfBuildingCommunity/PathOfBuilding/compare/v2.31.2...v2.32.0)
+
+<!-- Release notes generated using configuration in .github/release.yml at dev -->
+
+## What's Changed
+### New to Path of Building
+- Add support for tattoos [\#6396](https://github.com/PathOfBuildingCommunity/PathOfBuilding/pull/6396) ([Wires77](https://github.com/Wires77))
+- Add support for Ruthless tree [\#6367](https://github.com/PathOfBuildingCommunity/PathOfBuilding/pull/6367) ([Wires77](https://github.com/Wires77))
+* Add support for 3.22 skill gems by [\#6418](https://github.com/PathOfBuildingCommunity/PathOfBuilding/pull/6418), [\#6431](https://github.com/PathOfBuildingCommunity/PathOfBuilding/pull/6431), [\#6436](https://github.com/PathOfBuildingCommunity/PathOfBuilding/pull/6436), [\#6443](https://github.com/PathOfBuildingCommunity/PathOfBuilding/pull/6443), [\#6425](https://github.com/PathOfBuildingCommunity/PathOfBuilding/pull/6425), ([LocalIdentity](https://github.com/LocalIdentity), [Lilylicious](https://github.com/Lilylicious), [Regisle](https://github.com/Regisle), [Paliak](https://github.com/Paliak), [Wires77](https://github.com/Wires77), [deathbeam](https://github.com/deathbeam))
+  * Full Support
+  * Locus Mine
+  * Devour
+  * Volatility
+  * Sadism
+  * Spellblade
+  * Trauma
+  * Corrupting Cry
+  * Frigid Bond
+  * Guardian's Blessing
+  * Fresh Meat
+  * Sacrifice
+  * Controlled Blaze
+- Add support for new Chieftain and Guardian ascendancy nodes [\#6288](https://github.com/PathOfBuildingCommunity/PathOfBuilding/pull/6288) ([Paliak](https://github.com/Paliak))
+- Add initial support for Guardian minion nodes [\#6445](https://github.com/PathOfBuildingCommunity/PathOfBuilding/pull/6445) ([LocalIdentity](https://github.com/LocalIdentity))
+- Add self-hit calculations for Scolds Bridle, Eye of Innocence and Heartbound Loop [\#6250](https://github.com/PathOfBuildingCommunity/PathOfBuilding/pull/6250) ([Paliak](https://github.com/Paliak))
+- Add support for new Ancestor uniques [\#6426](https://github.com/PathOfBuildingCommunity/PathOfBuilding/pull/6426) ([LocalIdentity](https://github.com/LocalIdentity), [Wires77](https://github.com/Wires77))
+- Improve startup time [\#6407](https://github.com/PathOfBuildingCommunity/PathOfBuilding/pull/6407) ([Lancej](https://github.com/Lancej))
+### User Interface
+- Help section improvements [\#6156](https://github.com/PathOfBuildingCommunity/PathOfBuilding/pull/6156) ([Regisle](https://github.com/Regisle))
+- Add immunity flags to defence avoidance breakdown [\#6389](https://github.com/PathOfBuildingCommunity/PathOfBuilding/pull/6389) ([Paliak](https://github.com/Paliak))
+- Removing allocated mastery from hover list [\#6374](https://github.com/PathOfBuildingCommunity/PathOfBuilding/pull/6374) ([Wires77](https://github.com/Wires77))
+- Improve sync of tree version and version dropdown [\#6365](https://github.com/PathOfBuildingCommunity/PathOfBuilding/pull/6365) ([Peechey](https://github.com/Peechey))
+### Fixed Bugs
+- Fix nodes not being able to be allocated after converting a tree [\#6364](https://github.com/PathOfBuildingCommunity/PathOfBuilding/pull/6364) ([Peechey](https://github.com/Peechey))
+- Fix totem duration mods not applying [\#6388](https://github.com/PathOfBuildingCommunity/PathOfBuilding/pull/6388) ([Paliak](https://github.com/Paliak))
+- Fix DPS on Vaal Flicker when using 2x 1h weapons [\#6380](https://github.com/PathOfBuildingCommunity/PathOfBuilding/pull/6380) ([LocalIdentity](https://github.com/LocalIdentity))
+- Fix Repeat count for minion skills [\#6376](https://github.com/PathOfBuildingCommunity/PathOfBuilding/pull/6376) ([Wires77](https://github.com/Wires77))
+- Fix Snipe damage going negative [\#6399](https://github.com/PathOfBuildingCommunity/PathOfBuilding/pull/6399) ([Paliak](https://github.com/Paliak))
+- Fix Snipe showing DPS values when triggering support skills [\#6415](https://github.com/PathOfBuildingCommunity/PathOfBuilding/pull/6415) ([LocalIdentity](https://github.com/LocalIdentity))
+- Fix Doom Blast not working with Forbidden Shako [\#6393](https://github.com/PathOfBuildingCommunity/PathOfBuilding/pull/6393) ([Paliak](https://github.com/Paliak))
+- Fix Bleed/Ignite Stack potential issues [\#6386](https://github.com/PathOfBuildingCommunity/PathOfBuilding/pull/6386) ([LocalIdentity](https://github.com/LocalIdentity))
+### Accuracy Improvements
+- Update 3.22 skill tree [\#6411](https://github.com/PathOfBuildingCommunity/PathOfBuilding/pull/6411) ([Regisle](https://github.com/Regisle))
+- Allow setting inspiration charges to 0 [\#6421](https://github.com/PathOfBuildingCommunity/PathOfBuilding/pull/6421) ([Paliak](https://github.com/Paliak))
+- Fix "Enemies maimed by you take inc damage over time" not in breakdown display [\#6400](https://github.com/PathOfBuildingCommunity/PathOfBuilding/pull/6400) ([LocalIdentity](https://github.com/LocalIdentity))
+- Fix Pierce and Chain count config not appearing sometimes [\#6401](https://github.com/PathOfBuildingCommunity/PathOfBuilding/pull/6401) ([LocalIdentity](https://github.com/LocalIdentity))
+- Fix lower channel time stat using red text [\#6381](https://github.com/PathOfBuildingCommunity/PathOfBuilding/pull/6381) ([LocalIdentity](https://github.com/LocalIdentity))
+- Fix incorrect increased usage mod range on Cinderswallow Urn [\#6434](https://github.com/PathOfBuildingCommunity/PathOfBuilding/pull/6434) ([Paliak](https://github.com/Paliak))
+
+
+## [v2.31.2](https://github.com/PathOfBuildingCommunity/PathOfBuilding/tree/v2.31.2) (2023/08/16)
+
+[Full Changelog](https://github.com/PathOfBuildingCommunity/PathOfBuilding/compare/v2.31.1...v2.31.2)
+
+<!-- Release notes generated using configuration in .github/release.yml at dev -->
+
+## What's Changed
+### Fixed Bugs
+* Fix issue when importing characters by @Wires77
+* Fix typo with Ignite Stack Potential Override by @Wires77
+
+
+## [v2.31.1](https://github.com/PathOfBuildingCommunity/PathOfBuilding/tree/v2.31.1) (2023/08/16)
+
+[Full Changelog](https://github.com/PathOfBuildingCommunity/PathOfBuilding/compare/v2.31.0...v2.31.1)
+
+<!-- Release notes generated using configuration in .github/release.yml at dev -->
+
+## What's Changed
+### User Interface
+- Lower contrast of gem select highlight [\#6338](https://github.com/PathOfBuildingCommunity/PathOfBuilding/pull/6338) ([ryuukk](https://github.com/ryuukk))
+### Accuracy Improvements
+- Undo incorrect Explosive Arrow change [\#6335](https://github.com/PathOfBuildingCommunity/PathOfBuilding/pull/6335) ([Lilylicious](https://github.com/Lilylicious))
+- Fix Frozen Legion benefiting from exerts [\#6331](https://github.com/PathOfBuildingCommunity/PathOfBuilding/pull/6331) ([Lilylicious](https://github.com/Lilylicious))
+- Fix Combustion debuff not applying when a non-damaging skill precedes a damaging skill [\#6344](https://github.com/PathOfBuildingCommunity/PathOfBuilding/pull/6344) ([Lilylicious](https://github.com/Lilylicious))
+- Fix Blood Sacrament not being capped by Cooldown [\#6351](https://github.com/PathOfBuildingCommunity/PathOfBuilding/pull/6351) ([LocalIdentity](https://github.com/LocalIdentity))
+- Fix Tree conversion stopping you from allocating some tree nodes [\#6352](https://github.com/PathOfBuildingCommunity/PathOfBuilding/pull/6352) ([LocalIdentity](https://github.com/LocalIdentity))
+- Fix Mana cost when using 'Wait for max unleash seals' [\#6333](https://github.com/PathOfBuildingCommunity/PathOfBuilding/pull/6333) ([busterw](https://github.com/busterw))
+
+
+## [v2.31.0](https://github.com/PathOfBuildingCommunity/PathOfBuilding/tree/v2.31.0) (2023/08/15)
+
+[Full Changelog](https://github.com/PathOfBuildingCommunity/PathOfBuilding/compare/v2.30.1...v2.31.0)
+
+<!-- Release notes generated using configuration in .github/release.yml at dev -->
+
+## What's Changed
+### New to Path of Building
+- Add 3.22 Skill tree [\#6313](https://github.com/PathOfBuildingCommunity/PathOfBuilding/pull/6313) ([Regisle](https://github.com/Regisle))
+- Add proper support for DPS with Scourge Arrow, Divine Ire, Flameblast and Incinerate [\#6245](https://github.com/PathOfBuildingCommunity/PathOfBuilding/pull/6245) ([LocalIdentity](https://github.com/LocalIdentity))
+- Display Channel time for skills that channel and release (Scourge Arrow, Divine Ire, Flameblast, Incinerate and Snipe) [\#6245](https://github.com/PathOfBuildingCommunity/PathOfBuilding/pull/6245) ([LocalIdentity](https://github.com/LocalIdentity))
+- Add proper support for triggered skills with Snipe Support [\#6248](https://github.com/PathOfBuildingCommunity/PathOfBuilding/pull/6248) ([LocalIdentity](https://github.com/LocalIdentity))
+- Add support for Flamethrower Trap DPS [\#6307](https://github.com/PathOfBuildingCommunity/PathOfBuilding/pull/6307) ([Lilylicious](https://github.com/Lilylicious))
+- Fix weighted average DPS calculation of Ignite/Bleed [\#6321](https://github.com/PathOfBuildingCommunity/PathOfBuilding/pull/6321) ([LocalIdentity](https://github.com/LocalIdentity))
+- Show min/max DPS range for Ignite/Bleed/Poison [\#6321](https://github.com/PathOfBuildingCommunity/PathOfBuilding/pull/6321) ([LocalIdentity](https://github.com/LocalIdentity))
+- Add support for cooldown on skills in Black Zenith gloves [\#6247](https://github.com/PathOfBuildingCommunity/PathOfBuilding/pull/6247) ([LocalIdentity](https://github.com/LocalIdentity))
+- Add support for Crucible min stages and Cooldown mods with Incinerate/Flameblast [\#6246](https://github.com/PathOfBuildingCommunity/PathOfBuilding/pull/6246) ([LocalIdentity](https://github.com/LocalIdentity))
+- Add support for changing Tree Version [\#6312](https://github.com/PathOfBuildingCommunity/PathOfBuilding/pull/6312) ([Peechey](https://github.com/Peechey))
+- Add clear button to text inputs [\#6282](https://github.com/PathOfBuildingCommunity/PathOfBuilding/pull/6282) ([TPlant](https://github.com/PJacek))
+### Implemented Enhancements
+- Remove Minimum Ignite Duration [\#6326](https://github.com/PathOfBuildingCommunity/PathOfBuilding/pull/6326) ([LocalIdentity](https://github.com/LocalIdentity))
+- Imply recent Minion skill use only when using non-permanent Minions [\#6309](https://github.com/PathOfBuildingCommunity/PathOfBuilding/pull/6309) ([Lilylicious](https://github.com/Lilylicious))
+- Improve PvP breakdowns [\#6276](https://github.com/PathOfBuildingCommunity/PathOfBuilding/pull/6276) ([Regisle](https://github.com/Regisle))
+- Only apply Combustion Fire Resistance effect with skills that can Ignite [\#6320](https://github.com/PathOfBuildingCommunity/PathOfBuilding/pull/6320) ([Lilylicious](https://github.com/Lilylicious))
+- Add parsing for Redeemer 'Freeze as though Dealing more Damage' mod [\#6198](https://github.com/PathOfBuildingCommunity/PathOfBuilding/pull/6198) ([fira](https://github.com/fira))
+### Fixed Crashes
+- Fix crash on 100% reduced reservation efficiency for Relic of the Pact [\#6303](https://github.com/PathOfBuildingCommunity/PathOfBuilding/pull/6303) ([Lilylicious](https://github.com/Lilylicious))
+- Fix crash on unusable weapon swap [\#6300](https://github.com/PathOfBuildingCommunity/PathOfBuilding/pull/6300) ([Lilylicious](https://github.com/Lilylicious))
+- Fix crash sometimes occurring when searching for Timeless Jewel [\#6242](https://github.com/PathOfBuildingCommunity/PathOfBuilding/pull/6242) ([Regisle](https://github.com/Regisle))
+- Fix crash when hovering over life mastery mod [\#6252](https://github.com/PathOfBuildingCommunity/PathOfBuilding/pull/6252) ([Paliak](https://github.com/Paliak))
+### User Interface
+- Add a warning when exceeding jewel limits [\#6308](https://github.com/PathOfBuildingCommunity/PathOfBuilding/pull/6308) ([Lilylicious](https://github.com/Lilylicious))
+- Make build search immediate [\#6283](https://github.com/PathOfBuildingCommunity/PathOfBuilding/pull/6283) ([TPlant](https://github.com/PJacek))
+- Add Ctrl-M to the tree drop-down to open 'Manage Trees' dialog [\#6269](https://github.com/PathOfBuildingCommunity/PathOfBuilding/pull/6269) ([pHiney](https://github.com/pHiney))
+- Force skill groups to display as active based on main skill [\#6317](https://github.com/PathOfBuildingCommunity/PathOfBuilding/pull/6317) ([Lilylicious](https://github.com/Lilylicious))
+- Fix division by zero display error in resource recovery calculations [\#6264](https://github.com/PathOfBuildingCommunity/PathOfBuilding/pull/6264) ([TPlant](https://github.com/PJacek))
+- Add Help documentation for Items tab [\#6223](https://github.com/PathOfBuildingCommunity/PathOfBuilding/pull/6223) ([karlji](https://github.com/karlji))
+- Add name to top left Timeless Jewel socket [\#6225](https://github.com/PathOfBuildingCommunity/PathOfBuilding/pull/6225) ([karlji](https://github.com/karlji))
+### Accuracy Improvements
+- Fix Explosive Arrow Full DPS [\#5432](https://github.com/PathOfBuildingCommunity/PathOfBuilding/pull/5432) ([AnSq](https://github.com/AnSq))
+- Fix Explosive Arrow stages scaling base damage effectiveness [\#6302](https://github.com/PathOfBuildingCommunity/PathOfBuilding/pull/6302) ([Lilylicious](https://github.com/Lilylicious))
+- Fix Flameblast not gaining 'more' damage from first stage [\#6261](https://github.com/PathOfBuildingCommunity/PathOfBuilding/pull/6261) ([LocalIdentity](https://github.com/LocalIdentity))
+- Fix Supreme Ego taking effect with Blood Magic [\#6199](https://github.com/PathOfBuildingCommunity/PathOfBuilding/pull/6199) ([mortentc](https://github.com/mortentc))
+- Fix Lancing Steel hit rate calculations [\#6310](https://github.com/PathOfBuildingCommunity/PathOfBuilding/pull/6310) ([Lilylicious](https://github.com/Lilylicious))
+- Fix default Uber boss Evasion Rating [\#6270](https://github.com/PathOfBuildingCommunity/PathOfBuilding/pull/6270) ([ghember](https://github.com/ghember))
+- Fix defences on normal and magic Two-Toned Boots [\#6230](https://github.com/PathOfBuildingCommunity/PathOfBuilding/pull/6230) ([Peechey](https://github.com/Peechey))
+- Fix Matua Tupuna's aura mod not affecting minions [\#6315](https://github.com/PathOfBuildingCommunity/PathOfBuilding/pull/6315) ([Paliak](https://github.com/Paliak))
+- Fix Battlemage's Cry and Redblade Banner not working correctly [\#6301](https://github.com/PathOfBuildingCommunity/PathOfBuilding/pull/6301) ([Lilylicious](https://github.com/Lilylicious))
+- Fix multiple instances of 'x stat is increased by overcapped y resistance' stacking [\#6299](https://github.com/PathOfBuildingCommunity/PathOfBuilding/pull/6299) ([Lilylicious](https://github.com/Lilylicious))
+- Fix Shock Nova's 'max effect of shock' not benefiting other skills [\#6295](https://github.com/PathOfBuildingCommunity/PathOfBuilding/pull/6295) ([Lilylicious](https://github.com/Lilylicious))
+- Fix Adjacent Animosity to work with both Attacks and Spells [\#6266](https://github.com/PathOfBuildingCommunity/PathOfBuilding/pull/6266) ([deathbeam](https://github.com/deathbeam))
+- Fix Crucible AoE mod from applying to any skill [\#6251](https://github.com/PathOfBuildingCommunity/PathOfBuilding/pull/6251) ([Paliak](https://github.com/Paliak))
+- Fix Energy Shield Stun avoidance if EB allocated [\#6249](https://github.com/PathOfBuildingCommunity/PathOfBuilding/pull/6249) ([Paliak](https://github.com/Paliak))
+- Fix Spellslinger Reservation incorrectly scaling with stages [\#6286](https://github.com/PathOfBuildingCommunity/PathOfBuilding/pull/6286) ([mortentc](https://github.com/mortentc))
+- Fix Infernal Legion ignoring support gem damage modifiers [\#6322](https://github.com/PathOfBuildingCommunity/PathOfBuilding/pull/6322) ([Paliak](https://github.com/Paliak))
+- Fix anointed nodes doubling stats when inside radius Jewels [\#6278](https://github.com/PathOfBuildingCommunity/PathOfBuilding/pull/6278) ([Paliak](https://github.com/Paliak))
+- Fix Life Mastery not working correctly with Skin of the Loyal [\#6291](https://github.com/PathOfBuildingCommunity/PathOfBuilding/pull/6291) ([Paliak](https://github.com/Paliak))
+- Fix Chain count not appearing on Calcs page [\#6205](https://github.com/PathOfBuildingCommunity/PathOfBuilding/pull/6205) ([LocalIdentity](https://github.com/LocalIdentity))
+### Fixed Bugs
+- Fix sorting of taken damage values when using the power report [\#6306](https://github.com/PathOfBuildingCommunity/PathOfBuilding/pull/6306) ([QuickStick123](https://github.com/QuickStick123))
+- Fix resistance penalty not saving [\#6292](https://github.com/PathOfBuildingCommunity/PathOfBuilding/pull/6292) ([Paliak](https://github.com/Paliak))
+- Fix import of Forbidden Flesh/Flame when you did not match the class of the jewel [\#6293](https://github.com/PathOfBuildingCommunity/PathOfBuilding/pull/6293) ([Paliak](https://github.com/Paliak))
+- Fix incorrect keystone source on keystones coming from items [\#6257](https://github.com/PathOfBuildingCommunity/PathOfBuilding/pull/6257) ([Paliak](https://github.com/Paliak))
+### Other changes
+- Improve load time when opening PoB [\#6224](https://github.com/PathOfBuildingCommunity/PathOfBuilding/pull/6224) ([Lancej](https://github.com/Lancej))
+
+
+## [v2.30.1](https://github.com/PathOfBuildingCommunity/PathOfBuilding/tree/v2.30.1) (2023/05/05)
+
+[Full Changelog](https://github.com/PathOfBuildingCommunity/PathOfBuilding/compare/v2.30.0...v2.30.1)
+
+<!-- Release notes generated using configuration in .github/release.yml at dev -->
+
+## What's Changed
+### Fixed Bugs
+- Fix Spell Suppression being doubled with some weapon combinations [\#6196](https://github.com/PathOfBuildingCommunity/PathOfBuilding/pull/6196) ([mortentc](https://github.com/mortentc))
+
+
+## [v2.30.0](https://github.com/PathOfBuildingCommunity/PathOfBuilding/tree/v2.30.0) (2023/05/05)
+
+[Full Changelog](https://github.com/PathOfBuildingCommunity/PathOfBuilding/compare/v2.29.0...v2.30.0)
+
+<!-- Release notes generated using configuration in .github/release.yml at dev -->
+
+## What's Changed
+### Implemented Enhancements
+- Add support for Vaal Absolution + Vaal Domination [\#6183](https://github.com/PathOfBuildingCommunity/PathOfBuilding/pull/6183) ([LocalIdentity](https://github.com/LocalIdentity))
+- Add support for Energy Leech with Minions [\#6163](https://github.com/PathOfBuildingCommunity/PathOfBuilding/pull/6163) ([LocalIdentity](https://github.com/LocalIdentity))
+- Add support for Garb of the Ephemeral "nearby" mods [\#6144](https://github.com/PathOfBuildingCommunity/PathOfBuilding/pull/6144) ([Regisle](https://github.com/Regisle))
+- Add support for Shapers and Maddening Presence mods [\#6144](https://github.com/PathOfBuildingCommunity/PathOfBuilding/pull/6144) ([Regisle](https://github.com/Regisle))
+- Add cooldown value to Twister ([LocalIdentity](https://github.com/LocalIdentity))
+### Fixed Crashes
+- Fix crash when searching for Timeless Jewel and using filter nodes [\#6170](https://github.com/PathOfBuildingCommunity/PathOfBuilding/pull/6170) ([Regisle](https://github.com/Regisle))
+- Fix error on disabling node power mid-generation [\#6182](https://github.com/PathOfBuildingCommunity/PathOfBuilding/pull/6182) ([Lilylicious](https://github.com/Lilylicious))
+### User Interface
+- Fix Ailments breakdown showing crit damage while you have Resolute Technique [\#6164](https://github.com/PathOfBuildingCommunity/PathOfBuilding/pull/6164) ([LocalIdentity](https://github.com/LocalIdentity))
+- Fix display bug for Betrayal uniques [\#6155](https://github.com/PathOfBuildingCommunity/PathOfBuilding/pull/6155) ([Peechey](https://github.com/Peechey))
+### Fixed Bugs
+- Fix Firesong and Stormshroud effects persisting after being removed from your character [\#6145](https://github.com/PathOfBuildingCommunity/PathOfBuilding/pull/6145) ([Lilylicious](https://github.com/Lilylicious))
+- Fix local Flask effect mods not working with Mother's Embrace and Umbilicus Immortalis [\#6181](https://github.com/PathOfBuildingCommunity/PathOfBuilding/pull/6181) ([Regisle](https://github.com/Regisle))
+- Fix Sceptres and Fishing Rods having some incorrect mods in the item crafter [\#6185](https://github.com/PathOfBuildingCommunity/PathOfBuilding/pull/6185) ([LocalIdentity](https://github.com/LocalIdentity))
+- Fix calculation of hybrid Mana + Life costs [\#6179](https://github.com/PathOfBuildingCommunity/PathOfBuilding/pull/6179) ([mortentc](https://github.com/mortentc))
+- Fix Ailment avoid chance not rounding down when using Ancestral Vision [\#6174](https://github.com/PathOfBuildingCommunity/PathOfBuilding/pull/6174) ([LocalIdentity](https://github.com/LocalIdentity))
+- Fix Suppression from Dagger mastery not working with Ancestral Vision [\#6191](https://github.com/PathOfBuildingCommunity/PathOfBuilding/pull/6191) ([mortentc](https://github.com/mortentc))
+- Fix Trigger skills not gaining cooldown from 'CDR per x Charge' mods [\#6186](https://github.com/PathOfBuildingCommunity/PathOfBuilding/pull/6186) ([LocalIdentity](https://github.com/LocalIdentity))
+- Fix Exsanguinate stages scaling Ignite damage when using the Crucible conversion mod [\#6161](https://github.com/PathOfBuildingCommunity/PathOfBuilding/pull/6161) ([LocalIdentity](https://github.com/LocalIdentity))
+- Fix socket gems mods from Ruthless appearing in the Crucible mod list [\#6192](https://github.com/PathOfBuildingCommunity/PathOfBuilding/pull/6192) ([LocalIdentity](https://github.com/LocalIdentity))
+- Fix Cospri's Will poison mod not working [\#6157](https://github.com/PathOfBuildingCommunity/PathOfBuilding/pull/6157) ([LocalIdentity](https://github.com/LocalIdentity))
+- Fix player "while blind" effects working while having "Cannot be Blinded" Saboteur node [\#6162](https://github.com/PathOfBuildingCommunity/PathOfBuilding/pull/6162) ([LocalIdentity](https://github.com/LocalIdentity))
+
+
+## [v2.29.0](https://github.com/PathOfBuildingCommunity/PathOfBuilding/tree/v2.29.0) (2023/04/28)
+
+[Full Changelog](https://github.com/PathOfBuildingCommunity/PathOfBuilding/compare/v2.28.0...v2.29.0)
+
+<!-- Release notes generated using configuration in .github/release.yml at dev -->
+
+## What's Changed
+### Implemented Enhancements
+- Support for crafting Crucible mods on items [\#6071](https://github.com/PathOfBuildingCommunity/PathOfBuilding/pull/6071), [\#6104](https://github.com/PathOfBuildingCommunity/PathOfBuilding/pull/6104), [\#6123](https://github.com/PathOfBuildingCommunity/PathOfBuilding/pull/6123), [\#6077](https://github.com/PathOfBuildingCommunity/PathOfBuilding/pull/6077)  ([Peechey](https://github.com/Peechey), [LocalIdentity](https://github.com/LocalIdentity))
+- Add ability to simulate Aura bots or curse support with new Party tab [\#4967](https://github.com/PathOfBuildingCommunity/PathOfBuilding/pull/4967) ([Regisle](https://github.com/Regisle))
+- Add support for on-kill explosions [\#5696](https://github.com/PathOfBuildingCommunity/PathOfBuilding/pull/5696) ([Edvinas-Smita](https://github.com/Edvinas-Smita))
+- Add support for Vaal Firestorm, Lightning Arrow, Arctic Armour, Animate Weapon and Reap [\#6080](https://github.com/PathOfBuildingCommunity/PathOfBuilding/pull/6080), [\#6081](https://github.com/PathOfBuildingCommunity/PathOfBuilding/pull/6081), [\#6088](https://github.com/PathOfBuildingCommunity/PathOfBuilding/pull/6088), [\#6146](https://github.com/PathOfBuildingCommunity/PathOfBuilding/pull/6146), [\#6082](https://github.com/PathOfBuildingCommunity/PathOfBuilding/pull/6082) ([Regisle](https://github.com/Regisle), [LocalIdentity](https://github.com/LocalIdentity))
+- Add ability to search for Megalomaniac in Trader [\#5714](https://github.com/PathOfBuildingCommunity/PathOfBuilding/pull/5714) ([Edvinas-Smita](https://github.com/Edvinas-Smita))
+- Add support for local, Essence and crafted mods in Trader [\#5735](https://github.com/PathOfBuildingCommunity/PathOfBuilding/pull/5735), [\#6118](https://github.com/PathOfBuildingCommunity/PathOfBuilding/pull/6118) ([QuickStick123](https://github.com/QuickStick123))
+- Add support for hits against you overwhelm pdr [\#6110](https://github.com/PathOfBuildingCommunity/PathOfBuilding/pull/6110) ([QuickStick123](https://github.com/QuickStick123))
+- Add support for regex OR to tree and Item search [\#5766](https://github.com/PathOfBuildingCommunity/PathOfBuilding/pull/5766) ([QuickStick123](https://github.com/QuickStick123))
+- Add support for Master Distiller [\#6134](https://github.com/PathOfBuildingCommunity/PathOfBuilding/pull/6134) ([deathbeam](https://github.com/deathbeam))
+- Add support for enduring flask recovery over time [\#5897](https://github.com/PathOfBuildingCommunity/PathOfBuilding/pull/5897) ([deathbeam](https://github.com/deathbeam))
+- Add support for Damage taken from Allies life before you [\#6134](https://github.com/PathOfBuildingCommunity/PathOfBuilding/pull/5943)
+- Add support for 'Impales to last an additional hit' mastery mod [\#6079](https://github.com/PathOfBuildingCommunity/PathOfBuilding/pull/6079) ([Regisle](https://github.com/Regisle))
+### Fixed Crashes
+- Fix infinite recursion crash with Manaforged arrows [\#6059](https://github.com/PathOfBuildingCommunity/PathOfBuilding/pull/6059) ([Paliak](https://github.com/Paliak))
+- Fix crash when renaming tree with F2 [\#6057](https://github.com/PathOfBuildingCommunity/PathOfBuilding/pull/6057) ([Paliak](https://github.com/Paliak))
+- Fix crash when sorting Trader results by some stats [\#6117](https://github.com/PathOfBuildingCommunity/PathOfBuilding/pull/6117) ([Regisle](https://github.com/Regisle))
+- Fix multiple Mastery-related crashes when converting tree to new version [\#6062](https://github.com/PathOfBuildingCommunity/PathOfBuilding/pull/6062) ([Peechey](https://github.com/Peechey))
+### User Interface
+- Allow custom hex colours for positive and negative breakdown values [\#6070](https://github.com/PathOfBuildingCommunity/PathOfBuilding/pull/6070) ([Peechey](https://github.com/Peechey))
+- Filter Timeless Jewel search by node distance [\#5741](https://github.com/PathOfBuildingCommunity/PathOfBuilding/pull/5741) ([Regisle](https://github.com/Regisle))
+- Use nearest keystone for Timeless Jewel search name [\#6091](https://github.com/PathOfBuildingCommunity/PathOfBuilding/pull/6091) ([QuickStick123](https://github.com/QuickStick123))
+- Improve map mod selection UI in the Configuration tab [\#6128](https://github.com/PathOfBuildingCommunity/PathOfBuilding/pull/6128) ([Regisle](https://github.com/Regisle))
+- Add ability to sort by EHP change for gems [\#6087](https://github.com/PathOfBuildingCommunity/PathOfBuilding/pull/6087) ([Regisle](https://github.com/Regisle))
+- Highlight borders for changed config options in config tab [\#5717](https://github.com/PathOfBuildingCommunity/PathOfBuilding/pull/5717) ([deathbeam](https://github.com/deathbeam))
+- Adjust minimum trade weight to always show some items in results [\#5526](https://github.com/PathOfBuildingCommunity/PathOfBuilding/pull/5526) ([QuickStick123](https://github.com/QuickStick123))
+- Fix instant Leech breakdown [\#6030](https://github.com/PathOfBuildingCommunity/PathOfBuilding/pull/6030) ([mortentc](https://github.com/mortentc))
+- Fix colour codes leaking into formatted numbers [\#6072](https://github.com/PathOfBuildingCommunity/PathOfBuilding/pull/6072) ([QuickStick123](https://github.com/QuickStick123))
+- Fix discontinuous mod values occurring with range tier slider [\#6056](https://github.com/PathOfBuildingCommunity/PathOfBuilding/pull/6056) ([QuickStick123](https://github.com/QuickStick123))
+### Accuracy Improvements
+- Update uniques [\#6097](https://github.com/PathOfBuildingCommunity/PathOfBuilding/pull/6097), [\#6038](https://github.com/PathOfBuildingCommunity/PathOfBuilding/pull/6038) ([QuickStick123](https://github.com/QuickStick123))
+- Fix Juggernaut Unbreakable not working with Iron Reflexes + Evasion [\#6101](https://github.com/PathOfBuildingCommunity/PathOfBuilding/pull/6101) ([LocalIdentity](https://github.com/LocalIdentity))
+- Fix Fanaticism applying to triggered skills [\#6103](https://github.com/PathOfBuildingCommunity/PathOfBuilding/pull/6103) ([LocalIdentity](https://github.com/LocalIdentity))
+- Fix Sleight of Hand and other one-handed weapon + damage with Ailments passives [\#5923](https://github.com/PathOfBuildingCommunity/PathOfBuilding/pull/5923) ([Peechey](https://github.com/Peechey))
+- Fix Life Mastery not including enchants [\#6068](https://github.com/PathOfBuildingCommunity/PathOfBuilding/pull/6068) ([Nostrademous](https://github.com/Nostrademous))
+- Fix enemy chance to hit not affecting crit effect in defence calculations [\#5716](https://github.com/PathOfBuildingCommunity/PathOfBuilding/pull/5716) ([QuickStick123](https://github.com/QuickStick123))
+- Fix burst damage when using unleash [\#6102](https://github.com/PathOfBuildingCommunity/PathOfBuilding/pull/6102) ([Lilylicious](https://github.com/Lilylicious))
+- Fix alt quality Lacerate and Chance to Bleed Support not affecting Bleed duration [\#6116](https://github.com/PathOfBuildingCommunity/PathOfBuilding/pull/6116) ([LocalIdentity](https://github.com/LocalIdentity))
+- Fix Bladestorm attack having 100% bleed chance [\#6115](https://github.com/PathOfBuildingCommunity/PathOfBuilding/pull/6115) ([LocalIdentity](https://github.com/LocalIdentity))
+- Fix Vaal auras being disabled by Sublime Vision [\#6135](https://github.com/PathOfBuildingCommunity/PathOfBuilding/pull/6135) ([deathbeam](https://github.com/deathbeam))
+- Fix local gain on hit mods [\#6130](https://github.com/PathOfBuildingCommunity/PathOfBuilding/pull/6130) ([QuickStick123](https://github.com/QuickStick123))
+- Fix leech incorrectly auto-applying in some circumstances [\#6126](https://github.com/PathOfBuildingCommunity/PathOfBuilding/pull/6126) ([deathbeam](https://github.com/deathbeam))
+- Fix ailment conditionals not being preemptively enabled when an ailment can be applied. [\#5948](https://github.com/PathOfBuildingCommunity/PathOfBuilding/pull/5948) ([Paliak](https://github.com/Paliak))
+- Cap trader stat weight per mod to 100% increased [\#6121](https://github.com/PathOfBuildingCommunity/PathOfBuilding/pull/6121) ([QuickStick123](https://github.com/QuickStick123))
+### Fixed Bugs
+- Recalculate level requirement when extra skill points change [\#5947](https://github.com/PathOfBuildingCommunity/PathOfBuilding/pull/5947) ([Lilylicious](https://github.com/Lilylicious))
+- Fix trader occasionally ignoring sort selection [\#6111](https://github.com/PathOfBuildingCommunity/PathOfBuilding/pull/6111) ([Edvinas-Smita](https://github.com/Edvinas-Smita))
+
+
+## [v2.28.0](https://github.com/PathOfBuildingCommunity/PathOfBuilding/tree/v2.28.0) (2023/04/12)
+
+<!-- Release notes generated using configuration in .github/release.yml at dev -->
+
+## What's Changed
+### Implemented Enhancements
+- Add support for Impending Doom + using it with Vixen's [\#5530](https://github.com/PathOfBuildingCommunity/PathOfBuilding/pull/5530) ([ha107642](https://github.com/ha107642))
+- Add support for Manaforged Arrows [\#5968](https://github.com/PathOfBuildingCommunity/PathOfBuilding/pull/5968) ([Nostrademous](https://github.com/Nostrademous))
+- Add support for 3.21 uniques [\#5999](https://github.com/PathOfBuildingCommunity/PathOfBuilding/pull/5999) ([QuickStick123](https://github.com/QuickStick123), [LocalIdentity](https://github.com/LocalIdentity))
+- Add Forged Frostbearer Spectre [\#6014](https://github.com/PathOfBuildingCommunity/PathOfBuilding/pull/6014) ([LocalIdentity](https://github.com/LocalIdentity))
+
+### Fixed Bugs
+- Fix active skill mods applying to Impending Doom, Prismatic Burst, Predator and Shockwave [\#6015](https://github.com/PathOfBuildingCommunity/PathOfBuilding/pull/6015) ([QuickStick123](https://github.com/QuickStick123))
+- Fix Petrified Blood Low Life recoverable calculation [\#6005](https://github.com/PathOfBuildingCommunity/PathOfBuilding/pull/6005) ([QuickStick123](https://github.com/QuickStick123))
+- Fix Prismatic Burst not choosing 1 damage type for DPS [\#6022](https://github.com/PathOfBuildingCommunity/PathOfBuilding/pull/6022) ([LocalIdentity](https://github.com/LocalIdentity))
+- Fix Chance to Bleed Support applying to Minions [\#5967](https://github.com/PathOfBuildingCommunity/PathOfBuilding/pull/5967) ([Peechey](https://github.com/Peechey))
+- Fix 'Damage per aura' mastery incorrectly working with some gems [\#6021](https://github.com/PathOfBuildingCommunity/PathOfBuilding/pull/6021) ([LocalIdentity](https://github.com/LocalIdentity))
+- Fix max res Armour Mastery incorrectly applying to max Chaos res [\#6026](https://github.com/PathOfBuildingCommunity/PathOfBuilding/pull/6026) ([LocalIdentity](https://github.com/LocalIdentity))
+- Fix Trader not calculating correct weights for hit pool [\#6010](https://github.com/PathOfBuildingCommunity/PathOfBuilding/pull/6010) ([Regisle](https://github.com/Regisle))
+- Fix chance to get flask charge on crit for flask breakdown [\#5856](https://github.com/PathOfBuildingCommunity/PathOfBuilding/pull/5856) ([deathbeam](https://github.com/deathbeam))
+
+### Accuracy Improvements
+- Update Tombfist to 3.21 [\#5998](https://github.com/PathOfBuildingCommunity/PathOfBuilding/pull/5998) ([QuickStick123](https://github.com/QuickStick123), [LocalIdentity](https://github.com/LocalIdentity))
+
+
+## [v2.27.2](https://github.com/PathOfBuildingCommunity/PathOfBuilding/tree/v2.27.2) (2023/04/09)
+
+[Full Changelog](https://github.com/PathOfBuildingCommunity/PathOfBuilding/compare/v2.27.0...v2.27.2)
+
+<!-- Release notes generated using configuration in .github/release.yml at dev -->
+
+## What's Changed
+### New to Path of Building
+- Add support for Prismatic Burst [\#5969](https://github.com/PathOfBuildingCommunity/PathOfBuilding/pull/5969) ([Wires77](https://github.com/Wires77))
+### Fixed Crashes
+- Fix crash in the Trader from not having jewel data [\#5990](https://github.com/PathOfBuildingCommunity/PathOfBuilding/pull/5990) ([Regisle](https://github.com/Regisle))
+### User Interface
+- Correct display of max mana leech rate breakdown [\#5945](https://github.com/PathOfBuildingCommunity/PathOfBuilding/pull/5945) ([Lilylicious](https://github.com/Lilylicious))
+- Fix crucible item colour [\#5989](https://github.com/PathOfBuildingCommunity/PathOfBuilding/pull/5989) ([QuickStick123](https://github.com/QuickStick123))
+### Other changes
+- Fix Flasks incorrectly having "Cannot Leech" on them [\#5981](https://github.com/PathOfBuildingCommunity/PathOfBuilding/pull/5981) ([Wires77](https://github.com/Wires77))
+- Fix + to level of active skill gem mods not working [\#5982](https://github.com/PathOfBuildingCommunity/PathOfBuilding/pull/5982) ([LocalIdentity](https://github.com/LocalIdentity))
+- Fix Formless Inferno, Uul-Netol's Kiss and Tulborn [\#5995](https://github.com/PathOfBuildingCommunity/PathOfBuilding/pull/5995) ([QuickStick123](https://github.com/QuickStick123))
+- Fix Absolution Enchant Parsing [\#5980](https://github.com/PathOfBuildingCommunity/PathOfBuilding/pull/5980) ([LocalIdentity](https://github.com/LocalIdentity))
+- Fix Snipe Support + update Assailum [\#5979](https://github.com/PathOfBuildingCommunity/PathOfBuilding/pull/5979) ([LocalIdentity](https://github.com/LocalIdentity))
+
+
+
+## [v2.27.0](https://github.com/PathOfBuildingCommunity/PathOfBuilding/tree/v2.27.0) (2023/04/08)
+
+[Full Changelog](https://github.com/PathOfBuildingCommunity/PathOfBuilding/compare/v2.26.3...v2.27.0)
+
+<!-- Release notes generated using configuration in .github/release.yml at dev -->
+
+## What's Changed
+### New to Path of Building
+- 3.21 game data update [\#5966](https://github.com/PathOfBuildingCommunity/PathOfBuilding/pull/5966) ([Nostrademous](https://github.com/Nostrademous))
+- Add crucible modifier parsing support [\#5823](https://github.com/PathOfBuildingCommunity/PathOfBuilding/pull/5823) ([Nostrademous](https://github.com/Nostrademous))
+- Add support for mods conditional on the modifiers of other equipped items [\#5819](https://github.com/PathOfBuildingCommunity/PathOfBuilding/pull/5819) ([Nostrademous](https://github.com/Nostrademous))
+- Add Bloodnotch [\#5927](https://github.com/PathOfBuildingCommunity/PathOfBuilding/pull/5927) ([QuickStick123](https://github.com/QuickStick123))
+- Set level mode to manual if default level is above 1 [\#5920](https://github.com/PathOfBuildingCommunity/PathOfBuilding/pull/5920) ([Lilylicious](https://github.com/Lilylicious))
+- Hide the power report on loading a build and unchecking "Show node power" [\#5932](https://github.com/PathOfBuildingCommunity/PathOfBuilding/pull/5932) ([Lilylicious](https://github.com/Lilylicious))
+- Add skill names to cost warnings [\#5931](https://github.com/PathOfBuildingCommunity/PathOfBuilding/pull/5931) ([Paliak](https://github.com/Paliak))
+- Add support for new Low Life and Full Life Masteries [\#5904](https://github.com/PathOfBuildingCommunity/PathOfBuilding/pull/5904) ([Nostrademous](https://github.com/Nostrademous))
+- Add support for Warcry Mastery [\#5955](https://github.com/PathOfBuildingCommunity/PathOfBuilding/pull/5955) ([Peechey](https://github.com/Peechey))
+- Add support for repeat-based modifiers [\#5676](https://github.com/PathOfBuildingCommunity/PathOfBuilding/pull/5676) ([Regisle](https://github.com/Regisle))
+- Add support for Saboteur Ascendancy [\#5954](https://github.com/PathOfBuildingCommunity/PathOfBuilding/pull/5954) ([Peechey](https://github.com/Peechey))
+- Add support for "Skills Cost Life instead of 30% of Mana" Mastery [\#5913](https://github.com/PathOfBuildingCommunity/PathOfBuilding/pull/5913) ([Nostrademous](https://github.com/Nostrademous))
+- Prompt for saving after altering the passive search string [\#5930](https://github.com/PathOfBuildingCommunity/PathOfBuilding/pull/5930) ([Lilylicious](https://github.com/Lilylicious))
+### User Interface
+- Limit separators to non-alphanumeric [\#5922](https://github.com/PathOfBuildingCommunity/PathOfBuilding/pull/5922) ([Lilylicious](https://github.com/Lilylicious))
+### Fixed Bugs
+- Fix default state validation for lists and color labels [\#5618](https://github.com/PathOfBuildingCommunity/PathOfBuilding/pull/5618) ([deathbeam](https://github.com/deathbeam))
+- Fix tree data bug related to recovery mastery [\#5964](https://github.com/PathOfBuildingCommunity/PathOfBuilding/pull/5964) ([QuickStick123](https://github.com/QuickStick123))
+- Fix issue where Sceptres and One Handed Maces were considered the same weapon type [\#5942](https://github.com/PathOfBuildingCommunity/PathOfBuilding/pull/5942) ([Peechey](https://github.com/Peechey))
+- Fix Reverberation Rod to add back Controlled Destruction [\#5941](https://github.com/PathOfBuildingCommunity/PathOfBuilding/pull/5941) ([chx](https://github.com/chx))
+- Fix Kaom's Spirit rage regen calculation behaviour [\#5951](https://github.com/PathOfBuildingCommunity/PathOfBuilding/pull/5951) ([Ribel38](https://github.com/Ribel38))
+### Other changes
+- Improve EHP calculation performance when using full DPS [\#5773](https://github.com/PathOfBuildingCommunity/PathOfBuilding/pull/5773) ([Regisle](https://github.com/Regisle))
+- Update a few uniques for 3.21 [\#5971](https://github.com/PathOfBuildingCommunity/PathOfBuilding/pull/5971) ([QuickStick123](https://github.com/QuickStick123))
+
+
+## [v2.26.3](https://github.com/PathOfBuildingCommunity/PathOfBuilding/tree/v2.26.3) (2023/04/05)
+
+[Full Changelog](https://github.com/PathOfBuildingCommunity/PathOfBuilding/compare/v2.26.2...v2.26.3)
+
+<!-- Release notes generated using configuration in .github/release.yml at dev -->
+
+## What's Changed
+### Fixed Bugs
+- Fix several Minion buffs not being calculated correctly [\#5894](https://github.com/PathOfBuildingCommunity/PathOfBuilding/pull/5894) ([Wires77](https://github.com/Wires77))
+- Fix level-up stats from appearing on tooltips [\#5891](https://github.com/PathOfBuildingCommunity/PathOfBuilding/pull/5891) ([Lilylicious](https://github.com/Lilylicious))
+- Fix MoM and Prevented Life loss effect interaction [\#5908](https://github.com/PathOfBuildingCommunity/PathOfBuilding/pull/5908) ([Edvinas-Smita](https://github.com/Edvinas-Smita))
+- Fix life loss prevention occurring on overkill damage resulting in undesired breakpoint behaviour [\#5910](https://github.com/PathOfBuildingCommunity/PathOfBuilding/pull/5910) ([QuickStick123](https://github.com/QuickStick123))
+- Fix Ghost Reaver and Mines Leech not working [\#5888](https://github.com/PathOfBuildingCommunity/PathOfBuilding/pull/5888) ([QuickStick123](https://github.com/QuickStick123))
+- Fix mod values on Betrayal uniques [\#5772](https://github.com/PathOfBuildingCommunity/PathOfBuilding/pull/5772) ([dshebib](https://github.com/dshebib))
+
+
+## [v2.26.2](https://github.com/PathOfBuildingCommunity/PathOfBuilding/tree/v2.26.2) (2023/04/03)
+
+[Full Changelog](https://github.com/PathOfBuildingCommunity/PathOfBuilding/compare/v2.26.1...v2.26.2)
+
+## What's Changed
+### Fixed Bugs
+- Fix mastery choices overlapping when they had multiple lines [\#5873](https://github.com/PathOfBuildingCommunity/PathOfBuilding/pull/5873) ([Wires77](https://github.com/Wires77))
+- Fix gems in the Squire counting multiple times [\#5878](https://github.com/PathOfBuildingCommunity/PathOfBuilding/pull/5878) ([Wires77](https://github.com/Wires77))
+- Fix skill stages not being editable in some cases [\#5877](https://github.com/PathOfBuildingCommunity/PathOfBuilding/pull/5877) ([QuickStick123](https://github.com/QuickStick123))
+- Fix issue calculating defences based on overcapped resistances [\#5869](https://github.com/PathOfBuildingCommunity/PathOfBuilding/pull/5869) ([Regisle](https://github.com/Regisle))
+- Fix Widowhail increased bonuses calculation [\#5861](https://github.com/PathOfBuildingCommunity/PathOfBuilding/pull/5861) ([Edvinas-Smita](https://github.com/Edvinas-Smita))
+- Fix max-hit with 100% taken as conversion [\#5865](https://github.com/PathOfBuildingCommunity/PathOfBuilding/pull/5865) ([Edvinas-Smita](https://github.com/Edvinas-Smita))
+- Fix Formless Inferno not increasing minion life properly [\#5874](https://github.com/PathOfBuildingCommunity/PathOfBuilding/pull/5874) ([Wires77](https://github.com/Wires77))
+
+
+
+## [v2.26.1](https://github.com/PathOfBuildingCommunity/PathOfBuilding/tree/v2.26.1) (2023/01/03)
+
+[Full Changelog](https://github.com/PathOfBuildingCommunity/PathOfBuilding/compare/v2.25.0...v2.25.1)
+
+## What's Changed
+### Fixed Crashes
+- Fix crash with Petrified Blood and eHP ([QuickStick123](https://github.com/QuickStick123))
+
+## [v2.26.0](https://github.com/PathOfBuildingCommunity/PathOfBuilding/tree/v2.26.0) (2023/04/03)
+
+[Full Changelog](https://github.com/PathOfBuildingCommunity/PathOfBuilding/compare/v2.25.1...v2.26.0)
+
+<!-- Release notes generated using configuration in .github/release.yml at dev -->
+\
+## What's Changed
+### 3.21 Changes
+- Add 3.21 tree [\#5799](https://github.com/PathOfBuildingCommunity/PathOfBuilding/pull/5799) ([Regisle](https://github.com/Regisle))
+- Add support for new mods on the tree [\#5827](https://github.com/PathOfBuildingCommunity/PathOfBuilding/pull/5827), [\#5723](https://github.com/PathOfBuildingCommunity/PathOfBuilding/pull/5723), [\#5829](https://github.com/PathOfBuildingCommunity/PathOfBuilding/pull/5829), [\#5655](https://github.com/PathOfBuildingCommunity/PathOfBuilding/pull/5655), [\#5559](https://github.com/PathOfBuildingCommunity/PathOfBuilding/pull/5559), [\#1006](https://github.com/PathOfBuildingCommunity/PathOfBuilding/pull/1006) ([madinsane](https://github.com/madinsane), [Paliak](https://github.com/Paliak), [QuickStick123](https://github.com/QuickStick123), [LocalIdentity](https://github.com/LocalIdentity))
+- Add support for many mods on 3.21 Masteries [\#5814](https://github.com/PathOfBuildingCommunity/PathOfBuilding/pull/5814), [\#5834](https://github.com/PathOfBuildingCommunity/PathOfBuilding/pull/5834), [\#5825](https://github.com/PathOfBuildingCommunity/PathOfBuilding/pull/5825), [\#5833](https://github.com/PathOfBuildingCommunity/PathOfBuilding/pull/5833), [\#5840](https://github.com/PathOfBuildingCommunity/PathOfBuilding/pull/5840), [\#5841](https://github.com/PathOfBuildingCommunity/PathOfBuilding/pull/5841), [\#5830](https://github.com/PathOfBuildingCommunity/PathOfBuilding/pull/5830), [\#5818](https://github.com/PathOfBuildingCommunity/PathOfBuilding/pull/5818), [\#5803](https://github.com/PathOfBuildingCommunity/PathOfBuilding/pull/5803), [\#5808](https://github.com/PathOfBuildingCommunity/PathOfBuilding/pull/5808), [\#5843](https://github.com/PathOfBuildingCommunity/PathOfBuilding/pull/5843), [\#5842](https://github.com/PathOfBuildingCommunity/PathOfBuilding/pull/5842), [\#5846](https://github.com/PathOfBuildingCommunity/PathOfBuilding/pull/5846), [\#5828](https://github.com/PathOfBuildingCommunity/PathOfBuilding/pull/5828) ([Lilylicious](https://github.com/Lilylicious), [Peechey](https://github.com/Peechey), [cardbeard](https://github.com/cardbeard), [dbjorge](https://github.com/dbjorge), [MoonOverMira](https://github.com/MoonOverMira), [QuickStick123](https://github.com/QuickStick123))
+- Add support for new 3.21 Uniques [\#5805](https://github.com/PathOfBuildingCommunity/PathOfBuilding/pull/5805), [\#5809](https://github.com/PathOfBuildingCommunity/PathOfBuilding/pull/5809), [\#5811](https://github.com/PathOfBuildingCommunity/PathOfBuilding/pull/5811), [\#5849](https://github.com/PathOfBuildingCommunity/PathOfBuilding/pull/5849), [\#5850](https://github.com/PathOfBuildingCommunity/PathOfBuilding/pull/5850), [\#5844](https://github.com/PathOfBuildingCommunity/PathOfBuilding/pull/5844) ([Paliak](https://github.com/Paliak), [TPlant](https://github.com/PJacek), [QuickStick123](https://github.com/QuickStick123))
+- Add support for mods on uniques that were changed in 3.21 patch notes [\#5817](https://github.com/PathOfBuildingCommunity/PathOfBuilding/pull/5817), [\#5806](https://github.com/PathOfBuildingCommunity/PathOfBuilding/pull/5806) ([QuickStick123](https://github.com/QuickStick123), [ifnjeff](https://github.com/ifnjeff))
+- Update Timeless Jewels to work with 3.21 tree [\#5848](https://github.com/PathOfBuildingCommunity/PathOfBuilding/pull/5848) ([LocalIdentity](https://github.com/LocalIdentity))
+
+### Implemented Enhancements
+- Add a Help section [\#4629](https://github.com/PathOfBuildingCommunity/PathOfBuilding/pull/4629) ([Regisle](https://github.com/Regisle))
+- Add support for automatic character levels based on allocated nodes [\#5837](https://github.com/PathOfBuildingCommunity/PathOfBuilding/pull/5837) ([Lilylicious](https://github.com/Lilylicious))
+- Allow Trade to weight by multiple stats [\#5507](https://github.com/PathOfBuildingCommunity/PathOfBuilding/pull/5507) ([Regisle](https://github.com/Regisle))
+- Enable searching for Militant Faith devotion modifiers [\#5661](https://github.com/PathOfBuildingCommunity/PathOfBuilding/pull/5661) ([Edvinas-Smita](https://github.com/Edvinas-Smita))
+- Change pobb.in to be the default build code exporter [\#5603](https://github.com/PathOfBuildingCommunity/PathOfBuilding/pull/5603) ([QuickStick123](https://github.com/QuickStick123))
+- Automatically apply Arcane Surge granted to you via items or nodes on the tree [\#4541](https://github.com/PathOfBuildingCommunity/PathOfBuilding/pull/4541) ([QuickStick123](https://github.com/QuickStick123))
+- Add support for skill uses [\#5537](https://github.com/PathOfBuildingCommunity/PathOfBuilding/pull/5537) ([QuickStick123](https://github.com/QuickStick123))
+- Add new boss skills, auto-apply uber changes if set to uber, and update non-uber pen/chaos mix [\#5612](https://github.com/PathOfBuildingCommunity/PathOfBuilding/pull/5612) ([Regisle](https://github.com/Regisle))
+- Automatically estimate resistance penalty on import [\#5671](https://github.com/PathOfBuildingCommunity/PathOfBuilding/pull/5671) ([Paliak](https://github.com/Paliak))
+- Update boss Armour/Evasion values and add override fields to config [\#5620](https://github.com/PathOfBuildingCommunity/PathOfBuilding/pull/5620) ([ybbat](https://github.com/ybbat))
+- Allow for custom mod DPS multiplier (e.g 35% More DPS) [\#5670](https://github.com/PathOfBuildingCommunity/PathOfBuilding/pull/5670) ([Regisle](https://github.com/Regisle))
+- Change Elusive to use average value by default instead of max [\#5564](https://github.com/PathOfBuildingCommunity/PathOfBuilding/pull/5564) ([deathbeam](https://github.com/deathbeam))
+- Implement "You can't deal Damage with Skills yourself" mod from Ancestral Bond [\#5638](https://github.com/PathOfBuildingCommunity/PathOfBuilding/pull/5638) ([Paliak](https://github.com/Paliak))
+- Add support for more mods on Precursor's emblem [\#5566](https://github.com/PathOfBuildingCommunity/PathOfBuilding/pull/5566) ([QuickStick123](https://github.com/QuickStick123))
+- Add support for Enemy regen and Sanctum x can y [\#5565](https://github.com/PathOfBuildingCommunity/PathOfBuilding/pull/5565) ([QuickStick123](https://github.com/QuickStick123))
+- Add support for Non-Aura cost no Life/Mana while Focused [\#5725](https://github.com/PathOfBuildingCommunity/PathOfBuilding/pull/5725) ([QuickStick123](https://github.com/QuickStick123))
+- Add support for Cat's Stealth avoid damage [\#5728](https://github.com/PathOfBuildingCommunity/PathOfBuilding/pull/5728) ([QuickStick123](https://github.com/QuickStick123))
+- Add support for Cane of Kulemak unveiled mods scaler [\#5685](https://github.com/PathOfBuildingCommunity/PathOfBuilding/pull/5685) ([Regisle](https://github.com/Regisle))
+- Add support for additional cooldowns on Mirror/Blink arrow [\#5740](https://github.com/PathOfBuildingCommunity/PathOfBuilding/pull/5740) ([QuickStick123](https://github.com/QuickStick123))
+- Automatically apply PvP multipliers to skills [\#5739](https://github.com/PathOfBuildingCommunity/PathOfBuilding/pull/5739) ([Regisle](https://github.com/Regisle))
+- Add support for Vaal skills Soul cost and soul gain prevention [\#5742](https://github.com/PathOfBuildingCommunity/PathOfBuilding/pull/5742) ([Regisle](https://github.com/Regisle))
+- Add support for Block chance reduction [\#5774](https://github.com/PathOfBuildingCommunity/PathOfBuilding/pull/5774) ([Regisle](https://github.com/Regisle))
+- Add support for mods that disable other item slots [\#5664](https://github.com/PathOfBuildingCommunity/PathOfBuilding/pull/5664) ([Regisle](https://github.com/Regisle))
+- Add support for Jewel limits [\#5666](https://github.com/PathOfBuildingCommunity/PathOfBuilding/pull/5666) ([Regisle](https://github.com/Regisle))
+
+### Fixed Crashes
+- Fix crash on import when an Abyss Jewel was socketed in a weapon swap weapon [\#5601](https://github.com/PathOfBuildingCommunity/PathOfBuilding/pull/5601) ([Paliak](https://github.com/Paliak))
+- Fix issue in PoB Trader caused by sorting mode change [\#5552](https://github.com/PathOfBuildingCommunity/PathOfBuilding/pull/5552) ([Dullson](https://github.com/Dullson))
+- Fix not being able to save trees with more than 254 nodes allocated [\#5781](https://github.com/PathOfBuildingCommunity/PathOfBuilding/pull/5781) ([QuickStick123](https://github.com/QuickStick123))
+- Fix crash caused by very long lines on items without spaces [\#5785](https://github.com/PathOfBuildingCommunity/PathOfBuilding/pull/5785) ([Paliak](https://github.com/Paliak))
+- Fix crash when viewing Pantheon reduced enemy Life Regen [\#5731](https://github.com/PathOfBuildingCommunity/PathOfBuilding/pull/5731) ([Paliak](https://github.com/Paliak))
+
+### User Interface
+- Hide config options that can be hidden by default behind conditions [\#5712](https://github.com/PathOfBuildingCommunity/PathOfBuilding/pull/5712) ([deathbeam](https://github.com/deathbeam))
+- Improve eHP breakdown to show greater detail [\#5756](https://github.com/PathOfBuildingCommunity/PathOfBuilding/pull/5756) ([Edvinas-Smita](https://github.com/Edvinas-Smita))
+- Recolor mods in the 'Custom Modifiers' box to show if they are parsed or not [\#5720](https://github.com/PathOfBuildingCommunity/PathOfBuilding/pull/5720) ([deathbeam](https://github.com/deathbeam))
+- Properly sort and group Eldritch mods in the item crafter [\#5677](https://github.com/PathOfBuildingCommunity/PathOfBuilding/pull/5677) ([Regisle](https://github.com/Regisle))
+- Show uptime for "Enduring" Life and Mana flasks [\#5853](https://github.com/PathOfBuildingCommunity/PathOfBuilding/pull/5853) ([deathbeam](https://github.com/deathbeam))
+- Make race uniques not show up as obtainable [\#5656](https://github.com/PathOfBuildingCommunity/PathOfBuilding/pull/5656) ([Regisle](https://github.com/Regisle))
+- Update Trader, Item weight and sorting to use percentage change rather than absolute [\#5525](https://github.com/PathOfBuildingCommunity/PathOfBuilding/pull/5525) ([Regisle](https://github.com/Regisle))
+- Change Blade Blast to user-configurable stages [\#5793](https://github.com/PathOfBuildingCommunity/PathOfBuilding/pull/5793) ([Regisle](https://github.com/Regisle))
+- Add flask breakdown to Calcs tab [\#5749](https://github.com/PathOfBuildingCommunity/PathOfBuilding/pull/5749) ([deathbeam](https://github.com/deathbeam))
+- Colourise and group defensive calc sections [\#5753](https://github.com/PathOfBuildingCommunity/PathOfBuilding/pull/5753) ([deathbeam](https://github.com/deathbeam))
+- Add support to display coloured text in dropdowns [\#5681](https://github.com/PathOfBuildingCommunity/PathOfBuilding/pull/5681) ([deathbeam](https://github.com/deathbeam))
+- Allow setting Blood Charges to 0 [\#5690](https://github.com/PathOfBuildingCommunity/PathOfBuilding/pull/5690) ([Paliak](https://github.com/Paliak))
+
+- Fix punctuation error in Trauma calculation message [\#5574](https://github.com/PathOfBuildingCommunity/PathOfBuilding/pull/5574) ([Ivniinvi](https://github.com/Ivniinvi))
+- Fix minor colour codes and number formatting errors in tooltips [\#5733](https://github.com/PathOfBuildingCommunity/PathOfBuilding/pull/5733) ([QuickStick123](https://github.com/QuickStick123))
+- Fix Enabled and FullDPS checkboxes not updating when mouse shortcuts are used [\#5589](https://github.com/PathOfBuildingCommunity/PathOfBuilding/pull/5589) ([Dullson](https://github.com/Dullson))
+- Fix Summon Skeletons enchant not appearing in filtered list [\#5643](https://github.com/PathOfBuildingCommunity/PathOfBuilding/pull/5643) ([Wires77](https://github.com/Wires77))
+- Fix inconsistent display of additional quality and gem levels in skill group tooltip for inactive gems [\#5715](https://github.com/PathOfBuildingCommunity/PathOfBuilding/pull/5715) ([Paliak](https://github.com/Paliak))
+- Fix cluster jewel notable compare tooltip when crafting a cluster [\#5777](https://github.com/PathOfBuildingCommunity/PathOfBuilding/pull/5777) ([Edvinas-Smita](https://github.com/Edvinas-Smita))
+
+### Accuracy Improvements
+
+- Update wording on many uniques [\#5655](https://github.com/PathOfBuildingCommunity/PathOfBuilding/pull/5655), [\#5684](https://github.com/PathOfBuildingCommunity/PathOfBuilding/pull/5684), [\#5624](https://github.com/PathOfBuildingCommunity/PathOfBuilding/pull/5624), [\#5623](https://github.com/PathOfBuildingCommunity/PathOfBuilding/pull/5623) ([QuickStick123](https://github.com/QuickStick123))
+- Update Watcher's Eye Dodge mods to Suppress mods [\#5562](https://github.com/PathOfBuildingCommunity/PathOfBuilding/pull/5562) ([deathbeam](https://github.com/deathbeam))
+- Update Vessel of Vinktar to have correct mod values [\#5800](https://github.com/PathOfBuildingCommunity/PathOfBuilding/pull/5800) ([DavidBindloss](https://github.com/DavidBindloss))
+
+- Fix eHP calculation when using Eldritch Battery + Mind Over Matter + Corrupted Soul [\#5796](https://github.com/PathOfBuildingCommunity/PathOfBuilding/pull/5796) ([Regisle](https://github.com/Regisle))
+- Fix a variety of incorrect catalyst scaling [\#4467](https://github.com/PathOfBuildingCommunity/PathOfBuilding/pull/4467) ([QuickStick123](https://github.com/QuickStick123))
+- Fix Voltaxic missing shock effect mod [\#5561](https://github.com/PathOfBuildingCommunity/PathOfBuilding/pull/5561) ([LocalIdentity](https://github.com/LocalIdentity))
+- Fix missing Mana on Mindspiral [\#5616](https://github.com/PathOfBuildingCommunity/PathOfBuilding/pull/5616) ([QuickStick123](https://github.com/QuickStick123))
+- Fix missing variant on Replica Hyrri's Truth [\#5687](https://github.com/PathOfBuildingCommunity/PathOfBuilding/pull/5687) ([QuickStick123](https://github.com/QuickStick123))
+- Fix values of mods on Devouring Diadem [\#5567](https://github.com/PathOfBuildingCommunity/PathOfBuilding/pull/5567) ([LocalIdentity](https://github.com/LocalIdentity))
+- Fix Vorana's March missing a fourth modifier slot [\#5776](https://github.com/PathOfBuildingCommunity/PathOfBuilding/pull/5776) ([hexeaktivitat](https://github.com/hexeaktivitat))
+- Fix base for Saemus' gift [\#5836](https://github.com/PathOfBuildingCommunity/PathOfBuilding/pull/5836) ([Lilylicious](https://github.com/Lilylicious))
+- Fix Entropic Devastation not having Shaper influence [\#5816](https://github.com/PathOfBuildingCommunity/PathOfBuilding/pull/5816) ([QuickStick123](https://github.com/QuickStick123))
+- Fix support for Mace/Scepter chill Mastery node [\#5798](https://github.com/PathOfBuildingCommunity/PathOfBuilding/pull/5798) ([moojustice1](https://github.com/moojustice1))
+- Fix range values for Point Blank / Far shot distances [\#5655](https://github.com/PathOfBuildingCommunity/PathOfBuilding/pull/5655) ([QuickStick123](https://github.com/QuickStick123))
+- Fix Foil search to correctly assign foil to Voidborn uniques [\#5599](https://github.com/PathOfBuildingCommunity/PathOfBuilding/pull/5599) ([Regisle](https://github.com/Regisle))
+- Fix mods incorrectly applying when wielding fishing rod [\#5691](https://github.com/PathOfBuildingCommunity/PathOfBuilding/pull/5691) ([QuickStick123](https://github.com/QuickStick123))
+- Fix group disable not disabling support gems and two-part skills not applying support part to linked groups [\#5719](https://github.com/PathOfBuildingCommunity/PathOfBuilding/pull/5719) ([Paliak](https://github.com/Paliak))
+- Fix Hex Master not modifying the duration of Curses to be infinite [\#5705](https://github.com/PathOfBuildingCommunity/PathOfBuilding/pull/5705) ([Paliak](https://github.com/Paliak))
+- Fix tree version being out of date when importing character profile into an old tree [\#5768](https://github.com/PathOfBuildingCommunity/PathOfBuilding/pull/5768) ([QuickStick123](https://github.com/QuickStick123))
+- Fix Fire Exposure/Action speed mod on Balance of Terror [\#5794](https://github.com/PathOfBuildingCommunity/PathOfBuilding/pull/5794) ([QuickStick123](https://github.com/QuickStick123))
+- Fix Adrenaline, Her Embrace and Boot Enchant with Wilma's Requital [\#5630](https://github.com/PathOfBuildingCommunity/PathOfBuilding/pull/5630) ([LocalIdentity](https://github.com/LocalIdentity))
+- Fix Minion overwhelm mastery incorrectly applying to spells [\#5672](https://github.com/PathOfBuildingCommunity/PathOfBuilding/pull/5672) ([Paliak](https://github.com/Paliak))
+- Fix Galvanic Field shock effect scaling all damage instead of only hits [\#5692](https://github.com/PathOfBuildingCommunity/PathOfBuilding/pull/5692) ([LocalIdentity](https://github.com/LocalIdentity))
+- Fix ignite chance display [\#5645](https://github.com/PathOfBuildingCommunity/PathOfBuilding/pull/5645) ([raylu](https://github.com/raylu))
+- Fix player-specific flask mods incorrectly applying to Minions [\#5326](https://github.com/PathOfBuildingCommunity/PathOfBuilding/pull/5326) ([Paliak](https://github.com/Paliak))
+- Fix buff effect scaling guard absorption rate [\#5727](https://github.com/PathOfBuildingCommunity/PathOfBuilding/pull/5727) ([QuickStick123](https://github.com/QuickStick123))
+- Fix local flask duration affecting the total amount recovered [\#5726](https://github.com/PathOfBuildingCommunity/PathOfBuilding/pull/5726) ([QuickStick123](https://github.com/QuickStick123))
+- Fix Strength adding to Minions mod only applying at half value [\#5804](https://github.com/PathOfBuildingCommunity/PathOfBuilding/pull/5804) ([cardbeard](https://github.com/cardbeard))
+- Fix Projectile modifiers incorrectly applying to Cremation Corpse Explosion damage, [\#5780](https://github.com/PathOfBuildingCommunity/PathOfBuilding/pull/5780) ([CapnJack22](https://github.com/CapnJack22))
+- Fix Rational Doctrine not working while using Crystallised Omniscience [\#5710](https://github.com/PathOfBuildingCommunity/PathOfBuilding/pull/5710) ([QuickStick123](https://github.com/QuickStick123))
+- Fix Double/Triple Damage calculations [\#5730](https://github.com/PathOfBuildingCommunity/PathOfBuilding/pull/5730) ([QuickStick123](https://github.com/QuickStick123))
+- Add missing "Damage" tag to some golem skills [\#5639](https://github.com/PathOfBuildingCommunity/PathOfBuilding/pull/5639) ([Paliak](https://github.com/Paliak))
+- Fix Ball Lightning Projectile Speed [\#5746](https://github.com/PathOfBuildingCommunity/PathOfBuilding/pull/5746) ([LocalIdentity](https://github.com/LocalIdentity))
+- Fix incorrect profane ground numbers [\#5815](https://github.com/PathOfBuildingCommunity/PathOfBuilding/pull/5815) ([QuickStick123](https://github.com/QuickStick123))
+- Fix flask conditions for using Life and Mana flasks [\#5854](https://github.com/PathOfBuildingCommunity/PathOfBuilding/pull/5854) ([deathbeam](https://github.com/deathbeam))
+- Fix Follow Through not applying to poison [\#5722](https://github.com/PathOfBuildingCommunity/PathOfBuilding/pull/5722) ([Paliak](https://github.com/Paliak))
+- Stop Vaal Smite and Smite auras from stacking [\#5611](https://github.com/PathOfBuildingCommunity/PathOfBuilding/pull/5611) ([Paliak](https://github.com/Paliak))
+- Fix skill type tags for maximum Ballista Totem mods [\#5577](https://github.com/PathOfBuildingCommunity/PathOfBuilding/pull/5577) ([bobanobahoba](https://github.com/bobanobahoba))
+- Fix enemy negative resistance not being capped for DoT damage [\#5660](https://github.com/PathOfBuildingCommunity/PathOfBuilding/pull/5660) ([Edvinas-Smita](https://github.com/Edvinas-Smita))
+- Fix Vaal Lightning Strike damage effectiveness being off by 1 level [\#5760](https://github.com/PathOfBuildingCommunity/PathOfBuilding/pull/5760) ([Regisle](https://github.com/Regisle))
+
+### Fixed Bugs
+- Fix imported characters missing Voidborn uniques [\#5650](https://github.com/PathOfBuildingCommunity/PathOfBuilding/pull/5650) ([QuickStick123](https://github.com/QuickStick123))
+- Fix Energy Blade not importing from PoE.ninja and on copy paste [\#5607](https://github.com/PathOfBuildingCommunity/PathOfBuilding/pull/5607) ([QuickStick123](https://github.com/QuickStick123))
+- Fix enemy level getting out of sync due to updating later than expected [\#5709](https://github.com/PathOfBuildingCommunity/PathOfBuilding/pull/5709) ([QuickStick123](https://github.com/QuickStick123))
+- Fix incorrect variable causing gem sorting to occur far too often [\#5763](https://github.com/PathOfBuildingCommunity/PathOfBuilding/pull/5763) ([Paliak](https://github.com/Paliak))
+- Fix skill sets sometimes being deleted after deleting the first one [\#5765](https://github.com/PathOfBuildingCommunity/PathOfBuilding/pull/5765) ([deathbeam](https://github.com/deathbeam))
+- Fix socket group linking not working on weapon swap and generalize socket group linking code [\#5600](https://github.com/PathOfBuildingCommunity/PathOfBuilding/pull/5600) ([Paliak](https://github.com/Paliak))
+- Fix Energy Blade not working with socketed Abyssal jewels [\#5608](https://github.com/PathOfBuildingCommunity/PathOfBuilding/pull/5608) ([QuickStick123](https://github.com/QuickStick123))
+- Fix more multipliers on Skill damage being incorrectly rounded. [\#5758](https://github.com/PathOfBuildingCommunity/PathOfBuilding/pull/5758) ([QuickStick123](https://github.com/QuickStick123))
+- Prevent pathing through class starts for Split Personality [\#5651](https://github.com/PathOfBuildingCommunity/PathOfBuilding/pull/5651) ([Paliak](https://github.com/Paliak))
+
+
+## [v2.25.1](https://github.com/PathOfBuildingCommunity/PathOfBuilding/tree/v2.25.1) (2023/01/06)
+
+[Full Changelog](https://github.com/PathOfBuildingCommunity/PathOfBuilding/compare/v2.25.0...v2.25.1)
+
+<!-- Release notes generated using configuration in .github/release.yml at dev -->
+
+## What's Changed
+### Fixed Crashes
+- Fix crash caused by item stuck on cursor when dragging [\#5550](https://github.com/PathOfBuildingCommunity/PathOfBuilding/pull/5550) ([Paliak](https://github.com/Paliak))
+- Fix crash when using Whispering Ice with trigger support [\#5547](https://github.com/PathOfBuildingCommunity/PathOfBuilding/pull/5547) ([Paliak](https://github.com/Paliak))
+- Fix crash caused by loading shared items too early [\#5543](https://github.com/PathOfBuildingCommunity/PathOfBuilding/pull/5543) ([QuickStick123](https://github.com/QuickStick123))
+### Fixed Bugs
+- Fixing Timeless jewels not working correctly when added via the "Find Timeless Jewel" UI [\#5522](https://github.com/PathOfBuildingCommunity/PathOfBuilding/pull/5522) ([QuickStick123](https://github.com/QuickStick123))
+- Fix Atziri's Mirror's drop source [\#5524](https://github.com/PathOfBuildingCommunity/PathOfBuilding/pull/5524) ([pHiney](https://github.com/pHiney))
+- Fix Blood Sacrament incorrect scaling when setting to stages more than 1 [\#5551](https://github.com/PathOfBuildingCommunity/PathOfBuilding/pull/5551) ([dreais](https://github.com/dreais))
+- Fix Spell Suppression mastery not working with Acrobatics Keystone [\#5528](https://github.com/PathOfBuildingCommunity/PathOfBuilding/pull/5528) ([Paliak](https://github.com/Paliak))
+- Fix magic utility flask effect not scaling Onslaught from Silver Flasks [\#5519](https://github.com/PathOfBuildingCommunity/PathOfBuilding/pull/5519) ([deathbeam](https://github.com/deathbeam))
+
+
+## [v2.25.0](https://github.com/PathOfBuildingCommunity/PathOfBuilding/tree/v2.25.0) (2023/01/03)
+
+[Full Changelog](https://github.com/PathOfBuildingCommunity/PathOfBuilding/compare/v2.24.0...v2.25.0)
+
+<!-- Release notes generated using configuration in .github/release.yml at dev -->
+
+## What's Changed
+### Implemented Enhancements
+- Apply enemy damage multiplier to max hit taken [\#5424](https://github.com/PathOfBuildingCommunity/PathOfBuilding/pull/5424) ([deathbeam](https://github.com/deathbeam))
+- Add button to generate a trade link for Timeless Jewels [\#5402](https://github.com/PathOfBuildingCommunity/PathOfBuilding/pull/5402) ([meepen](https://github.com/meepen))
+- PoB Trader
+  - Add ability to generate weighted search URL without the need for POESESSID [\#5511](https://github.com/PathOfBuildingCommunity/PathOfBuilding/pull/5511) ([Dullson](https://github.com/Dullson))
+  - Add support for Private Leagues [\#5511](https://github.com/PathOfBuildingCommunity/PathOfBuilding/pull/5511) ([Dullson](https://github.com/Dullson))
+  - Add support for Sony and Xbox realms [\#5372](https://github.com/PathOfBuildingCommunity/PathOfBuilding/pull/5372) ([Nostrademous](https://github.com/Nostrademous))
+  - Sort Trade league name dropdown so temporary leagues appear at the top of the list [\#5351](https://github.com/PathOfBuildingCommunity/PathOfBuilding/pull/5351) ([Nostrademous](https://github.com/Nostrademous))
+  - Automatically adjust weighted search to prevent result clipping [\#5510](https://github.com/PathOfBuildingCommunity/PathOfBuilding/pull/5510) ([Dullson](https://github.com/Dullson))
+  - Add support to change the sorting mode on already-fetched items [\#5500](https://github.com/PathOfBuildingCommunity/PathOfBuilding/pull/5500) ([Dullson](https://github.com/Dullson))
+  - Improve item pricer error handling [\#5396](https://github.com/PathOfBuildingCommunity/PathOfBuilding/pull/5396) ([Dullson](https://github.com/Dullson))
+  - Temporarily remove Synthesis mods until they are properly supported [\#5379](https://github.com/PathOfBuildingCommunity/PathOfBuilding/pull/5379) ([Dolmur](https://github.com/Dolmur))
+  - Remove Eldritch mods checkbox from bases that are unable to roll Eldritch mods [\#5379](https://github.com/PathOfBuildingCommunity/PathOfBuilding/pull/5379) ([Dolmur](https://github.com/Dolmur))
+  - Display item price at the bottom of the item tooltip [\#5511](https://github.com/PathOfBuildingCommunity/PathOfBuilding/pull/5511) ([Dullson](https://github.com/Dullson))
+  - Use default item affix quality to generate mod weightings [\#5388](https://github.com/PathOfBuildingCommunity/PathOfBuilding/pull/5388) ([Regisle](https://github.com/Regisle))
+- Add option for to select any conqueror Keystone for Timeless jewels search [\#5490](https://github.com/PathOfBuildingCommunity/PathOfBuilding/pull/5490) ([Regisle](https://github.com/Regisle))
+- Add support for Mutewind Pennant Warcry mod [\#5384](https://github.com/PathOfBuildingCommunity/PathOfBuilding/pull/5384) ([andrewbelu](https://github.com/andrewbelu))
+- Add support for Phantasmal Reave radius [\#5374](https://github.com/PathOfBuildingCommunity/PathOfBuilding/pull/5374) ([andrewbelu](https://github.com/andrewbelu))
+- Add support for Sandstorm Visage crit mod [\#5398](https://github.com/PathOfBuildingCommunity/PathOfBuilding/pull/5398) ([andrewbelu](https://github.com/andrewbelu))
+- Add Support for Frozen Sweep DPS and burst damage [\#5296](https://github.com/PathOfBuildingCommunity/PathOfBuilding/pull/5296) ([Lilylicious](https://github.com/Lilylicious))
+- Add support for Original Sin [\#5426](https://github.com/PathOfBuildingCommunity/PathOfBuilding/pull/5426) ([QuickStick123](https://github.com/QuickStick123))
+- Add support for Progenesis and show the amount recouped [\#5386](https://github.com/PathOfBuildingCommunity/PathOfBuilding/pull/5386) ([Regisle](https://github.com/Regisle))
+- Add support for Rotting Legion missing Zombie mod [\#5385](https://github.com/PathOfBuildingCommunity/PathOfBuilding/pull/5385) ([andrewbelu](https://github.com/andrewbelu))
+- Critical strike cull chance now uses hit rate to determine DPS gain [\#5378](https://github.com/PathOfBuildingCommunity/PathOfBuilding/pull/5378) ([andrewbelu](https://github.com/andrewbelu))
+- Increased flask effect works on Silver Flask to scale Onslaught effect [\#5407](https://github.com/PathOfBuildingCommunity/PathOfBuilding/pull/5407) ([Fabere456](https://github.com/Fabere456))
+- Add sanctum unique drop locations [\#5414](https://github.com/PathOfBuildingCommunity/PathOfBuilding/pull/5414) ([QuickStick123](https://github.com/QuickStick123))
+- Update tree to 3.20.1 [\#5457](https://github.com/PathOfBuildingCommunity/PathOfBuilding/pull/5457) ([QuickStick123](https://github.com/QuickStick123))
+### Fixed Crashes
+- Fix crash when deleting gem level [\#5479](https://github.com/PathOfBuildingCommunity/PathOfBuilding/pull/5479) ([Paliak](https://github.com/Paliak))
+- Fix crash when clicking sort options in node power [\#5504](https://github.com/PathOfBuildingCommunity/PathOfBuilding/pull/5504) ([meepen](https://github.com/meepen))
+### User Interface
+- Change the unique list to only display currently obtainable uniques instead of any source [\#5491](https://github.com/PathOfBuildingCommunity/PathOfBuilding/pull/5491) ([Regisle](https://github.com/Regisle))
+- Fix odd edit behaviour with the POESESSID input box [\#5358](https://github.com/PathOfBuildingCommunity/PathOfBuilding/pull/5358) ([Wires77](https://github.com/Wires77))
+- Fix Timeless Jewel tree radius effect not appearing on jewels added through "Find Timeless Jewel" UI [\#5440](https://github.com/PathOfBuildingCommunity/PathOfBuilding/pull/5440) ([LocalIdentity](https://github.com/LocalIdentity))
+- Remove duplicate bleed/poison config option [\#5420](https://github.com/PathOfBuildingCommunity/PathOfBuilding/pull/5420) ([QuickStick123](https://github.com/QuickStick123))
+### Fixed Bugs
+- PoB Trader memory leak [\#5473](https://github.com/PathOfBuildingCommunity/PathOfBuilding/pull/5473) ([Dullson](https://github.com/Dullson))
+- Max fuse calculation for Explosive Arrow [\#5349](https://github.com/PathOfBuildingCommunity/PathOfBuilding/pull/5349) ([Lilylicious](https://github.com/Lilylicious))
+- Minion-specific mods not being included as mods for weighted search [\#5355](https://github.com/PathOfBuildingCommunity/PathOfBuilding/pull/5355) ([Dolmur](https://github.com/Dolmur))
+- Item pricing mod calculation does now use DPS instead of average damage [\#5400](https://github.com/PathOfBuildingCommunity/PathOfBuilding/pull/5400) ([Urganot](https://github.com/Urganot))
+- Minion-specific mods granting their effect to all Minions [\#5394](https://github.com/PathOfBuildingCommunity/PathOfBuilding/pull/5394) ([QuickStick123](https://github.com/QuickStick123))
+- Session IDs not saving separately per imported account [\#5357](https://github.com/PathOfBuildingCommunity/PathOfBuilding/pull/5357) ([Wires77](https://github.com/Wires77))
+- Missing skillType tags from minion skills [\#5325](https://github.com/PathOfBuildingCommunity/PathOfBuilding/pull/5325) ([Paliak](https://github.com/Paliak))
+- Wither on hit from Balance of Terror [\#5514](https://github.com/PathOfBuildingCommunity/PathOfBuilding/pull/5514) ([deathbeam](https://github.com/deathbeam))
+- Sort by Full DPS not working on anoints and appearing in other locations [\#5421](https://github.com/PathOfBuildingCommunity/PathOfBuilding/pull/5421) ([QuickStick123](https://github.com/QuickStick123))
+- Kalandra's Touch not working [\#5442](https://github.com/PathOfBuildingCommunity/PathOfBuilding/pull/5442) ([QuickStick123](https://github.com/QuickStick123))
+- Long loading times from modCache not being used during startup [\#5461](https://github.com/PathOfBuildingCommunity/PathOfBuilding/pull/5461) ([QuickStick123](https://github.com/QuickStick123))
+- Issue parsing certain item bases [\#5452](https://github.com/PathOfBuildingCommunity/PathOfBuilding/pull/5452) ([Paliak](https://github.com/Paliak))
+- Unique Armour/Evasion/ES/DPS tooltip being different to added item [\#5499](https://github.com/PathOfBuildingCommunity/PathOfBuilding/pull/5499) ([QuickStick123](https://github.com/QuickStick123))
+- Energy Blade not getting disabled when removing the gem [\#5359](https://github.com/PathOfBuildingCommunity/PathOfBuilding/pull/5359) ([QuickStick123](https://github.com/QuickStick123))
+- Divergent Cast while Channeling incorrectly adding "More" damage [\#5409](https://github.com/PathOfBuildingCommunity/PathOfBuilding/pull/5409) ([LocalIdentity](https://github.com/LocalIdentity))
+- Rotgut variant mods [\#5410](https://github.com/PathOfBuildingCommunity/PathOfBuilding/pull/5410) ([LocalIdentity](https://github.com/LocalIdentity))
+- Seismic Trap and Lightning Spire Trap not rounding to server ticks for wave count calculation [\#5395](https://github.com/PathOfBuildingCommunity/PathOfBuilding/pull/5395) ([Edvinas-Smita](https://github.com/Edvinas-Smita))
+- Missing Physical tag to Heartbound Loop [\#5416](https://github.com/PathOfBuildingCommunity/PathOfBuilding/pull/5416) ([ProphetLamb](https://github.com/ProphetLamb))
+- Wording on Sandstorm Visage mods [\#5425](https://github.com/PathOfBuildingCommunity/PathOfBuilding/pull/5425) ([QuickStick123](https://github.com/QuickStick123))
+- Remove Legacy Crystallised Omniscience from the unique list as it no longer exists [\#5447](https://github.com/PathOfBuildingCommunity/PathOfBuilding/pull/5447) ([QuickStick123](https://github.com/QuickStick123))
+- Damage multipliers to exerts also applying to triggered skills [\#5446](https://github.com/PathOfBuildingCommunity/PathOfBuilding/pull/5446) ([Paliak](https://github.com/Paliak))
+- More than 100% reduced resistances causing negative res to turn positive [\#5458](https://github.com/PathOfBuildingCommunity/PathOfBuilding/pull/5458) ([QuickStick123](https://github.com/QuickStick123))
+- Militant Faith mod using "Skill Cost" instead of "Mana Cost" [\#5460](https://github.com/PathOfBuildingCommunity/PathOfBuilding/pull/5460) ([Regisle](https://github.com/Regisle))
+- Implicit mods on Kalandra's Touch not applying [\#5445](https://github.com/PathOfBuildingCommunity/PathOfBuilding/pull/5445) ([Paliak](https://github.com/Paliak))
+- Singular element modes not working with phys as random element dropdown box [\#5465](https://github.com/PathOfBuildingCommunity/PathOfBuilding/pull/5465) ([QuickStick123](https://github.com/QuickStick123))
+- Missing name on elemental damage Grand Spectrum variant [\#5481](https://github.com/PathOfBuildingCommunity/PathOfBuilding/pull/5481) ([deathbeam](https://github.com/deathbeam))
+- Frenzy Charges and Onslaught only counting one stat instead of two for Wilma's Requital [\#5498](https://github.com/PathOfBuildingCommunity/PathOfBuilding/pull/5498) ([LocalIdentity](https://github.com/LocalIdentity))
+- Level requirement for United in Dream [\#5497](https://github.com/PathOfBuildingCommunity/PathOfBuilding/pull/5497) ([LocalIdentity](https://github.com/LocalIdentity))
+### Other changes
+- Clarified instructions for adding EmmyLua to VSCode [\#5431](https://github.com/PathOfBuildingCommunity/PathOfBuilding/pull/5431) ([blahblahdrugs](https://github.com/blahblahdrugs))
+
+
+## [v2.24.0](https://github.com/PathOfBuildingCommunity/PathOfBuilding/tree/v2.24.0) (2022/12/14)
+
+[Full Changelog](https://github.com/PathOfBuildingCommunity/PathOfBuilding/compare/v2.23.0...v2.24.0)
+
+<!-- Release notes generated using configuration in .github/release.yml at dev -->
+
+## What's Changed
+### Implemented Enhancements
+- Update and add support for all new uniques [\#5279](https://github.com/PathOfBuildingCommunity/PathOfBuilding/pull/5279) ([QuickStick123](https://github.com/QuickStick123))
+- Add price cap option to the PoB Trader [\#5280](https://github.com/PathOfBuildingCommunity/PathOfBuilding/pull/5280) ([Dullson](https://github.com/Dullson))
+- Add support for Vaal Flicker Strike [\#5284](https://github.com/PathOfBuildingCommunity/PathOfBuilding/pull/5284) ([Nostrademous](https://github.com/Nostrademous))
+- Add support for Critical Strike chance cap on new Winds of Fate Unique [\#5324](https://github.com/PathOfBuildingCommunity/PathOfBuilding/pull/5324) ([Lilylicious](https://github.com/Lilylicious))
+- Add support for Explosive Trap DPS [\#5309](https://github.com/PathOfBuildingCommunity/PathOfBuilding/pull/5309) ([QuickStick123](https://github.com/QuickStick123))
+- Add support for many new flask-specific mods [\#5281](https://github.com/PathOfBuildingCommunity/PathOfBuilding/pull/5281) ([QuickStick123](https://github.com/QuickStick123))
+- Add support for new curse mods without increased effect [\#5308](https://github.com/PathOfBuildingCommunity/PathOfBuilding/pull/5308) ([QuickStick123](https://github.com/QuickStick123))
+### Fixed Crashes
+- Fix crash when using Hand of the Fervent with a life cost [\#5291](https://github.com/PathOfBuildingCommunity/PathOfBuilding/pull/5291) ([QuickStick123](https://github.com/QuickStick123))
+- Fix crash related to base cost mod parsing and overhaul resource relating parsing to be more generic [\#5307](https://github.com/PathOfBuildingCommunity/PathOfBuilding/pull/5307) ([QuickStick123](https://github.com/QuickStick123))
+### User Interface
+- Hide character input in POESESSID input box for privacy reasons [\#5314](https://github.com/PathOfBuildingCommunity/PathOfBuilding/pull/5314) ([Nostrademous](https://github.com/Nostrademous))
+- Fix spacing issue in portrait mode on the Items tab [\#5345](https://github.com/PathOfBuildingCommunity/PathOfBuilding/pull/5345) ([Wires77](https://github.com/Wires77))
+### Accuracy Improvements
+- Improve accuracy of mana cost calculations [\#5289](https://github.com/PathOfBuildingCommunity/PathOfBuilding/pull/5289) ([QuickStick123](https://github.com/QuickStick123))
+- Update all unique flasks with 3.20 wording changes [\#5281](https://github.com/PathOfBuildingCommunity/PathOfBuilding/pull/5281) ([QuickStick123](https://github.com/QuickStick123))
+- Update Corundum flask with "Cannot be Stunned" affix [\#5301](https://github.com/PathOfBuildingCommunity/PathOfBuilding/pull/5301) ([Nostrademous](https://github.com/Nostrademous))
+- Update Fated End [\#5315](https://github.com/PathOfBuildingCommunity/PathOfBuilding/pull/5315) ([QuickStick123](https://github.com/QuickStick123))
+- Fix Phantasmal Smite quality not working [\#5284](https://github.com/PathOfBuildingCommunity/PathOfBuilding/pull/5284) ([Nostrademous](https://github.com/Nostrademous))
+- Fix Frozen Legion radius numbers [\#5298](https://github.com/PathOfBuildingCommunity/PathOfBuilding/pull/5298) ([Nostrademous](https://github.com/Nostrademous))
+- Use trap cooldown for Mana cost per second [\#5294](https://github.com/PathOfBuildingCommunity/PathOfBuilding/pull/5294) ([Lilylicious](https://github.com/Lilylicious))
+### Fixed Bugs
+- PoB Trader did not list the correct league names [\#5280](https://github.com/PathOfBuildingCommunity/PathOfBuilding/pull/5280) ([Dullson](https://github.com/Dullson))
+- PoB Trader had overlapping UI on the Query Options box [\#5280](https://github.com/PathOfBuildingCommunity/PathOfBuilding/pull/5280) ([Dullson](https://github.com/Dullson))
+- PoB Trader wasn't generating a sufficient minimum weight for some builds [\#5340](https://github.com/PathOfBuildingCommunity/PathOfBuilding/pull/5340) ([Dolmur](https://github.com/Dolmur))
+- PoB Trader did not work on Linux due to an issue with curl [\#5344](https://github.com/PathOfBuildingCommunity/PathOfBuilding/pull/5344) ([Turmfalke2](https://github.com/Turmfalke2))
+- Private character importing when using your session ID [\#5343](https://github.com/PathOfBuildingCommunity/PathOfBuilding/pull/5343) ([Wires77](https://github.com/Wires77))
+- FullDPS causing some skills to not work correctly with the node power colours on the tree [\#5317](https://github.com/PathOfBuildingCommunity/PathOfBuilding/pull/5317) ([QuickStick123](https://github.com/QuickStick123))
+- Importing characters that used Barrage Support in skill links [\#5312](https://github.com/PathOfBuildingCommunity/PathOfBuilding/pull/5312) ([raylu](https://github.com/raylu))
+- Area damage supports not working with Minion Instability [\#5303](https://github.com/PathOfBuildingCommunity/PathOfBuilding/pull/5303) ([Paliak](https://github.com/Paliak))
+
+
+## [v2.23.0](https://github.com/PathOfBuildingCommunity/PathOfBuilding/tree/v2.23.0) (2022/12/09)
+
+[Full Changelog](https://github.com/PathOfBuildingCommunity/PathOfBuilding/compare/v2.22.1...v2.23.0)
+
+<!-- Release notes generated using configuration in .github/release.yml at dev -->
+
+## What's Changed
+### Other changes
+- Add initial and partial support for new skill gems [\#5276
+](https://github.com/PathOfBuildingCommunity/PathOfBuilding/pull/5276
+) ([LocalIdentity](https://github.com/LocalIdentity))
+    * Vaal Blade Flurry is partially supported
+    * Vaal Cleave is missing the Cleave buff
+    * Frozen legion needs more work before it's completely accurate
+- Updated old skill gems with 3.20 balance changes [\#5276
+](https://github.com/PathOfBuildingCommunity/PathOfBuilding/pull/5276
+) ([LocalIdentity](https://github.com/LocalIdentity))
+
+
+
+## [v2.22.1](https://github.com/PathOfBuildingCommunity/PathOfBuilding/tree/v2.22.1) (2022/12/09)
+
+[Full Changelog](https://github.com/PathOfBuildingCommunity/PathOfBuilding/compare/v2.22.0...v2.22.1)
+
+<!-- Release notes generated using configuration in .github/release.yml at dev -->
+
+## What's Changed
+### User Interface
+- Update 3.20 skill tree [\#5269
+](https://github.com/PathOfBuildingCommunity/PathOfBuilding/pull/5269) ([LocalIdentity](https://github.com/LocalIdentity))
+### Fixed Bugs
+- Cost per second for totems and eldritch battery [\#5251](https://github.com/PathOfBuildingCommunity/PathOfBuilding/pull/5251) ([Lilylicious](https://github.com/Lilylicious))
+- Incorrect warnings when using Eldritch Battery and remove support for per-second costs [\#5247](https://github.com/PathOfBuildingCommunity/PathOfBuilding/pull/5247) ([Paliak](https://github.com/Paliak))
+- Viper Strike base Poison duration [\#5263](https://github.com/PathOfBuildingCommunity/PathOfBuilding/pull/5263) ([LocalIdentity](https://github.com/LocalIdentity))
+- Ailments not applying correctly [\#5264](https://github.com/PathOfBuildingCommunity/PathOfBuilding/pull/5264) ([Lilylicious](https://github.com/Lilylicious))
+- Hex Master not working with Impossible Escape [\#5267](https://github.com/PathOfBuildingCommunity/PathOfBuilding/pull/5267) ([LocalIdentity](https://github.com/LocalIdentity))
+- Onslaught Effect nodes on skill tree not working [\#5270](https://github.com/PathOfBuildingCommunity/PathOfBuilding/pull/5270) ([LocalIdentity](https://github.com/LocalIdentity))
+
+
+
+## [v2.22.0](https://github.com/PathOfBuildingCommunity/PathOfBuilding/tree/v2.22.0) (2022/12/09)
+
+[Full Changelog](https://github.com/PathOfBuildingCommunity/PathOfBuilding/compare/v2.21.1...v2.22.0)
+
+<!-- Release notes generated using configuration in .github/release.yml at dev -->
+
+## What's Changed
+### Implemented Enhancements
+- Add 3.20 Tree and Timeless jewel nodes [\#5188](https://github.com/PathOfBuildingCommunity/PathOfBuilding/pull/5188) ([Regisle](https://github.com/Regisle))
+- Add all revealed new Uniques from 3.20 [\#5185](https://github.com/PathOfBuildingCommunity/PathOfBuilding/pull/5185), [\#5235](https://github.com/PathOfBuildingCommunity/PathOfBuilding/pull/5235) ([QuickStick123](https://github.com/QuickStick123))
+- Add build pricing and item optimization to Items Tab [\#3885](https://github.com/PathOfBuildingCommunity/PathOfBuilding/pull/3885), [\#5210](https://github.com/PathOfBuildingCommunity/PathOfBuilding/pull/5210), [\#5205](https://github.com/PathOfBuildingCommunity/PathOfBuilding/pull/5205), [\#5217](https://github.com/PathOfBuildingCommunity/PathOfBuilding/pull/5217), [\#5224](https://github.com/PathOfBuildingCommunity/PathOfBuilding/pull/5224) ([Dolmur](https://github.com/Dolmur), [Nostrademous](https://github.com/Nostrademous), [Dullson](https://github.com/Dullson))
+- Add support for
+	- Seismic / Lightning Spire Trap DPS [\#5212](https://github.com/PathOfBuildingCommunity/PathOfBuilding/pull/5212) ([Edvinas-Smita](https://github.com/Edvinas-Smita))
+	- Mod tooltips to display stat differences when hovering over mods in the item crafter [\#5203](https://github.com/PathOfBuildingCommunity/PathOfBuilding/pull/5203) ([QuickStick123](https://github.com/QuickStick123))
+	- New default gem level functionality [\#4724](https://github.com/PathOfBuildingCommunity/PathOfBuilding/pull/4724) ([Lothrik](https://github.com/Lothrik))
+	- Specific socket colour mods found on Dialla's Malefaction, Malachai's Artifice, Doomsower [\#4981](https://github.com/PathOfBuildingCommunity/PathOfBuilding/pull/4981) ([Paliak](https://github.com/Paliak))
+	- Resource costs per second in sidebar and add breakdown to the calcs page [\#5199](https://github.com/PathOfBuildingCommunity/PathOfBuilding/pull/5199) ([Lilylicious](https://github.com/Lilylicious))
+	- Uptime of skills with duration and cooldown [\#4914](https://github.com/PathOfBuildingCommunity/PathOfBuilding/pull/4914) ([QuickStick123](https://github.com/QuickStick123))
+	- Importing build links out of google sheets [\#4899](https://github.com/PathOfBuildingCommunity/PathOfBuilding/pull/4899) ([JadedCricket](https://github.com/JadedCricket))
+	- Boneshatter self damage breakdown [\#4734](https://github.com/PathOfBuildingCommunity/PathOfBuilding/pull/4734) ([Lilylicious](https://github.com/Lilylicious))
+	- Boneshatter maximum sustainable Trauma stacks [\#5049](https://github.com/PathOfBuildingCommunity/PathOfBuilding/pull/5049) ([QuickStick123](https://github.com/QuickStick123))
+	- Deadly Tarantula and Armour Cruncher Spectres [\#5216](https://github.com/PathOfBuildingCommunity/PathOfBuilding/pull/5216), [\#5201](https://github.com/PathOfBuildingCommunity/PathOfBuilding/pull/5201) ([fialhoFabio](https://github.com/fialhoFabio))
+	- Enemy Block Chance [\#4648](https://github.com/PathOfBuildingCommunity/PathOfBuilding/pull/4648) ([Regisle](https://github.com/Regisle))
+	- Automatically apply Energy Blade buff when skill is equipped [\#5016](https://github.com/PathOfBuildingCommunity/PathOfBuilding/pull/5016) ([QuickStick123](https://github.com/QuickStick123))
+	- Anomalous Predator Support [\#5135](https://github.com/PathOfBuildingCommunity/PathOfBuilding/pull/5135) ([TPlant](https://github.com/PJacek))
+	- Frostblink CDR from nearby enemy [\#4986](https://github.com/PathOfBuildingCommunity/PathOfBuilding/pull/4986) ([Nostrademous](https://github.com/Nostrademous))
+	- Summon Reaper's Consume buff [\#3088](https://github.com/PathOfBuildingCommunity/PathOfBuilding/pull/3088) ([Wires77](https://github.com/Wires77))
+	- Reservation scaling with stages for Blood Sacrament [\#4583](https://github.com/PathOfBuildingCommunity/PathOfBuilding/pull/4583) ([QuickStick123](https://github.com/QuickStick123))
+	- Burning Ground from Essence of Hysteria [\#4825](https://github.com/PathOfBuildingCommunity/PathOfBuilding/pull/4825) ([Regisle](https://github.com/Regisle))
+	- Cold Conduction Cluster Jewel notable [\#5021](https://github.com/PathOfBuildingCommunity/PathOfBuilding/pull/5021) ([Nostrademous](https://github.com/Nostrademous))
+	- Low Tolerance Cluster Jewel notable [\#4792](https://github.com/PathOfBuildingCommunity/PathOfBuilding/pull/4792) ([Regisle](https://github.com/Regisle))
+	- "Nearby Allies have Culling Strike" [\#4921](https://github.com/PathOfBuildingCommunity/PathOfBuilding/pull/4921) ([Sinured](https://github.com/Sinured))
+	- "chance for flasks you use to not consume charges" [\#4766](https://github.com/PathOfBuildingCommunity/PathOfBuilding/pull/4766) ([Lothrik](https://github.com/Lothrik))
+	- Soul Eater stack limit [\#5137](https://github.com/PathOfBuildingCommunity/PathOfBuilding/pull/5137) ([TPlant](https://github.com/PJacek))
+	- Hex Master Keystone [\#5193](https://github.com/PathOfBuildingCommunity/PathOfBuilding/pull/5193) ([QuickStick123](https://github.com/QuickStick123))
+	- "Your Blessing Skills are Disabled" from Essence Worm [\#5121](https://github.com/PathOfBuildingCommunity/PathOfBuilding/pull/5121) ([Paliak](https://github.com/Paliak))
+	- "Quicksilver Flasks you Use also apply to nearby Allies" mod on Victario's Flight [\#5095](https://github.com/PathOfBuildingCommunity/PathOfBuilding/pull/5095) ([Paliak](https://github.com/Paliak))
+	- Stormfire's Burning Damage mod [\#4950](https://github.com/PathOfBuildingCommunity/PathOfBuilding/pull/4950) ([QuickStick123](https://github.com/QuickStick123))
+	- Kalandra's Touch unique [\#5120](https://github.com/PathOfBuildingCommunity/PathOfBuilding/pull/5120) ([Paliak](https://github.com/Paliak))
+	- Reflected kalandra mods [\#5014](https://github.com/PathOfBuildingCommunity/PathOfBuilding/pull/5014) ([Paliak](https://github.com/Paliak))
+	- Some more Eldritch boss mods [\#5227](https://github.com/PathOfBuildingCommunity/PathOfBuilding/pull/5227) ([QuickStick123](https://github.com/QuickStick123))
+	- New curse mods [\#5197](https://github.com/PathOfBuildingCommunity/PathOfBuilding/pull/5197) ([QuickStick123](https://github.com/QuickStick123))
+	- Glorious Madness poison chance mod [\#5168](https://github.com/PathOfBuildingCommunity/PathOfBuilding/pull/5168) ([Azperin](https://github.com/Azperin))
+### User Interface
+- Add warnings if skill cost exceeds currently available resource (Life/ES/Mana) [\#5019](https://github.com/PathOfBuildingCommunity/PathOfBuilding/pull/5019) ([Paliak](https://github.com/Paliak))
+- Add button to filter Uniques: Any item, Obtainable, Unobtainable, Vendor Recipe, Upgraded, Boss Item [\#4920](https://github.com/PathOfBuildingCommunity/PathOfBuilding/pull/4920) ([QuickStick123](https://github.com/QuickStick123))
+- Add button to go to privacy settings when an account you are trying to import is set to private [\#5171](https://github.com/PathOfBuildingCommunity/PathOfBuilding/pull/5171) ([raylu](https://github.com/raylu))
+- Make socket group sort order persistent when switching or deleting gems groups [\#4804](https://github.com/PathOfBuildingCommunity/PathOfBuilding/pull/4804) ([Lothrik](https://github.com/Lothrik))
+- Display max calculated fuses for Explosive Arrow on the calcs page [\#5209](https://github.com/PathOfBuildingCommunity/PathOfBuilding/pull/5209) ([dbronkalla06](https://github.com/dbronkalla06))
+- Adjust sample Brittle effects in Brittle breakdown box [\#5136](https://github.com/PathOfBuildingCommunity/PathOfBuilding/pull/5136) ([TPlant](https://github.com/PJacek))
+- Relabel "Total DPS" to "Hit DPS" to increase readability [\#5172](https://github.com/PathOfBuildingCommunity/PathOfBuilding/pull/5172) ([raylu](https://github.com/raylu))
+- Re-order the leagues dropdown in the import menu to have the current temporary league at the top of the list [\#5015](https://github.com/PathOfBuildingCommunity/PathOfBuilding/pull/5015) ([Schroedi](https://github.com/Schroedi))
+- Do not hide config options that are configured without source [\#4716](https://github.com/PathOfBuildingCommunity/PathOfBuilding/pull/4716) ([deathbeam](https://github.com/deathbeam))))
+- Fix Barrage and Barrage Support ambiguity in gem list [\#5029](https://github.com/PathOfBuildingCommunity/PathOfBuilding/pull/5029) ([Paliak](https://github.com/Paliak))
+- Fix Aura effect on Self not counting towards Aura effect breakdown [\#4977](https://github.com/PathOfBuildingCommunity/PathOfBuilding/pull/4977) ([LocalIdentity](https://github.com/LocalIdentity))
+- Fix incorrect Timeless Jewel ring colours when searching a node on the passive tree [\#5142](https://github.com/PathOfBuildingCommunity/PathOfBuilding/pull/5142) ([Wires77](https://github.com/Wires77))
+- Fix breakdown of mana cost not showing in certain situations [\#5146](https://github.com/PathOfBuildingCommunity/PathOfBuilding/pull/5146) ([Wires77](https://github.com/Wires77))
+- Fix Fanaticism tooltip [\#5103](https://github.com/PathOfBuildingCommunity/PathOfBuilding/pull/5103) ([MeDott29](https://github.com/MeDott29))
+- Fix DoT Multi missing in Poison multiplier breakdown for Spells [\#5090](https://github.com/PathOfBuildingCommunity/PathOfBuilding/pull/5090) ([Wires77](https://github.com/Wires77))
+- Fix inconsistent display of additional quality and gem levels in skill group tooltip [\#5181](https://github.com/PathOfBuildingCommunity/PathOfBuilding/pull/5181) ([Paliak](https://github.com/Paliak))
+- Fix typo in config tab [\#5191](https://github.com/PathOfBuildingCommunity/PathOfBuilding/pull/5191) ([Nightblade](https://github.com/Nightblade))
+- Fix Item Corruptor having empty space [\#5213](https://github.com/PathOfBuildingCommunity/PathOfBuilding/pull/5213) ([QuickStick123](https://github.com/QuickStick123))
+### Accuracy Improvements
+- Update existing uniques for 3.20 [\#5184](https://github.com/PathOfBuildingCommunity/PathOfBuilding/pull/5184) ([ifnjeff](https://github.com/ifnjeff))
+- Remove curse effect reduction on bosses [\#5187](https://github.com/PathOfBuildingCommunity/PathOfBuilding/pull/5187) ([QuickStick123](https://github.com/QuickStick123))
+- Improve the accuracy of Max Hit calculations [\#5196](https://github.com/PathOfBuildingCommunity/PathOfBuilding/pull/5196) ([Edvinas-Smita](https://github.com/Edvinas-Smita))
+- Improve the accuracy of eHP calculations [\#4915](https://github.com/PathOfBuildingCommunity/PathOfBuilding/pull/4915) ([QuickStick123](https://github.com/QuickStick123))
+- Generalise Regeneration Calculations adding full support for degens and breakdowns [\#5011](https://github.com/PathOfBuildingCommunity/PathOfBuilding/pull/5011) ([QuickStick123](https://github.com/QuickStick123))
+- Update Brittle formula [\#5018](https://github.com/PathOfBuildingCommunity/PathOfBuilding/pull/5018) ([QuickStick123](https://github.com/QuickStick123))
+- Apply shock effect to shocked ground [\#5038](https://github.com/PathOfBuildingCommunity/PathOfBuilding/pull/5038) ([Paliak](https://github.com/Paliak))
+- Truncate resistances to better match in game values [\#5115](https://github.com/PathOfBuildingCommunity/PathOfBuilding/pull/5115) ([Paliak](https://github.com/Paliak))
+- Adjust Delirium effect scaling to be more accurate [\#5176](https://github.com/PathOfBuildingCommunity/PathOfBuilding/pull/5176) ([Lilylicious](https://github.com/Lilylicious))
+- Fix Bleed and Ignite critical strike proportions to be based on how many applications you can apply during the duration [\#4875](https://github.com/PathOfBuildingCommunity/PathOfBuilding/pull/4875) ([oljomo](https://github.com/oljomo))
+- Fix totems not being affected by auras [\#4636](https://github.com/PathOfBuildingCommunity/PathOfBuilding/pull/4636) ([Paliak](https://github.com/Paliak))
+- Fix avoidance calculations when using Elusive [\#4883](https://github.com/PathOfBuildingCommunity/PathOfBuilding/pull/4883) ([Regisle](https://github.com/Regisle))
+- Fix missing elemental resist calculation [\#5134](https://github.com/PathOfBuildingCommunity/PathOfBuilding/pull/5134) ([TPlant](https://github.com/PJacek))
+- Fix maximum shock double counting [\#5173](https://github.com/PathOfBuildingCommunity/PathOfBuilding/pull/5173) ([QuickStick123](https://github.com/QuickStick123))
+- Fix conversion and charges being negative [\#5186](https://github.com/PathOfBuildingCommunity/PathOfBuilding/pull/5186) ([QuickStick123](https://github.com/QuickStick123))
+- Fix Lucky Attack Damage incorrectly applying to Spells [\#5059](https://github.com/PathOfBuildingCommunity/PathOfBuilding/pull/5059) ([QuickStick123](https://github.com/QuickStick123))
+- Fix Ailment mods from active skill gems not applying in some cases [\#5003](https://github.com/PathOfBuildingCommunity/PathOfBuilding/pull/5003) ([Paliak](https://github.com/Paliak))
+- Fix Non-curse Hex skills being treated as Curse skills [\#5182](https://github.com/PathOfBuildingCommunity/PathOfBuilding/pull/5182) ([kolhell](https://github.com/kolhell))
+- Fix several issues with skill costs [\#5009](https://github.com/PathOfBuildingCommunity/PathOfBuilding/pull/5009) ([QuickStick123](https://github.com/QuickStick123))
+
+- Fix rare templates not getting implicit mod tags [\#5149](https://github.com/PathOfBuildingCommunity/PathOfBuilding/pull/5149) ([Wires77](https://github.com/Wires77))
+- Fix global energy shield being mistaken for local [\#5119](https://github.com/PathOfBuildingCommunity/PathOfBuilding/pull/5119) ([QuickStick123](https://github.com/QuickStick123))
+- Fix parsing for new wording on Aegis Aurora [\#5155](https://github.com/PathOfBuildingCommunity/PathOfBuilding/pull/5155) ([LocalIdentity](https://github.com/LocalIdentity))
+- Fix Grand Spectrum not working correctly with Minions [\#4965](https://github.com/PathOfBuildingCommunity/PathOfBuilding/pull/4965) ([deathbeam](https://github.com/deathbeam))
+- Update affix limit for corrupted abyss jewels [\#5100](https://github.com/PathOfBuildingCommunity/PathOfBuilding/pull/5100) ([Paliak](https://github.com/Paliak))
+- Update wording differences on uniques [\#4952](https://github.com/PathOfBuildingCommunity/PathOfBuilding/pull/4952) ([QuickStick123](https://github.com/QuickStick123))
+- Update "Grants" wording change on uniques [\#5238](https://github.com/PathOfBuildingCommunity/PathOfBuilding/pull/5238) ([QuickStick123](https://github.com/QuickStick123))
+- Update Pledge of Hands and Atziri's Disfavour sources [\#5234](https://github.com/PathOfBuildingCommunity/PathOfBuilding/pull/5234) ([QuickStick123](https://github.com/QuickStick123))
+- Update flask wording [\#5236](https://github.com/PathOfBuildingCommunity/PathOfBuilding/pull/5236) ([QuickStick123](https://github.com/QuickStick123))
+- Update Vorana's March to be in sync with game mods [\#4979](https://github.com/PathOfBuildingCommunity/PathOfBuilding/pull/4979) ([LocalIdentity](https://github.com/LocalIdentity))
+- Remove chance to be crit mod from Aul's Uprising [\#4989](https://github.com/PathOfBuildingCommunity/PathOfBuilding/pull/4989) ([Torchery](https://github.com/Torchery))
+
+- Fix Anomalous Energy Blade Shock Chance [\#5139](https://github.com/PathOfBuildingCommunity/PathOfBuilding/pull/5139) ([QuickStick123](https://github.com/QuickStick123))
+- Fix Energy Blade counting multiple times when used in FullDPS [\#4919](https://github.com/PathOfBuildingCommunity/PathOfBuilding/pull/4919) ([QuickStick123](https://github.com/QuickStick123))
+- Fix Cyclone's area of effect not scaling with weapon range [\#5192](https://github.com/PathOfBuildingCommunity/PathOfBuilding/pull/5192) ([QuickStick123](https://github.com/QuickStick123))
+- Fix Elemental Hit scaling area instead of radius [\#5225](https://github.com/PathOfBuildingCommunity/PathOfBuilding/pull/5225) ([QuickStick123](https://github.com/QuickStick123))
+- Fix Absolution Spell Hit counting multiple times when used in FullDPS [\#4653](https://github.com/PathOfBuildingCommunity/PathOfBuilding/pull/4653) ([APXEOLOG](https://github.com/APXEOLOG))
+- Fix Lightning Conduit and Galvanic Field scaling with area damage [\#4978](https://github.com/PathOfBuildingCommunity/PathOfBuilding/pull/4978) ([LocalIdentity](https://github.com/LocalIdentity))
+- Fix Lightning Conduit's "More damage with hits" [\#5099](https://github.com/PathOfBuildingCommunity/PathOfBuilding/pull/5099) ([QuickStick123](https://github.com/QuickStick123))
+- Fix Divergent Fist of War increasing Stun Threshold [\#5145](https://github.com/PathOfBuildingCommunity/PathOfBuilding/pull/5145) ([Wires77](https://github.com/Wires77))
+- Fix Ice spear Crit chance enchant not applying to all projectiles skill part [\#5045](https://github.com/PathOfBuildingCommunity/PathOfBuilding/pull/5045) ([Paliak](https://github.com/Paliak))
+### Fixed Bugs
+- Crash for pvp when checking support gems [\#5036](https://github.com/PathOfBuildingCommunity/PathOfBuilding/pull/5036) ([Regisle](https://github.com/Regisle))
+- Crash when generating fallback weights caused by missing source [\#5055](https://github.com/PathOfBuildingCommunity/PathOfBuilding/pull/5055) ([Paliak](https://github.com/Paliak))
+- Crash on crafting certain quirky items [\#5204](https://github.com/PathOfBuildingCommunity/PathOfBuilding/pull/5204) ([Nostrademous](https://github.com/Nostrademous))
+- Crash when clicking on Jewel implicit button [\#5211](https://github.com/PathOfBuildingCommunity/PathOfBuilding/pull/5211) ([QuickStick123](https://github.com/QuickStick123))
+- Kalisa's Grace crit chance modifier not working [\#5124](https://github.com/PathOfBuildingCommunity/PathOfBuilding/pull/5124) ([michelrtm](https://github.com/michelrtm))
+- Cluster Jewels not showing DPS stats in item crafter [\#5022](https://github.com/PathOfBuildingCommunity/PathOfBuilding/pull/5022) ([LocalIdentity](https://github.com/LocalIdentity))
+- Count being nil for FullDPS when importing a build [\#5047](https://github.com/PathOfBuildingCommunity/PathOfBuilding/pull/5047) ([Paliak](https://github.com/Paliak))
+- Non-curse part of non-curse aura skills [\#5039](https://github.com/PathOfBuildingCommunity/PathOfBuilding/pull/5039) ([Paliak](https://github.com/Paliak))
+- Some modifiers visually missing from total ES calcs [\#5061](https://github.com/PathOfBuildingCommunity/PathOfBuilding/pull/5061) ([randomflyingtaco](https://github.com/randomflyingtaco))
+- Passive count multipliers preview on nodes [\#4865](https://github.com/PathOfBuildingCommunity/PathOfBuilding/pull/4865) ([Lilylicious](https://github.com/Lilylicious))
+- Influence modifiers not behaving correctly and rune daggers missing rune dagger tag [\#4975](https://github.com/PathOfBuildingCommunity/PathOfBuilding/pull/4975) ([QuickStick123](https://github.com/QuickStick123))
+- Arcanist brand giving brand skill flag to gems breaking stuff [\#4966](https://github.com/PathOfBuildingCommunity/PathOfBuilding/pull/4966) ([QuickStick123](https://github.com/QuickStick123))
+- DPS comparison not working correctly when using The Saviour and using overrides [\#4635](https://github.com/PathOfBuildingCommunity/PathOfBuilding/pull/4635) ([Paliak](https://github.com/Paliak))
+- Parsing for some pobb.in build links [\#5078](https://github.com/PathOfBuildingCommunity/PathOfBuilding/pull/5078) ([Dullson](https://github.com/Dullson))
+- Use Life/Energy Shield Regen Recovery for power builder [\#4945](https://github.com/PathOfBuildingCommunity/PathOfBuilding/pull/4945) ([deathbeam](https://github.com/deathbeam))
+- Remove caps on ground degens [\#4934](https://github.com/PathOfBuildingCommunity/PathOfBuilding/pull/4934) ([Regisle](https://github.com/Regisle))
+- Some stats with Bloodstorm conditionals applying globally [\#5046](https://github.com/PathOfBuildingCommunity/PathOfBuilding/pull/5046) ([QuickStick123](https://github.com/QuickStick123))
+- Added Rage generation flag to Chains of Emancipation [\#5035](https://github.com/PathOfBuildingCommunity/PathOfBuilding/pull/5035) ([QuickStick123](https://github.com/QuickStick123))
+- Thread of Hope allowing you to allocate ascendancy nodes [\#5067](https://github.com/PathOfBuildingCommunity/PathOfBuilding/pull/5067) ([LocalIdentity](https://github.com/LocalIdentity))
+- Improve handling of unscalable mods and fix some mods from alternate qualities not applying [\#4906](https://github.com/PathOfBuildingCommunity/PathOfBuilding/pull/4906) ([Paliak](https://github.com/Paliak), [QuickStick123](https://github.com/QuickStick123))
+- Support gems not adding their flags if they themselves require a flag added by a support gem lower in the support list [\#4886](https://github.com/PathOfBuildingCommunity/PathOfBuilding/pull/4886) ([Paliak](https://github.com/Paliak))
+- Devotion not working with minion mods [\#5133](https://github.com/PathOfBuildingCommunity/PathOfBuilding/pull/5133) ([TPlant](https://github.com/PJacek))
+- Untying chill from frozen [\#5189](https://github.com/PathOfBuildingCommunity/PathOfBuilding/pull/5189) ([kolhell](https://github.com/kolhell))
+- "No reservation" mods affecting cost of Blessings [\#5159](https://github.com/PathOfBuildingCommunity/PathOfBuilding/pull/5159) ([Paliak](https://github.com/Paliak))
+- Ice Nova interaction with Greater Spell Echo and Awakened Spell Echo when casting on Frostbolt [\#4733](https://github.com/PathOfBuildingCommunity/PathOfBuilding/pull/4733) ([Sinured](https://github.com/Sinured))
+- Exposure not applying correctly when using Scorching Ray "Maximum Sustainable Stages" [\#5164](https://github.com/PathOfBuildingCommunity/PathOfBuilding/pull/5164) ([Paliak](https://github.com/Paliak))
+- Shavronne's Revelation removing life recharge [\#5165](https://github.com/PathOfBuildingCommunity/PathOfBuilding/pull/5165) ([Paliak](https://github.com/Paliak))
+- Correctly apply mod precision in item editor and fix Assassin's Mark scaling [\#5050](https://github.com/PathOfBuildingCommunity/PathOfBuilding/pull/5050) ([QuickStick123](https://github.com/QuickStick123))
+- Stop support gems from using Minion types to determine compatibility with Minion attack skills [\#4628](https://github.com/PathOfBuildingCommunity/PathOfBuilding/pull/4628) ([Paliak](https://github.com/Paliak))
+- Dagger mastery and radius jewels applying to Masteries [\#5089](https://github.com/PathOfBuildingCommunity/PathOfBuilding/pull/5089) ([Paliak](https://github.com/Paliak))
+- Varunastra not working with Nightblade Support [\#5158](https://github.com/PathOfBuildingCommunity/PathOfBuilding/pull/5158) ([Paliak](https://github.com/Paliak))
+- Update Brittle config description to new value and fix Scorch source [\#5062](https://github.com/PathOfBuildingCommunity/PathOfBuilding/pull/5062) ([deathbeam](https://github.com/deathbeam))
+### Other changes
+- Documentation - Add more tips to CONTRIBUTING.md [\#4611](https://github.com/PathOfBuildingCommunity/PathOfBuilding/pull/4611) ([Paliak](https://github.com/Paliak))
+- Fix spelling/punctuation [\#4960](https://github.com/PathOfBuildingCommunity/PathOfBuilding/pull/4960), [\#5237](https://github.com/PathOfBuildingCommunity/PathOfBuilding/pull/5237), [\#5082](https://github.com/PathOfBuildingCommunity/PathOfBuilding/pull/5082), [\#5147](https://github.com/PathOfBuildingCommunity/PathOfBuilding/pull/5147) ([Nightblade](https://github.com/Nightblade))
+
+
+## [v2.21.1](https://github.com/PathOfBuildingCommunity/PathOfBuilding/tree/v2.21.1) (2022/08/20)
+
+[Full Changelog](https://github.com/PathOfBuildingCommunity/PathOfBuilding/compare/v2.21.0...v2.21.1)
+
+<!-- Release notes generated using configuration in .github/release.yml at dev -->
+
+## What's Changed
+### Fixed Bugs
+- Fix crash related to Alchemists Mark [\#4931](https://github.com/PathOfBuildingCommunity/PathOfBuilding/pull/4931) ([deathbeam](https://github.com/deathbeam))
+
+
+
+## [v2.21.0](https://github.com/PathOfBuildingCommunity/PathOfBuilding/tree/v2.21.0) (2022/08/20)
+
+[Full Changelog](https://github.com/PathOfBuildingCommunity/PathOfBuilding/compare/v2.20.2...v2.21.0)
+
+## What's Changed
+### Implemented Enhancements
+- Add support for new 3.19 skills and mods [\#4925](https://github.com/PathOfBuildingCommunity/PathOfBuilding/pull/4925) ([Nostrademous](https://github.com/Nostrademous), [LocalIdentity](https://github.com/LocalIdentity))
+  * Full support for all new skills
+- Add initial support for Eldritch Implicits [\#4658](https://github.com/PathOfBuildingCommunity/PathOfBuilding/pull/4658) ([Regisle](https://github.com/Regisle))
+- Add the ability to automatically calculate # of Explosive Arrow Fuses [\#4918](https://github.com/PathOfBuildingCommunity/PathOfBuilding/pull/4918) ([LocalIdentity](https://github.com/LocalIdentity))
+- Add breakdowns for Burning and Caustic ground from ailments [\#4916](https://github.com/PathOfBuildingCommunity/PathOfBuilding/pull/4916) ([Regisle](https://github.com/Regisle))
+- Add the Poised Prism and Elevore uniques [\#4846](https://github.com/PathOfBuildingCommunity/PathOfBuilding/pull/4846) ([QuickStick123](https://github.com/QuickStick123))
+- Add new Grand Spectrum mods [\#4897](https://github.com/PathOfBuildingCommunity/PathOfBuilding/pull/4897) ([deathbeam](https://github.com/deathbeam))
+### User Interface
+- Fix PvP Hit Taken Colour [\#4860](https://github.com/PathOfBuildingCommunity/PathOfBuilding/pull/4860) ([Regisle](https://github.com/Regisle))
+- Update Heartstopper config text [\#4859](https://github.com/PathOfBuildingCommunity/PathOfBuilding/pull/4859) ([Regisle](https://github.com/Regisle))
+- Remove Main Hand background colour from global Ignite Dot Multi section [\#4922](https://github.com/PathOfBuildingCommunity/PathOfBuilding/pull/4922) ([TPlant](https://github.com/PJacek))
+- Add Keystone names to Timeless jewel variants [\#4882](https://github.com/PathOfBuildingCommunity/PathOfBuilding/pull/4882) ([Regisle](https://github.com/Regisle))
+### Accuracy Improvements
+- Update Replica uniques [\#4901](https://github.com/PathOfBuildingCommunity/PathOfBuilding/pull/4901) ([QuickStick123](https://github.com/QuickStick123))
+- Update Deidbell [\#4852](https://github.com/PathOfBuildingCommunity/PathOfBuilding/pull/4852) ([QuickStick123](https://github.com/QuickStick123))
+- Update Ventor's Gamble and Soul Ripper [\#4894](https://github.com/PathOfBuildingCommunity/PathOfBuilding/pull/4894) ([Lothrik](https://github.com/Lothrik))
+- Fix missing life on Demon Stitcher [\#4858](https://github.com/PathOfBuildingCommunity/PathOfBuilding/pull/4858) ([QuickStick123](https://github.com/QuickStick123))
+### Fixed Bugs
+- Fix crash when adding Timeless jewel to build from tree UI [\#4893](https://github.com/PathOfBuildingCommunity/PathOfBuilding/pull/4893) ([Lothrik](https://github.com/Lothrik))
+- Fix certain spells not having correct DPS with Unleash Support [\#4881](https://github.com/PathOfBuildingCommunity/PathOfBuilding/pull/4881) ([Regisle](https://github.com/Regisle))
+- Fix Timeless jewel node weight bugs [\#4844](https://github.com/PathOfBuildingCommunity/PathOfBuilding/pull/4844) ([Lothrik](https://github.com/Lothrik))
+- Fix checkbox not updating when selecting Vaal skills [\#4903](https://github.com/PathOfBuildingCommunity/PathOfBuilding/pull/4903) ([Paliak](https://github.com/Paliak))
+- Fix Rage regen issues [\#4880](https://github.com/PathOfBuildingCommunity/PathOfBuilding/pull/4880) ([Regisle](https://github.com/Regisle))
+- Fix Gain on Kill not working for Attacks [\#4857](https://github.com/PathOfBuildingCommunity/PathOfBuilding/pull/4857) ([Regisle](https://github.com/Regisle))
+
+
+
+## [v2.20.2](https://github.com/PathOfBuildingCommunity/PathOfBuilding/tree/v2.20.2) (2022/08/16)
+
+[Full Changelog](https://github.com/PathOfBuildingCommunity/PathOfBuilding/compare/v2.20.1...v2.20.2)
+
+<!-- Release notes generated using configuration in .github/release.yml at dev -->
+
+## What's Changed
+### Implemented Enhancements
+- Reintroduce Show/Hide skill cost based upon whether it has a base cost [\#4838](https://github.com/PathOfBuildingCommunity/PathOfBuilding/pull/4838) ([QuickStick123](https://github.com/QuickStick123))
+### Accuracy Improvements
+- Use correct max shock in breakdown [\#4829](https://github.com/PathOfBuildingCommunity/PathOfBuilding/pull/4829) ([Lilylicious](https://github.com/Lilylicious))
+### Fixed Bugs
+- Fix timeless jewel socket index bug [\#4832](https://github.com/PathOfBuildingCommunity/PathOfBuilding/pull/4832) ([Lothrik](https://github.com/Lothrik))
+- Fix missing unique sliders [\#4835](https://github.com/PathOfBuildingCommunity/PathOfBuilding/pull/4835) ([Lothrik](https://github.com/Lothrik))
+- Filter out unused modifier line ranges [\#4836](https://github.com/PathOfBuildingCommunity/PathOfBuilding/pull/4836) ([Lothrik](https://github.com/Lothrik))
+
+## [v2.20.1](https://github.com/PathOfBuildingCommunity/PathOfBuilding/tree/v2.20.1) (2022/08/16)
+
+[Full Changelog](https://github.com/PathOfBuildingCommunity/PathOfBuilding/compare/v2.20.0...v2.20.1)
+
+<!-- Release notes generated using configuration in .github/release.yml at dev -->
+
+## What's Changed
+### Fixed Bugs
+- Revert skill costs being hidden if you reduced the cost to 0 as it was causing an error ([LocalIdentity](https://github.com/LocalIdentity))
+- Fix Juggernaut "Armour applies to Elemental damage" node not working ([Lilylicious](https://github.com/Lilylicious))
+
+## [v2.20.0](https://github.com/PathOfBuildingCommunity/PathOfBuilding/tree/v2.20.0) (2022/08/16)
+
+[Full Changelog](https://github.com/PathOfBuildingCommunity/PathOfBuilding/compare/v2.19.2...v2.20.0)
+
+<!-- Release notes generated using configuration in .github/release.yml at dev -->
+
+## What's Changed
+### Implemented Enhancements
+- Update skill tree to 3.19 [\#4744](https://github.com/PathOfBuildingCommunity/PathOfBuilding/pull/4744) ([Regisle](https://github.com/Regisle))
+- Add new uniques [\#4774](https://github.com/PathOfBuildingCommunity/PathOfBuilding/pull/4774), [\#4817](https://github.com/PathOfBuildingCommunity/PathOfBuilding/pull/4817) ([QuickStick123](https://github.com/QuickStick123), [LocalIdentity](https://github.com/LocalIdentity), [Wires77](https://github.com/Wires77))
+- Timeless jewel search improvements [\#4622](https://github.com/PathOfBuildingCommunity/PathOfBuilding/pull/4622) ([Regisle](https://github.com/Regisle)), ([Lothrik](https://github.com/Lothrik))
+  	- You can now auto generate weights for nodes based on skill DPS
+  	- You can scroll on the horizontal scroll bars to change values (hold Ctrl/Shift to scroll slower/faster)
+- Update a wide variety of unique items 
+	- [\#4767](https://github.com/PathOfBuildingCommunity/PathOfBuilding/pull/4767), [\#4763](https://github.com/PathOfBuildingCommunity/PathOfBuilding/pull/4763), [\#4760](https://github.com/PathOfBuildingCommunity/PathOfBuilding/pull/4760), [\#4769](https://github.com/PathOfBuildingCommunity/PathOfBuilding/pull/4769), [\#4753](https://github.com/PathOfBuildingCommunity/PathOfBuilding/pull/4753), [\#4729](https://github.com/PathOfBuildingCommunity/PathOfBuilding/pull/4729) ([Sinured](https://github.com/Sinured))
+	- [\#4747](https://github.com/PathOfBuildingCommunity/PathOfBuilding/pull/4747), [\#4751](https://github.com/PathOfBuildingCommunity/PathOfBuilding/pull/4751), [\#4754](https://github.com/PathOfBuildingCommunity/PathOfBuilding/pull/4754), [\#4748](https://github.com/PathOfBuildingCommunity/PathOfBuilding/pull/4748), [\#4757](https://github.com/PathOfBuildingCommunity/PathOfBuilding/pull/4757), [\#4775](https://github.com/PathOfBuildingCommunity/PathOfBuilding/pull/4775), [\#4783](https://github.com/PathOfBuildingCommunity/PathOfBuilding/pull/4783) ([QuickStick123](https://github.com/QuickStick123))
+	- [\#4702](https://github.com/PathOfBuildingCommunity/PathOfBuilding/pull/4702), [\#4700](https://github.com/PathOfBuildingCommunity/PathOfBuilding/pull/4700), [\#4699](https://github.com/PathOfBuildingCommunity/PathOfBuilding/pull/4699), [\#4698](https://github.com/PathOfBuildingCommunity/PathOfBuilding/pull/4698) ([Lexy](https://github.com/learn2draw))
+	- [\#4755](https://github.com/PathOfBuildingCommunity/PathOfBuilding/pull/4755) ([Nightblade](https://github.com/Nightblade))
+	- [\#4745](https://github.com/PathOfBuildingCommunity/PathOfBuilding/pull/4745) ([Paliak](https://github.com/Paliak))
+	- [\#4814](https://github.com/PathOfBuildingCommunity/PathOfBuilding/pull/4814) ([Wires77](https://github.com/Wires77))
+	- [\#4602](https://github.com/PathOfBuildingCommunity/PathOfBuilding/pull/4602) ([Lothrik](https://github.com/Lothrik))
+- Add support for
+	- Damage over Time DPS cap [\#4649](https://github.com/PathOfBuildingCommunity/PathOfBuilding/pull/4649), [\#4808](https://github.com/PathOfBuildingCommunity/PathOfBuilding/pull/4808) ([deathbeam](https://github.com/deathbeam), [Regisle](https://github.com/Regisle), [LocalIdentity](https://github.com/LocalIdentity))
+	- 3.19 Trickster ascendancy  [\#4749](https://github.com/PathOfBuildingCommunity/PathOfBuilding/pull/4749), [\#4782](https://github.com/PathOfBuildingCommunity/PathOfBuilding/pull/4782), [\#4749](https://github.com/PathOfBuildingCommunity/PathOfBuilding/pull/4749) ([Lilylicious](https://github.com/Lilylicious), [Regisle](https://github.com/Regisle))
+	- Deal 10% less damage on Indomitable Resolve [\#4688](https://github.com/PathOfBuildingCommunity/PathOfBuilding/pull/4688) ([Regisle](https://github.com/Regisle))
+	- armour applies to ele damage [\#4673](https://github.com/PathOfBuildingCommunity/PathOfBuilding/pull/4673) ([Regisle](https://github.com/Regisle))
+	- Vorana's March mods [\#4613](https://github.com/PathOfBuildingCommunity/PathOfBuilding/pull/4613) ([LocalIdentity](https://github.com/LocalIdentity))
+	- Non-critical strikes deal less damage [\#4701](https://github.com/PathOfBuildingCommunity/PathOfBuilding/pull/4701) ([Regisle](https://github.com/Regisle))
+	- More Ailment effect modifiers [\#4707](https://github.com/PathOfBuildingCommunity/PathOfBuilding/pull/4707) ([Regisle](https://github.com/Regisle))
+	- Used Life flask in the past 10 seconds [\#4687](https://github.com/PathOfBuildingCommunity/PathOfBuilding/pull/4687) ([Regisle](https://github.com/Regisle))
+	- Debuff expiration rate [\#4703](https://github.com/PathOfBuildingCommunity/PathOfBuilding/pull/4703) ([Regisle](https://github.com/Regisle))
+	- Basic recoup breakdown [\#4706](https://github.com/PathOfBuildingCommunity/PathOfBuilding/pull/4706) ([Regisle](https://github.com/Regisle))
+	- Modifiers to enemy damage [\#4685](https://github.com/PathOfBuildingCommunity/PathOfBuilding/pull/4685) ([Regisle](https://github.com/Regisle))
+	- PvP skill scaling [\#4664](https://github.com/PathOfBuildingCommunity/PathOfBuilding/pull/4664) ([Regisle](https://github.com/Regisle))
+	- PvP hit taken [\#4718](https://github.com/PathOfBuildingCommunity/PathOfBuilding/pull/4718) ([Regisle](https://github.com/Regisle))
+	- Non-Vaal gem modifiers [\#4711](https://github.com/PathOfBuildingCommunity/PathOfBuilding/pull/4711) ([Nostrademous](https://github.com/Nostrademous))
+	- Debilitate debuff [\#4710](https://github.com/PathOfBuildingCommunity/PathOfBuilding/pull/4710) ([deathbeam](https://github.com/deathbeam))
+	- Minions have Unholy Might [\#4780](https://github.com/PathOfBuildingCommunity/PathOfBuilding/pull/4780) ([QuickStick123](https://github.com/QuickStick123))
+	- 3.19 Arrow Dancing Keystone [\#4779](https://github.com/PathOfBuildingCommunity/PathOfBuilding/pull/4779) ([QuickStick123](https://github.com/QuickStick123))
+	- Counting Mastery type allocations [\#4746](https://github.com/PathOfBuildingCommunity/PathOfBuilding/pull/4746) ([Nostrademous](https://github.com/Nostrademous))
+	- More triple damage mods [\#4727](https://github.com/PathOfBuildingCommunity/PathOfBuilding/pull/4727) ([Paliak](https://github.com/Paliak))
+	- Kalandra inverted stats [\#4756](https://github.com/PathOfBuildingCommunity/PathOfBuilding/pull/4756) ([Nostrademous](https://github.com/Nostrademous))
+	- Stacking max shock [\#4750](https://github.com/PathOfBuildingCommunity/PathOfBuilding/pull/4750) ([Lilylicious](https://github.com/Lilylicious))
+	- Ryslatha Pantheon Life flask charge generation [\#4721](https://github.com/PathOfBuildingCommunity/PathOfBuilding/pull/4721) ([deathbeam](https://github.com/deathbeam))
+	- Lightning Conduit's new Trigger flag [\#4802](https://github.com/PathOfBuildingCommunity/PathOfBuilding/pull/4802) ([Nostrademous](https://github.com/Nostrademous))
+	- Enemy Overwhelm [\#4705](https://github.com/PathOfBuildingCommunity/PathOfBuilding/pull/4705) ([QuickStick123](https://github.com/QuickStick123))
+	- Burning and Caustic ground and Flame Surge [\#4801](https://github.com/PathOfBuildingCommunity/PathOfBuilding/pull/4801) ([deathbeam](https://github.com/deathbeam))
+	- Burning and caustic ground in total/combined DPS [\#4815](https://github.com/PathOfBuildingCommunity/PathOfBuilding/pull/4815) ([Regisle](https://github.com/Regisle))
+	- Prevent burning and caustic ground from stacking [\#4820](https://github.com/PathOfBuildingCommunity/PathOfBuilding/pull/4820) ([Regisle](https://github.com/Regisle))
+	- Parsing of Link skill mods [\#4816](https://github.com/PathOfBuildingCommunity/PathOfBuilding/pull/4816) ([QuickStick123](https://github.com/QuickStick123))
+- Fix Incinerate gem tooltip [\#4681](https://github.com/PathOfBuildingCommunity/PathOfBuilding/pull/4681) ([Paliak](https://github.com/Paliak))
+- Always use configured or base chill for bonechill and remove bonechill config [\#4453](https://github.com/PathOfBuildingCommunity/PathOfBuilding/pull/4453) ([deathbeam](https://github.com/deathbeam))
+- Update ward recharge speed [\#4697](https://github.com/PathOfBuildingCommunity/PathOfBuilding/pull/4697) ([Lexy](https://github.com/learn2draw))
+- Update Brittle to 3.19 values [\#4696](https://github.com/PathOfBuildingCommunity/PathOfBuilding/pull/4696) ([Lexy](https://github.com/learn2draw))
+- Added Thrusting as a base sword subType [\#4720](https://github.com/PathOfBuildingCommunity/PathOfBuilding/pull/4720) ([Nostrademous](https://github.com/Nostrademous))
+- Minion charges and ailments work like players [\#4694](https://github.com/PathOfBuildingCommunity/PathOfBuilding/pull/4694) ([Lilylicious](https://github.com/Lilylicious))
+- Take into account weapon conditions for shock [\#4795](https://github.com/PathOfBuildingCommunity/PathOfBuilding/pull/4795) ([Lilylicious](https://github.com/Lilylicious))
+- Properly support gain on kill [\#4704](https://github.com/PathOfBuildingCommunity/PathOfBuilding/pull/4704) ([Regisle](https://github.com/Regisle))
+- Update Chainbreaker wording and display Rage Regeneration [\#4786](https://github.com/PathOfBuildingCommunity/PathOfBuilding/pull/4786) ([Sinured](https://github.com/Sinured))
+### User Interface
+- Display reservation efficiency as percentage with two decimal places instead of a full float multiplier [\#4518](https://github.com/PathOfBuildingCommunity/PathOfBuilding/pull/4518) ([Paliak](https://github.com/Paliak))
+- Display effect of active gem variant when mousing over the "Variant" drop-down selector [\#4633](https://github.com/PathOfBuildingCommunity/PathOfBuilding/pull/4633) ([talkmill](https://github.com/talkmill))
+- Change sidebar to show red numbers for unreserved life of 0 [\#4618](https://github.com/PathOfBuildingCommunity/PathOfBuilding/pull/4618) ([talkmill](https://github.com/talkmill))
+### Accuracy Improvements
+- General improvements to "Damaging Hits" section and armour breakdown [\#4637](https://github.com/PathOfBuildingCommunity/PathOfBuilding/pull/4637) ([QuickStick123](https://github.com/QuickStick123))
+- Apply spell suppression to EHP calculations and add support for Instinct [\#4686](https://github.com/PathOfBuildingCommunity/PathOfBuilding/pull/4686) ([Regisle](https://github.com/Regisle))
+- Improve stun avoid calcs [\#4715](https://github.com/PathOfBuildingCommunity/PathOfBuilding/pull/4715) ([Regisle](https://github.com/Regisle))
+- Improve scaled modifier precision [\#4640](https://github.com/PathOfBuildingCommunity/PathOfBuilding/pull/4640) ([Lothrik](https://github.com/Lothrik))
+- Restructure leech to apply cap later [\#4809](https://github.com/PathOfBuildingCommunity/PathOfBuilding/pull/4809) ([QuickStick123](https://github.com/QuickStick123))
+### Fixed Bugs
+- Blood offering stats not calculated #744 [\#4638](https://github.com/PathOfBuildingCommunity/PathOfBuilding/pull/4638) ([talkmill](https://github.com/talkmill))
+- Node power sorting at infinite values [\#4617](https://github.com/PathOfBuildingCommunity/PathOfBuilding/pull/4617) ([Regisle](https://github.com/Regisle))
+- Config tab being 1 change behind enemy level [\#4624](https://github.com/PathOfBuildingCommunity/PathOfBuilding/pull/4624) ([Regisle](https://github.com/Regisle))
+- Bottom bar wrapping in the tree tab [\#4693](https://github.com/PathOfBuildingCommunity/PathOfBuilding/pull/4693) ([talkmill](https://github.com/talkmill))
+- Sidebar always showing Culling DPS and Recoverable ES [\#4646](https://github.com/PathOfBuildingCommunity/PathOfBuilding/pull/4646) ([LocalIdentity](https://github.com/LocalIdentity))
+- Evasion to armour conversion calculation not including "armour and evasion" base stats [\#4600](https://github.com/PathOfBuildingCommunity/PathOfBuilding/pull/4600) ([MrCoolTheCucumber](https://github.com/MrCoolTheCucumber))
+- Trypanon crit chance calculations [\#4610](https://github.com/PathOfBuildingCommunity/PathOfBuilding/pull/4610) ([LocalIdentity](https://github.com/LocalIdentity))
+- Total more multipliers not being round to nearest percent as done in game [\#4641](https://github.com/PathOfBuildingCommunity/PathOfBuilding/pull/4641) ([QuickStick123](https://github.com/QuickStick123))
+- Evasion as Extra Armour with Iron Reflexes [\#4643](https://github.com/PathOfBuildingCommunity/PathOfBuilding/pull/4643) ([LocalIdentity](https://github.com/LocalIdentity))
+- Buff stages on Scorching Ray, Frost Shield, and Sigil of Power [\#4645](https://github.com/PathOfBuildingCommunity/PathOfBuilding/pull/4645) ([Wires77](https://github.com/Wires77))
+- Veiled mod pool on autogenerated unique weapons [\#4651](https://github.com/PathOfBuildingCommunity/PathOfBuilding/pull/4651) ([LocalIdentity](https://github.com/LocalIdentity))
+- Bleed DPS when using multiple totems [\#4650](https://github.com/PathOfBuildingCommunity/PathOfBuilding/pull/4650) ([LocalIdentity](https://github.com/LocalIdentity))
+- Alternate ailments not working with anomalous grace [\#4656](https://github.com/PathOfBuildingCommunity/PathOfBuilding/pull/4656) ([QuickStick123](https://github.com/QuickStick123))
+- Various spelling errors [\#4690](https://github.com/PathOfBuildingCommunity/PathOfBuilding/pull/4690), [\#4712](https://github.com/PathOfBuildingCommunity/PathOfBuilding/pull/4712), [\#4773](https://github.com/PathOfBuildingCommunity/PathOfBuilding/pull/4773) ([Nightblade](https://github.com/Nightblade), [Regisle](https://github.com/Regisle))
+- Imported items variable percentages [\#4735](https://github.com/PathOfBuildingCommunity/PathOfBuilding/pull/4735) ([Wires77](https://github.com/Wires77))
+- Vaal Discipline not counting towards Aura count [\#4608](https://github.com/PathOfBuildingCommunity/PathOfBuilding/pull/4608) ([LocalIdentity](https://github.com/LocalIdentity))
+- Enable skill tooltip visibility for non-vaal active skill gems [\#4606](https://github.com/PathOfBuildingCommunity/PathOfBuilding/pull/4606) ([Lothrik](https://github.com/Lothrik))
+- Default level for pinnacles [\#4604](https://github.com/PathOfBuildingCommunity/PathOfBuilding/pull/4604) ([Lilylicious](https://github.com/Lilylicious))
+- Prevent invalid character level values [\#4609](https://github.com/PathOfBuildingCommunity/PathOfBuilding/pull/4609) ([Lothrik](https://github.com/Lothrik))
+- Catalysts visually not scaling certain mods [\#4603](https://github.com/PathOfBuildingCommunity/PathOfBuilding/pull/4603) ([QuickStick123](https://github.com/QuickStick123))
+- Force rebuild to initialise boss presets and remove phys fallback [\#4615](https://github.com/PathOfBuildingCommunity/PathOfBuilding/pull/4615) ([Regisle](https://github.com/Regisle))
+- Stop pretending Tawhoa is implemented [\#4732](https://github.com/PathOfBuildingCommunity/PathOfBuilding/pull/4732) ([Lilylicious](https://github.com/Lilylicious))
+- Selected Mastery Tree Upconversion Error [\#4765](https://github.com/PathOfBuildingCommunity/PathOfBuilding/pull/4765) ([Nostrademous](https://github.com/Nostrademous))
+- Set skillSet to nil instead of removing it from table and reordering it [\#4772](https://github.com/PathOfBuildingCommunity/PathOfBuilding/pull/4772) ([deathbeam](https://github.com/deathbeam))
+- Build did not save on generating a build code [\#4623](https://github.com/PathOfBuildingCommunity/PathOfBuilding/pull/4623) ([talkmill](https://github.com/talkmill))
+- Multistrike damage calculation with skills which have bow and melee Tag [\#4740](https://github.com/PathOfBuildingCommunity/PathOfBuilding/pull/4740) ([Sinured](https://github.com/Sinured))
+- Guaranteed ailments were not using correct values [\#4790](https://github.com/PathOfBuildingCommunity/PathOfBuilding/pull/4790) ([Lilylicious](https://github.com/Lilylicious))
+- Longshot affects all projectiles that hit [\#4709](https://github.com/PathOfBuildingCommunity/PathOfBuilding/pull/4709) ([Lilylicious](https://github.com/Lilylicious))
+- Scorching Ray totem DoT was not stacking [\#4821](https://github.com/PathOfBuildingCommunity/PathOfBuilding/pull/4821) ([Regisle](https://github.com/Regisle))
+- Tornado was using Cast rate instead of Hit rate [\#4826](https://github.com/PathOfBuildingCommunity/PathOfBuilding/pull/4826) ([Sinured](https://github.com/Sinured))
+- Skill costs being hidden if you reduced the cost to 0 [\#4813](https://github.com/PathOfBuildingCommunity/PathOfBuilding/pull/4813) ([QuickStick123](https://github.com/QuickStick123))
+### Preliminary changes
+- These changes might be changed further once the official patch is out
+- Lifetap & Blessing interaction [\#4752](https://github.com/PathOfBuildingCommunity/PathOfBuilding/pull/4752) ([Sinured](https://github.com/Sinured))
+
+
+## [v2.19.2](https://github.com/PathOfBuildingCommunity/PathOfBuilding/tree/v2.19.2) (2022/07/15)
+
+[Full Changelog](https://github.com/PathOfBuildingCommunity/PathOfBuilding/compare/v2.19.1...v2.19.2)
+
+<!-- Release notes generated using configuration in .github/release.yml at dev -->
+
+## What's Changed
+### User Interface
+- Fix certain controls not displaying tooltips on hover [\#4594](https://github.com/PathOfBuildingCommunity/PathOfBuilding/pull/4594) ([Lothrik](https://github.com/Lothrik))
+- Adjust default item affix quality UI [\#4593](https://github.com/PathOfBuildingCommunity/PathOfBuilding/pull/4593) ([Lothrik](https://github.com/Lothrik))
+### Fixed Bugs
+- Fix anointed notables not being affected by Timeless jewels [\#4586](https://github.com/PathOfBuildingCommunity/PathOfBuilding/pull/4586) ([Lothrik](https://github.com/Lothrik))
+- Fix "NaN" EHP error and crash when setting enemy level too high [\#4591](https://github.com/PathOfBuildingCommunity/PathOfBuilding/pull/4591) ([Lothrik](https://github.com/Lothrik))
+- Fix crash when loading old skill tree with a Glorious Vanity jewel socketed [\#4587](https://github.com/PathOfBuildingCommunity/PathOfBuilding/pull/4587) ([Lothrik](https://github.com/Lothrik))
+- Fix crash if Timeless jewel file is denied access or if changelog.txt doesn't exist [\#4588](https://github.com/PathOfBuildingCommunity/PathOfBuilding/pull/4588) ([Lothrik](https://github.com/Lothrik))
+- Fix crash when comparing skill trees with masteries allocated [\#4590](https://github.com/PathOfBuildingCommunity/PathOfBuilding/pull/4590) ([Lothrik](https://github.com/Lothrik))
+
+
+
+## [v2.19.1](https://github.com/PathOfBuildingCommunity/PathOfBuilding/tree/v2.19.1) (2022/07/13)
+
+[Full Changelog](https://github.com/PathOfBuildingCommunity/PathOfBuilding/compare/v2.19.0...v2.19.1)
+
+<!-- Release notes generated using configuration in .github/release.yml at dev -->
+
+## What's Changed
+### Implemented Enhancements
+- Add support to search Timeless jewel node stats in the "Search for Node" dropdown list [\#4580](https://github.com/PathOfBuildingCommunity/PathOfBuilding/pull/4580) ([Regisle](https://github.com/Regisle))
+### Fixed Bugs
+- Fix crash when socketing a Glorious Vanity jewel in your tree [\#4577](https://github.com/PathOfBuildingCommunity/PathOfBuilding/pull/4577) ([Lothrik](https://github.com/Lothrik))
+- Fix DoT skill DPS being 6% of actual value [\#4575](https://github.com/PathOfBuildingCommunity/PathOfBuilding/pull/4575) ([Nostrademous](https://github.com/Nostrademous))
+- Fix Divine Flesh and Immortal Ambition keystones [\#4578](https://github.com/PathOfBuildingCommunity/PathOfBuilding/pull/4578) ([Lothrik](https://github.com/Lothrik))
+- Fix Auras being disabled for skills in Full DPS [\#4581](https://github.com/PathOfBuildingCommunity/PathOfBuilding/pull/4581) ([QuickStick123](https://github.com/QuickStick123))
+
+
+
+## [v2.19.0](https://github.com/PathOfBuildingCommunity/PathOfBuilding/tree/v2.19.0) (2022/07/12)
+
+[Full Changelog](https://github.com/PathOfBuildingCommunity/PathOfBuilding/compare/v2.18.1...v2.19.0)
+
+<!-- Release notes generated using configuration in .github/release.yml at dev -->
+
+## What's Changed
+### Implemented Enhancements
+- Timeless Jewel implementation [\#4527](https://github.com/PathOfBuildingCommunity/PathOfBuilding/pull/4527) ([LocalIdentity](https://github.com/LocalIdentity), [Lothrik](https://github.com/Lothrik), [Nostrademous](https://github.com/Nostrademous), [Regisle](https://github.com/Regisle), [Wires77](https://github.com/Wires77))
+- Add Default Item Affix Quality option [\#4520](https://github.com/PathOfBuildingCommunity/PathOfBuilding/pull/4520) ([Lothrik](https://github.com/Lothrik))
+- Add support for skill sets (socket group sets) [\#4447](https://github.com/PathOfBuildingCommunity/PathOfBuilding/pull/4447) ([deathbeam](https://github.com/deathbeam))
+- Add new configuration options for Boss Skill Presets [\#4436](https://github.com/PathOfBuildingCommunity/PathOfBuilding/pull/4436) ([Regisle](https://github.com/Regisle))
+- Add support for brittle/sapped ground and alternate ailment boot implicits [\#4443](https://github.com/PathOfBuildingCommunity/PathOfBuilding/pull/4443) ([deathbeam](https://github.com/deathbeam))
+- Update ailment threshold to current values [\#4435](https://github.com/PathOfBuildingCommunity/PathOfBuilding/pull/4435) ([deathbeam](https://github.com/deathbeam))
+- Add self curse effect to Calcs tab [\#4537](https://github.com/PathOfBuildingCommunity/PathOfBuilding/pull/4537) ([QuickStick123](https://github.com/QuickStick123))
+- Add display for totem resistances in skill type specific stats [\#4523](https://github.com/PathOfBuildingCommunity/PathOfBuilding/pull/4523) ([deathbeam](https://github.com/deathbeam))
+- Add support for Unearth corpse calculation [\#4487](https://github.com/PathOfBuildingCommunity/PathOfBuilding/pull/4487) ([Nostrademous](https://github.com/Nostrademous))
+- Add Pale Seraphim "Thunder Web" debuff [\#4490](https://github.com/PathOfBuildingCommunity/PathOfBuilding/pull/4490) ([Lothrik](https://github.com/Lothrik))
+- Add full support for Supreme Ego [\#4524](https://github.com/PathOfBuildingCommunity/PathOfBuilding/pull/4524) ([QuickStick123](https://github.com/QuickStick123))
+- Add support for "% of damage taken bypasses ward" [\#4549](https://github.com/PathOfBuildingCommunity/PathOfBuilding/pull/4549) ([deathbeam](https://github.com/deathbeam))
+- Add support for "Magic Utility Flasks applied to you have increased effect" [\#4461](https://github.com/PathOfBuildingCommunity/PathOfBuilding/pull/4461) ([deathbeam](https://github.com/deathbeam))
+- Add support for ailment immunity mod on timeless jewels [\#4552](https://github.com/PathOfBuildingCommunity/PathOfBuilding/pull/4552) ([Wires77](https://github.com/Wires77))
+- Add support for "% increased cast speed if a minion has been killed recently" [\#4464](https://github.com/PathOfBuildingCommunity/PathOfBuilding/pull/4464) ([spawnie-no-oni](https://github.com/spawnie-no-oni))
+- Add support for more Eldritch mods [\#4507](https://github.com/PathOfBuildingCommunity/PathOfBuilding/pull/4507) ([LocalIdentity](https://github.com/LocalIdentity))
+### User Interface
+- Fix labels having an incorrect font size and alignment for checkmark boxes. [\#4486](https://github.com/PathOfBuildingCommunity/PathOfBuilding/pull/4486) ([QuickStick123](https://github.com/QuickStick123))
+- Fix typo in tree [\#4469](https://github.com/PathOfBuildingCommunity/PathOfBuilding/pull/4469) ([Ivniinvi](https://github.com/Ivniinvi))
+- Fix unicode sanitization issues [\#4439](https://github.com/PathOfBuildingCommunity/PathOfBuilding/pull/4439) ([Wires77](https://github.com/Wires77))
+- Move movement speed below resistances in the side-bar [\#4426](https://github.com/PathOfBuildingCommunity/PathOfBuilding/pull/4426) ([Nightblade](https://github.com/Nightblade))
+- Fix overlapping tooltips, move bandit and pantheon options into the Config tab [\#4441](https://github.com/PathOfBuildingCommunity/PathOfBuilding/pull/4441) ([TPlant](https://github.com/PJacek))
+- Restore enter functionality for Import tab [\#4448](https://github.com/PathOfBuildingCommunity/PathOfBuilding/pull/4448) ([pHiney](https://github.com/pHiney))
+- Fix saving of section/subsection collapsing in calcs [\#4555](https://github.com/PathOfBuildingCommunity/PathOfBuilding/pull/4555) ([deathbeam](https://github.com/deathbeam))
+- Add some missing alternate quality modifiers [\#4132](https://github.com/PathOfBuildingCommunity/PathOfBuilding/pull/4132) ([Nostrademous](https://github.com/Nostrademous))
+### Accuracy Improvements
+- Fix flat Reservation rounding [\#4471](https://github.com/PathOfBuildingCommunity/PathOfBuilding/pull/4471) ([Lothrik](https://github.com/Lothrik))
+- Correctly handle 100% reduced reservation efficiency and greater [\#4514](https://github.com/PathOfBuildingCommunity/PathOfBuilding/pull/4514) ([QuickStick123](https://github.com/QuickStick123))
+- Fix multi number mods scaling the wrong number with catalysts [\#4484](https://github.com/PathOfBuildingCommunity/PathOfBuilding/pull/4484) ([QuickStick123](https://github.com/QuickStick123))
+- Stop Noxious Catalyst from scaling Icefang Orbit's chance to poison [\#4463](https://github.com/PathOfBuildingCommunity/PathOfBuilding/pull/4463) ([tansheron](https://github.com/tansheron))
+- Fix elemental ailments defensive calculations [\#4440](https://github.com/PathOfBuildingCommunity/PathOfBuilding/pull/4440) ([TPlant](https://github.com/PJacek))
+- Fix Vaal lightning strike projectiles not counting as projectiles [\#4531](https://github.com/PathOfBuildingCommunity/PathOfBuilding/pull/4531) ([Wires77](https://github.com/Wires77))
+- Rename old dodge chance mods on watcher's eye [\#4478](https://github.com/PathOfBuildingCommunity/PathOfBuilding/pull/4478) ([Wires77](https://github.com/Wires77))
+- Update "source" text of unique cluster jewels [\#4542](https://github.com/PathOfBuildingCommunity/PathOfBuilding/pull/4542) ([ctrpetersen](https://github.com/ctrpetersen))
+- Update wording on Skyforth, Victario's Flight, Mindspiral, Mutewind Seal [\#4512](https://github.com/PathOfBuildingCommunity/PathOfBuilding/pull/4512) ([Lothrik](https://github.com/Lothrik))
+- Update wording on Maw of Conquest, Thousand Teeth Temu [\#4519](https://github.com/PathOfBuildingCommunity/PathOfBuilding/pull/4519) ([Lothrik](https://github.com/Lothrik))
+- Fix incorrect level requirement for Legacy of Fury [\#4510](https://github.com/PathOfBuildingCommunity/PathOfBuilding/pull/4510) ([Lexy](https://github.com/learn2draw))
+- Fix Ming's Heart variant typo [\#4454](https://github.com/PathOfBuildingCommunity/PathOfBuilding/pull/4454) ([Regisle](https://github.com/Regisle))
+- Fix Flask Duration to match in game values [\#4526](https://github.com/PathOfBuildingCommunity/PathOfBuilding/pull/4526) ([QuickStick123](https://github.com/QuickStick123))
+- Refactor wither to apply strongest wither effect [\#4525](https://github.com/PathOfBuildingCommunity/PathOfBuilding/pull/4525) ([QuickStick123](https://github.com/QuickStick123))
+### Fixed Bugs
+- Fix Out of Memory crash in Items Tab [\#4530](https://github.com/PathOfBuildingCommunity/PathOfBuilding/pull/4530) ([Lothrik](https://github.com/Lothrik))
+- Fix alternate quality dropdown options not changing on gem deletion [\#4532](https://github.com/PathOfBuildingCommunity/PathOfBuilding/pull/4532) ([Wires77](https://github.com/Wires77))
+- Fix corrosion not being disabled when mod is not present [\#4505](https://github.com/PathOfBuildingCommunity/PathOfBuilding/pull/4505) ([QuickStick123](https://github.com/QuickStick123))
+- Fix saving of changed placeholders [\#4548](https://github.com/PathOfBuildingCommunity/PathOfBuilding/pull/4548) ([deathbeam](https://github.com/deathbeam))
+- Fix undo resetting active display group [\#4554](https://github.com/PathOfBuildingCommunity/PathOfBuilding/pull/4554) ([deathbeam](https://github.com/deathbeam))
+- Fix socket group copy/paste [\#4452](https://github.com/PathOfBuildingCommunity/PathOfBuilding/pull/4452) ([deathbeam](https://github.com/deathbeam))
+- Improve skill gem state persistence [\#4493](https://github.com/PathOfBuildingCommunity/PathOfBuilding/pull/4493) ([Lothrik](https://github.com/Lothrik))
+- Fix Precise Technique to use max life instead of current life [\#4477](https://github.com/PathOfBuildingCommunity/PathOfBuilding/pull/4477) ([Dullson](https://github.com/Dullson))
+- Fix Energy Shield Recharge mastery [\#4504](https://github.com/PathOfBuildingCommunity/PathOfBuilding/pull/4504) ([Lothrik](https://github.com/Lothrik))
+- Fix warcry duration and cooldown calculations [\#4488](https://github.com/PathOfBuildingCommunity/PathOfBuilding/pull/4488) ([Lothrik](https://github.com/Lothrik))
+- Fix a bug where if affected by a vaal aura you weren't considered affected by the regular aura [\#4492](https://github.com/PathOfBuildingCommunity/PathOfBuilding/pull/4492) ([QuickStick123](https://github.com/QuickStick123))
+- Remove Phase Acrobatics from Impossible Escape [\#4479](https://github.com/PathOfBuildingCommunity/PathOfBuilding/pull/4479) ([Lothrik](https://github.com/Lothrik))
+- Fix Paradoxica [\#4495](https://github.com/PathOfBuildingCommunity/PathOfBuilding/pull/4495) ([QuickStick123](https://github.com/QuickStick123))
+- Fix ignite with cast on death [\#4496](https://github.com/PathOfBuildingCommunity/PathOfBuilding/pull/4496) ([QuickStick123](https://github.com/QuickStick123))
+- Fix incorrect Cruelty effect scaling [\#4472](https://github.com/PathOfBuildingCommunity/PathOfBuilding/pull/4472) ([Lothrik](https://github.com/Lothrik))
+- Fix Determination aura alternate quality mod [\#4502](https://github.com/PathOfBuildingCommunity/PathOfBuilding/pull/4502) ([Dullson](https://github.com/Dullson))
+- Fix Smite area hit being classified as melee [\#4515](https://github.com/PathOfBuildingCommunity/PathOfBuilding/pull/4515) ([QuickStick123](https://github.com/QuickStick123))
+- Fix Herald of Purity minions missing a duration [\#4547](https://github.com/PathOfBuildingCommunity/PathOfBuilding/pull/4547) ([Wires77](https://github.com/Wires77))
+- Fix Chain Hook Radius per Rage [\#4491](https://github.com/PathOfBuildingCommunity/PathOfBuilding/pull/4491) ([Lothrik](https://github.com/Lothrik))
+### Other changes
+- Docs - Fix dead links and refactor to use relative links [\#4543](https://github.com/PathOfBuildingCommunity/PathOfBuilding/pull/4543) ([Paliak](https://github.com/Paliak))
+
+
+## [v2.18.1](https://github.com/PathOfBuildingCommunity/PathOfBuilding/tree/v2.18.1) (2022/06/05)
+
+[Full Changelog](https://github.com/PathOfBuildingCommunity/PathOfBuilding/compare/v2.18.0...v2.18.1)
+
+## What's Changed
+### Fixed Bugs
+- Fix crash related to Life gain on Block [\#4428](https://github.com/PathOfBuildingCommunity/PathOfBuilding/pull/4428) ([Regisle](https://github.com/Regisle))
+
+## [v2.18.0](https://github.com/PathOfBuildingCommunity/PathOfBuilding/tree/v2.18.0) (2022/06/05)
+
+[Full Changelog](https://github.com/PathOfBuildingCommunity/PathOfBuilding/compare/v2.17.2...v2.18.0)
+
+<!-- Release notes generated using configuration in .github/release.yml at dev -->
+
+## What's Changed
+### Implemented Enhancements
+- Add zoom support in the Notes tab (Use Ctrl +/- or Ctrl & mouse wheel) [\#4355](https://github.com/PathOfBuildingCommunity/PathOfBuilding/pull/4355) ([pfeigl](https://github.com/pfeigl))
+- Add mouse shortcuts to skills tab [\#4373](https://github.com/PathOfBuildingCommunity/PathOfBuilding/pull/4373) ([Dullson](https://github.com/Dullson))
+  * Set as active skill group in sidebar
+  * Enable/disable skill group
+  * Include/exclude in Full DPS
+- Streamline importing of build codes [\#4398](https://github.com/PathOfBuildingCommunity/PathOfBuilding/pull/4398) ([deathbeam](https://github.com/deathbeam))
+### User Interface
+- Add a configuration option for showing tooltips for all slots [\#4292](https://github.com/PathOfBuildingCommunity/PathOfBuilding/pull/4292) ([deathbeam](https://github.com/deathbeam))
+- Add average flask uptime estimate [\#4319](https://github.com/PathOfBuildingCommunity/PathOfBuilding/pull/4319) ([Lothrik](https://github.com/Lothrik))
+- Add keyboard shortcut for Notes section "Ctrl+6" [\#4331](https://github.com/PathOfBuildingCommunity/PathOfBuilding/pull/4331) ([imsjp](https://github.com/imsjp))
+- Improve breakdown for ignoring resistance [\#4354](https://github.com/PathOfBuildingCommunity/PathOfBuilding/pull/4354) ([Prismateria](https://github.com/Prismateria))
+- Add Boss 'less curse effect' in resistance breakdown [\#4379](https://github.com/PathOfBuildingCommunity/PathOfBuilding/pull/4379) ([LocalIdentity](https://github.com/LocalIdentity))
+- Split max hit display (and colourise it) in sidebar [\#4371](https://github.com/PathOfBuildingCommunity/PathOfBuilding/pull/4371) ([deathbeam](https://github.com/deathbeam))
+- Do not overwrite all defaults when configuring enemy stats on configs page [\#4327](https://github.com/PathOfBuildingCommunity/PathOfBuilding/pull/4327) ([deathbeam](https://github.com/deathbeam))
+- Properly sort items based on affected slot in tooltips [\#4291](https://github.com/PathOfBuildingCommunity/PathOfBuilding/pull/4291) ([deathbeam](https://github.com/deathbeam))
+### New Calculations
+- Add support for exposure from Eldritch implicits and Archdemon Crown [\#4395](https://github.com/PathOfBuildingCommunity/PathOfBuilding/pull/4395) ([LocalIdentity](https://github.com/LocalIdentity))
+- Add support for weapon local Overwhelm mod [\#4415](https://github.com/PathOfBuildingCommunity/PathOfBuilding/pull/4415) ([LocalIdentity](https://github.com/LocalIdentity))
+- Add support for self-damage breakdown for Forbidden Rite [\#4420](https://github.com/PathOfBuildingCommunity/PathOfBuilding/pull/4420) ([LocalIdentity](https://github.com/LocalIdentity))
+- Add support for many helmet enchants [\#4419](https://github.com/PathOfBuildingCommunity/PathOfBuilding/pull/4419) ([LocalIdentity](https://github.com/LocalIdentity))
+  * Animated Guardian, Energy Blades, Ensnaring Arrow, Flame Wall, Frost Shield, Herald of Agony, Hydrosphere, Plague Bearer, Purifying Flame, Wild Strike
+### Accuracy Improvements
+- Minor EHP improvements [\#4227](https://github.com/PathOfBuildingCommunity/PathOfBuilding/pull/4227) ([Regisle](https://github.com/Regisle))
+- Fix Massive Thread of Hope outer radius [\#4404](https://github.com/PathOfBuildingCommunity/PathOfBuilding/pull/4404) ([LocalIdentity](https://github.com/LocalIdentity))
+- Fix Exposure mastery stacking incorrectly [\#4396](https://github.com/PathOfBuildingCommunity/PathOfBuilding/pull/4396) ([LocalIdentity](https://github.com/LocalIdentity))
+- Fix Painseeker disabling alt Ailments from Secrets of Suffering [\#4412](https://github.com/PathOfBuildingCommunity/PathOfBuilding/pull/4412) ([LocalIdentity](https://github.com/LocalIdentity))
+- Fix Arrogance Support not working with blasphemy curses [\#4394](https://github.com/PathOfBuildingCommunity/PathOfBuilding/pull/4394) ([LocalIdentity](https://github.com/LocalIdentity))
+- Fix Shaper of Winter + Storms not affecting Brittle + Sap [\#4416](https://github.com/PathOfBuildingCommunity/PathOfBuilding/pull/4416) ([LocalIdentity](https://github.com/LocalIdentity))
+- Fix Summon Holy Relic's Boon Aura [\#234](https://github.com/PathOfBuildingCommunity/PathOfBuilding/pull/234) ([kkienzle](https://github.com/kkienzle))
+- Fix parsing for "chaos damage taken" [\#4383](https://github.com/PathOfBuildingCommunity/PathOfBuilding/pull/4383) ([Nightblade](https://github.com/Nightblade))
+### Fixed Bugs
+- Fix crash when loading build containing a newer tree [\#4386](https://github.com/PathOfBuildingCommunity/PathOfBuilding/pull/4386) ([Wires77](https://github.com/Wires77))
+- Fix Viper Strike double counting Dual Wield Poison stacks [\#4406](https://github.com/PathOfBuildingCommunity/PathOfBuilding/pull/4406) ([Nostrademous](https://github.com/Nostrademous))
+- Fix pobb.in match pattern if a "_" was at the start of the build code [\#4401](https://github.com/PathOfBuildingCommunity/PathOfBuilding/pull/4401) ([Dullson](https://github.com/Dullson))
+- Fix an issue where the options headings sometimes appeared blank [\#4287](https://github.com/PathOfBuildingCommunity/PathOfBuilding/pull/4287) ([FWidm](https://github.com/FWidm))
+- Fix Pantheon dropdown tooltip [\#4377](https://github.com/PathOfBuildingCommunity/PathOfBuilding/pull/4377) ([Wires77](https://github.com/Wires77))
+
+
+## [v2.17.2](https://github.com/PathOfBuildingCommunity/PathOfBuilding/tree/v2.17.2) (2022/05/20)
+
+[Full Changelog](https://github.com/PathOfBuildingCommunity/PathOfBuilding/compare/v2.17.1...v2.17.2)
+
+<!-- Release notes generated using configuration in .github/release.yml at dev -->
+
+## What's Changed
+### Fixed Bugs
+- Fix bug when rendering jewel radius rings ([LocalIdentity](https://github.com/LocalIdentity))
+
+## [v2.17.1](https://github.com/PathOfBuildingCommunity/PathOfBuilding/tree/v2.17.1) (2022/05/17)
+
+[Full Changelog](https://github.com/PathOfBuildingCommunity/PathOfBuilding/compare/v2.17.0...v2.17.1)
+
+<!-- Release notes generated using configuration in .github/release.yml at dev -->
+
+## What's Changed
+### Fixed Bugs
+- Fix bug when rendering Timeless jewel and Thread of Hope rings ([LocalIdentity](https://github.com/LocalIdentity))
+
+## [v2.17.0](https://github.com/PathOfBuildingCommunity/PathOfBuilding/tree/v2.17.0) (2022/05/17)
+
+[Full Changelog](https://github.com/PathOfBuildingCommunity/PathOfBuilding/compare/v2.16.0...v2.17.0)
+
+<!-- Release notes generated using configuration in .github/release.yml at dev -->
+
+## What's Changed
+### Implemented Enhancements
+- Update data from 3.18 files [\#4369](https://github.com/PathOfBuildingCommunity/PathOfBuilding/pull/4369) ([Nostrademous](https://github.com/Nostrademous), [LocalIdentity](https://github.com/LocalIdentity))
+- Update skill tree to 3.18 ([LocalIdentity](https://github.com/LocalIdentity))
+- Add new awakened exceptional skill gems from 3.18 [\#4369](https://github.com/PathOfBuildingCommunity/PathOfBuilding/pull/4369) ([Nostrademous](https://github.com/Nostrademous))
+- Add new Sentinel uniques [\#4365](https://github.com/PathOfBuildingCommunity/PathOfBuilding/pull/4365) ([TPlant](https://github.com/PJacek), [LocalIdentity](https://github.com/LocalIdentity))
+- Add support for Sublime Vision [\#4365](https://github.com/PathOfBuildingCommunity/PathOfBuilding/pull/4365) ([LocalIdentity](https://github.com/LocalIdentity))
+- Add support for Impossible Escape jewel [\#4350](https://github.com/PathOfBuildingCommunity/PathOfBuilding/pull/4350) ([disjunto](https://github.com/disjunto))
+- Add support for new Thread of Hope radius [\#4348](https://github.com/PathOfBuildingCommunity/PathOfBuilding/pull/4348) ([Nostrademous](https://github.com/Nostrademous))
+- Add support for poeskilltree.com passive tree import [\#4191](https://github.com/PathOfBuildingCommunity/PathOfBuilding/pull/4191) ([pHiney](https://github.com/pHiney))
+### User Interface
+- In item creator, treat flasks like other items with multiple tiers of mods [\#4307](https://github.com/PathOfBuildingCommunity/PathOfBuilding/pull/4307) ([benjaminysmall](https://github.com/benjaminysmall))
+- Remove Ward regen from breakdown [\#4342](https://github.com/PathOfBuildingCommunity/PathOfBuilding/pull/4342) ([Lilylicious](https://github.com/Lilylicious))
+### Accuracy Improvements
+- Fix Vulnerability curse priority [\#4325](https://github.com/PathOfBuildingCommunity/PathOfBuilding/pull/4325) ([Lothrik](https://github.com/Lothrik))
+- Fix Supreme Ego more Mana reservation of skills to only affect auras [\#4293](https://github.com/PathOfBuildingCommunity/PathOfBuilding/pull/4293) ([deathbeam](https://github.com/deathbeam))
+- Fix Decay breakdown values [\#4326](https://github.com/PathOfBuildingCommunity/PathOfBuilding/pull/4326) ([Lothrik](https://github.com/Lothrik))
+### New Calculations
+- Add support for Divine Blessing + Totem Auras [\#4329](https://github.com/PathOfBuildingCommunity/PathOfBuilding/pull/4329) ([deathbeam](https://github.com/deathbeam), [LocalIdentity](https://github.com/LocalIdentity))
+- Add support for reduced Mana cost of attacks [\#4288](https://github.com/PathOfBuildingCommunity/PathOfBuilding/pull/4288) ([deathbeam](https://github.com/deathbeam))
+- Add support for Spellslinger reservation enchant [\#4338](https://github.com/PathOfBuildingCommunity/PathOfBuilding/pull/4338) ([Lothrik](https://github.com/Lothrik))
+- Add support for "for Attack Damage" modifiers [\#4337](https://github.com/PathOfBuildingCommunity/PathOfBuilding/pull/4337) ([Lothrik](https://github.com/Lothrik))
+- Add support for remaining Eldritch modifiers [\#4364](https://github.com/PathOfBuildingCommunity/PathOfBuilding/pull/4364) ([LocalIdentity](https://github.com/LocalIdentity))
+### Fixed Bugs
+- Fix crash on Energy Blade import [\#4330](https://github.com/PathOfBuildingCommunity/PathOfBuilding/pull/4330) ([pHiney](https://github.com/pHiney))
+
+
+## [v2.16.0](https://github.com/PathOfBuildingCommunity/PathOfBuilding/tree/v2.16.0) (2022/03/15)
+
+[Full Changelog](https://github.com/PathOfBuildingCommunity/PathOfBuilding/compare/v2.15.1...v2.16.0)
+
+<!-- Release notes generated using configuration in .github/release.yml at dev -->
+
+## What's Changed
+### Implemented Enhancements
+- Updated Exported Data to Patch 3.17.1 [\#4185](https://github.com/PathOfBuildingCommunity/PathOfBuilding/pull/4185) ([Nostrademous](https://github.com/Nostrademous))
+- Add support for Anomalous Temporal Rift [\#4279](https://github.com/PathOfBuildingCommunity/PathOfBuilding/pull/4279) ([LocalIdentity](https://github.com/LocalIdentity))
+- Add support for several alternate quality gems [\#4274](https://github.com/PathOfBuildingCommunity/PathOfBuilding/pull/4274) ([Wires77](https://github.com/Wires77))
+### User Interface
+- Corrected spelling of Effective Hit Pool description [\#4181](https://github.com/PathOfBuildingCommunity/PathOfBuilding/pull/4181) ([ForgottenHero](https://github.com/ForgottenHero))
+- Show build name first in window title [\#4239](https://github.com/PathOfBuildingCommunity/PathOfBuilding/pull/4239) ([Lothrik](https://github.com/Lothrik))
+- Update skill tree to 3.17.2 [\#4262](https://github.com/PathOfBuildingCommunity/PathOfBuilding/pull/4262) ([LocalIdentity](https://github.com/LocalIdentity))
+- Move config tab columns vertically when screen width is too low [\#4226](https://github.com/PathOfBuildingCommunity/PathOfBuilding/pull/4226) ([Wires77](https://github.com/Wires77))
+- Add support for showing which lines are supported on skills [\#4169](https://github.com/PathOfBuildingCommunity/PathOfBuilding/pull/4169) ([Wires77](https://github.com/Wires77))
+### Accuracy Improvements
+- Fix typo in Blackflame ring [\#4146](https://github.com/PathOfBuildingCommunity/PathOfBuilding/pull/4146) ([Nightblade](https://github.com/Nightblade))
+- Fix missing catalyst on 'Mark of the Elder' ring [\#4188](https://github.com/PathOfBuildingCommunity/PathOfBuilding/pull/4188) ([Nostrademous](https://github.com/Nostrademous))
+- Fix missing duration flag on Flame Surge [\#4232](https://github.com/PathOfBuildingCommunity/PathOfBuilding/pull/4232) ([Lothrik](https://github.com/Lothrik))
+- Fix Bannerman notable applying all attack damage to non-banner auras [\#4175](https://github.com/PathOfBuildingCommunity/PathOfBuilding/pull/4175) ([Wires77](https://github.com/Wires77))
+- Fix Dancing Duo Cyclone dealing twice as much damage as it should be [\#4249](https://github.com/PathOfBuildingCommunity/PathOfBuilding/pull/4249) ([Lexy](https://github.com/learn2draw))
+- Fix blastchain mine not applying less damage to all gems [\#4247](https://github.com/PathOfBuildingCommunity/PathOfBuilding/pull/4247) ([Lilylicious](https://github.com/Lilylicious))
+- Fix Kinetic Bolt and Earthquake not fully scaling with Spell Damage/Cast Speed [\#4151](https://github.com/PathOfBuildingCommunity/PathOfBuilding/pull/4151) ([mthjones](https://github.com/mthjones))
+- Fix an issue where all skills socketed in Black Zenith would get the damage multiplier [\#4164](https://github.com/PathOfBuildingCommunity/PathOfBuilding/pull/4164) ([Wires77](https://github.com/Wires77))
+- Fix Bow Projectile Speed conversion mastery applying to DoT damage [\#4148](https://github.com/PathOfBuildingCommunity/PathOfBuilding/pull/4148) ([Lilylicious](https://github.com/Lilylicious))
+- Fix chilling areas not applying Bonechill [\#4161](https://github.com/PathOfBuildingCommunity/PathOfBuilding/pull/4161) ([TPlant](https://github.com/PJacek))
+- Fix quality on Absolution applying to players [\#4211](https://github.com/PathOfBuildingCommunity/PathOfBuilding/pull/4211) ([Lilylicious](https://github.com/Lilylicious))
+- Fix missing spell flag on triggered spells from Atziri's Rule [\#4236](https://github.com/PathOfBuildingCommunity/PathOfBuilding/pull/4236) ([Lothrik](https://github.com/Lothrik))
+- Remove Royale mods from crafting dropdowns [\#4225](https://github.com/PathOfBuildingCommunity/PathOfBuilding/pull/4225) ([Wires77](https://github.com/Wires77))
+- Fix Advanced Traps quality not increasing damage [\#4224](https://github.com/PathOfBuildingCommunity/PathOfBuilding/pull/4224) ([Lilylicious](https://github.com/Lilylicious))
+- Fix an issue where Secrets of Suffering wasn't applying [\#4177](https://github.com/PathOfBuildingCommunity/PathOfBuilding/pull/4177) ([Wires77](https://github.com/Wires77))
+- Fix Battlemage's Cry not applying spell damage to attacks [\#4170](https://github.com/PathOfBuildingCommunity/PathOfBuilding/pull/4170) ([Wires77](https://github.com/Wires77))
+- Fix parsing of Soul of Abberath self Ignite duration [\#4276](https://github.com/PathOfBuildingCommunity/PathOfBuilding/pull/4276) ([LocalIdentity](https://github.com/LocalIdentity))
+- Fix Challenger Charges affecting Cast Speed [\#4264](https://github.com/PathOfBuildingCommunity/PathOfBuilding/pull/4264) ([LocalIdentity](https://github.com/LocalIdentity))
+- Apply global limit to Expansive Might notable [\#4255](https://github.com/PathOfBuildingCommunity/PathOfBuilding/pull/4255) ([Lothrik](https://github.com/Lothrik))
+### Fixed Bugs
+- Fix error when comparing passive tree skill nodes [\#4238](https://github.com/PathOfBuildingCommunity/PathOfBuilding/pull/4238) ([Lothrik](https://github.com/Lothrik))
+- Fix two errors related to equipped items [\#4237](https://github.com/PathOfBuildingCommunity/PathOfBuilding/pull/4237) ([Lothrik](https://github.com/Lothrik))
+- Fix crash caused by Mortal Conviction still appearing on some uniques [\#4231](https://github.com/PathOfBuildingCommunity/PathOfBuilding/pull/4231) ([Wires77](https://github.com/Wires77))
+- Display session ID box when 401 error is encountered on Import [\#4187](https://github.com/PathOfBuildingCommunity/PathOfBuilding/pull/4187) ([Wires77](https://github.com/Wires77))
+- Fix ensnare stacks not showing for Ensnaring Arrow [\#4160](https://github.com/PathOfBuildingCommunity/PathOfBuilding/pull/4160) ([Wires77](https://github.com/Wires77))
+### Other changes
+- Prevent saving default settings to XML [\#4189](https://github.com/PathOfBuildingCommunity/PathOfBuilding/pull/4189) ([Lothrik](https://github.com/Lothrik))
+
+## [v2.15.1](https://github.com/PathOfBuildingCommunity/PathOfBuilding/tree/v2.15.1) (2022/02/13)
+
+[Full Changelog](https://github.com/PathOfBuildingCommunity/PathOfBuilding/compare/v2.15.0...v2.15.1)
+
+## What's Changed
+
+### Fixed Bugs
+- Fix Forbidden Flame/Flesh not working with Scion [\#4142](https://github.com/PathOfBuildingCommunity/PathOfBuilding/pull/4142) ([Nostrademous](https://github.com/Nostrademous))
+
+
+## [v2.15.0](https://github.com/PathOfBuildingCommunity/PathOfBuilding/tree/v2.15.0) (2022/02/12)
+
+[Full Changelog](https://github.com/PathOfBuildingCommunity/PathOfBuilding/compare/v2.14.0...v2.15.0)
+
+<!-- Release notes generated using configuration in .github/release.yml at dev -->
+
+## What's Changed
+### Implemented Enhancements
+- Add / updated all new league uniques [\#4098](https://github.com/PathOfBuildingCommunity/PathOfBuilding/pull/4098) ([LocalIdentity](https://github.com/LocalIdentity))
+- Add support for Delirium effect scaling [\#4134](https://github.com/PathOfBuildingCommunity/PathOfBuilding/pull/4134) ([LocalIdentity](https://github.com/LocalIdentity))
+- Add support for Elementalist's Primal Aegis [\#4112](https://github.com/PathOfBuildingCommunity/PathOfBuilding/pull/4112) ([Wires77](https://github.com/Wires77))
+- Add support to show Life Recoverable when Life is reserved [\#4096](https://github.com/PathOfBuildingCommunity/PathOfBuilding/pull/4096) ([Regisle](https://github.com/Regisle))
+- Add support for 2 new cluster jewel mods added in 3.17 [\#4128](https://github.com/PathOfBuildingCommunity/PathOfBuilding/pull/4128) ([LocalIdentity](https://github.com/LocalIdentity))
+
+### User Interface
+- Add colours to the sidebar, config page, and calcs page [\#4105](https://github.com/PathOfBuildingCommunity/PathOfBuilding/pull/4105) ([LocalIdentity](https://github.com/LocalIdentity))
+- Add option to hide Warnings [\#4088](https://github.com/PathOfBuildingCommunity/PathOfBuilding/pull/4088) ([Nightblade](https://github.com/Nightblade))
+- Add configuration option for IPv4/IPv6 connections [\#4059](https://github.com/PathOfBuildingCommunity/PathOfBuilding/pull/4059) ([Lothrik](https://github.com/Lothrik))
+- Improved formatting for eHP calc sections [\#4103](https://github.com/PathOfBuildingCommunity/PathOfBuilding/pull/4103) ([Regisle](https://github.com/Regisle))
+
+### New Calculations
+- Add support for Holy Relic Nova trigger rate [\#4051](https://github.com/PathOfBuildingCommunity/PathOfBuilding/pull/4051) ([Solofme](https://github.com/Solofme))
+
+### Accuracy Improvements
+- Fix Rigwald's Curse mod parsing [\#4131](https://github.com/PathOfBuildingCommunity/PathOfBuilding/pull/4131) ([LocalIdentity](https://github.com/LocalIdentity))
+- Fix uniques that used old Blood Magic wording [\#4129](https://github.com/PathOfBuildingCommunity/PathOfBuilding/pull/4129) ([LocalIdentity](https://github.com/LocalIdentity))
+
+### Fixed Bugs
+- Fix crash when activating Energy Blade buff [\#4114](https://github.com/PathOfBuildingCommunity/PathOfBuilding/pull/4114) ([Nostrademous](https://github.com/Nostrademous))
+- Fix Dancing Dervish not working ([LocalIdentity](https://github.com/LocalIdentity))
+- Fix issue where General's Cry would set attack rate to 1 for certain skills [\#4126](https://github.com/PathOfBuildingCommunity/PathOfBuilding/pull/4126) ([Sour](https://github.com/Sour))
+- Fix issue when importing Forbidden Flame/Flesh [\#4121](https://github.com/PathOfBuildingCommunity/PathOfBuilding/pull/4121) ([Nostrademous](https://github.com/Nostrademous))
+- Fix for culling strike on mirages adding extra damage [\#4116](https://github.com/PathOfBuildingCommunity/PathOfBuilding/pull/4116) ([Nostrademous](https://github.com/Nostrademous))
+- Fix an issue where degens were not working with Mind Over Matter [\#4095](https://github.com/PathOfBuildingCommunity/PathOfBuilding/pull/4095) ([Regisle](https://github.com/Regisle))
+- Fix issue where certain modifiers weren't being converted properly (e.g. Battlemage) [\#4086](https://github.com/PathOfBuildingCommunity/PathOfBuilding/pull/4086) ([Wires77](https://github.com/Wires77))
+- Fix an issue where the chance to inflict an ailment on a critical strike could be lower than on a non-crit for alternate ailments [\#4127](https://github.com/PathOfBuildingCommunity/PathOfBuilding/pull/4127) ([Wires77](https://github.com/Wires77))
+
+### Misc
+- Update display screenshots on GitHub [\#4136](https://github.com/PathOfBuildingCommunity/PathOfBuilding/pull/4136) ([Nightblade](https://github.com/Nightblade))
+
+
+## [v2.14.0](https://github.com/PathOfBuildingCommunity/PathOfBuilding/tree/v2.14.0) (2022/02/04)
+
+[Full Changelog](https://github.com/PathOfBuildingCommunity/PathOfBuilding/compare/v2.13.0...v2.14.0)
+
+<!-- Release notes generated using configuration in .github/release.yml at dev -->
+
+## What's Changed
+### Implemented Enhancements
+
+- Add 3.17 skill tree [\#3972](https://github.com/PathOfBuildingCommunity/PathOfBuilding/pull/3972) ([dbjorge](https://github.com/dbjorge))
+- Update uniques with changes from 3.17 patch notes [\#3974](https://github.com/PathOfBuildingCommunity/PathOfBuilding/pull/3974) ([ifnjeff](https://github.com/ifnjeff))
+- Add support to enable stages for multi-part skills at a per-part level [\#3859](https://github.com/PathOfBuildingCommunity/PathOfBuilding/pull/3859) ([Nostrademous](https://github.com/Nostrademous))
+- Add support to show stat difference on anointed nodes [\#3827](https://github.com/PathOfBuildingCommunity/PathOfBuilding/pull/3827) ([KillerMZE](https://github.com/KillerMZE))
+- Add support for Bow Mastery and Arcing Shot Notable [\#3543](https://github.com/PathOfBuildingCommunity/PathOfBuilding/pull/3543) ([Peechey](https://github.com/Peechey))
+- Add support for new bow mastery mods [\#3978](https://github.com/PathOfBuildingCommunity/PathOfBuilding/pull/3978) ([madinsane](https://github.com/madinsane))
+- Add Support for Elusive Claw Mastery modifier [\#3992](https://github.com/PathOfBuildingCommunity/PathOfBuilding/pull/3992) ([Nostrademous](https://github.com/Nostrademous))
+- Add "Cursed Enemies are Hindered" Mastery [\#3919](https://github.com/PathOfBuildingCommunity/PathOfBuilding/pull/3919) ([Lothrik](https://github.com/Lothrik))
+- Add support for Energy Blade [\#3580](https://github.com/PathOfBuildingCommunity/PathOfBuilding/pull/3580) ([PJacek](https://github.com/PJacek))
+- Add support for several spectres: Arena Master, Ruins Hellion (partial), Trial Windchaser, Aurid Synthete, Ancient Wraith, They of Tul, Ancient Suffering, Merveil's Retainer, Primal Crushclaw, and Primal Rhex Matriarch [\#3932](https://github.com/PathOfBuildingCommunity/PathOfBuilding/pull/3932) ([Lothrik](https://github.com/Lothrik))
+- Add support for new Precision Technique Keystone [\#4004](https://github.com/PathOfBuildingCommunity/PathOfBuilding/pull/4004) ([Nostrademous](https://github.com/Nostrademous))
+- Add support for new wording on War Bringer Keystone [\#3976](https://github.com/PathOfBuildingCommunity/PathOfBuilding/pull/3976) ([madinsane](https://github.com/madinsane))
+- Add support for Master of Fear Notable [\#3803](https://github.com/PathOfBuildingCommunity/PathOfBuilding/pull/3803) ([LocalIdentity](https://github.com/LocalIdentity))
+- Add support for Adder's Touch Notable [\#4002](https://github.com/PathOfBuildingCommunity/PathOfBuilding/pull/4002) ([Nostrademous](https://github.com/Nostrademous))
+- Add support for Champion's Inspirational Banner Life Regen [\#3742](https://github.com/PathOfBuildingCommunity/PathOfBuilding/pull/3742) ([mthjones](https://github.com/mthjones))
+- Add support for Brand Attachment Range [\#3896](https://github.com/PathOfBuildingCommunity/PathOfBuilding/pull/3896) ([Lothrik](https://github.com/Lothrik))
+- Add support for Lifetap's "20% increased Life Recovery from Flasks" modifier [\#3906](https://github.com/PathOfBuildingCommunity/PathOfBuilding/pull/3906) ([Lothrik](https://github.com/Lothrik))
+- Add support for Anomalous Vitality [\#3910](https://github.com/PathOfBuildingCommunity/PathOfBuilding/pull/3910) ([Lothrik](https://github.com/Lothrik))
+- Add support for Melding of the Flesh [\#3923](https://github.com/PathOfBuildingCommunity/PathOfBuilding/pull/3923) ([Lexy](https://github.com/learn2draw))
+- Add support for Leadership Price's conflux mod [\#3271](https://github.com/PathOfBuildingCommunity/PathOfBuilding/pull/3271) ([PJacek](https://github.com/PJacek))
+- Add support for new "for spell damage" tree mod [\#4055](https://github.com/PathOfBuildingCommunity/PathOfBuilding/pull/4055) ([Lothrik](https://github.com/Lothrik))
+- Add support for Strength of Blood less damage taken [\#3983](https://github.com/PathOfBuildingCommunity/PathOfBuilding/pull/3983) ([deathbeam](https://github.com/deathbeam))
+- Add support for Elemental Hit area component [\#3926](https://github.com/PathOfBuildingCommunity/PathOfBuilding/pull/3926) ([Lothrik](https://github.com/Lothrik))
+- Add support for Cluster Jewel Corruptions [\#3848](https://github.com/PathOfBuildingCommunity/PathOfBuilding/pull/3848) ([randomflyingtaco](https://github.com/randomflyingtaco))
+- Add Polaric Devastation ring [\#4001](https://github.com/PathOfBuildingCommunity/PathOfBuilding/pull/4001) ([Nostrademous](https://github.com/Nostrademous))
+- Add race event uniques [\#3874](https://github.com/PathOfBuildingCommunity/PathOfBuilding/pull/3874) ([pHiney](https://github.com/pHiney))
+- Add support for Black Zenith, The Gluttonous Tide, and Divine Inferno [\#4061](https://github.com/PathOfBuildingCommunity/PathOfBuilding/pull/4061) ([Wires77](https://github.com/Wires77))
+- Add support for Crystallised Omniscience [\#3937](https://github.com/PathOfBuildingCommunity/PathOfBuilding/pull/3937) ([Lexy](https://github.com/learn2draw))
+- Add support for Atziri's Rule [\#4039](https://github.com/PathOfBuildingCommunity/PathOfBuilding/pull/4039) ([Nostrademous](https://github.com/Nostrademous))
+- Add support for Amanamu's Gaze, Kurgal's Gaze, and Tecrod's Gaze [\#4020](https://github.com/PathOfBuildingCommunity/PathOfBuilding/pull/4020) ([Lothrik](https://github.com/Lothrik))
+- Add support for several veiled uniques: Paradoxica, Replica Paradoxica, Cane of Kulemak, and The Queen's Hunger [\#3985](https://github.com/PathOfBuildingCommunity/PathOfBuilding/pull/3985) ([Prismateria](https://github.com/Prismateria))
+- Add support for Mageblood [\#3883](https://github.com/PathOfBuildingCommunity/PathOfBuilding/pull/3883) ([Nostrademous](https://github.com/Nostrademous))
+- Add support for Forbidden Flesh and Flame [\#3975](https://github.com/PathOfBuildingCommunity/PathOfBuilding/pull/3975) ([Nostrademous](https://github.com/Nostrademous))
+- Add support for Willowgift [\#3763](https://github.com/PathOfBuildingCommunity/PathOfBuilding/pull/3763) ([randomflyingtaco](https://github.com/randomflyingtaco))
+- Add partial support for Fleshcrafter [\#3956](https://github.com/PathOfBuildingCommunity/PathOfBuilding/pull/3956) ([PJacek](https://github.com/PJacek))
+
+### User Interface
+- Add QoL improvements for import tab [\#3818](https://github.com/PathOfBuildingCommunity/PathOfBuilding/pull/3818), [\#4054](https://github.com/PathOfBuildingCommunity/PathOfBuilding/pull/4054) ([Dullson](https://github.com/Dullson), [Peechey](https://github.com/Peechey))
+- Add pobb.in to import website list [\#3942](https://github.com/PathOfBuildingCommunity/PathOfBuilding/pull/3942) ([Dav1dde](https://github.com/Dav1dde))
+- Add poe.ninja/pob to import website list [\#3732](https://github.com/PathOfBuildingCommunity/PathOfBuilding/pull/3732) ([rasmuskl](https://github.com/rasmuskl))
+- Add support to import build codes from poe.ninja and pobb.in [\#4042](https://github.com/PathOfBuildingCommunity/PathOfBuilding/pull/4042) ([Wires77](https://github.com/Wires77))
+- Add support to export a build to pobb.in [\#4017](https://github.com/PathOfBuildingCommunity/PathOfBuilding/pull/4017) ([Peechey](https://github.com/Peechey))
+- Add Ctrl+I hotkey to import build code [\#3813](https://github.com/PathOfBuildingCommunity/PathOfBuilding/pull/3813) ([pHiney](https://github.com/pHiney))
+- Add feature to remember your last used export site in settings [\#4053](https://github.com/PathOfBuildingCommunity/PathOfBuilding/pull/4053) ([Dav1dde](https://github.com/Dav1dde))
+- Delete jewels, skills, and equipment by default on character import [\#3931](https://github.com/PathOfBuildingCommunity/PathOfBuilding/pull/3931) ([raylu](https://github.com/raylu))
+- Remove trailing and leading spaces from the character name when importing [\#3950](https://github.com/PathOfBuildingCommunity/PathOfBuilding/pull/3950) ([pHiney](https://github.com/pHiney))
+- Relabel character import "Done" button to "Close"  [\#3898](https://github.com/PathOfBuildingCommunity/PathOfBuilding/pull/3898) ([raylu](https://github.com/raylu))
+- Add ability to search skills using multiple tags [\#3921](https://github.com/PathOfBuildingCommunity/PathOfBuilding/pull/3921) ([pHiney](https://github.com/pHiney))
+- Add feature to match gem level to character level [\#3917](https://github.com/PathOfBuildingCommunity/PathOfBuilding/pull/3917) ([Lothrik](https://github.com/Lothrik))
+- Add ability to show DPS for non-cooldown traps and mines [\#3907](https://github.com/PathOfBuildingCommunity/PathOfBuilding/pull/3907) ([Lothrik](https://github.com/Lothrik))
+- Add 'Delete Unused' button on the items tab [\#3949](https://github.com/PathOfBuildingCommunity/PathOfBuilding/pull/3949), [\#4057](https://github.com/PathOfBuildingCommunity/PathOfBuilding/pull/4057) ([pHiney](https://github.com/pHiney), [Lothrik](https://github.com/Lothrik))
+- Add E hotkey to edit equipped item [\#3876](https://github.com/PathOfBuildingCommunity/PathOfBuilding/pull/3876) ([pHiney](https://github.com/pHiney))
+- Move delve mods to "Add modifier..." menu while crafting items [\#3213](https://github.com/PathOfBuildingCommunity/PathOfBuilding/pull/3213) ([Tom Clancy Is Dead](https://github.com/Voronoff))
+- Add more explanation to non-damaging ailment breakdown [\#4012](https://github.com/PathOfBuildingCommunity/PathOfBuilding/pull/4012) ([Lilylicious](https://github.com/Lilylicious))
+- Add support to maximum animated weapon from gem level instead of configuration [\#3935](https://github.com/PathOfBuildingCommunity/PathOfBuilding/pull/3935) ([Wires77](https://github.com/Wires77))
+- Add config options for self-chill builds [\#3294](https://github.com/PathOfBuildingCommunity/PathOfBuilding/pull/3294) ([Lilylicious](https://github.com/Lilylicious))
+- Update dropdowns to dynamically resize based on their content [\#3726](https://github.com/PathOfBuildingCommunity/PathOfBuilding/pull/3726) ([pHiney](https://github.com/pHiney))
+- Add Armour and Evasion sorting to the tree and uniques tab [\#3697](https://github.com/PathOfBuildingCommunity/PathOfBuilding/pull/3697) ([Lexy](https://github.com/learn2draw))
+- Add Mastery tooltip for an unallocated node when comparing trees [\#3840](https://github.com/PathOfBuildingCommunity/PathOfBuilding/pull/3840) ([pHiney](https://github.com/pHiney))
+- Add improvements to multiple passive tree jewel socket management [\#3897](https://github.com/PathOfBuildingCommunity/PathOfBuilding/pull/3897) ([Lothrik](https://github.com/Lothrik))
+- Update tree images to use the latest colours[\#4036](https://github.com/PathOfBuildingCommunity/PathOfBuilding/pull/4036) ([LocalIdentity](https://github.com/LocalIdentity))
+- Fix Passive Tree Management Titles [\#3962](https://github.com/PathOfBuildingCommunity/PathOfBuilding/pull/3962) ([pHiney](https://github.com/pHiney))
+
+### New Calculations
+- Implement Effective HP and overhaul defence calculations to be more accurate [\#2390](https://github.com/PathOfBuildingCommunity/PathOfBuilding/pull/2390) ([Regisle](https://github.com/Regisle))
+- Overhaul non-damaging elemental ailment calculations [\#3271](https://github.com/PathOfBuildingCommunity/PathOfBuilding/pull/3271) ([PJacek](https://github.com/PJacek))
+- Overhaul Bleed/Ignite Ailment calculation to use weighted average [\#3927](https://github.com/PathOfBuildingCommunity/PathOfBuilding/pull/3927) ([Nostrademous](https://github.com/Nostrademous))
+- Add support for ongoing costs of skills [\#3663](https://github.com/PathOfBuildingCommunity/PathOfBuilding/pull/3663) ([PJacek](https://github.com/PJacek))
+- Add support for new mod conversion modifiers [\#3335](https://github.com/PathOfBuildingCommunity/PathOfBuilding/pull/3335) ([PJacek](https://github.com/PJacek))
+- Add support to round Duration of Skills to server ticks [\#3864](https://github.com/PathOfBuildingCommunity/PathOfBuilding/pull/3864) ([LocalIdentity](https://github.com/LocalIdentity))
+- Add support for triple Elemental Damage [\#3946](https://github.com/PathOfBuildingCommunity/PathOfBuilding/pull/3946) ([Nostrademous](https://github.com/Nostrademous))
+- Add support for additional life recovery flask mods [\#3958](https://github.com/PathOfBuildingCommunity/PathOfBuilding/pull/3958) ([Peechey](https://github.com/Peechey))
+- Add support for full Ball Lightning damage calculations [\#3940](https://github.com/PathOfBuildingCommunity/PathOfBuilding/pull/3940) ([MoldyDwarf](https://github.com/MoldyDwarf))
+- Add support for Global buffs/debuffs from Spectres [\#3932](https://github.com/PathOfBuildingCommunity/PathOfBuilding/pull/3932) ([Lothrik](https://github.com/Lothrik))
+- Add support for flask charge generation and uptime [\#3993](https://github.com/PathOfBuildingCommunity/PathOfBuilding/pull/3993) ([deathbeam](https://github.com/deathbeam))
+- Add full support for curse priority [\#3930](https://github.com/PathOfBuildingCommunity/PathOfBuilding/pull/3930) ([Lothrik](https://github.com/Lothrik))
+
+### Accuracy Improvements
+- Add warnings when the build is impossible in-game [\#3836](https://github.com/PathOfBuildingCommunity/PathOfBuilding/pull/3836) ([KillerMZE](https://github.com/KillerMZE))
+- Add feature to guess the main socket group when importing a character [\#3899](https://github.com/PathOfBuildingCommunity/PathOfBuilding/pull/3899) ([raylu](https://github.com/raylu))
+- Add missing mods to Armour and Evasion breakdown [\#4011](https://github.com/PathOfBuildingCommunity/PathOfBuilding/pull/4011) ([LocalIdentity](https://github.com/LocalIdentity))
+- Add missing Fate/Story of the Vaal modifiers [\#3918](https://github.com/PathOfBuildingCommunity/PathOfBuilding/pull/3918) ([Lothrik](https://github.com/Lothrik))
+- Add missing Bone Offering quality effect [\#3860](https://github.com/PathOfBuildingCommunity/PathOfBuilding/pull/3860) ([Lothrik](https://github.com/Lothrik))
+- Add cap to Explosive Arrow Bonus Explosion Radius [\#4032](https://github.com/PathOfBuildingCommunity/PathOfBuilding/pull/4032) ([Lothrik](https://github.com/Lothrik))
+- Update Chaos Resistance roll on unique rings with 3.17 values [\#3986](https://github.com/PathOfBuildingCommunity/PathOfBuilding/pull/3986) ([facepalmgamer](https://github.com/facepalmgamer))
+- Update ignite value from 125% to 90% due to 3.17 changes [\#4005](https://github.com/PathOfBuildingCommunity/PathOfBuilding/pull/4005) ([JustinmClapperton](https://github.com/JustinmClapperton))
+- Update Crimson Storm changes [\#3990](https://github.com/PathOfBuildingCommunity/PathOfBuilding/pull/3990) ([lpolaright](https://github.com/lpolaright))
+- Update Whispering Ice and its trigger conditions [\#4015](https://github.com/PathOfBuildingCommunity/PathOfBuilding/pull/4015) ([Nostrademous](https://github.com/Nostrademous))
+- Update Kraityn's bandit rewards based on 3.16 values [\#3959](https://github.com/PathOfBuildingCommunity/PathOfBuilding/pull/3959) ([Prismateria](https://github.com/Prismateria))
+- Update Kingmaker with 3.16 changes[\#3928](https://github.com/PathOfBuildingCommunity/PathOfBuilding/pull/3928) ([Wires77](https://github.com/Wires77))
+- Update Blightwell and Solstice Vigil to 3.16.0 [\#3916](https://github.com/PathOfBuildingCommunity/PathOfBuilding/pull/3916) ([Lothrik](https://github.com/Lothrik))
+- Update Saqawals Flock to 3.16 values [\#3707](https://github.com/PathOfBuildingCommunity/PathOfBuilding/pull/3707) ([Lexy](https://github.com/learn2draw))
+- Update Survival Jewels to 3.16.0 [\#3799](https://github.com/PathOfBuildingCommunity/PathOfBuilding/pull/3799) ([Lothrik](https://github.com/Lothrik))
+- Update skill cooldown to display in milliseconds [\#3865](https://github.com/PathOfBuildingCommunity/PathOfBuilding/pull/3865) ([LocalIdentity](https://github.com/LocalIdentity))
+- Update Brass Dome to 3.16 values [\#3739](https://github.com/PathOfBuildingCommunity/PathOfBuilding/pull/3739), [\#3871](https://github.com/PathOfBuildingCommunity/PathOfBuilding/pull/3871) ([olop4444](https://github.com/olop4444), [Lilylicious](https://github.com/Lilylicious))
+- Update wording for several "On Kill" modifiers [\#3987](https://github.com/PathOfBuildingCommunity/PathOfBuilding/pull/3987) ([facepalmgamer](https://github.com/facepalmgamer))
+- Remove minion cast speed from Ancient Skull [\#4023](https://github.com/PathOfBuildingCommunity/PathOfBuilding/pull/4023) ([Lothrik](https://github.com/Lothrik))
+- Improve damage calculation for General's Cry [\#3220](https://github.com/PathOfBuildingCommunity/PathOfBuilding/pull/3220) ([Helyos96](https://github.com/Helyos96))
+- Fix Viper Strike Poison Stacks when Dual Wielding [\#3868](https://github.com/PathOfBuildingCommunity/PathOfBuilding/pull/3868) ([Nostrademous](https://github.com/Nostrademous))
+- Fix Charged Dash DPS calculations [\#3125](https://github.com/PathOfBuildingCommunity/PathOfBuilding/pull/3125) ([VaticViolet](https://github.com/VaticViolet))
+- Fix Divergent Blood Rage not applying life leech [\#3995](https://github.com/PathOfBuildingCommunity/PathOfBuilding/pull/3995) ([Prismateria](https://github.com/Prismateria))
+- Fix Fortify parsing on Legacy items [\#3928](https://github.com/PathOfBuildingCommunity/PathOfBuilding/pull/3928) ([Wires77](https://github.com/Wires77))
+- Fix incorrect modifiers on Survivor's Guilt [\#4047](https://github.com/PathOfBuildingCommunity/PathOfBuilding/pull/4047) ([Nostrademous](https://github.com/Nostrademous))
+- Fix Two-Toned boots getting the wrong base type [\#3714](https://github.com/PathOfBuildingCommunity/PathOfBuilding/pull/3714) ([Wires77](https://github.com/Wires77))
+- Fix skills from items incorrectly getting +1 level from Awakened gems [\#3960](https://github.com/PathOfBuildingCommunity/PathOfBuilding/pull/3960) ([Wires77](https://github.com/Wires77))
+- Various fixes for Beacon of Madness boots [\#3741](https://github.com/PathOfBuildingCommunity/PathOfBuilding/pull/3741) ([mthjones](https://github.com/mthjones))
+- Fix missing implicit on Sidhebreath [\#3911](https://github.com/PathOfBuildingCommunity/PathOfBuilding/pull/3911) ([Lothrik](https://github.com/Lothrik))
+- Fix incorrect reservation on some legacy builds [\#3909](https://github.com/PathOfBuildingCommunity/PathOfBuilding/pull/3909) ([Lothrik](https://github.com/Lothrik))
+- Fix The Admiral to use the correct "elemental damage taken" value  [\#3913](https://github.com/PathOfBuildingCommunity/PathOfBuilding/pull/3913) ([Lothrik](https://github.com/Lothrik))
+- Fix Transcendent Flesh values not matching in game values when rounding [\#3904](https://github.com/PathOfBuildingCommunity/PathOfBuilding/pull/3904) ([Wires77](https://github.com/Wires77))
+- Fix Phantasmal Sigil of Power spell damage buff not applying [\#3800](https://github.com/PathOfBuildingCommunity/PathOfBuilding/pull/3800) ([LocalIdentity](https://github.com/LocalIdentity))
+- Fix bleed damage against poisoned enemy mastery [\#3700](https://github.com/PathOfBuildingCommunity/PathOfBuilding/pull/3700) ([Peechey](https://github.com/Peechey))
+- Fix rounding on gear base percentiles [\#3715](https://github.com/PathOfBuildingCommunity/PathOfBuilding/pull/3715) ([Wires77](https://github.com/Wires77))
+- Fix Increased Wither Effect to not affect minions [\#3769](https://github.com/PathOfBuildingCommunity/PathOfBuilding/pull/3769) ([Nostrademous](https://github.com/Nostrademous))
+- Fix Awakened Elemental Focus not granting +1 level to Elemental Gems [\#3770](https://github.com/PathOfBuildingCommunity/PathOfBuilding/pull/3770) ([Nostrademous](https://github.com/Nostrademous))
+- Fix Enemy Physical Damage Reduction not being capped at 90% in all circumstances [\#3775](https://github.com/PathOfBuildingCommunity/PathOfBuilding/pull/3775), [\#4037](https://github.com/PathOfBuildingCommunity/PathOfBuilding/pull/4037) ([Nostrademous](https://github.com/Nostrademous), [madinsane](https://github.com/madinsane))
+- Fix parsing for "chance to defend with X% armour" [\#3696](https://github.com/PathOfBuildingCommunity/PathOfBuilding/pull/3696) ([Nostrademous](https://github.com/Nostrademous))
+- Fix Rage Support disabling Ancestral Totems buff [\#3798](https://github.com/PathOfBuildingCommunity/PathOfBuilding/pull/3798) ([Lothrik](https://github.com/Lothrik))
+- Fix Elementalist exposure node not working with exposure mastery [\#3801](https://github.com/PathOfBuildingCommunity/PathOfBuilding/pull/3801) ([LocalIdentity](https://github.com/LocalIdentity))
+- Fix Summon Raging Spirit to have 100% fire conversion [\#3808](https://github.com/PathOfBuildingCommunity/PathOfBuilding/pull/3808) ([Kayella](https://github.com/Kayella))
+- Fix trigger rate for skills with overridden cooldowns [\#3832](https://github.com/PathOfBuildingCommunity/PathOfBuilding/pull/3832) ([Nostrademous](https://github.com/Nostrademous))
+- Fix incorrect Elusive Buff effect from skills when using Withering Step [\#3814](https://github.com/PathOfBuildingCommunity/PathOfBuilding/pull/3814) ([Nostrademous](https://github.com/Nostrademous))
+- Fix an issue where some extra stats were showing when copying from trade [\#3889](https://github.com/PathOfBuildingCommunity/PathOfBuilding/pull/3889) ([Nostrademous](https://github.com/Nostrademous))
+- Fix an issue when copying magic Two-Toned Boots from trade [\#3891](https://github.com/PathOfBuildingCommunity/PathOfBuilding/pull/3891) ([Wires77](https://github.com/Wires77))
+- Fix an issue where culling DPS wasn't factored in for Full DPS totals [\#3894](https://github.com/PathOfBuildingCommunity/PathOfBuilding/pull/3894) ([Nostrademous](https://github.com/Nostrademous))
+- Fix triggering skill not properly selected when trigger support came from an item [\#3905](https://github.com/PathOfBuildingCommunity/PathOfBuilding/pull/3905) ([Nostrademous](https://github.com/Nostrademous))
+- Fix issue where Soul of Solaris was not displaying the "Nearby Enemies" config option [\#3925](https://github.com/PathOfBuildingCommunity/PathOfBuilding/pull/3925) ([Lothrik](https://github.com/Lothrik))
+- Fix issues when parsing Inspired Learning and Pure Talent [\#3914](https://github.com/PathOfBuildingCommunity/PathOfBuilding/pull/3914) ([Nostrademous](https://github.com/Nostrademous))
+- Fix various errors when generating a Power Report [\#3938](https://github.com/PathOfBuildingCommunity/PathOfBuilding/pull/3938) ([Nostrademous](https://github.com/Nostrademous))
+- Fix Battlemage not applying the correct conversion in some cases [\#3893](https://github.com/PathOfBuildingCommunity/PathOfBuilding/pull/3893) ([Wires77](https://github.com/Wires77))
+- Fix issue where 'defend with % armour' mastery affected total armour value [\#4006](https://github.com/PathOfBuildingCommunity/PathOfBuilding/pull/4006) ([LocalIdentity](https://github.com/LocalIdentity))
+- Fix issue where Vaal Blade Vortex hit rate was too high [\#4030](https://github.com/PathOfBuildingCommunity/PathOfBuilding/pull/4030) ([Sakux323](https://github.com/Sakux323))
+- Fix error when using culling on Mirage Archer, calculating full DPS [\#4066](https://github.com/PathOfBuildingCommunity/PathOfBuilding/pull/4066) ([Nostrademous](https://github.com/Nostrademous))
+- Fix parsing for several Projectile Attack modifiers [\#3851](https://github.com/PathOfBuildingCommunity/PathOfBuilding/pull/3851) ([Lothrik](https://github.com/Lothrik))
+- Fix parsing for Darkness Enthroned [\#3710](https://github.com/PathOfBuildingCommunity/PathOfBuilding/pull/3710) ([Wires77](https://github.com/Wires77))
+- Fix parsing for Marauder's modifier on Pure Talent [\#3875](https://github.com/PathOfBuildingCommunity/PathOfBuilding/pull/3875) ([pHiney](https://github.com/pHiney))
+- Fix parsing for "charges used" modifiers on flasks [\#3802](https://github.com/PathOfBuildingCommunity/PathOfBuilding/pull/3802) ([LocalIdentity](https://github.com/LocalIdentity))
+- Fix 'inflicted with this weapon' parsing [\#3776](https://github.com/PathOfBuildingCommunity/PathOfBuilding/pull/3776) ([Nostrademous](https://github.com/Nostrademous))
+
+### Fixed Bugs
+- Fix crash caused at certain zoom levels of the passive tree [\#3953](https://github.com/PathOfBuildingCommunity/PathOfBuilding/pull/3953) ([pHiney](https://github.com/pHiney))
+- Fix crash with FullDPS and disabled socket groups [\#3766](https://github.com/PathOfBuildingCommunity/PathOfBuilding/pull/3766) ([Nostrademous](https://github.com/Nostrademous))
+- Fix Poet's Pen dps calcs not working [\#3724](https://github.com/PathOfBuildingCommunity/PathOfBuilding/pull/3724) ([wrzoski](https://github.com/wrzoski))
+- Fix error related to gem recommendations and Full DPS [\#3954](https://github.com/PathOfBuildingCommunity/PathOfBuilding/pull/3954) ([Nostrademous](https://github.com/Nostrademous))
+- Fix infinite reservation error with Relic of the Pact [\#3952](https://github.com/PathOfBuildingCommunity/PathOfBuilding/pull/3952) ([Lothrik](https://github.com/Lothrik))
+- Fix a bug where maximum Life could be negative [\#3908](https://github.com/PathOfBuildingCommunity/PathOfBuilding/pull/3908) ([Lothrik](https://github.com/Lothrik))
+- Fix issue when saving a converted passive tree [\#3912](https://github.com/PathOfBuildingCommunity/PathOfBuilding/pull/3912) ([Lothrik](https://github.com/Lothrik))
+
+### Misc
+- Add FullDPS breakdown into XML Build Save file [\#4018](https://github.com/PathOfBuildingCommunity/PathOfBuilding/pull/4018) ([Nostrademous](https://github.com/Nostrademous))
+
+
+## [2.13.0](https://github.com/PathOfBuildingCommunity/PathOfBuilding/tree/v2.13.0) (2021/11/02)
+
+[Full Changelog](https://github.com/PathOfBuildingCommunity/PathOfBuilding/compare/v2.12.3...v2.13.0)
+
+**Implemented enhancements:**
+
+- Add Ravenous Misshapen Spectre [\#3687](https://github.com/PathOfBuildingCommunity/PathOfBuilding/pull/3687) ([LocalIdentity](https://github.com/LocalIdentity))
+- Add Pale Seraphim Spectre [\#3686](https://github.com/PathOfBuildingCommunity/PathOfBuilding/pull/3686) ([LocalIdentity](https://github.com/LocalIdentity))
+- Add Pale Angel Spectre [\#3639](https://github.com/PathOfBuildingCommunity/PathOfBuilding/pull/3639) ([Kayella](https://github.com/Kayella))
+- Add Demon Harpy Spectre [\#3638](https://github.com/PathOfBuildingCommunity/PathOfBuilding/pull/3638) ([Kayella](https://github.com/Kayella))
+- Add Demon Herder Spectre [\#3656](https://github.com/PathOfBuildingCommunity/PathOfBuilding/pull/3656) ([Kayella](https://github.com/Kayella))
+- Add dynamically changing width for dropdown box when selecting tree [\#3676](https://github.com/PathOfBuildingCommunity/PathOfBuilding/pull/3676) ([pHiney](https://github.com/pHiney))
+- Add support for gem level modifiers of socketed active skill gems [\#3658](https://github.com/PathOfBuildingCommunity/PathOfBuilding/pull/3658) ([etojuice](https://github.com/etojuice))
+- Add support for "chance to Defend with x% of Armour" masteries [\#3667](https://github.com/PathOfBuildingCommunity/PathOfBuilding/pull/3667) ([Nostrademous](https://github.com/Nostrademous))
+
+**Fixed bugs:**
+
+- Fix crash when attempting to save build after character import [\#3654](https://github.com/PathOfBuildingCommunity/PathOfBuilding/pull/3654) ([Peechey](https://github.com/Peechey))
+- Fix build list loading crash [\#3626](https://github.com/PathOfBuildingCommunity/PathOfBuilding/pull/3626) ([PJacek](https://github.com/PJacek))
+- Fix Multistrike Support not applying its damage multiplier to Ailments [\#3685](https://github.com/PathOfBuildingCommunity/PathOfBuilding/pull/3685) ([LocalIdentity](https://github.com/LocalIdentity))
+- Fix Multistrike Support not providing attack speed to gems with multiple skill parts [\#3684](https://github.com/PathOfBuildingCommunity/PathOfBuilding/pull/3684) ([LocalIdentity](https://github.com/LocalIdentity))
+	- Molten Strike, Lightning Strike, Wild Strike and Frost Blades
+- Fix Attack/Cast rate cap [\#3677](https://github.com/PathOfBuildingCommunity/PathOfBuilding/pull/3677) ([LocalIdentity](https://github.com/LocalIdentity))
+- Fix Stationary setting box sometimes not showing up [\#3666](https://github.com/PathOfBuildingCommunity/PathOfBuilding/pull/3666) ([randomflyingtaco](https://github.com/randomflyingtaco))
+- Fix eHP double dipping on damage taken modifiers [\#3695](https://github.com/PathOfBuildingCommunity/PathOfBuilding/pull/3695) ([Lothrik](https://github.com/Lothrik))
+- Fix Small Curse Cluster Jewels rendering on the tree when socketed [\#3651](https://github.com/PathOfBuildingCommunity/PathOfBuilding/pull/3651) ([Peechey](https://github.com/Peechey))
+- Fix Mines incorrectly counting towards "number of Auras affecting you" mastery [\#3693](https://github.com/PathOfBuildingCommunity/PathOfBuilding/pull/3693) ([LocalIdentity](https://github.com/LocalIdentity))
+- Fix Spell Suppression mastery giving double Critical Strike chance [\#3678](https://github.com/PathOfBuildingCommunity/PathOfBuilding/pull/3678) ([LocalIdentity](https://github.com/LocalIdentity))
+- Fix Voltaxic Burst's "number of Casts currently waiting" not adding damage [\#3691](https://github.com/PathOfBuildingCommunity/PathOfBuilding/pull/3691) ([LocalIdentity](https://github.com/LocalIdentity))
+- Fix Flame Totem Consecrated Ground enchantment [\#3689](https://github.com/PathOfBuildingCommunity/PathOfBuilding/pull/3689) ([LocalIdentity](https://github.com/LocalIdentity))
+- Fix parsing for Curse on Hit rings [\#3680](https://github.com/PathOfBuildingCommunity/PathOfBuilding/pull/3680) ([LocalIdentity](https://github.com/LocalIdentity))
+- Fix parsing for mod on The Taming ring [\#3692](https://github.com/PathOfBuildingCommunity/PathOfBuilding/pull/3692) ([LocalIdentity](https://github.com/LocalIdentity))
+- Fix parsing for Impresence Mana Reservation mod [\#3679](https://github.com/PathOfBuildingCommunity/PathOfBuilding/pull/3679) ([LocalIdentity](https://github.com/LocalIdentity))
+
+## [2.12.3](https://github.com/PathOfBuildingCommunity/PathOfBuilding/tree/v2.12.3) (2021/10/28)
+
+[Full Changelog](https://github.com/PathOfBuildingCommunity/PathOfBuilding/compare/v2.12.2...v2.12.3)
+
+**Fixed bugs:**
+
+- Fix crash when importing/opening builds ([LocalIdentity](https://github.com/LocalIdentity))
+
+## [2.12.2](https://github.com/PathOfBuildingCommunity/PathOfBuilding/tree/v2.12.2) (2021/10/28)
+
+[Full Changelog](https://github.com/PathOfBuildingCommunity/PathOfBuilding/compare/v2.12.1...v2.12.2)
+
+**Fixed bugs:**
+
+- Fix crash when using Blood Magic Keystone ([LocalIdentity](https://github.com/LocalIdentity))
+
+## [2.12.1](https://github.com/PathOfBuildingCommunity/PathOfBuilding/tree/v2.12.1) (2021/10/28)
+
+[Full Changelog](https://github.com/PathOfBuildingCommunity/PathOfBuilding/compare/v2.12.0...v2.12.1)
+
+**Fixed bugs:**
+
+- Fix several bugs relating to armour calculations on items ([Wires77](https://github.com/Wires77))
+
+## [2.12.0](https://github.com/PathOfBuildingCommunity/PathOfBuilding/tree/v2.12.0) (2021/10/28)
+
+[Full Changelog](https://github.com/PathOfBuildingCommunity/PathOfBuilding/compare/v2.11.1...v2.12.0)
+
+**Implemented enhancements:**
+
+- Add support for Nightblade Dagger Mastery [\#3636](https://github.com/PathOfBuildingCommunity/PathOfBuilding/pull/3636) ([Dullson](https://github.com/mthjones))
+- Add support for Sword Mastery for Offhand Accuracy [\#3498](https://github.com/PathOfBuildingCommunity/PathOfBuilding/pull/3498) ([Nostrademous](https://github.com/Nostrademous))
+- Add support for +3 levels Critical support gem mastery [\#3566](https://github.com/PathOfBuildingCommunity/PathOfBuilding/pull/3566) ([Wires77](https://github.com/Wires77))
+- Add support for variable ES bypass for Chaos Damage mastery [\#3509](https://github.com/PathOfBuildingCommunity/PathOfBuilding/pull/3509) ([Dullson](https://github.com/Dullson))
+- Add support for Active Aura Multiplier and Active Herald/Aura mods [\#3353](https://github.com/PathOfBuildingCommunity/PathOfBuilding/pull/3353) ([Dullson](https://github.com/Dullson))
+- Add support for "Enemies Ignited or Chilled by you have -5% to Elemental Resistances" [\#3615](https://github.com/PathOfBuildingCommunity/PathOfBuilding/pull/3615) ([Peechey](https://github.com/Peechey))
+- Change Timeless Jewel passive nodes in dropdown selection menu to appear in alphabetical order [\#3551](https://github.com/PathOfBuildingCommunity/PathOfBuilding/pull/3551) ([etojuice](https://github.com/etojuice))
+- Update passive tree ([LocalIdentity](https://github.com/LocalIdentity))
+- Update Dodge breakdown on Calcs page [\#3535](https://github.com/PathOfBuildingCommunity/PathOfBuilding/pull/3535) ([etojuice](https://github.com/etojuice))
+- Update Uniques that previously used Dodge [\#3630](https://github.com/PathOfBuildingCommunity/PathOfBuilding/pull/3630) ([LocalIdentity](https://github.com/LocalIdentity))
+- Update The Squire, The Oppressor, Uul-Netol's Vow with ranges and modifiers [\#3591](https://github.com/PathOfBuildingCommunity/PathOfBuilding/pull/3591) ([Nostrademous](https://github.com/Nostrademous))
+
+**Fixed bugs:**
+
+- Fix importing passive tree data from player profiles [\#3600](https://github.com/PathOfBuildingCommunity/PathOfBuilding/pull/3600) ([Peechey](https://github.com/Peechey))
+- Fix import/export of passive tree on the tree tab [\#3472](https://github.com/PathOfBuildingCommunity/PathOfBuilding/pull/3472) ([hdwatts](https://github.com/hdwatts))
+- Fix scourged mods not importing properly [\#3603](https://github.com/PathOfBuildingCommunity/PathOfBuilding/pull/3603) ([Wires77](https://github.com/Wires77))
+- Fix masteries persisting after resetting the tree [\#3556](https://github.com/PathOfBuildingCommunity/PathOfBuilding/pull/3556) ([etojuice](https://github.com/etojuice))
+- Fix overcap display for Spell Block [\#3627](https://github.com/PathOfBuildingCommunity/PathOfBuilding/pull/3627) ([LocalIdentity](https://github.com/LocalIdentity))
+- Fix calculations for variable base armour values [\#3608](https://github.com/PathOfBuildingCommunity/PathOfBuilding/pull/3608) ([Wires77](https://github.com/Wires77))
+- Fix Mana Efficiency rounding [\#3604](https://github.com/PathOfBuildingCommunity/PathOfBuilding/pull/3604) ([HPSource](https://github.com/HPSource))
+- Fix bug on builds that had 100% reduced Reservation Efficiency and were using Arcane Cloak [\#3553](https://github.com/PathOfBuildingCommunity/PathOfBuilding/pull/3553) ([Peechey](https://github.com/Peechey))
+- Fix rounding for attribute bonuses [\#3607](https://github.com/PathOfBuildingCommunity/PathOfBuilding/pull/3607) ([etojuice](https://github.com/etojuice))
+- Fix Flask More/Less Duration applying globally instead of locally [\#3584](https://github.com/PathOfBuildingCommunity/PathOfBuilding/pull/3584) ([Peechey](https://github.com/Peechey))
+- Fix new uniques to use exceptional gems [\#3541](https://github.com/PathOfBuildingCommunity/PathOfBuilding/pull/3541) ([Lexy](https://github.com/learn2draw))
+- Fix Righteous Fire to use 3.16 life multiplier [\#3611](https://github.com/PathOfBuildingCommunity/PathOfBuilding/pull/3611) ([Lilylicious](https://github.com/Lilylicious))
+- Fix Collateral Damage Jewel to affect Galvanic Arrow [\#3579](https://github.com/PathOfBuildingCommunity/PathOfBuilding/pull/3579) ([randomflyingtaco](https://github.com/randomflyingtaco))
+- Fix Arcanist Brand not applying more damage with Hits [\#3622](https://github.com/PathOfBuildingCommunity/PathOfBuilding/pull/3622) ([LocalIdentity](https://github.com/LocalIdentity))
+- Fix Awakened Elemental Focus not giving +1 to supported elemental gems [\#3629](https://github.com/PathOfBuildingCommunity/PathOfBuilding/pull/3629) ([randomflyingtaco](https://github.com/randomflyingtaco))
+- Fix Nightblade Crit Multi not scaling with Elusive effect [\#3550](https://github.com/PathOfBuildingCommunity/PathOfBuilding/pull/3550) ([mthjones](https://github.com/mthjones))
+- Fix Divergent Fortify not working [\#3623](https://github.com/PathOfBuildingCommunity/PathOfBuilding/pull/3623) ([LocalIdentity](https://github.com/LocalIdentity))
+- Fix Awakened Cast on Critical Strike not applying cooldown recovery to skills [\#3624](https://github.com/PathOfBuildingCommunity/PathOfBuilding/pull/3624) ([LocalIdentity](https://github.com/LocalIdentity))
+- Fix Explosive Arrow skill on Spectres [\#3621](https://github.com/PathOfBuildingCommunity/PathOfBuilding/pull/3621) ([LocalIdentity](https://github.com/LocalIdentity))
+
+## [2.11.1](https://github.com/PathOfBuildingCommunity/PathOfBuilding/tree/v2.11.1) (2021/10/23)
+
+[Full Changelog](https://github.com/PathOfBuildingCommunity/PathOfBuilding/compare/v2.11.0...v2.11.1)
+
+**Fixed bugs:**
+
+- Fix mods when crafting Cluster Jewels + items [\#3575](https://github.com/PathOfBuildingCommunity/PathOfBuilding/pull/3575) ([Wires77](https://github.com/Wires77))
+- Fix Storm + Armageddon Brand hit damage [\#3577](https://github.com/PathOfBuildingCommunity/PathOfBuilding/pull/3577) ([Lilylicious](https://github.com/Lilylicious))
+
+## [2.11.0](https://github.com/PathOfBuildingCommunity/PathOfBuilding/tree/v2.11.0) (2021/10/22)
+
+[Full Changelog](https://github.com/PathOfBuildingCommunity/PathOfBuilding/compare/v2.10.0...v2.11.0)
+
+**Implemented enhancements:**
+
+- Improve mastery node effect selection UI [\#3476](https://github.com/PathOfBuildingCommunity/PathOfBuilding/pull/3476) ([Tom Clancy Is Dead](https://github.com/Voronoff))
+- Update almost all existing gems with 3.16 changes [\#3570](https://github.com/PathOfBuildingCommunity/PathOfBuilding/pull/3570) ([LocalIdentity](https://github.com/LocalIdentity))
+- Add the ability to click a label to check the associated checkbox [\#3549](https://github.com/PathOfBuildingCommunity/PathOfBuilding/pull/3549) ([ajryan](https://github.com/ajryan))
+- Add support for Fortification [\#3540](https://github.com/PathOfBuildingCommunity/PathOfBuilding/pull/3540) ([Zpooks](https://github.com/Zpooks)) ([AlphaCheese](https://github.com/AlphaCheese))
+- Add support for Poisonous Concoction [\#3510](https://github.com/PathOfBuildingCommunity/PathOfBuilding/pull/3510) ([Lexy](https://github.com/learn2draw))
+- Improve build list loading speed [\#3500](https://github.com/PathOfBuildingCommunity/PathOfBuilding/pull/3500) ([PJacek](https://github.com/PJacek))
+- Add Accuracy Bonus per Dexterity Mastery [\#3489](https://github.com/PathOfBuildingCommunity/PathOfBuilding/pull/3489) ([enizor](https://github.com/enizor))
+- Update Consecrated Ground Life Regen % [\#3391](https://github.com/PathOfBuildingCommunity/PathOfBuilding/pull/3391) ([mthjones](https://github.com/mthjones))
+- Add support for Mark of the Red Covenant ignite mod [\#3530](https://github.com/PathOfBuildingCommunity/PathOfBuilding/pull/3530) ([LocalIdentity](https://github.com/LocalIdentity))
+- Add Scourge mods and base type values [\#3568](https://github.com/PathOfBuildingCommunity/PathOfBuilding/pull/3568) ([Wires77](https://github.com/Wires77))
+- Remove attribute tag from "Reduced Attribute Requirements" mods [\#3528](https://github.com/PathOfBuildingCommunity/PathOfBuilding/pull/3528) ([randomflyingtaco](https://github.com/randomflyingtaco))
+- Add support for "All Damage with Maces and Sceptres inflicts Chill" [\#3515](https://github.com/PathOfBuildingCommunity/PathOfBuilding/pull/3515) ([Peechey](https://github.com/Peechey))
+- Add support for "Increased Melee Damage with Hits at Close Range" [\#3511](https://github.com/PathOfBuildingCommunity/PathOfBuilding/pull/3511) ([Dullson](https://github.com/Dullson))
+- Add support for "Each Mine applies 2% increased Damage taken to Enemies near it, up to 10%" [\#3506](https://github.com/PathOfBuildingCommunity/PathOfBuilding/pull/3506) ([Lothrik](https://github.com/Lothrik))
+- Add Defiance Banner to the Config tab [\#3505](https://github.com/PathOfBuildingCommunity/PathOfBuilding/pull/3505) ([uilman](https://github.com/uilman))
+- Add support for the "not taken damage recently" clause [\#3504](https://github.com/PathOfBuildingCommunity/PathOfBuilding/pull/3504) ([Dullson](https://github.com/Dullson))
+- Add support for "Non-Projectile Chaining Lightning Skills Chain +1 times" [\#3503](https://github.com/PathOfBuildingCommunity/PathOfBuilding/pull/3503) ([Dullson](https://github.com/Dullson))
+- Add support for Surveillance notable [\#3501](https://github.com/PathOfBuildingCommunity/PathOfBuilding/pull/3501) ([Lothrik](https://github.com/Lothrik))
+- Update Transcendence Keystone to 3.16 value [\#3477](https://github.com/PathOfBuildingCommunity/PathOfBuilding/pull/3477) ([enizor](https://github.com/enizor))
+- Add support for 3.16 Elemental Equilibrium [\#3474](https://github.com/PathOfBuildingCommunity/PathOfBuilding/pull/3474) ([Lothrik](https://github.com/Lothrik))
+- Add support for Gladiator Violent Retaliation and Ascendant Gladiator nodes [\#3465](https://github.com/PathOfBuildingCommunity/PathOfBuilding/pull/3465) ([Peechey](https://github.com/Peechey))
+- Add support complex custom modifiers [\#3462](https://github.com/PathOfBuildingCommunity/PathOfBuilding/pull/3462) ([SaloEater](https://github.com/SaloEater))
+- Add support for double damage mod on mace masteries [\#3457](https://github.com/PathOfBuildingCommunity/PathOfBuilding/pull/3457) ([uilman](https://github.com/uilman))
+- Add support for recovering ES on spell block from Safeguard [\#3454](https://github.com/PathOfBuildingCommunity/PathOfBuilding/pull/3454) ([jppianta](https://github.com/jppianta))
+- Add support for Life Regeneration Rate [\#3450](https://github.com/PathOfBuildingCommunity/PathOfBuilding/pull/3450) ([SaloEater](https://github.com/SaloEater))
+- Add support for Bastion of Hope stun avoidance [\#3447](https://github.com/PathOfBuildingCommunity/PathOfBuilding/pull/3447) ([etojuice](https://github.com/etojuice))
+- Add parsing for mods that work with multiple weapons [\#3446](https://github.com/PathOfBuildingCommunity/PathOfBuilding/pull/3446) ([SaloEater](https://github.com/SaloEater))
+- Add parsing for new Storm Weaver Shocked/Frozen mod [\#3445](https://github.com/PathOfBuildingCommunity/PathOfBuilding/pull/3445) ([Quote_a](https://github.com/Quotae))
+- Add support for "Increased Damage with Bleeding inflicted on Poisoned Enemies" [\#3438](https://github.com/PathOfBuildingCommunity/PathOfBuilding/pull/3438) ([monerofglory](https://github.com/monerofglory))
+- Add labeling to chaos resistance to show when you have CI [\#3431](https://github.com/PathOfBuildingCommunity/PathOfBuilding/pull/3431) ([Lilylicious](https://github.com/Lilylicious))
+- Add support for new mark movement speed mastery [\#3425](https://github.com/PathOfBuildingCommunity/PathOfBuilding/pull/3425) ([sida-wang](https://github.com/sida-wang))
+- Add support for "Intimidate Enemies for 4 seconds on Block while holding a Shield" [\#3416](https://github.com/PathOfBuildingCommunity/PathOfBuilding/pull/3416) ([etojuice](https://github.com/etojuice))
+- Add support for "Cannot be Ignited while on Low Life" [\#3415](https://github.com/PathOfBuildingCommunity/PathOfBuilding/pull/3415) ([etojuice](https://github.com/etojuice))
+- Add support for "Increased Damage when using Bow and Totem" [\#3410](https://github.com/PathOfBuildingCommunity/PathOfBuilding/pull/3410) ([Peechey](https://github.com/Peechey))
+- Add support for "Crush Enemies on Hit with Maces and Sceptres" [\#3408](https://github.com/PathOfBuildingCommunity/PathOfBuilding/pull/3408) ([Peechey](https://github.com/Peechey))
+- Add support for "Auras from your Skills have x% increased Effect on you" [\#3407](https://github.com/PathOfBuildingCommunity/PathOfBuilding/pull/3407) ([etojuice](https://github.com/etojuice))
+- Add support for "if you have detonated a mine recently" [\#3398](https://github.com/PathOfBuildingCommunity/PathOfBuilding/pull/3398) ([uilman](https://github.com/uilman))
+- Add support for "minions attacks overwhelm X% physical damage reduction" [\#3398](https://github.com/PathOfBuildingCommunity/PathOfBuilding/pull/3398) ([uilman](https://github.com/uilman))
+- Add support for 3.16 Wind Dancer [\#3295](https://github.com/PathOfBuildingCommunity/PathOfBuilding/pull/3295) ([Zpooks](https://github.com/Zpooks))
+- Add support for "Dual Wielding does not inherently grant chance to Block Attack Damage" [\#3387](https://github.com/PathOfBuildingCommunity/PathOfBuilding/pull/3387) ([Peechey](https://github.com/Peechey))
+
+**Fixed bugs:**
+
+- Fix options appearing on the configs screen for old ascendancy nodes  [\#3496](https://github.com/PathOfBuildingCommunity/PathOfBuilding/pull/3496) ([LocalIdentity](https://github.com/LocalIdentity))
+- Fix DPS sorting of Awakened Gems [\#3466](https://github.com/PathOfBuildingCommunity/PathOfBuilding/pull/3466) ([Nostrademous](https://github.com/Nostrademous))
+- Fix edited Legion jewel nodes not saving/loading properly [\#3423](https://github.com/PathOfBuildingCommunity/PathOfBuilding/pull/3423) ([Lothrik](https://github.com/Lothrik))
+- Fix replacement of notable passives conquered by Eternal Empire [\#3552](https://github.com/PathOfBuildingCommunity/PathOfBuilding/pull/3552) ([etojuice](https://github.com/etojuice))
+- Fix Cruelty capping at 50% instead of 40% [\#3495](https://github.com/PathOfBuildingCommunity/PathOfBuilding/pull/3495) ([jfarrell731](https://github.com/jfarrell731))
+- Fix Elemental Ailment Duration on you applying to bleed and poison duration [\#3483](https://github.com/PathOfBuildingCommunity/PathOfBuilding/pull/3483) ([etojuice](https://github.com/etojuice))
+- Fix issue where node next to mastery node would remain allocated after Thread of Hope was removed [\#3480](https://github.com/PathOfBuildingCommunity/PathOfBuilding/pull/3480) ([bit-skipper](https://github.com/bit-skipper))
+- Fix estimated act putting you in the endgame too early [\#3470](https://github.com/PathOfBuildingCommunity/PathOfBuilding/pull/3470) ([magnusvmt](https://github.com/magnusvmt))
+- Fix Solipsism removing the Intelligence bonus to mana [\#3455](https://github.com/PathOfBuildingCommunity/PathOfBuilding/pull/3455) ([SaloEater](https://github.com/SaloEater))
+- Fix Reigning Veteran [\#3449](https://github.com/PathOfBuildingCommunity/PathOfBuilding/pull/3449) ([Peechey](https://github.com/Peechey))
+- Fix visual bug causing node paths to appear broken [\#3405](https://github.com/PathOfBuildingCommunity/PathOfBuilding/pull/3405) ([summ1else](https://github.com/summ1else))
+- Fix overcapped Resistances displaying decimal values [\#3393](https://github.com/PathOfBuildingCommunity/PathOfBuilding/pull/3393) ([monerofglory](https://github.com/monerofglory))
+- Fix jewel data on converted trees [\#3441](https://github.com/PathOfBuildingCommunity/PathOfBuilding/pull/3441) ([bit-skipper](https://github.com/bit-skipper))
+- Fix issue where the duration from Swift Affliction wasn't applying to ignites [\#3250](https://github.com/PathOfBuildingCommunity/PathOfBuilding/pull/3250) ([Zpooks](https://github.com/Zpooks))
+
+## [2.10.0](https://github.com/PathOfBuildingCommunity/PathOfBuilding/tree/v2.10.0) (2021/10/19)
+
+[Full Changelog](https://github.com/PathOfBuildingCommunity/PathOfBuilding/compare/v2.9.0...v2.10.0)
+
+**Implemented enhancements:**
+
+- Add balance updates from 3.16.0 v3 tree [\#3414](https://github.com/PathOfBuildingCommunity/PathOfBuilding/pull/3414) ([Wires77](https://github.com/Wires77))
+- Add support for mastery mod: Block Attack Damage if Not Blocked Recently [\#3387](https://github.com/PathOfBuildingCommunity/PathOfBuilding/pull/3387) ([Peechey](https://github.com/Peechey))
+- Add support for mastery mod: Intelligence is added to Accuracy Rating with Wands [\#3341](https://github.com/PathOfBuildingCommunity/PathOfBuilding/pull/3341) ([sida-wang](https://github.com/sida-wang))
+
+**Fixed bugs:**
+
+- Fix spell suppression label in Calcs tab [\#3369](https://github.com/PathOfBuildingCommunity/PathOfBuilding/pull/3369) ([frodon1](https://github.com/frodon1))
+- Fix crash when using Mistwall [\#3360](https://github.com/PathOfBuildingCommunity/PathOfBuilding/pull/3360) ([Tom Clancy Is Dead](https://github.com/Voronoff))
+- Fix missing onslaught mods for Daresso's Defiance [\#3349](https://github.com/PathOfBuildingCommunity/PathOfBuilding/pull/3349) ([jfindley](https://github.com/jfindley))
+
+## [2.9.0](https://github.com/PathOfBuildingCommunity/PathOfBuilding/tree/v2.9.0) (2021/10/18)
+
+[Full Changelog](https://github.com/PathOfBuildingCommunity/PathOfBuilding/compare/v2.8.0...v2.9.0)
+
+**Implemented enhancements:**
+
+- Add 3.16 tree and implement passive masteries [\#3292](https://github.com/PathOfBuildingCommunity/PathOfBuilding/pull/3292) ([ifnjeff](https://github.com/ifnjeff))
+- Updated Multiple Uniques to 3.16.0 [\#3308](https://github.com/PathOfBuildingCommunity/PathOfBuilding/pull/3308) ([LordMotas](https://github.com/LordMotas)) [\#3231](https://github.com/PathOfBuildingCommunity/PathOfBuilding/pull/3231) ([Lexy](https://github.com/learn2draw))
+- Add support for new mastery mods [\#3334](https://github.com/PathOfBuildingCommunity/PathOfBuilding/pull/3334) [\#3328](https://github.com/PathOfBuildingCommunity/PathOfBuilding/pull/3328) ([Peechey](https://github.com/Peechey)) [\#3333](https://github.com/PathOfBuildingCommunity/PathOfBuilding/pull/3333)  [\#3324](https://github.com/PathOfBuildingCommunity/PathOfBuilding/pull/3324) [\#3320](https://github.com/PathOfBuildingCommunity/PathOfBuilding/pull/3320) ([bit-skipper](https://github.com/bit-skipper)) [\#3331](https://github.com/PathOfBuildingCommunity/PathOfBuilding/pull/3331) [\#3325](https://github.com/PathOfBuildingCommunity/PathOfBuilding/pull/3325) ([Nostrademous](https://github.com/Nostrademous)) [\#3330](https://github.com/PathOfBuildingCommunity/PathOfBuilding/pull/3330) [\#3326](https://github.com/PathOfBuildingCommunity/PathOfBuilding/pull/3326) ([sida-wang](https://github.com/sida-wang)) [\#3327](https://github.com/PathOfBuildingCommunity/PathOfBuilding/pull/3327) ([monerofglory](https://github.com/monerofglory)) [\#3293](https://github.com/PathOfBuildingCommunity/PathOfBuilding/pull/3293) ([Lexy](https://github.com/learn2draw))
+- Add new Scourge uniques  [\#3322](https://github.com/PathOfBuildingCommunity/PathOfBuilding/pull/3322) [\#3251](https://github.com/PathOfBuildingCommunity/PathOfBuilding/pull/3251) [\#3316](https://github.com/PathOfBuildingCommunity/PathOfBuilding/pull/3316) ([Nostrademous](https://github.com/Nostrademous))
+- Add new Scourge Keystones [\#3321](https://github.com/PathOfBuildingCommunity/PathOfBuilding/pull/3321) ([Lexy](https://github.com/learn2draw))
+- Add support for different jewel radii for different tree versions [\#3315](https://github.com/PathOfBuildingCommunity/PathOfBuilding/pull/3315) ([Wires77](https://github.com/Wires77))
+- Add option for setting global default gem quality [\#3238](https://github.com/PathOfBuildingCommunity/PathOfBuilding/pull/3238) ([FWidm](https://github.com/FWidm))
+- Add colour buttons for Notes tab [\#3233](https://github.com/PathOfBuildingCommunity/PathOfBuilding/pull/3233) ([pHiney](https://github.com/pHiney))
+- Update Elusive to provide 15% chance to Avoid Damage from Hits, instead of it's old Dodge-related stats [\#3236](https://github.com/PathOfBuildingCommunity/PathOfBuilding/pull/3236) ([Lexy](https://github.com/learn2draw))
+- Add support for legacy Snakepit [\#3249](https://github.com/PathOfBuildingCommunity/PathOfBuilding/pull/3249) ([Wires77](https://github.com/Wires77))
+- Add Hyrri's Watch spectre [\#3312](https://github.com/PathOfBuildingCommunity/PathOfBuilding/pull/3312) ([Kayella](https://github.com/Kayella))
+- Add support for new exposure mods [\#3319](https://github.com/PathOfBuildingCommunity/PathOfBuilding/pull/3319) ([PJacek](https://github.com/PJacek))
+- Add support for opening related info on poewiki.net when pressing F1 on items/gems/passives [\#3291](https://github.com/PathOfBuildingCommunity/PathOfBuilding/pull/3291) ([BlueManiac](https://github.com/BlueManiac))
+- Added support for Versatile Combatant keystone [\#3290](https://github.com/PathOfBuildingCommunity/PathOfBuilding/pull/3290) ([Zpooks](https://github.com/Zpooks))
+- Add support for Iron Will keystone [\#3289](https://github.com/PathOfBuildingCommunity/PathOfBuilding/pull/3289) ([Lexy](https://github.com/learn2draw))
+- Add support for spell suppression / magebane and Acrobatics [\#3288](https://github.com/PathOfBuildingCommunity/PathOfBuilding/pull/3288) ([Lexy](https://github.com/learn2draw))
+- Add support for Four keystones and ailment duration [\#3287](https://github.com/PathOfBuildingCommunity/PathOfBuilding/pull/3287) ([Lilylicious](https://github.com/Lilylicious))
+- Add support to disable quivers on unarmed characters [\#3286](https://github.com/PathOfBuildingCommunity/PathOfBuilding/pull/3286) ([madinsane](https://github.com/madinsane))
+- Modified uniques items [\#3285](https://github.com/PathOfBuildingCommunity/PathOfBuilding/pull/3285) ([U-n-Own](https://github.com/U-n-Own))
+- Scourge mod support [\#3278](https://github.com/PathOfBuildingCommunity/PathOfBuilding/pull/3278) , [\#3303](https://github.com/PathOfBuildingCommunity/PathOfBuilding/pull/3303), [\#3313](https://github.com/PathOfBuildingCommunity/PathOfBuilding/pull/3313) ([Wires77](https://github.com/Wires77), [Nostrademous](https://github.com/Nostrademous), [Morilli](https://github.com/Morilli))
+- Updated blind with 3.16 changes [\#3277](https://github.com/PathOfBuildingCommunity/PathOfBuilding/pull/3277) ([Lexy](https://github.com/learn2draw))
+- Add support for reservation efficiency uniques [\#3276](https://github.com/PathOfBuildingCommunity/PathOfBuilding/pull/3276) ([SaloEater](https://github.com/SaloEater))
+- Updated armour calculations to 3.16 values [\#3275](https://github.com/PathOfBuildingCommunity/PathOfBuilding/pull/3275) ([madinsane](https://github.com/madinsane))
+- Add option for setting global default level in options [\#3274](https://github.com/PathOfBuildingCommunity/PathOfBuilding/pull/3274) ([FWidm](https://github.com/FWidm))
+- Add option to bypass cold snap CD [\#3270](https://github.com/PathOfBuildingCommunity/PathOfBuilding/pull/3270) ([Lilylicious](https://github.com/Lilylicious))
+- Updated base ES recharge rate to 3.16 values [\#3269](https://github.com/PathOfBuildingCommunity/PathOfBuilding/pull/3269) ([borisbsv](https://github.com/borisbsv))
+- Updated Skin of The Lords, Atziri's Acuity and Forbidden Shako [\#3267](https://github.com/PathOfBuildingCommunity/PathOfBuilding/pull/3267) ([Zuiia](https://github.com/Zuiia))
+- Add new uniques with initial values for Scourge League [\#3265](https://github.com/PathOfBuildingCommunity/PathOfBuilding/pull/3265) ([Zuiia](https://github.com/Zuiia))
+- Update uniques with scourge changes [\#3264](https://github.com/PathOfBuildingCommunity/PathOfBuilding/pull/3264) ([SaloEater](https://github.com/SaloEater))
+- Add support for Consecrated Ground scaling [\#3261](https://github.com/PathOfBuildingCommunity/PathOfBuilding/pull/3261) ([Lilylicious](https://github.com/Lilylicious))
+- Add minimum resistance cap [\#3260](https://github.com/PathOfBuildingCommunity/PathOfBuilding/pull/3260) ([ifnjeff](https://github.com/ifnjeff))
+- Updated base ignite scaling to 3.16 values [\#3259](https://github.com/PathOfBuildingCommunity/PathOfBuilding/pull/3259) ([ifnjeff](https://github.com/ifnjeff))
+- Add import of Pastebinp.com pastes [\#3258](https://github.com/PathOfBuildingCommunity/PathOfBuilding/pull/3258) ([MaxKruse](https://github.com/MaxKruse))
+- Scourge unique changes [\#3256](https://github.com/PathOfBuildingCommunity/PathOfBuilding/pull/3256) ([Lexy](https://github.com/learn2draw))
+- Update settings UI [\#3255](https://github.com/PathOfBuildingCommunity/PathOfBuilding/pull/3255) ([FWidm](https://github.com/FWidm))
+- Adding support for reservation efficiency [\#3253](https://github.com/PathOfBuildingCommunity/PathOfBuilding/pull/3253) ([Wires77](https://github.com/Wires77))
+- Update mod used by Touch of Anguish. [\#3223](https://github.com/PathOfBuildingCommunity/PathOfBuilding/pull/3223) ([nelchael](https://github.com/nelchael))
+- Added text to the instructions on the item tab that explains how to clone items with copy paste. [\#3216](https://github.com/PathOfBuildingCommunity/PathOfBuilding/pull/3216) ([Tom Clancy Is Dead](https://github.com/Voronoff))
+- Add support for Cruelty DoT multiplier [\#3207](https://github.com/PathOfBuildingCommunity/PathOfBuilding/pull/3207) ([Helyos96](https://github.com/Helyos96))
+- Add support for Custom Modifiers text field in config [\#3192](https://github.com/PathOfBuildingCommunity/PathOfBuilding/pull/3192) ([deathbeam](https://github.com/deathbeam))
+- Add support for Plague Bearer infecting/incubating and its alt quals [\#3191](https://github.com/PathOfBuildingCommunity/PathOfBuilding/pull/3191) ([deathbeam](https://github.com/deathbeam))
+- Add support for flask enchants [\#3147](https://github.com/PathOfBuildingCommunity/PathOfBuilding/pull/3147) ([ifnjeff](https://github.com/ifnjeff))
+- Add radius numbers for a number of skills [\#3177](https://github.com/PathOfBuildingCommunity/PathOfBuilding/pull/3177) ([LocalIdentity](https://github.com/LocalIdentity))
+
+**Fixed bugs:**
+
+- Fix bug where elemental penetration with attacks was applying to other damage types [\#3310](https://github.com/PathOfBuildingCommunity/PathOfBuilding/pull/3310) ([PJacek](https://github.com/PJacek))
+- Fix strength's damage bonus double-dipping when using Iron Will [\#3304](https://github.com/PathOfBuildingCommunity/PathOfBuilding/pull/3304) ([PJacek](https://github.com/PJacek))
+- Fix gem levels not being properly limited [\#3167](https://github.com/PathOfBuildingCommunity/PathOfBuilding/pull/3167) ([PJacek](https://github.com/PJacek))
+- Fix Bane not gaining duration per curse applied [\#3160](https://github.com/PathOfBuildingCommunity/PathOfBuilding/pull/3160) ([PJacek](https://github.com/PJacek))  
+- Fix incorrect art for Lethal Pride keystones [\#3248](https://github.com/PathOfBuildingCommunity/PathOfBuilding/pull/3248) ([Wires77](https://github.com/Wires77))
+- Fix build files increasing in size over time [\#3229](https://github.com/PathOfBuildingCommunity/PathOfBuilding/pull/3229) ([Wires77](https://github.com/Wires77))
+- Fix Weapon triggered skill parsing and mana cost [\#3187](https://github.com/PathOfBuildingCommunity/PathOfBuilding/pull/3187) ([LocalIdentity](https://github.com/LocalIdentity))
+- Fix window title not being updated after saving a build [\#3242](https://github.com/PathOfBuildingCommunity/PathOfBuilding/pull/3242) ([pHiney](https://github.com/pHiney))
+- Fix Bitterdream to use Inspiration support instead of Reduced Mana support [\#3185](https://github.com/PathOfBuildingCommunity/PathOfBuilding/pull/3185) ([Typepluto](https://github.com/Typepluto))
+- Change all instances of "Focussed" to "Focused" [\#3186](https://github.com/PathOfBuildingCommunity/PathOfBuilding/pull/3186) ([LocalIdentity](https://github.com/LocalIdentity))
+
+## [2.8.0](https://github.com/PathOfBuildingCommunity/PathOfBuilding/tree/v2.8.0) (2021/08/09)
+
+[Full Changelog](https://github.com/PathOfBuildingCommunity/PathOfBuilding/compare/v2.7.0...v2.8.0)
+
+**Implemented enhancements:**
+- Add Leadership's Price unique amulet [\#3120](https://github.com/PathOfBuildingCommunity/PathOfBuilding/pull/3120) ([Torchery](https://github.com/Torchery))
+- Group similar stats in sidebar for enhanced clarity [\#3121](https://github.com/PathOfBuildingCommunity/PathOfBuilding/pull/3121) ([Nightblade](https://github.com/Nightblade))
+
+**Fixed bugs:**
+
+- Fix Unleash crash with minion skills [\#3127](https://github.com/PathOfBuildingCommunity/PathOfBuilding/pull/3127) ([LocalIdentity](https://github.com/LocalIdentity))
+- Fix images for socketed Cluster Jewels [\#3116](https://github.com/PathOfBuildingCommunity/PathOfBuilding/pull/3116) ([LocalIdentity](https://github.com/LocalIdentity))
+- Fix Slipstream tooltip [\#3117](https://github.com/PathOfBuildingCommunity/PathOfBuilding/pull/3117) ([Wires77](https://github.com/Wires77))
+
+
+
+
+## [2.7.0](https://github.com/PathOfBuildingCommunity/PathOfBuilding/tree/v2.7.0) (2021/08/08)
+
+[Full Changelog](https://github.com/PathOfBuildingCommunity/PathOfBuilding/compare/v2.6.0...v2.7.0)
+
+**Implemented Enhancements:**
+
+- Add support for Unleash [\#2862](https://github.com/PathOfBuildingCommunity/PathOfBuilding/pull/2862) ([LocalIdentity](https://github.com/LocalIdentity)) ([scristall](https://github.com/scristall))
+- Add Harvest and Heist enchantments to weapons and body armours [\#2914](https://github.com/PathOfBuildingCommunity/PathOfBuilding/pull/2914) ([ifnjeff](https://github.com/ifnjeff))
+- Add new base types to rare template, update existing rare templates [\#3080](https://github.com/PathOfBuildingCommunity/PathOfBuilding/pull/3080) ([a3person](https://github.com/a3person))
+- Add support for Banishing Blade and Pneumatic Dagger implicits [\#3113](https://github.com/PathOfBuildingCommunity/PathOfBuilding/pull/3113) ([LocalIdentity](https://github.com/LocalIdentity))
+- Add sorting by Ward attribute [\#3076](https://github.com/PathOfBuildingCommunity/PathOfBuilding/pull/3076) ([TiagoGoddard](https://github.com/TiagoGoddard))
+- Add support for Elusive effect [\#3061](https://github.com/PathOfBuildingCommunity/PathOfBuilding/pull/3061) ([Lexy](https://github.com/learn2draw))
+- Add full support for Eye To Eye cluster jewel notable [\#3064](https://github.com/PathOfBuildingCommunity/PathOfBuilding/pull/3064) ([Nostrademous](https://github.com/Nostrademous))
+- Add Cold Damage over Time mod from cluster jewels [\#3094](https://github.com/PathOfBuildingCommunity/PathOfBuilding/pull/3094) ([Lexy](https://github.com/learn2draw))
+- Add radius to Explosive Concoction [\#3086](https://github.com/PathOfBuildingCommunity/PathOfBuilding/pull/3086) ([Wires77](https://github.com/Wires77))
+- Add Usurper's Penance [\#3055](https://github.com/PathOfBuildingCommunity/PathOfBuilding/pull/3055) ([pundm](https://github.com/pundm))
+- Update Ailment Threshold values [\#3049](https://github.com/PathOfBuildingCommunity/PathOfBuilding/pull/3049) ([LocalIdentity](https://github.com/LocalIdentity))
+
+**Fixed bugs:**
+
+- Fix crash when loading certain builds [\#3037](https://github.com/PathOfBuildingCommunity/PathOfBuilding/pull/3037) ([PJacek](https://github.com/PJacek))
+- Fix error when main skill is not a minion skill but "Minion" is in FullDPS [\#3053](https://github.com/PathOfBuildingCommunity/PathOfBuilding/pull/3053) ([Nostrademous](https://github.com/Nostrademous))
+- Fix minions getting Inspiration Charges [\#3060](https://github.com/PathOfBuildingCommunity/PathOfBuilding/pull/3060) ([Lexy](https://github.com/learn2draw))
+- Fix Doryani's Prototype not applying to minions [\#3026](https://github.com/PathOfBuildingCommunity/PathOfBuilding/pull/3026) ([Wires77](https://github.com/Wires77))
+- Fix parsing for new wording on Combat Focus jewels [\#3112](https://github.com/PathOfBuildingCommunity/PathOfBuilding/pull/3112) ([LocalIdentity](https://github.com/LocalIdentity))
+- Fix Manabond not being affected by reduced mana cost nodes [\#3028](https://github.com/PathOfBuildingCommunity/PathOfBuilding/pull/3028) ([Wires77](https://github.com/Wires77))
+- Fix Lifetap Support and Blood Magic not altering the cost of skills [\#3106](https://github.com/PathOfBuildingCommunity/PathOfBuilding/pull/3106) ([Wires77](https://github.com/Wires77)) ([LocalIdentity](https://github.com/LocalIdentity))
+- Fix Bomb Specialist AoE mod [\#3087](https://github.com/PathOfBuildingCommunity/PathOfBuilding/pull/3087) ([Nostrademous](https://github.com/Nostrademous))
+- Fix bug where timeless jewel keystones could be edited [\#3098](https://github.com/PathOfBuildingCommunity/PathOfBuilding/pull/3098) ([Wires77](https://github.com/Wires77))
+
+## [2.6.0](https://github.com/PathOfBuildingCommunity/PathOfBuilding/tree/v2.6.0) (2021/07/27)
+
+[Full Changelog](https://github.com/PathOfBuildingCommunity/PathOfBuilding/compare/v2.5.0...v2.6.0)
+
+**Implemented Enhancements:**
+
+- Add new Expedition uniques [\#3012](https://github.com/PathOfBuildingCommunity/PathOfBuilding/pull/3012) ([Wires77](https://github.com/Wires77))
+- Add Ward as new defensive stat [\#3012](https://github.com/PathOfBuildingCommunity/PathOfBuilding/pull/3012) ([Wires77](https://github.com/Wires77))
+- Update Dendrobate with new gem name [\#3013](https://github.com/PathOfBuildingCommunity/PathOfBuilding/pull/3013) ([pundm](https://github.com/pundm))
+
+**Fixed bugs:**
+
+- Fix Voltaxic Burst enchantment [\#3016](https://github.com/PathOfBuildingCommunity/PathOfBuilding/pull/3016) ([LocalIdentity](https://github.com/LocalIdentity))
+- Fix last line of Notes tab being cut off [\#3024](https://github.com/PathOfBuildingCommunity/PathOfBuilding/pull/3024) ([Wires77](https://github.com/Wires77))
+
+## [2.5.0](https://github.com/PathOfBuildingCommunity/PathOfBuilding/tree/v2.5.0) (2021/07/26)
+
+[Full Changelog](https://github.com/PathOfBuildingCommunity/PathOfBuilding/compare/v2.4.0...v2.5.0)
+
+**Implemented enhancements:**
+
+- Add full support for new 3.15 Skill Gems [\#2999](https://github.com/PathOfBuildingCommunity/PathOfBuilding/pull/2999) ([LocalIdentity](https://github.com/LocalIdentity)) ([ifnjeff](https://github.com/ifnjeff)) ([tcid](https://github.com/Voronoff)) 
+	- Absolution
+	- Behead Support
+	- Boneshatter
+	- Defiance Banner
+	- Explosive Concoction
+	- Eye of Winter
+	- Forbidden Rite
+	- Manabond
+	- Rage Vortex
+	- Shield Crush
+	- Spectral Helix
+	- Storm Rain
+	- Summon Reaper
+	- Voltaxic Burst
+- Add partial support for new 3.15 Skill Gems
+	- Ambush
+	- Battlemage's Cry
+	- Blade Trap
+	- Earthbreaker Support
+	- Focused Ballista Support
+- Update enchantments with 3.15 changes [\#2999](https://github.com/PathOfBuildingCommunity/PathOfBuilding/pull/2999) ([LocalIdentity](https://github.com/LocalIdentity)) ([Nostrademous](https://github.com/Nostrademous))
+- Update item mods to 3.15 stats [\#2999](https://github.com/PathOfBuildingCommunity/PathOfBuilding/pull/2999) ([LocalIdentity](https://github.com/LocalIdentity))
+- Update minions with 3.15 changes [\#2999](https://github.com/PathOfBuildingCommunity/PathOfBuilding/pull/2999) ([LocalIdentity](https://github.com/LocalIdentity))
+- Update Pantheons with 3.15 changes [\#2985](https://github.com/PathOfBuildingCommunity/PathOfBuilding/pull/2985) ([Nostrademous](https://github.com/Nostrademous))
+- Add new item bases [\#2986](https://github.com/PathOfBuildingCommunity/PathOfBuilding/pull/2986) ([Wires77](https://github.com/Wires77))
+- Add support for Timeless jewel edits to persist when updating to a new tree version [\#2957](https://github.com/PathOfBuildingCommunity/PathOfBuilding/pull/2957) ([Wires77](https://github.com/Wires77))
+- Add documentation for colour codes to the Notes tab [\#2965](https://github.com/PathOfBuildingCommunity/PathOfBuilding/pull/2965) ([Wires77](https://github.com/Wires77))
+- Update poison damage tooltip from 20% to 30% [\#2947](https://github.com/PathOfBuildingCommunity/PathOfBuilding/pull/2947) ([pundm](https://github.com/pundm))
+  
+**Fixed bugs:**
+
+- Fix Mana Reservation Rounding [\#2989](https://github.com/PathOfBuildingCommunity/PathOfBuilding/pull/2989) ([LocalIdentity](https://github.com/LocalIdentity))
+- Fix skills turned into mines not having reservation [\#2983](https://github.com/PathOfBuildingCommunity/PathOfBuilding/pull/2983) ([PJacek](https://github.com/PJacek))
+- Fix for downloading tree data if missing [\#2981](https://github.com/PathOfBuildingCommunity/PathOfBuilding/pull/2981) ([Wires77](https://github.com/Wires77))
+- Fix triggered skills not showing the right mana cost [\#2955](https://github.com/PathOfBuildingCommunity/PathOfBuilding/pull/2955) ([LocalIdentity](https://github.com/LocalIdentity))
+- Fix Hexproof to be unaffected by curses, not immune [\#2933](https://github.com/PathOfBuildingCommunity/PathOfBuilding/pull/2933) ([Wires77](https://github.com/Wires77))
+- Fix level progress calculations [\#2932](https://github.com/PathOfBuildingCommunity/PathOfBuilding/pull/2932) ([ifnjeff](https://github.com/ifnjeff))
+- Fix Anomalous Pride quality didn't increase "chance to bleed" [\#3008](https://github.com/PathOfBuildingCommunity/PathOfBuilding/pull/3008) ([Typepluto](https://github.com/Typepluto))
+- Fix Bladestorm to always bleeds in Blood Stance [\#2971](https://github.com/PathOfBuildingCommunity/PathOfBuilding/pull/2971) ([Wires77](https://github.com/Wires77))
+- Fix Hollow Palm Technique parsing [\#2960](https://github.com/PathOfBuildingCommunity/PathOfBuilding/pull/2960) ([Helyos96](https://github.com/Helyos96))
+
+## [2.4.0](https://github.com/PathOfBuildingCommunity/PathOfBuilding/tree/v2.4.0) (2021/07/21)
+
+[Full Changelog](https://github.com/PathOfBuildingCommunity/PathOfBuilding/compare/v2.3.0...v2.4.0)
+
+**Implemented enhancements:**
+
+- Add 3.15 passive skill tree [\#2910](https://github.com/PathOfBuildingCommunity/PathOfBuilding/pull/2910) ([ppoelzl](https://github.com/ppoelzl))
+- Add level 20/21 gems from 3.15 patch notes [\#2919](https://github.com/PathOfBuildingCommunity/PathOfBuilding/pull/2919) ([LocalIdentity](https://github.com/LocalIdentity))
+- Add 3.15 uniques [\#2911](https://github.com/PathOfBuildingCommunity/PathOfBuilding/pull/2911) ([Wires77](https://github.com/Wires77))
+- Add 3.15 flask changes [\#2925](https://github.com/PathOfBuildingCommunity/PathOfBuilding/pull/2925) ([Helyos96](https://github.com/Helyos96))
+- Update Evasion, Poison, and Consecrated Ground calculations to 3.15 values [\#2913](https://github.com/PathOfBuildingCommunity/PathOfBuilding/pull/2913) ([ifnjeff](https://github.com/ifnjeff))
+- Update Alchemist's Genius to 3.15 value [\#2912](https://github.com/PathOfBuildingCommunity/PathOfBuilding/pull/2912) ([Wires77](https://github.com/Wires77))
+- Update Gem tooltip generation [\#2796](https://github.com/PathOfBuildingCommunity/PathOfBuilding/pull/2796) ([PJacek](https://github.com/PJacek))
+- Drastically accelerate searching for application updates (from 50s to 2s) [\#2791](https://github.com/PathOfBuildingCommunity/PathOfBuilding/pull/2791) ([ppoelzl](https://github.com/ppoelzl))
+- Add 20 Quality gem DPS tooltip comparison [\#2800](https://github.com/PathOfBuildingCommunity/PathOfBuilding/pull/2800) ([7e11](https://github.com/7e11))
+- Add weapon crit to mod breakdown[\#2901](https://github.com/PathOfBuildingCommunity/PathOfBuilding/pull/2901) ([PJacek](https://github.com/PJacek))
+- Add space and newline before custom mods on Timeless Jewel nodes [\#2888](https://github.com/PathOfBuildingCommunity/PathOfBuilding/pull/2888) ([Nightblade](https://github.com/Nightblade))
+- Add Trial Galecaller spectre [\#2751](https://github.com/PathOfBuildingCommunity/PathOfBuilding/pull/2751) ([Kayella](https://github.com/Kayella))
+- Add support for Fishing Rods [\#2841](https://github.com/PathOfBuildingCommunity/PathOfBuilding/pull/2841) ([aletrop](https://github.com/aletrop))
+- Add support for many Alternate Quality gems [\#2898](https://github.com/PathOfBuildingCommunity/PathOfBuilding/pull/2898) ([PJacek](https://github.com/PJacek))
+- Add support for "Perfect Crime" and "Bomb Specialist" ascendancy nodes [\#2905](https://github.com/PathOfBuildingCommunity/PathOfBuilding/pull/2905) ([Nostrademous](https://github.com/Nostrademous))
+- Add support for Chip Away brand cluster notable [\#2777](https://github.com/PathOfBuildingCommunity/PathOfBuilding/pull/2777) ([LocalIdentity](https://github.com/LocalIdentity))
+- Add functionality for Blood Artist notable [\#2767](https://github.com/PathOfBuildingCommunity/PathOfBuilding/pull/2767) ([pundm](https://github.com/pundm)) ([Wires77](https://github.com/Wires77))
+- Add skill parts for Smite [\#2918](https://github.com/PathOfBuildingCommunity/PathOfBuilding/pull/2918) ([Wires77](https://github.com/Wires77))
+- Add support for Gore Shockwave skill [\#2775](https://github.com/PathOfBuildingCommunity/PathOfBuilding/pull/2775) ([LocalIdentity](https://github.com/LocalIdentity))
+- Add support for Divergent Close Combat [\#2788](https://github.com/PathOfBuildingCommunity/PathOfBuilding/pull/2788) ([Wires77](https://github.com/Wires77))
+- Add support for Unnerve belt enchant [\#2922](https://github.com/PathOfBuildingCommunity/PathOfBuilding/pull/2922) ([Wires77](https://github.com/Wires77))
+- Add support for Rathpith Globe and legacy Femur of the Saints [\#2799](https://github.com/PathOfBuildingCommunity/PathOfBuilding/pull/2799) ([Wires77](https://github.com/Wires77))
+- Add support for Replica Siegebreaker burning ground [\#2820](https://github.com/PathOfBuildingCommunity/PathOfBuilding/pull/2820) ([ifnjeff](https://github.com/ifnjeff))
+- Add support for Non-vaal Skill Damage during Soul Gain Prevention [\#2917](https://github.com/PathOfBuildingCommunity/PathOfBuilding/pull/2917) ([Wires77](https://github.com/Wires77))
+- Add support for reworked Arborix mods [\#2776](https://github.com/PathOfBuildingCommunity/PathOfBuilding/pull/2776) ([LocalIdentity](https://github.com/LocalIdentity))
+- Add support for Warcries have infinite power [\#2762](https://github.com/PathOfBuildingCommunity/PathOfBuilding/pull/2762) ([pundm](https://github.com/pundm))
+- Add Trap and Mine speed essence mod [\#2760](https://github.com/PathOfBuildingCommunity/PathOfBuilding/pull/2760) ([pundm](https://github.com/pundm))
+- Add parsing for Increased Chaos Damage Over Time Mod found on weapons \(\#2750\) [\#2902](https://github.com/PathOfBuildingCommunity/PathOfBuilding/pull/2902) ([Puddlestomper](https://github.com/Puddlestomper))
+- Add support for Fiery Impact [\#2909](https://github.com/PathOfBuildingCommunity/PathOfBuilding/pull/2909) ([celuck](https://github.com/celuck))
+- Add unique variant of Commandment of Inferno [\#2882](https://github.com/PathOfBuildingCommunity/PathOfBuilding/pull/2882) ([PJacek](https://github.com/PJacek))
+- Add unique helmet The Fledgling [\#2873](https://github.com/PathOfBuildingCommunity/PathOfBuilding/pull/2873) ([ppoelzl](https://github.com/ppoelzl))
+- Add missing Fire Burst radius [\#2837](https://github.com/PathOfBuildingCommunity/PathOfBuilding/pull/2837) ([quashtaki](https://github.com/quashtaki))
+- Add missing Pride aura radius [\#2833](https://github.com/PathOfBuildingCommunity/PathOfBuilding/pull/2833) ([pundm](https://github.com/pundm))
+
+**Fixed bugs:**
+
+- Fix power report crash when loading builds [\#2785](https://github.com/PathOfBuildingCommunity/PathOfBuilding/pull/2785) ([Wires77](https://github.com/Wires77))
+- Fix error when the power report is not initialised yet [\#2815](https://github.com/PathOfBuildingCommunity/PathOfBuilding/pull/2815) ([Nostrademous](https://github.com/Nostrademous))
+- Fix Minion skill tooltips not working correctly [\#2778](https://github.com/PathOfBuildingCommunity/PathOfBuilding/pull/2778) ([Nostrademous](https://github.com/Nostrademous))
+- Fix FullDPS comparison for Alternate Gem Qualities [\#2780](https://github.com/PathOfBuildingCommunity/PathOfBuilding/pull/2780) ([Nostrademous](https://github.com/Nostrademous))
+- Fix FullDPS comparison of enabling/disabling flasks [\#2779](https://github.com/PathOfBuildingCommunity/PathOfBuilding/pull/2779) ([Nostrademous](https://github.com/Nostrademous))
+- Fix Blood Offering appearing in gem list [\#2904](https://github.com/PathOfBuildingCommunity/PathOfBuilding/pull/2904) ([PJacek](https://github.com/PJacek))
+- Fix multiple bugs with General's Cry Mirages [\#2770](https://github.com/PathOfBuildingCommunity/PathOfBuilding/pull/2770) ([Nostrademous](https://github.com/Nostrademous))
+- Fix Disciple's cooldown to apply to all Sentinels [\#2916](https://github.com/PathOfBuildingCommunity/PathOfBuilding/pull/2916) ([Wires77](https://github.com/Wires77))
+- Fix Triggered skill parsings [\#2795](https://github.com/PathOfBuildingCommunity/PathOfBuilding/pull/2795) ([LocalIdentity](https://github.com/LocalIdentity))
+- Fix support for Petrified Blood [\#2806](https://github.com/PathOfBuildingCommunity/PathOfBuilding/pull/2806) ([Wires77](https://github.com/Wires77))
+- Fix Blood Stance not granting More Bleed damage [\#2789](https://github.com/PathOfBuildingCommunity/PathOfBuilding/pull/2789) ([LocalIdentity](https://github.com/LocalIdentity))
+- Fix maces/sceptres and thrusting/non-thrusting swords counting as different weapon types [\#2732](https://github.com/PathOfBuildingCommunity/PathOfBuilding/pull/2732) ([Wires77](https://github.com/Wires77))
+- Fix interaction between Agnostic and Pious Path [\#2883](https://github.com/PathOfBuildingCommunity/PathOfBuilding/pull/2883) ([LocalIdentity](https://github.com/LocalIdentity))
+- Fix The Agnostic life recovery calculation [\#2825](https://github.com/PathOfBuildingCommunity/PathOfBuilding/pull/2825) ([roastpiece](https://github.com/roastpiece))
+- Fix Anomalous Chain Hook [\#2889](https://github.com/PathOfBuildingCommunity/PathOfBuilding/pull/2889) ([PJacek](https://github.com/PJacek))
+- Fix Divergent Stormbind quality has more AoE vs. Increased [\#2772](https://github.com/PathOfBuildingCommunity/PathOfBuilding/pull/2772) ([Wires77](https://github.com/Wires77))
+- Fix Alternative Quality for Precision [\#2827](https://github.com/PathOfBuildingCommunity/PathOfBuilding/pull/2827) ([czarandy](https://github.com/czarandy))
+- Fix Mana Reservation mods [\#2756](https://github.com/PathOfBuildingCommunity/PathOfBuilding/pull/2756) ([pundm](https://github.com/pundm))
+- Fix "increased Impale Effect" of Dread Banner only applying to attacks [\#2878](https://github.com/PathOfBuildingCommunity/PathOfBuilding/pull/2878) ([Typepluto](https://github.com/Typepluto))
+- Fix parsing for Sacrificial Garb implicit [\#2874](https://github.com/PathOfBuildingCommunity/PathOfBuilding/pull/2874) ([Wires77](https://github.com/Wires77))
+- Fix Wildwrap Attack Speed mod [\#2790](https://github.com/PathOfBuildingCommunity/PathOfBuilding/pull/2790) ([LocalIdentity](https://github.com/LocalIdentity))
+- Fix wording on Eyes of the Greatwolf [\#2761](https://github.com/PathOfBuildingCommunity/PathOfBuilding/pull/2761) ([pundm](https://github.com/pundm))
+- Fix wording on Ngamahu's Sign [\#2839](https://github.com/PathOfBuildingCommunity/PathOfBuilding/pull/2839) ([pundm](https://github.com/pundm))
+
+
+## [2.3.0](https://github.com/PathOfBuildingCommunity/PathOfBuilding/tree/v2.3.0) (2021/04/23)
+
+[Full Changelog](https://github.com/PathOfBuildingCommunity/PathOfBuilding/compare/v2.2.1...v2.3.0)
+
+- Add new 3.14 uniques (Nostrademous)
+- Add new 3.14 bases and clean up base matching [\#2615](https://github.com/PathOfBuildingCommunity/PathOfBuilding/pull/2615) ([LocalIdentity](https://github.com/LocalIdentity))
+- Update reservation rounding with 3.14 Changes (PJacek) [\#2644](https://github.com/PathOfBuildingCommunity/PathOfBuilding/pull/2644) ([PJacek](https://github.com/PJacek))
+- Add parsing for many new unique mods [\#2630](https://github.com/PathOfBuildingCommunity/PathOfBuilding/pull/2630) ([PJacek](https://github.com/LocalIdentity))
+- Add support for portrait display resolutions (Wires77) [\#2443](https://github.com/PathOfBuildingCommunity/PathOfBuilding/pull/2443) ([Wires77](https://github.com/Wires77))
+- Add support for Blood Sacrament (from Relic of the Pact unique) (Nostrademous) [\#2583](https://github.com/PathOfBuildingCommunity/PathOfBuilding/pull/2583) ([Nostrademous](https://github.com/Nostrademous))
+- More accurately simulate triggered attacks (Moneypouch) [\#2446](https://github.com/PathOfBuildingCommunity/PathOfBuilding/pull/2446) ([Nostrademous](https://github.com/Moneypouch))
+- Split reservation into mana and life reservation mods (PJacek) [\#2587](https://github.com/PathOfBuildingCommunity/PathOfBuilding/pull/2587) ([PJacek](https://github.com/PJacek))
+- Add Divine Flesh to be able to be parsed on items (Wires77) [\#2613](https://github.com/PathOfBuildingCommunity/PathOfBuilding/pull/2613) ([Wires77](https://github.com/Wires77))
+- Change power report to only appear when selected (Wires77) [\#2443](https://github.com/PathOfBuildingCommunity/PathOfBuilding/pull/2443) ([Wires77](https://github.com/Wires77))
+
+- Fix item parser to handle new copy/paste format (Wires77) [\#2603](https://github.com/PathOfBuildingCommunity/PathOfBuilding/pull/2603) ([Wires77](https://github.com/Wires77))
+- Fix parsing and update uniques (pundm, Nostrademous) [\#2583](https://github.com/PathOfBuildingCommunity/PathOfBuilding/pull/2583) ([pundm](https://github.com/pundm), [Nostrademous](https://github.com/Nostrademous))
+- Fix Punishment Curse not affecting DPS while an "Enemy is on Low Life" (Typepluto) [\#2638](https://github.com/PathOfBuildingCommunity/PathOfBuilding/pull/2638) ([Typepluto](https://github.com/Typepluto))
+- Fix scaling for Vaal Righteous Fire (Wires77) [\#2645](https://github.com/PathOfBuildingCommunity/PathOfBuilding/pull/2645) ([Wires77](https://github.com/Wires77))
+- Fix Mine Aura effect applying to DoTs from mines [\#2622](https://github.com/PathOfBuildingCommunity/PathOfBuilding/pull/2622) ([LocalIdentity](https://github.com/LocalIdentity))
+- Fix Exsanguinate stacks applying to Poison and Ignite [\#2621](https://github.com/PathOfBuildingCommunity/PathOfBuilding/pull/2621) ([LocalIdentity](https://github.com/LocalIdentity))
+- Fix support for Prism Guardian (PJacek) [\#2586](https://github.com/PathOfBuildingCommunity/PathOfBuilding/pull/2586) ([PJacek](https://github.com/PJacek))
+- Fix crash when searching in boxes with many symbols (Wires77) [\#2497](https://github.com/PathOfBuildingCommunity/PathOfBuilding/pull/2497) ([Wires77](https://github.com/Wires77))
+- Fix crash when comparing bows with Mirage Archer for Ignite/Bleed (Nostrademous) [\#2629](https://github.com/PathOfBuildingCommunity/PathOfBuilding/pull/2629) ([Nostrademous](https://github.com/Nostrademous))
+- Fix exporting of implicit tags (Nostrademous) [\#2608](https://github.com/PathOfBuildingCommunity/PathOfBuilding/pull/2608) ([Nostrademous](https://github.com/Nostrademous))
+- Fix missing implicit on Disintegrator (pundm) [\#2591](https://github.com/PathOfBuildingCommunity/PathOfBuilding/pull/2591) ([pundm](https://github.com/pundm))
+
+## [2.2.1](https://github.com/PathOfBuildingCommunity/PathOfBuilding/tree/v2.2.1) (2021/04/17)
+
+[Full Changelog](https://github.com/PathOfBuildingCommunity/PathOfBuilding/compare/v2.2.0...v2.2.1)
+
+**Implemented enhancements:**
+
+- Add support for Chainbreaker rage cost [\#2575](https://github.com/PathOfBuildingCommunity/PathOfBuilding/pull/2575) ([PJacek](https://github.com/PJacek))
+
+**Fixed bugs:**
+
+- Fix skill tags [\#2580](https://github.com/PathOfBuildingCommunity/PathOfBuilding/pull/2580) ([LocalIdentity](https://github.com/LocalIdentity))
+- Fix Exsanguinate and Corrupting Fever stack damage [\#2579](https://github.com/PathOfBuildingCommunity/PathOfBuilding/pull/2579) ([LocalIdentity](https://github.com/LocalIdentity))
+- Fix Blood Magic [\#2577](https://github.com/PathOfBuildingCommunity/PathOfBuilding/pull/2577) ([PJacek](https://github.com/PJacek))
+- Fix crash related to fake minion skill costs [\#2574](https://github.com/PathOfBuildingCommunity/PathOfBuilding/pull/2574) ([PJacek](https://github.com/PJacek))
+
+## [2.2.0](https://github.com/PathOfBuildingCommunity/PathOfBuilding/tree/v2.2.0) (2021/04/17)
+
+[Full Changelog](https://github.com/PathOfBuildingCommunity/PathOfBuilding/compare/v2.1.1...v2.2.0)
+
+**Implemented enhancements:**
+
+- Add support for new 3.14 Skill Gems [\#2557](https://github.com/PathOfBuildingCommunity/PathOfBuilding/pull/2557) ([Nostrademous](https://github.com/Nostrademous))
+    - Corrupting Fever
+    - Exsanguinate
+    - Reap
+    - Petrified Blood
+    - Arrogance Support
+    - Bloodthirst Support
+    - Cruelty Support
+    - Lifetap Support
+- Update skills with 3.14 changes
+- Update enchantments with 3.14 changes
+- Update item mods to 3.14 stats
+- Update minions with 3.14 changes
+- Add new skills from 3.14 Uniques (Not Supported yet)
+- Add support for Glimpse of Chaos [\#2547](https://github.com/PathOfBuildingCommunity/PathOfBuilding/pull/2547) ([PJacek](https://github.com/PJacek))
+- Add support for new Skill Costs (Life / Mana / Rage) [\#2567](https://github.com/PathOfBuildingCommunity/PathOfBuilding/pull/2567) ([PJacek](https://github.com/PJacek))
+
+**Fixed bugs:**
+
+- Fix non-integer catalyst scaling issues [\#2544](https://github.com/PathOfBuildingCommunity/PathOfBuilding/pull/2544) ([Wires77](https://github.com/Wires77))
+- Fix Victario's Influence using old mods[\#2562](https://github.com/PathOfBuildingCommunity/PathOfBuilding/pull/2562) ([pundm](https://github.com/pundm))
+- Fix Tailwind not appearing on Passive Tree [\#2559](https://github.com/PathOfBuildingCommunity/PathOfBuilding/pull/2559) ([Helyos96](https://github.com/Helyos96))
+- Fixes Bow DoT Skills double-dipping on nodes that grant a Dot & Hit [\#2554](https://github.com/PathOfBuildingCommunity/PathOfBuilding/pull/2554) ([Nostrademous](https://github.com/Nostrademous))
+
+## [2.1.1](https://github.com/PathOfBuildingCommunity/PathOfBuilding/tree/v2.1.1) (2021/04/15)
+
+[Full Changelog](https://github.com/PathOfBuildingCommunity/PathOfBuilding/compare/v2.1.0...v2.1.1)
+
+**Fixed bugs:**
+
+- Fix Physical Aegis config option affecting the Innervate config option [\#2545](https://github.com/PathOfBuildingCommunity/PathOfBuilding/pull/2545) ([PJacek](https://github.com/PJacek))
+- Fix Trap and Mines to use Throwing/Laying Speed for DPS calculations [\#2542](https://github.com/PathOfBuildingCommunity/PathOfBuilding/pull/2542) ([Nostrademous](https://github.com/Nostrademous))
+- Fix Mirage Archer applying DoT stacks when they shouldn't [\#2539](https://github.com/PathOfBuildingCommunity/PathOfBuilding/pull/2539) ([Nostrademous](https://github.com/Nostrademous))
+- Fix Minion Full DPS crash [\#2528](https://github.com/PathOfBuildingCommunity/PathOfBuilding/pull/2528) ([Nostrademous](https://github.com/Nostrademous))
+- Fix Full DPS stat comparison for items [\#2528](https://github.com/PathOfBuildingCommunity/PathOfBuilding/pull/2528) ([Nostrademous](https://github.com/Nostrademous))
+- Fix General's Cry to ignore speed for non-channeled skills [\#2460](https://github.com/PathOfBuildingCommunity/PathOfBuilding/pull/2460) ([Helyos96](https://github.com/Helyos96))
+
+## [2.1.0](https://github.com/PathOfBuildingCommunity/PathOfBuilding/tree/v2.1.0) (2021/04/15)
+
+[Full Changelog](https://github.com/PathOfBuildingCommunity/PathOfBuilding/compare/v2.0.3...v2.1.0)
+
+**Implemented enhancements:**
+
+- Add support for the 3.14 Skill Tree [\#2513](https://github.com/PathOfBuildingCommunity/PathOfBuilding/pull/2513) ([LocalIdentity](https://github.com/LocalIdentity))
+- Add support for count-scaling Active Skills from items [\#2496](https://github.com/PathOfBuildingCommunity/PathOfBuilding/pull/2496) ([Nostrademous](https://github.com/Nostrademous))
+- Add support for Accelerating, Noxious, and Unstable catalysts [\#2471](https://github.com/PathOfBuildingCommunity/PathOfBuilding/pull/2471) ([Nostrademous](https://github.com/Nostrademous))
+- Add support for Defiance [\#2504](https://github.com/PathOfBuildingCommunity/PathOfBuilding/pull/2504) ([Helyos96](https://github.com/Helyos96))
+- Add support for leech mods rewordings [\#2510](https://github.com/PathOfBuildingCommunity/PathOfBuilding/pull/2510) ([Helyos96](https://github.com/Helyos96))
+- Add support for Vaal Ground Slam having Exertions [\#2512](https://github.com/PathOfBuildingCommunity/PathOfBuilding/pull/2512) ([Nostrademous](https://github.com/Nostrademous))
+- Add new Ultimatum uniques [\#2461](https://github.com/PathOfBuildingCommunity/PathOfBuilding/pull/2461) ([Wires77](https://github.com/Wires77))
+- Implemented Tecrod's Gaze [\#2461](https://github.com/PathOfBuildingCommunity/PathOfBuilding/pull/2461) ([Wires77](https://github.com/Wires77))
+- Update uniques from 3.14 patch notes [\#2509](https://github.com/PathOfBuildingCommunity/PathOfBuilding/pull/2509) ([pundm](https://github.com/pundm))
+- Update Low Life/Mana threshold [\#2463](https://github.com/PathOfBuildingCommunity/PathOfBuilding/pull/2463) ([Nostrademous](https://github.com/Nostrademous))
+- Add radius to Death Aura [\#2514](https://github.com/PathOfBuildingCommunity/PathOfBuilding/pull/2514) ([LocalIdentity](https://github.com/LocalIdentity))
+
+**Fixed bugs:**
+
+- Fix Wintertide brand not getting +1 to attached brand [\#2501](https://github.com/PathOfBuildingCommunity/PathOfBuilding/pull/2501) ([Wires77](https://github.com/Wires77))
+- Fix DD and VD having their spell damage apply to corpse explosions [\#2498](https://github.com/PathOfBuildingCommunity/PathOfBuilding/pull/2498) ([LocalIdentity](https://github.com/LocalIdentity))
+- Fix some gems appearing in the gem list when they shouldn't have [\#2493](https://github.com/PathOfBuildingCommunity/PathOfBuilding/pull/2493) ([Wires77](https://github.com/Wires77))
+- Fix physical damage reduction for bleed from going below zero [\#2481](https://github.com/PathOfBuildingCommunity/PathOfBuilding/pull/2481) ([Wires77](https://github.com/Wires77))
+- Fix outdated modifier text on Abberath's Hooves [\#2474](https://github.com/PathOfBuildingCommunity/PathOfBuilding/pull/2474) ([pundm](https://github.com/pundm))
+- Fix many crashes related to Generals Cry and The Saviour [\#2453](https://github.com/PathOfBuildingCommunity/PathOfBuilding/pull/2453) ([Nostrademous](https://github.com/Nostrademous))
+- Fix Mirage Archer to be a component of the skill it supports now [\#2453](https://github.com/PathOfBuildingCommunity/PathOfBuilding/pull/2453) ([Nostrademous](https://github.com/Nostrademous))
+- Fix crash related to Brands with Item-granted Active Skills [\#2450](https://github.com/PathOfBuildingCommunity/PathOfBuilding/pull/2450) ([Nostrademous](https://github.com/Nostrademous))
+- Fix "Socketed Gems are supported by...v" mods for trigger skills (e.g. CwC) [\#2442](https://github.com/PathOfBuildingCommunity/PathOfBuilding/pull/2442) ([Nostrademous](https://github.com/Nostrademous))
+- Fix incorrect application of Buff Effect [\#2391](https://github.com/PathOfBuildingCommunity/PathOfBuilding/pull/2391) ([PJacek](https://github.com/PJacek))
+
+## [2.0.3](https://github.com/PathOfBuildingCommunity/PathOfBuilding/tree/v2.0.3) (2021/04/07)
+
+[Full Changelog](https://github.com/PathOfBuildingCommunity/PathOfBuilding/compare/v2.0.2...v2.0.3)
+
+**Fixed bugs:**
+
+- Fix ability to tab between inputs on the skills tab [\#2430](https://github.com/PathOfBuildingCommunity/PathOfBuilding/pull/2430) ([Wires77](https://github.com/Wires77))
+- Fix stat comparison between tree specs [\#2428](https://github.com/PathOfBuildingCommunity/PathOfBuilding/pull/2428) ([Wires77](https://github.com/Wires77))
+- Fix General's Cry and build load failures when using the same gem multiple times [\#2426](https://github.com/PathOfBuildingCommunity/PathOfBuilding/pull/2426) ([Nostrademous](https://github.com/Nostrademous))
+- Fix reliance on a calculation mode for Mirage Archer [\#2432](https://github.com/PathOfBuildingCommunity/PathOfBuilding/pull/2432) ([Nostrademous](https://github.com/Nostrademous))
+- Fix Saviour's Reflection Multi-part Skill behavior [\#2431](https://github.com/PathOfBuildingCommunity/PathOfBuilding/pull/2431) ([Nostrademous](https://github.com/Nostrademous))
+- Fix export formatter missing '+' for some item implicits [\#2425](https://github.com/PathOfBuildingCommunity/PathOfBuilding/pull/2425) ([Wires77](https://github.com/Wires77))
+- Fix crash with certain CoC triggered skills [\#2422](https://github.com/PathOfBuildingCommunity/PathOfBuilding/pull/2422) ([Helyos96](https://github.com/Helyos96))
+- Fix impale damage not showing up in combined total damage  [\#2341](https://github.com/PathOfBuildingCommunity/PathOfBuilding/pull/2341) ([ALT-F-X](https://github.com/ALT-F-X))
+## [2.0.2](https://github.com/PathOfBuildingCommunity/PathOfBuilding/tree/v2.0.2) (2021/04/05)
+
+[Full Changelog](https://github.com/PathOfBuildingCommunity/PathOfBuilding/compare/v2.0.1...v2.0.2)
+
+- Fix looking at wrong location for saved user builds [abd8c12e](https://github.com/PathOfBuildingCommunity/PathOfBuilding-Launcher/commit/abd8c12ef23327c9605612cfc229c12bc5394f55) (https://github.com/dclamage)
+
+## [2.0.1](https://github.com/PathOfBuildingCommunity/PathOfBuilding/tree/v2.0.1) (2021/04/05)
+
+[Full Changelog](https://github.com/PathOfBuildingCommunity/PathOfBuilding/compare/v2.0.0...v2.0.1)
+
+**Fixed bugs:**
+
+- Fix crash related to Arcanist Brand [\#2408](https://github.com/PathOfBuildingCommunity/PathOfBuilding/pull/2408) ([Wires77](https://github.com/Wires77))
+- Fix crash related to triggered mana cost on skills from items without a level [\#2409](https://github.com/PathOfBuildingCommunity/PathOfBuilding/pull/2409) ([Wires77](https://github.com/Wires77))
+- Fix crash when loading PoB from Unicode filepath [\#2413](https://github.com/PathOfBuildingCommunity/PathOfBuilding/pull/2413) ([Wires77](https://github.com/Wires77))
+
+## [2.0.0](https://github.com/PathOfBuildingCommunity/PathOfBuilding/tree/v2.0.0) (2021/04/05)
+
+[Full Changelog](https://github.com/PathOfBuildingCommunity/PathOfBuilding/compare/v1.4.170.28...v2.0.0)
+
+**Implemented enhancements:**
+
+- Add support for many trigger-based skills and items [\#2294](https://github.com/PathOfBuildingCommunity/PathOfBuilding/pull/2294) ([Nostrademous](https://github.com/Nostrademous))
+- Add support for General's Cry and Mirage Archer [\#2294](https://github.com/PathOfBuildingCommunity/PathOfBuilding/pull/2294) ([Nostrademous](https://github.com/Nostrademous))
+- Add support for total DPS roll-up of multiple skills [\#2294](https://github.com/PathOfBuildingCommunity/PathOfBuilding/pull/2294) ([Nostrademous](https://github.com/Nostrademous))
+- Add integer scaling for active skills via a "count" variable (multiple minions, mines, etc.) [\#2294](https://github.com/PathOfBuildingCommunity/PathOfBuilding/pull/2294) ([Nostrademous](https://github.com/Nostrademous))
+- Add least effective allocated node setting to power report [\#2250](https://github.com/PathOfBuildingCommunity/PathOfBuilding/pull/2250) ([Wires77](https://github.com/Wires77))
+- Add dynamic loading for passive skill tree versions, reducing memory allocation [\#2395](https://github.com/PathOfBuildingCommunity/PathOfBuilding/pull/2395) ([Nostrademous](https://github.com/Nostrademous))
+- Add mana reservation breakdown [\#2392](https://github.com/PathOfBuildingCommunity/PathOfBuilding/pull/2392) ([Wires77](https://github.com/Wires77))
+- Add ability to paste with right-click [\#2387](https://github.com/PathOfBuildingCommunity/PathOfBuilding/pull/2387) ([Wires77](https://github.com/Wires77))
+- Add support for GGG's new API allowing us to populate Cluster Jewel nodes on character import [\#2381](https://github.com/PathOfBuildingCommunity/PathOfBuilding/pull/2381) ([Nostrademous](https://github.com/Nostrademous))
+- Add full support for Doryani's Prototype's lightning resist mods [\#2336](https://github.com/PathOfBuildingCommunity/PathOfBuilding/pull/2336) ([andrewbelu](https://github.com/andrewbelu))
+- Add handling for Doedre's Skin's ignore curse limit mod [\#2335](https://github.com/PathOfBuildingCommunity/PathOfBuilding/pull/2335) ([andrewbelu](https://github.com/andrewbelu))
+- Add support for Blunderbore's shrine effect mods [\#2334](https://github.com/PathOfBuildingCommunity/PathOfBuilding/pull/2334) ([andrewbelu](https://github.com/andrewbelu))
+- Add support for The Admiral's lowest resist mod [\#2333](https://github.com/PathOfBuildingCommunity/PathOfBuilding/pull/2333) ([andrewbelu](https://github.com/andrewbelu))
+- Add support for Actum's crit modifier [\#2326](https://github.com/PathOfBuildingCommunity/PathOfBuilding/pull/2326) ([andrewbelu](https://github.com/andrewbelu))
+- Add Culling DPS to sidebar if build includes a source for Culling [\#2313](https://github.com/PathOfBuildingCommunity/PathOfBuilding/pull/2313) ([Nostrademous](https://github.com/Nostrademous))
+- Add support for The Dark Seer's Malediction debuff [\#2310](https://github.com/PathOfBuildingCommunity/PathOfBuilding/pull/2310) ([Helyos96](https://github.com/Helyos96))
+- Add support for Precursor's Emblem [\#2304](https://github.com/PathOfBuildingCommunity/PathOfBuilding/pull/2304) ([Wires77](https://github.com/Wires77))
+- Add new Enchantments and fix enchanting UI [\#2370](https://github.com/PathOfBuildingCommunity/PathOfBuilding/pull/2370) ([PJacek](https://github.com/PJacek))
+- Add support for Flickershade Spectre chaos damage conversion [\#2352](https://github.com/PathOfBuildingCommunity/PathOfBuilding/pull/2352) ([Wires77](https://github.com/Wires77))
+- Add more support for Intimidate and Unnerve [\#2332](https://github.com/PathOfBuildingCommunity/PathOfBuilding/pull/2332) ([andrewbelu](https://github.com/andrewbelu))
+- Automatically generate Watcher's Eye mods [\#2305](https://github.com/PathOfBuildingCommunity/PathOfBuilding/pull/2305) ([Wires77](https://github.com/Wires77))
+- Node power now accounts for total power along the path [\#2250](https://github.com/PathOfBuildingCommunity/PathOfBuilding/pull/2250) ([Wires77](https://github.com/Wires77))
+- Inspiration charges now default to maximum [\#2340](https://github.com/PathOfBuildingCommunity/PathOfBuilding/pull/2340) ([Wires77](https://github.com/Wires77))
+- Damage header in calcs tab now respects thousands separator preference [\#2329](https://github.com/PathOfBuildingCommunity/PathOfBuilding/pull/2329) ([mweber15](https://github.com/mweber15))
+- Remove garbage collection calls to improve memory usage [\#2376](https://github.com/PathOfBuildingCommunity/PathOfBuilding/pull/2376) ([Wires77](https://github.com/Wires77))
+**Fixed bugs:**
+
+- Fix brand attachment limit for several skills [\#2386](https://github.com/PathOfBuildingCommunity/PathOfBuilding/pull/2386) ([Wires77](https://github.com/Wires77))
+- Fix flask effect being incorrect in certain situations [\#2363](https://github.com/PathOfBuildingCommunity/PathOfBuilding/pull/2363) ([Wires77](https://github.com/Wires77))
+- Fix: changed divergent nightblade from base crit to inc crit% [\#2358](https://github.com/PathOfBuildingCommunity/PathOfBuilding/pull/2358) ([pundm](https://github.com/pundm))
+- Fix Fanaticism applying to attacks [\#2347](https://github.com/PathOfBuildingCommunity/PathOfBuilding/pull/2347) ([Wires77](https://github.com/Wires77))
+- Fix wording on Poet's Pen [\#2337](https://github.com/PathOfBuildingCommunity/PathOfBuilding/pull/2337) ([Nostrademous](https://github.com/Nostrademous))
+- Fix wording on Hyperboreus [\#2294](https://github.com/PathOfBuildingCommunity/PathOfBuilding/pull/2294) ([Nostrademous](https://github.com/Nostrademous))
+- Fix wording on Kitava's Thirst [\#2294](https://github.com/PathOfBuildingCommunity/PathOfBuilding/pull/2294) ([Nostrademous](https://github.com/Nostrademous))
+- Add more support for intimidate/unnerve [\#2332](https://github.com/PathOfBuildingCommunity/PathOfBuilding/pull/2332) ([andrewbelu](https://github.com/andrewbelu))
+- Fix Voidshot Parsing [\#2331](https://github.com/PathOfBuildingCommunity/PathOfBuilding/pull/2331) ([LocalIdentity](https://github.com/LocalIdentity))
+- Fix Divergent Ensnaring Arrow [\#2330](https://github.com/PathOfBuildingCommunity/PathOfBuilding/pull/2330) ([LocalIdentity](https://github.com/LocalIdentity))
+- Fix Physical Damage Reduction able to go below zero [\#2325](https://github.com/PathOfBuildingCommunity/PathOfBuilding/pull/2325) ([andrewbelu](https://github.com/andrewbelu))
+- Fix Anomalous Infused Channelling [\#2317](https://github.com/PathOfBuildingCommunity/PathOfBuilding/pull/2317) ([ALT-F-X](https://github.com/ALT-F-X))
+- Fix: curses with two words weren't being parsed correctly [\#2375](https://github.com/PathOfBuildingCommunity/PathOfBuilding/pull/2375) ([Wires77](https://github.com/Wires77))
+
+## [1.4.170.28](https://github.com/PathOfBuildingCommunity/PathOfBuilding/tree/v1.4.170.28) (2021/03/04)
+
+[Full Changelog](https://github.com/PathOfBuildingCommunity/PathOfBuilding/compare/v1.4.170.27...v1.4.170.28)
+
+**Implemented enhancements:**
+
+- Add support for Culling [\#2303](https://github.com/PathOfBuildingCommunity/PathOfBuilding/pull/2303) ([andrewbelu](https://github.com/andrewbelu))
+- Add full support for Cast on Death support [\#2200](https://github.com/PathOfBuildingCommunity/PathOfBuilding/pull/2200) ([Nostrademous](https://github.com/Nostrademous))
+- Add support for additional cooldown usages in Warcry uptime calculations [\#2296](https://github.com/PathOfBuildingCommunity/PathOfBuilding/pull/2296) ([andrewbelu](https://github.com/andrewbelu))
+- Add support for "Enemies Taunted by your Warcries take x% increased Damage" [\#2225](https://github.com/PathOfBuildingCommunity/PathOfBuilding/pull/2225) ([Helyos96](https://github.com/Helyos96))
+- Add character import options for Garena and Tencent realms [\#2243](https://github.com/PathOfBuildingCommunity/PathOfBuilding/pull/2243) ([Wires77](https://github.com/Wires77))
+
+**Fixed bugs:**
+
+- Fix crash when loading old build with cluster jewel notables added in a later patch [\#2299](https://github.com/PathOfBuildingCommunity/PathOfBuilding/pull/2299) ([Wires77](https://github.com/Wires77))
+- Fix crash when the default gem level is zero [\#2298](https://github.com/PathOfBuildingCommunity/PathOfBuilding/pull/2298) ([Wires77](https://github.com/Wires77))
+- Fix error caused by missing source of Affliction Charges  [\#2265](https://github.com/PathOfBuildingCommunity/PathOfBuilding/pull/2265) ([Wires77](https://github.com/Wires77))
+- Fix Cast Rate for Self-Cast Skills that have Cooldown & Display DPS [\#2297](https://github.com/PathOfBuildingCommunity/PathOfBuilding/pull/2297) ([Nostrademous](https://github.com/Nostrademous))
+- Fix DoT skills incorrectly considering Attack modifiers [\#2235](https://github.com/PathOfBuildingCommunity/PathOfBuilding/pull/2235) ([Nostrademous](https://github.com/Nostrademous))
+- Fix Orb of Storms Activation Frequency not accounting for More multipliers to Cast Speed [\#2261](https://github.com/PathOfBuildingCommunity/PathOfBuilding/pull/2261) ([pundm](https://github.com/pundm))
+- Fix eHP Calculation for Glancing Blows + new Block boots [\#2288](https://github.com/PathOfBuildingCommunity/PathOfBuilding/pull/2288) ([LocalIdentity](https://github.com/LocalIdentity))
+- Fix Ballista limit with (Replica) Iron Commander equipped [\#2281](https://github.com/PathOfBuildingCommunity/PathOfBuilding/pull/2281) ([pundm](https://github.com/pundm))
+- Fix Accuracy per Quality incorrectly being considered a local modifier [\#2242](https://github.com/PathOfBuildingCommunity/PathOfBuilding/pull/2242) ([Wires77](https://github.com/Wires77))
+- Fix Hydrosphere damage conversion not being considered local [\#2279](https://github.com/PathOfBuildingCommunity/PathOfBuilding/pull/2279) ([PJacek](https://github.com/PJacek))
+- Fix Anomalous Flesh and Stone applying twice with Iron Reflexes active [\#2237](https://github.com/PathOfBuildingCommunity/PathOfBuilding/pull/2237) ([Wires77](https://github.com/Wires77))
+- Fix Alternate Quality Purifying Flame, Hypothermia, Physical to Lightning [\#2241](https://github.com/PathOfBuildingCommunity/PathOfBuilding/pull/2241) ([Wires77](https://github.com/Wires77))
+- Fix Alternate Quality mod on Divergent Pride [\#2219](https://github.com/PathOfBuildingCommunity/PathOfBuilding/pull/2219) ([ALT-F-X](https://github.com/ALT-F-X))
+- Fix Chain Hook not being considered an Area Skill [\#2249](https://github.com/PathOfBuildingCommunity/PathOfBuilding/pull/2249) ([pundm](https://github.com/pundm))
+- Fix parsing of Enemy modifiers [\#2266](https://github.com/PathOfBuildingCommunity/PathOfBuilding/pull/2266) ([Wires77](https://github.com/Wires77))
+- Fix Quality mod on Devouring Diadem [\#2256](https://github.com/PathOfBuildingCommunity/PathOfBuilding/pull/2256) ([Wires77](https://github.com/Wires77))
+- Fix Yoke of Suffering equipment level requirements [\#2286](https://github.com/PathOfBuildingCommunity/PathOfBuilding/pull/2286) ([pundm](https://github.com/pundm))
+- Fix typo in Doryani's Prototype [\#2231](https://github.com/PathOfBuildingCommunity/PathOfBuilding/pull/2231) ([Helyos96](https://github.com/Helyos96))
+- Remove Crafting Bench options from items that cannot be crafted that way [\#2283](https://github.com/PathOfBuildingCommunity/PathOfBuilding/pull/2283) ([pundm](https://github.com/pundm))
+
+### [1.4.170.27](https://github.com/PathOfBuildingCommunity/PathOfBuilding/tree/v1.4.170.27) (2021/02/21)
+
+[Full Changelog](https://github.com/PathOfBuildingCommunity/PathOfBuilding/compare/v1.4.170.26...v1.4.170.27)
+
+**Implemented enhancements:**
+
+- Add charge distance multiplier for Shield Charge [\#2198](https://github.com/PathOfBuildingCommunity/PathOfBuilding/pull/2198) ([Helyos96](https://github.com/Helyos96))
+- Add group restrictions to crafted mods for crafted items [\#2174](https://github.com/PathOfBuildingCommunity/PathOfBuilding/pull/2174) ([Wires77](https://github.com/Wires77))
+- Add skill tree comparison [\#2151](https://github.com/PathOfBuildingCommunity/PathOfBuilding/pull/2151) ([Ethrel](https://github.com/Ethrel))
+- Add future support to load a build from commandline [\#2039](https://github.com/PathOfBuildingCommunity/PathOfBuilding/pull/2039) ([dclamage](https://github.com/dclamage))
+- Add support for Assassin's Mistwalker elusive mod [\#2218](https://github.com/PathOfBuildingCommunity/PathOfBuilding/pull/2218) ([wjdeclan](https://github.com/wjdeclan))
+- Add PoE matching search function [\#2210](https://github.com/PathOfBuildingCommunity/PathOfBuilding/pull/2210) ([Ethrel](https://github.com/Ethrel))
+- Add customisation options for decimal and thousands separators [\#2207](https://github.com/PathOfBuildingCommunity/PathOfBuilding/pull/2207) ([Leftn](https://github.com/Leftn))
+- Add support for Doedre's Skin curse pillar [\#2196](https://github.com/PathOfBuildingCommunity/PathOfBuilding/pull/2196) ([PJacek](https://github.com/PJacek))
+
+**Fixed bugs:**
+
+- Fix minimum charges not working for new belts [\#2171](https://github.com/PathOfBuildingCommunity/PathOfBuilding/pull/2171) ([Wires77](https://github.com/Wires77))
+- Fix Inevitability to specify Rolling Magma [\#2205](https://github.com/PathOfBuildingCommunity/PathOfBuilding/pull/2205) ([PJacek](https://github.com/PJacek))
+- Fix Cospri's Malice wording [\#2201](https://github.com/PathOfBuildingCommunity/PathOfBuilding/pull/2201) ([Nostrademous](https://github.com/Nostrademous))
+- Fix Intimidate/Unnerve mods throwing an error [\#2199](https://github.com/PathOfBuildingCommunity/PathOfBuilding/pull/2199) ([Wires77](https://github.com/Wires77))
+- Fix several issues with Doppelganger Guise [\#2191](https://github.com/PathOfBuildingCommunity/PathOfBuilding/pull/2191) ([Wires77](https://github.com/Wires77))
+- Fix for Shockwave secondary trigger rate [\#2188](https://github.com/PathOfBuildingCommunity/PathOfBuilding/pull/2188) ([Nostrademous](https://github.com/Nostrademous))
+- Fix Supreme Ego not working with non-skill Auras [\#2184](https://github.com/PathOfBuildingCommunity/PathOfBuilding/pull/2184) ([ALT-F-X](https://github.com/ALT-F-X))
+- Fix Divergent Purity of Lightning [\#2180](https://github.com/PathOfBuildingCommunity/PathOfBuilding/pull/2180) ([ALT-F-X](https://github.com/ALT-F-X))
+- Fix 'enemy is hexproof' Config Setting affecting marks [\#2179](https://github.com/PathOfBuildingCommunity/PathOfBuilding/pull/2179) ([Nostrademous](https://github.com/Nostrademous))
+- Fix Attack Speed affecting Mine or Trap Supported attacks [\#2177](https://github.com/PathOfBuildingCommunity/PathOfBuilding/pull/2177) ([Nostrademous](https://github.com/Nostrademous))
+- Fix Divergent Cobra Lash [\#2175](https://github.com/PathOfBuildingCommunity/PathOfBuilding/pull/2175) ([ALT-F-X](https://github.com/ALT-F-X))
+- Fix Pure Talent looking at the wrong starting node for marauder [\#2169](https://github.com/PathOfBuildingCommunity/PathOfBuilding/pull/2169) ([Wires77](https://github.com/Wires77))
+- Fix Ryslatha's Coil not applying to ailments [\#2168](https://github.com/PathOfBuildingCommunity/PathOfBuilding/pull/2168) ([Quote_a](https://github.com/Quotae))
+- Fix Affliction Charges for Ailments [\#2158](https://github.com/PathOfBuildingCommunity/PathOfBuilding/pull/2158) ([Nostrademous](https://github.com/Nostrademous))
+- Fix Femurs of the Saints [\#2153](https://github.com/PathOfBuildingCommunity/PathOfBuilding/pull/2153) ([Wires77](https://github.com/Wires77))
+- Fix Phantasmal Summon Skeleton and archers for Vaal Summon Skeletons [\#2147](https://github.com/PathOfBuildingCommunity/PathOfBuilding/pull/2147) ([Wires77](https://github.com/Wires77))
+- Fix Divergent Endurance Charge on Melee Stun not showing the right checkbox [\#2220](https://github.com/PathOfBuildingCommunity/PathOfBuilding/pull/2220) ([ALT-F-X](https://github.com/ALT-F-X))
+- Fix quality for socketed gems applying to all gems [\#2209](https://github.com/PathOfBuildingCommunity/PathOfBuilding/pull/2209) ([Wires77](https://github.com/Wires77))
+- Fix totem number configuration not showing with Searing Bond [\#2185](https://github.com/PathOfBuildingCommunity/PathOfBuilding/pull/2185) ([Wires77](https://github.com/Wires77))
+- Fix crafted quality applying twice to imported gear [\#2172](https://github.com/PathOfBuildingCommunity/PathOfBuilding/pull/2172) ([Wires77](https://github.com/Wires77))
+- Fix Pure Talent so it now plays nicely with timeless jewels [\#2170](https://github.com/PathOfBuildingCommunity/PathOfBuilding/pull/2170) ([Wires77](https://github.com/Wires77))
+- Fix Death Aura not applying area modifiers [\#2162](https://github.com/PathOfBuildingCommunity/PathOfBuilding/pull/2162) ([ALT-F-X](https://github.com/ALT-F-X))
+- Update wording on Rigwald's crest [\#2134](https://github.com/PathOfBuildingCommunity/PathOfBuilding/pull/2134) ([Wires77](https://github.com/Wires77))
+
+### 1.4.170.26 - 2021/02/09
+* Add control to set Vaal Timeless Jewel influenced passive skills to random mods (Wires77)
+* Add all new uniques in game patch 3.13.0 (Nostrademous, ppoelzl)
+* Add support for the following uniques:
+  * Arn's Anguish
+  * Doppelgänger
+  * Graven's Secret
+  * Olesya's Delight
+* Add Flickershade Spectre (Kayella)
+* Add support for "Cobra Lash Chains additional times" helmet enchantment (Puddlestomper)
+* Add Belt Enchantments to Item Crafting from Harvest improved Offering to the Goddess Uber Lab runs. Not all modifiers parse yet, but most do (Nostrademous)
+* Add Elevated Affixes to Item Crafting (Nostrademous)
+* Add support for Blizzard Crown implicit (Nostrademous)
+* Add support for Brutal, Affliction and Absorption Charge (damage recoup from Absorption Charges is not supported) conversion from Endurance, Frenzy, Power charges via Unique Belts (Nostrademous)
+* Add support for 'On Scorched Ground' in Config Tab when using Legacy of Fury unique boots (Nostrademous)
+* Add support and extraction of 'Thirst for Blood' unique ability from Jack, the Axe unique (Nostrademous, LocalIdentity)
+* Add support for Doppleganger's insane/sane specification via Config Tab (Nostrademous)
+* Add support for Goblinedge Power/Frenzy charge interaction (ppoelzl)
+* Add limit cap to Replica Nebulis unique (Wires77)
+* Add parsing support for Anomalous Minion Life (ALT-F-X)
+* Updated Max Awakening Level for Sirus to scale to 9 achievable through Atlas Passives (Quote_a)
+* Add support for Phantasmal Ancestral Protector (ALT-F-X)
+* Add support for impale from spells (Wires77)
+* Add support for Phantasmal Might from The Black Cane (Wires77)
+* Add support for Shield Shatter on Shattershard (Wires77)
+* Add support for automatic chill from Summon Skitterbots (Quote_a)
+  
+* Fix Timeless Jewel passives not accounting for past skill tree versions (Wires77)
+* Fix Spectre stats scaling with Spectre level using incorrect values (zao)
+* Fix mod ranges on Legacy of Fury (Nostrademous)
+* Fix Endurance/Frenzy/Power charges missing for Minions (Wires77)
+* Fix multiple crashes in the skills tab related to gem quality (Nostrademous, ALT-F-X)
+* Corrected enforcement of Minion Skill level requirements (zao)
+* Fix Enduring Cry's Life Regen calculation (tommysays)
+* Fix Ancestral Cry's Armor increase calculation (tommysays)
+* Fix Divergent Minion Damage to be an "Increase" instead of "More" as it should have been (Wires77)
+* Fix accounting for Abyssal Jewels in Offhand Slots (zao)
+* Updated Replica Alberon's Warpath chaos damage gain per strength to new value (RUSshy)
+* Fix Flame Wall's secondary not being affected by Area Damage (Wires77)
+* Fix Impale Support and Divergent Fortify application of Physical Damage Reduction (Wires77)
+* Fix '+1 to Maximum Summon Ballista Totems' to not also increase the allowed count of Ancestral Totems (Wires77)
+* Fix Disintegrator to include Block Attack Damage on Ritual variant (Wires77)
+* Fix Offering to the Serpent unique gloves stat attributes (PJacek)
+* Fix Cameria's Avarice unique mace to state "on Hit" rather than "on Kill" (ALT-F-X)
+* Fix Phantasmal Smite quality bonus (ALT-F-X)
+* Updated many Configuration Tab tooltips to display updated values (zao)
+### 1.4.170.25 - 2021/01/16
+* Fix Trinity Support
+* Fix Hrimnor's Resolve
+### 1.4.170.24 - 2021/01/16
+* Fix Rupture calculations
+### 1.4.170.23 - 2021/01/16
+* Add support for Trinity Support and Hydrosphere
+* Update gems with 3.13 changes
+* Add new 3.13 base types
+* Add support for "Projectiles deal #% increased Damage for each Enemy Pierced"
+* Add Block Chance and Spell Block Chance to the passive skill tree heatmap
+* Fix multiple application crashes related to skill gem selection
+* Fix Fanaticism and Convergence persisting after deallocating nodes
+* Fix parsing error with Pure Talent
+* Fix item versions of Disintegrator
+* Fix item versions of Doryani's Fist
+### 1.4.170.22 - 2021/01/14
+* Add support for Hierophant's reworked Conviction of Power Notable
+* Add support for Hand of the Fervent's unique mechanic
+* Add support for "Physical Damage taken from Hits"
+* Update Disintegrator and Martyr of Innocence
+* Fix Shaper of Flames/Winter/Storms more effect not being accounted for in left-hand side calculation
+* Fix parsing of Deadeye's Rupture Notable
+* Fix parsing of Inquisitor's Instruments of Virtue and Righteous Providence Notables
+* Fix effective hit points calculations when you take 100% of damage as a different type of damage
+* Fix errors occurring when hovering over gem tooltips
+* Fix damage taken on block calcs breakdown
+* Fix mod on Follow-Through Medium Cluster Jewel
+* Fix usage limit on Hazardous Research
+* Fix build files growing exponentially if there is a colon at the start of an item's name
+### 1.4.170.21 - 2021/01/13
+* Add 3.13 passive skill tree
+* Changes to Ascendancies:
+  * Add support for Deadeye's Gale Force mechanic
+  * Add support for Deadeye's Rupture mechanic
+  * Add support for Elementalist's Heart of Destruction Notable
+  * Add support for Elementalist's Mastermind of Discord Notable
+  * Add support for Elementalist's Shaper Notables
+  * Add support for Inquisitor's reworked Notables
+* Add support for Battlemage mechanic
+* Add support for Blackflame's unique mechanics
+* Add support for all basic aegises
+* Add various improvements to the accuracy of maximum hit and EHP calcs
+* Add option to show all Alternate Quality skill gems in the skill gem selection dropdown
+* Add stat comparisons to Alternate Quality skill gems on hover
+* Add support for various new mods
+* Add all known new uniques
+* Update Far Shot to new scale
+* Fix Elemental Equilibrium applying twice if you have Malachai's Artifice equipped
+* Fix stat differences between Cluster Jewel Notables not showing up
+* Fix Large Cluster Jewels not importing correctly in some cases
+* Fix Alternate Quality skill gems staying at their default Quality on copy/paste
+* Fix Anomalous Flesh and Stone Alternate Quality effect
+* Fix base type mods that were inadvertently removed
+* Fix craftable flask mods having disappeared
+* Fix crafting tags showing up on multiline mods
+* Fix skill gem tooltip not showing when hovering over the skill gem selection dropdown
+* Fix error where skill gem controls were selectable before a skill gem was set
+* Fix Dark Pact radius
+* Fix mod on Unending Hunger
+### 1.4.170.20 - 2020/12/19
+* Fix program not launching on Linux
+### 1.4.170.19 - 2020/12/19
+* Guard skills rework:
+    * You can only have one Guard skill active at a time now
+    * Vaal Molten Shell automatically disables all other Guard skills
+    * Guard skills scale with Buff Effect
+    * EHP calculations take Guard skills into account
+* Multi-stage skills rework:
+    * Add skill stages box to the sidebar and calcs tab
+    * Remove existing skill stages config options and pre-defined stages
+    * Enable Penance Brand to automatically use the "Activations per Brand" number
+    * Fix Winter Orb damage calculations
+* Add support for skills granted by passive tree nodes
+* Add separate Rune Dagger, Warstaff and Convoking Wand base types
+* Add full support for Weapon and Armour Quality modifiers
+* Add tooltips to skill gem selection drop-down
+* Add support for Immortal Ambition
+* Add support for Supreme Decadence
+* Add support for Scorch mod on Rolling Flames
+* Add quality mods to Zealotry and Anger
+* Add enchantment mod for Sigil of Power
+* Add new Keystones to Skin of The Lords
+* Add support for non-vaal skill related modifiers
+* Fix interaction of Guard skills with MoM, Low Life, and other mechanics
+* Fix item bases on Beacon of Madness
+* Fix Cold damage applying Freeze twice
+* Fix Arcanist Brand using the main skill's Brand limit
+* Fix Dominating Blow quality not applying to Minions
+* Fix Storm Burst not applying an additional tick
+* Fix non-Curse Aura Effect applying to Curse Auras
+* Fix disabling alternative Ailments when using Elemental Focus
+* Fix attribute requirements for some skill gems
+* Fix anointed Notables not showing as allocated on the skill tree
+* Fix skill gem quality not rounding towards zero in case of negative stats
+* Fix "nil" being displayed in DoT breakdowns
+* Fix parsing of decimal values on items
+* Fix item variants on Watcher's Eye
+* Fix item variants on The Peregrine
+* Fix item text sanitisation
+* Fix an issue with item base names containing whitespace
+### 1.4.170.18 - 2020/11/22
+ * Fix error on updating with the 1.4.170.17 patch
+### 1.4.170.17 - 2020/11/22
+ * Remove support for loading builds from before game version 3.0.0
+### 1.4.170.16 - 2020/10/18
+ * Fix error on updating with the 1.4.170.15 patch
+### 1.4.170.15 - 2020/10/18
+ * Add performance improvements where PoB will no longer use excess CPU when in the background
+ * Add distance and Cluster Notable sorting to the Power Report
+ * Add eHP sorting to the tree and uniques tab
+ * Add note showing which elemental resistance Hexblast is using for its Chaos damage
+ * Add support for Storm Burst damage scaling with orb duration
+ * Add support for Infernal Blow Debuff DPS
+ * Add support for Death Wish on the Maw of Mischief unique
+ * Add support for Combat Rhythm Cluster Notable
+ * Add support for Divergent Rallying Cry
+ * Add support for Might and Influence jewel
+ * Add support for Replica Malachai's Artifice
+ * Add support for Replica Wings of Entropy
+ * Add support for alternate quality Purity of Elements
+ * Add Contaminate skill from Sporeguard
+ * Add support for Ailment Mode to calculate non-damaging ailments
+ * Add support for SOCKS5 Host Name Mode Proxy
+ * Update uniques with 3.12 changes
+ * Update Crackling Lance enchantment
+ * Fix alt quality gems not saving properly
+ * Fix crash when you socket a Thread of Hope into a Cluster Jewel socket
+ * Fix support for mod translation with Spiritual Aid and Spiritual Command notables
+ * Fix Flame Wall added damage not working with Minions
+ * Fix Mjolner and Cospri's Malice supports not applying correctly
+ * Fix Doom calculations for builds with multiple curses
+ * Fix Perforate more AoE in Sand Stance
+ * Fix wording on Agnerod staves
+ * Fix Divergent Blind Support Crit Chance calculation
+ * Fix Curse mods on the tree not applying correctly
+ * Fix Phantasmal Static Strike
+ * Fix Vulnerability not displaying chance to bleed in breakdowns
+ * Fix Bladestorm "Are you in a Bloodstorm?" buff applying as a global buff
+ * Fix some mods on the tree not working with ailments
+ * Fix Hexblast interaction with increased/reduced resistance modifiers
+ * Fix Shockwave Support having DPS numbers when it should only show average hit
+ * Fix catalyst tags on Emberwake
+ * Fix Mystic Bulwark notable
+ * Fix display of Poison DPS for average hit skills
+ * Fix support for Phantasmal Earthquake
+ * Fix Vaal Impurities
+ * Fix Rage generation on Warlords Mark
+ * Fix skill radius for Ball Lightning
+ * Fix Siphoning charge limit for items with dual influence
+ * Fix Curses not applying from Minions
+ * Fix some comparison tooltip errors
+ * Fix bug with Catalysts and Malachai's Artifice
+ * Fix parsing of Voidforge
+ * Fix error where accuracy could appear to be below 0
+ * Fix support for Vaal Impurity resistances
+ * Fixes Minion display stats for when they have DoT Components
+ * Fix Fungal ground not applying to Minions
+ * Fix alternate qualities on some gems not displaying correctly
+### 1.4.170.14 - 2020/10/01
+ * Add distance and Cluster Notable sorting to the Power Report
+ * Add support for Death Wish on the Maw of Mischief unique
+ * Add Combat Rhythm Cluster Notable
+ * Fix Doom calculations for multiple curse builds
+ * Fix Perforate more AoE in Sand Stance
+ * Fix wording on Agnerod's staves
+ * Fix Divergent Blind Crit Chance calculation
+### 1.4.170.13 - 2020/09/30
+ * Add Flame Wall Projectile added damage buff
+ * Add Ashblessed Warden Spectre
+ * Add parsing for new Golem mods lines on Uniques
+ * Add support for Zealotry alternate quality
+ * Add support for Lingering Blades with Animate Weapon
+ * Add support for new Curse/Mark on Hit mods
+ * Fix crash related to Divergent Maim
+ * Fix crash related to Phantasmal Raise Zombie
+ * Fix Hexblast not taking into account elemental penetration
+ * Fix implementation of the Iron Mass unique
+ * Fix second mod on Growing Agony not appearing
+ * Fix Power Report being cut off from the UI at certain resolutions
+ * Fix Fortify Support alternate quality
+ * Fix Projectile count calculations
+ * Fix Mana Cost calculations
+ * Fix Timeless Jewel saving
+ * Fix Lucky Damage applying to all elements
+ * Fix Animate Weapon more Attack Speed from gem
+ * Fix mods on Cloud Retch Spectre
+ * Fix parsing for some tooltips
+ * Fix Cremation Hit Time override
+ * Fix Catalysts not working in the item crafter
+### 1.4.170.12 - 2020/09/28
+ * Add support for Timeless jewels and their mods
+	* Timeless jewels will now convert Keystones on the tree
+	* You can change the mods on nodes by right-clicking and selecting which stat you want
+ * Add full support for exposure on gear and the tree
+ * Add Power Report on the tree tab to show a table of the best nodes for your build
+ * Add full support for 3.12 gems
+	* Hexblast
+	* Blazing Salvo
+	* Void Sphere
+	* Crackling Lance
+	* Frost Shield
+	* Splitting Steel
+	* Sigil of Power
+	* Flame Wall
+	* Impending Doom Support
+	* Pinpoint Support
+ * Rework gems from 3.12 Changes
+	* Firestorm
+	* Assassin's Mark
+	* Poacher's Mark
+	* Sniper's Mark
+	* Warlord's Mark
+	* Lancing Steel
+	* Shattering Steel
+	* Glacial Cascade
+	* Discharge
+	* Punishment
+	* Vitality
+ * Add support for the majority of the alternate quality gems
+ * Add config option for phys gained as random element mods
+ * Add Syndicate Operative Spectre
+ * Add Primal Crushclaw Spectre
+ * Add Frost Auto Scout Spectre
+ * Add Artless Assassin Spectre
+ * Add Cloud Retch Spectre
+ * Add enchantments for new 3.12 skills
+ * Add oil recipes for new 3.12 tree nodes
+ * Add in all 3.12 uniques
+ * Add support for a majority of new uniques
+ * Add better support to show the combined DoT damage for some builds
+ * Add support for Triple Damage
+ * Fix curse effect breakdown not working for Mark and Hex skills
+ * Fix Supreme Ego incorrectly scaling some skills
+ * Fix display of alternate quality gems
+ * Fix import of alternate quality gems
+ * Fix error where viewport would not scroll horizontally
+ * Fix showing node power for top node if the skill doesn't do damage
+ * Fix Intensity being capped at a maximum of 3
+ * Fix Pinpoint Support incorrectly scaling ailment damage
+ * Fix Predator Support not showing up on the configs page
+ * Fix Glancing Blows not using the correct block effect value for eHP calculations
+ * Fix tooltips for several skills (Warcries, Penance Brand etc.)
+### 1.4.170.11 - 2020/09/19
+ * Fix issue where many skills tags were incorrect which caused supports and other mechanics to stop working
+### 1.4.170.10 - 2020/09/19
+ * Add partial support for new 3.12 gems and enchantments
+ * Update gems with 3.12 changes
+ * Add new 3.12 bases
+ * Add partial support for alternate quality gems
+### 1.4.170.9 - 2020/09/17
+ * Add better breakdown for duration mods on gems
+ * Fix crash related to new Keystones and old trees
+ * Fix support for Iron Grip Notable
+ * Fix support for new ailment scaling nodes
+ * Fix support for new cooldown recovery wording on nodes
+### 1.4.170.8 - 2020/09/16
+ * Add support for 3.12 Tree
+ * Add proper support for Carrion Golem
+ * Add support for Ancient Waystone unique
+ * Add support for +1 gems on Awakened Blasphemy
+ * Add configurable charges for Minions
+ * Add support to generate mods for Skin of the Lords
+ * Add Redemption Knight spectre
+ * Add Baranite Preacher spectre
+ * Add Templar Tactician spectre
+ * Add Scinteel Synthete spectre
+ * Add support for Non-Channelling Mana cost
+ * Fix crash when trying to add support gems to any spell while having "Gain no inherent bonuses from Attributes"
+ * Fix crash related to Minion Critical Strike Chance
+ * Fix mods on several uniques
+ * Fix current Shock note not showing in Shock effect breakdown for attack builds
+ * Fix Second Wind CDR numbers
+ * Fix stats on Enhanced Vaal Fallen, Baranite Thaumaturge, Baranite Sister
+ * Fix Life regen not showing in the sidebar
+ * Fix top node power calculations
+### 1.4.170.7 - 2020/07/22
+ * Fix crash related to the Siegebreaker belt
+ * Fix crash related to Dancing Dervish/Duo
+ * Fix Seismic Cry having incorrect calculations
+ * Fix Fist of War not using the proper Ailment multiplier
+ * Fix Chaos DoT Multiplier not showing up in Poison DoT Multi breakdown
+### 1.4.170.6 - 2020/07/22
+ * Add breakdown for Warcries and Fist of War
+ * Add calculation mode to select "Max hit" for Warcries
+ * Add count for the max number of Brand activations
+ * Add support for Slipstream from Harbinger of Time
+ * Add support for Burning Arrows Fire DoT Debuff
+ * Add support for alternate quality mod implicits
+ * Add support for Fevered Mind, Fortress Covenant and Quickening Covenant
+ * Add support for Emperors Vigilance
+ * Add support for Siegebreaker
+ * Add support for Brewed for Potency, Chilling Presence, Forbidden Words, Lead by Example, Pure Agony
+     and Disciples Cluster Notables
+ * Add output for DoT multiplier for Ailments
+ * Add Attack/Cast speed to the Node/Item Power sorting list
+ * Add override to simulate lucky hits on a character ("Your damage with Hits is Lucky")
+ * Change Ignite Calc Mode to Ailment Calc Mode
+ * Update mods on Impresence
+ * Fix Pressure Points Notable not working
+ * Fix Pride not working when importing an old build
+ * Fix imported influence items not working with the item crafter
+ * Fix Anoint-only nodes appearing in the "Top Node" power list
+ * Fix Wither not showing up for Eternal Suffering Cluster Notables
+ * Fix Eye of Malice not affecting Ignite damage
+ * Fix Minions being supported by Cast while Channelling or Arcanist Brand
+ * Fix the effects of Consecrated and Profane Ground to now work with Minions
+ * Fix damage scaling on Explosive Arrow
+ * Fix Evasion calculations
+### 1.4.170.5 - 2020/07/15
+ * Fix crash related to Vessel of Vinktar and flask effect
+ * Fix Rallying Cry not showing the proper configuration option to select number of nearby Allies
+ * Fix Saqawals Nest not scaling Aspect of the Avian properly on Allies
+ * Fix Ascendancy nodes showing up on the nearby strong nodes in the heatmap
+ * Fix crash related to opening old builds with a different tree version
+### 1.4.170.4 - 2020/07/15
+ * Fix bug where importing builds would change the boss configuration to be empty
+### 1.4.170.3 - 2020/07/15
+ * Add support for 3.11 Warcries and Exerted Attacks
+  * Warcry-related Exerted Attack Effect is calculated based on:
+    Average Damage of Exerted Attacks * Exerted Buff Scaling * Expected Uptime of Exerted Attacks.
+    Expected Uptime is based on number of Exerted Attacks contrasted with Attack Speed and impacted
+    by Warcry Cooldown Speed and Cast Time
+  * Full support:
+    * Ancestral Cry
+    * Enduring Cry
+    * Infernal Cry
+    * Intimidating Cry
+    * Rallying Cry
+    * Seismic Cry
+  * Not yet implemented:
+    * General's Cry
+ * Add full support for Arcanist Brand
+ * Add proper support for Cast while Channelling
+ * Add new Harvest uniques
+ * Add upgraded Harbinger uniques
+ * Add support to show Notable power calculation in a tooltip when crafting Cluster jewels
+ * Add AoE numbers for 56 skills
+ * Add full support for Bonechill (automatically applies for guaranteed sources of Chill)
+ * Add support to automatically Shock enemies with guaranteed sources of Shock
+ * Add in-depth breakdowns of Shock and Chill thresholds
+ * Add Scale of Esh Spectre
+ * Add full support for Agnostic, Eternal Youth and Imbalanced Guard Keystones
+ * Add partial support for Supreme Ego Keystone
+ * Add support for increased Effect of Arcane Surge
+ * Add support for Awakened Curse on Hit +1 Curse mod
+ * Add support for Rattling Bellow, Warning Call, Cry Wolf and Pressure Points Cluster Notables
+ * Add support for Warcry Power calculation with Configuration based override support
+ * Add support for reworked Berserker War Bringer Ascendancy node
+ * Add support for "each time you've Warcried Recently"
+ * Add support for "If you've changed Stance Recently"
+ * Add support for added Physical Damage from Spectral Wolves
+ * Add support for Herald of Ash Overkill DoT
+ * Add support for Vaal Molten Shell/Molten Shell reflect damage
+ * Add support for Rigwald's Command Rage DoT multiplier mod
+ * Add support for faster Damaging Ailments mod on Malevolence Watcher's Eye
+ * Add support for Emberwake's +1 Ignite mod
+ * Add support for Wintertide Brand gem quality
+ * Add support for Charged Mines Support gem quality
+ * Add support for Blind on the player
+ * Add support to hide items in the unique list by stat and level requirements
+ * Add support to highlight nodes by per-point and best node
+ * Add the ability to change the eHP calculation mode between spell, attack and more
+ * Add a breakdown on Evasion for Melee and Projectile Attacks
+ * Move Pride's effect drop-down to the "Configuration" page
+ * Show boss ailment threshold in Chill and Shock breakdown (Sirus, Shaper, Uber Atziri)
+ * Change jewel tooltips to now scroll horizontally across the screen when having many jewel sockets
+ * Update Pantheon mods to the changes from 3.11
+ * Update Cluster jewels to include new jewel socket enchantments
+ * Fix Orb of Storms to use a Hit Rate value instead of Cast Speed
+ * Fix Rage not working correctly in some cases
+ * Fix Wither not applying properly in many cases
+ * Fix Unnerve applying to DoT Spell skills
+ * Fix Unbound Ailments Support not working with new Ailments
+ * Fix parsing for mods that modified the duration of Aspect of the Cat/Avian
+ * Fix support for Bannerman and Revelry
+ * Fix Vaal Molten Shell more Armour Buff
+ * Fix Baranite Thaumaturge default skill by removing "attack" tag
+ * Fix Cluster nodes on the tree with broken tooltips
+ * Fix bug where Shock was applying twice on Minion skills
+ * Fix bug where skills that reserved Mana would benefit from negative Life/Mana Reservation
+ * Fix bug where removable crafts remained after editing an item
+ * Fix crash on deleting the number for default gem level/quality on the skills tab
+### 1.4.170.2 - 2020/06/23
+ * Add Baranite Sister Spectre
+ * Add 20 fuse cap to Explosive Arrow
+ * Fix Corpse Pact node attack speed cap
+ * Fix some Cluster jewel notables not appearing on the tree
+ * Fix unique staves using the Judgement Staff base
+### 1.4.170.1 - 2020/06/22
+ * Add all new gems from 3.11
+   * Full support:
+     * Earthshatter
+     * Arcanist Brand
+     * Penance Brand
+     * Wintertide Brand
+     * Fist of War Support
+     * Urgent Orders Support
+     * Swiftbrand Support
+   * Partial support:
+     * Ancestral Cry
+     * Generals Cry
+     * Intimidating Cry
+     * Seismic Cry
+ * Update gems with 3.11 changes
+ * Update uniques with 3.11 changes
+ * Add basic support for Warcry power
+ * Add large breakdown for character defences
+   * Shows detailed breakdowns for defences
+   * Includes effective hit points against hits and DoTs for each element
+   * And much more
+ * Add UI for anointing amulets
+ * Add dropdown to select dps field for sorting support gems
+ * Add prefix/suffix tag for crafting options
+ * Add support for Scorch, Brittle, and Sap
+ * Add parsing for Tailwind mod on Hunter influenced boots
+ * Add support for Supreme Ostentation Keystone
+ * Add support for Glancing Blows Keystone
+ * Add support for new Rage nodes and Chainbreaker's two regen related mods 
+ * Add support for "as though dealing more damage" for Shock, Chill, and Freeze
+ * Add support for Overshock and Voltaxic Rift max shock mod
+ * Add support for stance nodes on the tree
+ * Add support for two-handed Impale nodes on the tree
+ * Add support for Attack Critical Strike multiplier while Dual Wielding
+ * Add Mortal Conviction to Skin of the Lords
+ * Add 75% cap for buff expiration speed
+ * Add support for Daresso's Courage block mod
+ * Add support for Liege of the Primordial golem elemental immunity
+ * Add support for Arcane Blessing ailment immunity
+ * Add total for "reduced Extra Damage from Critical Strikes" on the calcs page
+ * Add support for cooldowns rounding to the nearest server tick
+ * Add hard caps to attack, cast, trap throwing and mine throwing speeds
+ * Add better support for Soul Tether unique belt
+ * Update Area of Effect calculations showing breakpoints for skills
+ * Clamp skill gem options to make comparing gems more consistent
+ * Fix incorrect enemy armour calculations
+ * Fix importing bug with 2-line implicit Cluster jewels
+ * Fix crash related to Cluster jewel Keystones on the calcs page
+ * Fix bug where the node power calculator would sometimes break when using Impale
+ * Fix Consecrated Path not applying more damage to close targets
+ * Fix Herald dependent mods applying while unbuffed
+ * Fix parsing for bleed infliction/immunity mods
+ * Fix several typos on uniques
+ * Fix Talisman tier parsing
+ * Fix Hybrid flasks not counting as Life/Mana flasks
+ * Fix for Berserk quality attack damage not applying properly
+ * Fix for Dying Sun not changing "increased" to "reduced" properly
+ * Fix faster bleeding mods not being displayed
+ * Fix 20 quality Awakened Generosity not increasing supported auras level
+ * Fix Snipe stages applying incorrectly to the Snipe skill
+ * Fix Stormbind damage per improvement
+ * Fix Elusive calculations not applying properly
+ * Fix node search not updating when switching Cluster jewels
+ * Fix tooltip for Feeding Frenzy
+ * Fix bug for brand nodes on the tree
+ * Fix support for corpse pact
+ * Fix poison node on the tree for spell skills applying to cold DoTs
+ * Fix parsing for the new Purposeful Harbinger mod
+ * Fix calculation of crab barriers
+ * Remove 20% more physical damage while dual wielding
+### 1.4.169.3 - 2020/06/17
+ * Add 3.11 passive skill tree
+ * Add support for Indigo oils
+ * Add support for reworded brand mods
+ * Add support for Overwhelm
+### 1.4.169.2 - 2020/04/20
+ * Change the 'Damage Avoidance' subsection to be collapsed by default
+ * Fix parsing on Assailum helmet
+### 1.4.169.1 - 2020/04/20
+ * Add support for Catalysts on items crafted in PoB or Uniques in the item list
+ * Add support for enemy armour and physical damage reduction calculations for hits and Impales
+	* Added Sirus to boss list as he has a 100% more armour multiplier
+ * Add support for dual influence item crafting
+ * Add support for Snipe on the Assailum unique helmet
+ * Add support for Split Personality unique jewel
+ * Add 2 new Spectre types
+    * Redemption Sentry
+    * Baranite Thaumaturge
+ * Add "Are you Channelling?" checkbox to support new cluster notables
+ * Add support for Violent Retaliation, Vicious Skewering and Rapid Infusion
+ * Add support for Life/ES/Mana Gain on Block
+ * Add support for more damage avoidance calculations
+ * Add option to select number of overlapping pods for Toxic Rain
+ * Add support for breakdown of DoT more multipliers and aura effect
+ * Add build name in title bar of PoB window and config to turn this off
+ * Add attributes to the Node/Item Power sorting list
+ * Add support for mods based on "UsingLifeFlask" and "UsingManaFlask"
+ * Improve support for ignite duration breakdown
+ * Update XP to take into account higher possible mob levels
+ * Update mine throwing time from 0.25s to 0.3s
+ * Fix Hungry Loop crash when socketed with Barrage Support
+ * Fix crash when hovering over the stat breakdown for stats that came from Cluster jewel Keystones
+ * Fix crash related to ticking the Lightning Golem aura
+ * Fix crash when sorting the unique item list
+ * Fix crash caused by Elusive stack overflow
+ * Fix item and gem importer to work properly with Barrage Support and some Cluster jewels
+ * Fix Fractal Thoughts mods not applying correctly
+ * Fix Mask of the Tribunal mana reservation mod not working
+ * Fix Vaal Timeless jewel to disable stats on nodes in its radius
+ * Fix wording on Blue and Green Nightmare jewels
+ * Fix Doomfletch and Doomfletch Prism
+ * Fix bug where crafted and custom modifiers disappeared from custom items when prefix or suffixes were changed
+ * Fix Master of Metal not applying correctly and being limited to 9 stacks
+ * Fix Impale stacks not being adjustable
+ * Fix tooltip issue when hovering over some Cluster jewel notables
+ * Fix mod on Fortress Covenant
+ * Fix Perquil's Toe not working properly
+ * Fix support for Juggernaut's "cannot be slowed below base speed" mod
+ * Fix rendering of Medium Cluster jewels with 3 notables
+ * Fix Thread of Hope not importing correctly
+ * Fix Replenishing Presence not stacking correctly
+ * Fix Purposeful Harbinger incorrectly scaling some skills
+### 1.4.167.2 - 2020/03/24
+ * Fix crash related to Oni-Goroshi
+ * Fix crash related to number of brands attached to enemy
+ * Fix parsing for One With Nothing Cluster Jewel
+ * Fix increased effect of small passive skills applying to notables
+### 1.4.167.1 - 2020/03/23
+ * Update uniques with changes from 3.10
+ * Add support for Arcane Cloak, Spellslinger, and Archmage Support
+ * Add the unique cluster jewels
+ * Add support for more Notables (life as extra armour, heralds, life regen)
+ * Add support for calculations from forking projectiles
+ * Add parsing for minion abyss jewel mods
+ * Add radius for Stormbind
+ * Small passives in Large and Medium Cluster Jewel wheels now have the correct node artwork
+ * Fix Minion Instability
+ * Fix crash when socketing a threshold jewel into a Cluster Jewel socket
+ * Fix crash occurring when opening old builds that used the checkbox for "Are you Stationary"
+ * Fix parsing for guard skill cooldown on tree
+ * Fix the Darkscorn and weapon mod for more damage with ailments, which was also applying to attacks
+ * Fix Hierophant's Sign of Purpose mod only applying "enemies take increased damage" to brand skills
+ * Fix small Cluster Jewels allowing 2 notables
+ * Fix ordering of notables in Cluster Jewel wheels
+ * Fix node location popups not correctly centring on the node in 3.10 passive trees
+ * Fix nodes allocated through Intuitive Leap and Thread of Hope not remaining allocated after loading the build
+ * Disabled attribute Cluster Jewel types
+### 1.4.162.2 - 2020/03/15
+ * Fix opening build crash
+### 1.4.162.1 - 2020/03/15
+ * Add support for Cluster Jewels on the tree
+ * Add support for many of the new Notables from Cluster Jewels
+ * Add new 3.10 skill gems and skill gem balance tweaks
+	* Full support for Kinetic Bolt, Stormbind Bladeblast and Second Wind
+	* Arcane Cloak, Spellslinger and Archmage Support are not supported properly for DPS calculations
+ * Add new 3.10 uniques
+ * Add back oils to tree, now with a picture of the oil on the notable
+ * Add Paradoxica to unique selection menu
+ * Add support for "if you have Stunned an Enemy Recently"
+ * Add support for active brand limit and Sign of Purpose
+ * Add conditional more multiplier of Groundslam for nearby enemies
+ * Add support for mana spent recently mods
+ * Add support for Unencumbered from the Hollow Palm Keystone
+ * Add Perforate DPS calculations in Blood Stance
+ * Update elusive values to 3.10
+ * Update temple jewels to their 3.10 variants
+ * Fix Rigwald's Curse with 3.10 passive tree nodes
+ * Fix typo in Ascendant Deadeye/Longshot notable
+ * Fix parsing of mods applied to spell skills
+ * Fix Slayer Impact node calculation
+ * Fix parsing of warcry cooldown override on Al Dhih
+ * Fix Ballista placement speed
+ * Consolidate resistances into single line in sidebar
+### 1.4.159.1 - 2020/03/12
+ * Fixed weapon ailment modifiers not correctly applying
+ * Fixed some Two Handed Weapon modifiers incorrectly applying to One Handed Weapons instead
+### 1.4.158.1 - 2020/03/12
+ * Add 3.10 passive skill tree
+### 1.4.157.7 - 2020/02/29
+ * Fix crash related to hovering over Bone Armour in the skills tab
+### 1.4.157.6 - 2020/02/26
+ * Revert fix for Rage as it breaks other skills
+### 1.4.157.5 - 2020/02/25
+ * Add full search capability to all dropdown lists
+ * Items copied into PoB now retain their quality if above 20%
+ * Add support for Infernal Legion with Skitterbots
+ * Add support for shotgunning with Shattering Steel
+ * Add support for the timed buff granted by Chieftain's "Ngamahu, Flame's Advance" notable
+ * Add support for a mod on Chieftain's "Valako, Storm's Embrace" notable
+ * Add support for a mod on Chieftain's "Tasalio, Cleansing Water" notable
+ * Add support for a mod on Berserker's "War Bringer" notable
+ * Add support for a mod on Assassin's "Opportunistic" notable
+ * Add support for "per minion" modifiers on Necromancer's Bone Barrier notable
+ * Add Energy Shield to the sidebar for minion skills
+ * Add support for "Enemies Frozen by you take X% increased Damage" mod on Taryn's Shiver
+ * Add support for "if you've stopped taking Damage Over Time Recently" pantheon mod
+ * Add support for Fire DoT Multiplier on Awakened Burning Damage, Burning Arrow and Vaal Burning Arrow
+ * Add support for Shockwave Support's quality stats
+ * Add Pride to list of auras on Aul's Uprising
+ * Change resistance colours in the sidebar
+ * Update text on some uniques
+ * Fix Sporeguard Fungal Ground mod parsing
+ * Fix a bug where the source name of skills for ailments could be incorrect
+ * Fix chill calculations when using Elemental Focus
+ * Fix Rage Support and other sources of Rage not granting Movement Speed
+ * Fix "Socketed Skill Gems get a X% Mana Multiplier" modifier not working on skills which reserve mana
+ * Fix chance to deal Double Damage on Paradoxica and Frostbreath
+ * Fix default gem level for gems with a max level below 20
+ * Fix Close Combat weapon checks
+ * Fix Sanctuary node not being able to be anointed
+ * Fix Nightblade weapon checks
+ * Fix Elusive mod persisting if the checkbox was ticked and the source to generate Elusive was taken away
+ * Fix incorrect calculations of Active Totem Limit
+ * Fix many configuration options that didn't work for minion granted effects
+    * Blade count for spectres' Blade Vortex
+    * Spectres' curses
+    * Ursa's Rallying Cry
+    * Holy Relic's Aura
+    * Lightning Golem's Aura
+ * Fix Ensnaring Arrow's damage debuff incorrectly stacking 3 times
+ * Fix incorrect calculation of auras and curses granted by minions
+### 1.4.157.4 - 2020/02/11
+ * Add support for increased Effect of Arcane Surge
+ * Add support for Brand Attachment range
+ * Add support for Awakened Spell Echo's chance to deal Double Damage on final repeat
+ * Fix support for Crimson Dance
+ * Update wording on Staves
+ * Corrected many uniques that wrongly got legacy variants and updated wordings
+### 1.4.157.3 - 2020/02/10
+ * Fix scrolling on dropdown boxes
+ * Fix CombinedDPS showing up on all skills
+### 1.4.157.2 - 2020/02/10
+ * Add support for the Barrage Support skill gem
+ * Add support for Ensnaring Arrow
+ * Add support for Thread of Hope
+ * Add support for Crimson Dance and amount of bleeds on enemy
+ * Partial support for Timeless jewels
+    * Brutal Restraint (Maraketh) and Lethal Pride (Karui) now provide stats when allocating small nodes on the tree
+    * Elegant Hubris (Eternal) now negates all stats gained from nodes in its radius other than keystones
+ * Add support for Void Shot granted by the Voidfletcher unique quiver
+ * Add support for in-game jewel radius sprites
+ * Add parsing for -res and increased phys damage delve helmet mods
+ * Add support for "against Chilled or Frozen Enemies" mod
+ * Add breakdown for Curse Effect for Curse Skills
+ * Add breakdown for Aura Effect for Aura Skills
+ * Add breakdown for "Base from Armours" row for ES/Armour/Evasion
+ * Add colours to the resistances' label on the side bar
+ * Add Ctrl-Right and Ctrl-Left to text fields (skip words)
+ * Add list of recently imported accounts to the Import/Export Build tab
+ * Add parsing for Elusive mod on boots
+ * Add support for "Ignites you inflict deal Damage faster" mod
+ * Add support for "Fortify Buffs you create instead grant 30% more Evasion Rating" mod
+ * Add missing "increased Flask Charges gained" mod to Nomad unique belt
+ * Add support for Fungal Ground from Sporeguard unique body armour
+ * Add Bone Armour and Mirage Warriors to skill pool
+ * Add 15 fuses to Explosive Arrow drop-down list
+ * Cap max elemental resistance at 90
+ * Fix mods for many old jewels
+ * Fix Spreading Rot jewel
+ * Fix Chin Sol's mods
+ * Fix quality mods on Awakened Swift Affliction and Awakened Unbound Ailments
+ * Fix Arctic Breath's cold dot not being modified by area damage mods
+ * Fix Transfiguration of Mind interaction bug with Crown of Eyes
+ * Fix parsing for travel skill mods
+### 1.4.157.1 - 2019/12/21
+ * Added a new unique item, The Savior
+ * Added the ability to show only non-Awakened supports (or only Awakened supports!); the option can be found in the
+   Skills tab under the socket group list
+ * Added sources of increased maximum resistances to now show up in the resistance breakdown window
+ * Add unique changes from 3.7
+ * Fix issue where gem levels would get reset on loading or importing a build
+ * Implicits on items that are copied from in-game are now correctly handled. Additionally, the ability of the program 
+   to determine if modifiers on copied items are enchantments, implicits or explicits has been greatly improved, 
+   and should almost always be correct; also, applying enchantments to items with implicits will now work correctly.
+ * Fix + gem level mods on new influence amulets to now work properly
+ * Fix Fractal Thoughts increased dex mod to now work properly
+ * Fix support for old Red Nightmare mod wording
+ * Fix ailment calculation crash
+
+### 1.4.155.1 - 2019/12/16
+ * Added the following new gems:
+    * Artillery Ballista
+	* Ensnaring Arrow
+	* Shrapnel Ballista
+	* Arrow Nova
+	* Barrage (does not give accurate damage numbers)
+	* Greater Volley
+	* The 35 new Awakened support gems
+ * Applied the skill reworks and balance changes for 3.9.0
+ * Updated item bases, mods, and enchantments for 3.9.0
+ * Added new influence bases to crafting window
+ * Fix all Oils on tree to have correct values
+ * Add more detailed breakdown for shock and chill
+ 
+### 1.4.153.2 - 2019/12/14
+ * Re-add Oils to tree
+ * Add support for Ghost Shrouds
+ * Add support for increased Ancestor Totem buff effect
+ * Add support for Ritual of Awakening Hierophant node
+ * Add support for 3 mods on Watchers Eye
+ * Add Impale damage to Combined DPS sort option
+ * Update Boss resistance values to 3.9 levels
+ * Add Bleed DPS to sorting option
+ * Add new spectres to the spectre library
+	* Kraityn's Sentry, Chrome-infused Chimeral, Vaal Slayer, Primeval Hunter, Archer Statue, Crazed Driver
+ * Add new spectre skills to library
+	* Blast Rain, Elemental Hit Fire, Barrage, Ice Shot, Unearth, Tornado Shot, Flame Surge
+ * Fix mod support for Chains of Command
+ * Add Astral Projector Unique Ring (3.9 preview)
+ * Fix rage granting damage to unarmed attacks
+ * Fix UI on passive tree being too large for some resolutions
+ * Fix node power not respecting your colour choice for highlighting
+ * Add area tag to Perforate
+ * Fix uniques with duplicate mods
+ * Re-add Death's Harp back in
+ * Update Snakepit Unique Ring
+
+### 1.4.153.1 - 2019/12/12
+ * Add 3.9 Passive Tree
+ * Add 3.9 Unique Changes
+ * Add support for Ryslatha's Coil
+ * Add support for Perquil's Toe
+ * Add support for Vaal Arc Lucky Buff
+ * Add support for Chain of Command's mods
+ * Add support for Warcried recently
+ * Fix Minion DPS sorting bug for Uniques and tree
+ * Fix Toxic Rain/Rain of Arrows pierce bug
+ * Fix radius calculation for Jewels 
+ * Fix Impale calculations for certain skills
+      * Barrage, Blade Flurry, Blast Rain, Double Strike, Lacerate, Scourge Arrow,
+  	    Cleave, Dual Strike, Riposte, Viper Strike, Static Strike
+ * Counter-attack skills now show proper damage for each hit instead of DPS when using Impale
+ * Update many uniques that had incorrect wordings
+
+### 1.4.152.8 - 2019/12/09
+ * Add Support for Greater Spell Echo
+ * Widen manage passives trees drop down box
+ * Rampage now appears as a box on the configs page
+ * Show Impale DPS in sidebar for minions
+ * Add The Ivory Tower Body armour (3.9 preview)
+ * Add Mistwall Buckler Shield (3.9 preview)
+ * Add support for Manastorm's lightning damage buff
+ * Add support for Arborix and its mods
+ * Add support for Augyre and its mods 
+ * Add support for Vulconus and its mods
+ * Add support for new Coated Shrapnel mod
+ * Add support for Inquisitors increased damage on consecrated ground Sanctuary node
+ * Add support for Golem Commanders increased damage node
+ * Add increased area rampage mod support on Sinvicta's Mettle
+ * Add proper support for Champions' Master of Metal node (set the number of impales for this to work)
+ * Add Carrion golem to list of golems that work with primordial harmony
+ * Add Bane of Legends node attack speed buff
+ * Add tooltip to Rage to list its effects
+ * Update Edge of Madness
+ * Fix Delve more bleed and poison damage mods to only apply to attacks and give more realistic damage numbers
+ 
+### 1.4.152.7 - 2019/12/03
+ * Add sorting for DPS including Impale and average hit damage
+ * Add Impale DPS breakdown numbers
+ * Change Impale DPS display in sidebar to make it more clear
+ * Fix Primordial chain golem damage not working properly
+ * Fix withering touch not applying withered damage increases
+ * Fix Eternity shroud Elemental as Extra Chaos roll
+ * Fix crash related to Impale calculations for Shield charge and Spectral Shield Throw
+
+### 1.4.152.6 - 2019/12/02
+ * Fully implement impale DPS calculations
+ * Support for increased buff effect per golem and damage per golem
+ * Update uniques with changes 3.8
+ * Add new 3.9 uniques and changes from teasers so far
+ * Added 100% increased crit chance from consecrated ground
+ * Add support for Triad Grips
+ * Add support for spell dodge boot enchant
+ * Add support for remaining fossil mods
+ * Cap shock effect at 50%
+ * Fix totem limits
+ * Fix elemental hit threshold gems again
+ * Fix double damage on heavy strike
+ * Fix minion resistance on Raise Spectre gem
+ * Fix Bones of Ullr mod
+ * Fix Perandus Signet mod
+ * Fix Red Nightmare block chance
+ * Trim image file sizes
+
+### 1.4.152.5 - 2019/10/08
+ * Withered debuff now appears on the config page
+ * Ignite DPS for node power now works
+ * Fixed some of the wording for impale
+ * Added Impale chance and damage multiplier to the side bar so it will now show the differences when choosing impale gems or impale nodes on the tree
+ * Added a feature requests section to the README.md file
+
+### 1.4.152.4 - 2019/10/08
+ * Readded +1 to socketed gems mod on daggers
+ * Add parsing for max chaos resistance
+ * Combat focus now works properly with Elemental Hit and Wild Strike
+
+### 1.4.152.3 - 2019/10/06
+ * Implemented logic for melee distance scaling attack multipliers (Close combat and Slayers Impact node)
+ * Add counterattack double damage bonus from Gladiator's Painforged node
+ * Implement parsing for all of Slayer's nodes
+ * Add support for Assassin's Mistwalker node and Ascendants  node for Assassin
+ * Add support for travel skills cooldown recovery
+ * Add Badge of Brotherhood mod parsing
+ * Add incremental shock values instead of the default locked value of 50%
+ 
+### 1.4.152.2 - 2019/10/05
+ * Added a display for current Elusive effect in the Calcs tab, which only shows up while Elusive.
+ * Nightblade Support now gives Crit Multi and Base Crit Chance to attacks while using Claws or Daggers.
+ * Elusive is implemented specifically for Claws/Daggers on Nightblade, and is added as a global Skill Mod 
+   for Withering Step and any future gems which give the stat.
+ * Added Vermillion ring base
+
+### 1.4.152.1 - 2019/10/05
+ * Updates uniques with 3.8 Changes
+ * Adds new 3.8 uniques
+ * Fix tempered flesh/mind not working
+ * Fix minion regen nodes on the tree not being parsed correctly
+ * Not all unique mods are parsed correctly
+
+### 1.4.152 - 2019/09/15
+ * Added support for anointments that grant notable passives
+ * Added support for Transfiguration of Body/Mind/Soul
+ * Added missing Legion uniques, and applied unique balance changes from 3.7 (thanks PJacek)
+ * Added the missing bonuses from the Feeding Frenzy buff
+ * Added the following spectres to the spectre library:
+    * Desecrated Saint
+    * Foreman
+	* Freezing Wolf
+    * Lunaris Concubine
+	* Lunarsworn Wintermage
+    * Slave Driver
+ * Fixed modifiers to Golem buff effect not applying to the buff from Summon Carrion Golem
+
+### 1.4.151 - 2019/09/09
+ * Fixed error with Minion Instability
+
+### 1.4.150 - 2019/09/09
+ * Added the following new gems:
+    * Cobra Lash
+	* Icicle Mine
+	* Pestilent Strike
+    * Plague Bearer (mostly non-functional)
+	* Stormblast Mine
+	* Summon Carrion Golem
+	* Summon Skitterbots
+	* Venom Gyre
+	* Withering Step (non-functional)
+	* Charged Mines
+	* Deathmark (The enemy can be set as Deathmarked in the Skill Options section of the Configuration tab)
+	* Feeding Frenzy (Feeding Frenzy can be activated in Skill Options)
+	* High-Impact Mine
+	* Infernal Legion
+	* Meat Shield (The enemy can be set as being "Near you" in Skill Options)
+	* Nightblade (non-functional)
+	* Swift Assembly
+ * Added support for the new Mine changes:
+    * When a Mine skill is selected, a new Active Mines option appears
+	* The skill's Mana Reservation will be multiplied by the number of Active Mines specified
+    * The various Mine auras are all supported; the stack count is determined by the Active Mines option
+ * Applied the skill reworks and balance changes for 3.8.0
+ * Updated item bases, mods, and enchantments for 3.8.0
+ * Added support for global Spell Skill Gem modifiers, and updated the +X Staff rare templates
+ * Updated minion Accuracy values
+ * Added support for the Added Chaos Damage granted by Despair
+ * The additional Critical Strike Chance granted by Assassin's Mark now works correctly
+ * The "less Mana Cost of Skills" stat on Sanctuary of Thought no longer incorrectly affects Mana Reservation
+ * "+X to level of all Minion Skill Gems" no longer incorrectly applies to Support Gems
+
+### 1.4.149 - 2019/09/05
+ * Fixed Vaal Pact not working
+
+### 1.4.148 - 2019/09/05
+ * Fixed crash with Resolute Technique
+ * Fixed Poison DPS not being calculated
+
+### 1.4.147 - 2019/09/05
+ * Added 3.8.0 passive tree
+
+### 1.4.146 - 2019/06/09
+ * Fixed Blood and Sand having the wrong maximum gem level
+
+### 1.4.145 - 2019/06/09
+ * Fixed passive tree art
+
+### 1.4.144 - 2019/06/09
+ * Updated passive tree
+ * Fixed Shield Charge not getting the correct damage stats
+
+### 1.4.143 - 2019/06/09
+ * Fixed various weapon modifiers not working correctly
+ * Fixed error that could occur when comparing 3.6 and 3.7 trees
+ * Fixed the chain count modifier on Snakepit not applying correctly
+
+### 1.4.142 - 2019/06/09
+ * Added the following new gems:
+    * Berserk
+    * Bladestorm (the buffs from the storms can be enabled in the Skill Options section of the Configuration tab)
+	* Blood and Sand (you can switch stances in Skill Options)
+	* Chain Hook
+    * Dash
+	* Flesh and Stone (you can switch stances in Skill Options)
+	* Frostblink
+	* Perforate
+	* Precision
+	* Pride
+    * Steelskin
+	* Close Combat (mostly non-functional)
+	* Impale (the Impale mechanic is still unsupported)
+	* Pulverise
+	* Rage
+	* Shockwave
+ * Applied the skill reworks and balance changes for 3.7.0
+    * Note that Cast While Channelling will not work correctly for the time being due to some significant changes
+ * Updated item bases and mods for 3.7.0
+ * Applied the accuracy changes from 3.7.0
+
+### 1.4.141 - 2019/06/06
+ * Fixed Rage degeneration applying incorrectly (again)
+
+### 1.4.140 - 2019/06/06
+ * Fixed Rage degeneration applying incorrectly
+
+### 1.4.139 - 2019/06/06
+ * The Rage option in the Configuration tab will now correctly show when the relevant passives are allocated
+
+### 1.4.138 - 2019/06/05
+ * Passive tree updated to 3.7.0
+ * Added support for multiple passive tree versions in one build:
+    * Trees in existing builds will default to the 3.6 tree
+    * New builds (or new trees in existing builds) will use the 3.7 tree
+    * Old trees can be converted to the latest version using a button that will appear at the bottom of the 
+	  Tree tab when viewing an old tree; this creates a copy of the tree, so you can switch back if needed
+
+### 1.4.137 - 2019/04/10
+ * Fixed issue preventing Cast while Channelling from working correctly
+
+### 1.4.136 - 2019/04/07
+ * You can now import characters from the console realms
+ * Updated item mods and skill gems to account for changes in recent patches
+ * Fixed issue preventing Icestorm's duration from scaling from Intelligence
+ 
+### 1.4.135 - 2019/03/14
+ * Fixed crafted mods on imported items not being recognised
+ * Storm Call now correctly shows DPS instead of just average damage
+
+### 1.4.134 - 2019/03/12
+ * Fixed various issues with importing fractured and synthesised items
+ * Fixed issues with stat comparisons in weapon tooltips
+
+### 1.4.133 - 2019/03/12
+ * The debuff durations of Bane and Soulrend are now correctly affected by Temporal Chains
+ * Bane is now correctly affected by modifiers to Curse Skills
+ * Synthesised items can now be imported
+
+### 1.4.132 - 2019/03/10
+ * Added the following new gems:
+    * Bane
+	* Divine Ire
+	* Purifying Flame
+	* Malevolence
+	* Soulrend
+	* Wave of Conviction (the type of Exposure being applied can be set in the Configuration tab)
+	* Zealotry
+	* Energy Leech
+	* Intensify (Intensity stacks can be set in the Configuration tab)
+	* Unleash (does not currently affect DPS)
+ * Applied the reworks for the following gems:
+    * Holy Flame Totem
+	* Storm Burst (DPS calculation isn't currently accurate)
+	* Infused Channelling (Infusion can be enabled in the Configuration tab)
+ * Added the following skills and supports from uniques:
+    * Lightning Aegis
+	* Precision
+	* Blessing (the aura and reservation durations for supported skills can be found in the Calcs tab)
+ * Applied all skill balance changes for 3.6
+ * Added the following 3.6 uniques: (thanks PJacek)
+    * Circle of Regret
+    * The Eternity Shroud
+	* Garb of the Ephemeral (Divinity can be enabled in the Configuration tab)
+	* Maloney's Mechanism
+	* Offering of the Serpent
+    * Vixen's Entrapment
+ * Updated the passive tree
+ * Updated item bases and mods for 3.6
+ * Winter Orb's hit rate is now correctly affected by modifiers to Cast Speed
+
+### 1.4.131 - 2019/03/08
+ * Updated boss curse effect penalty
+ * Removed min/max Crit Chance limits
+ * Fixed the passive tree node location popup showing the wrong locations
+
+### 1.4.130 - 2019/03/07
+ * Passive tree updated to 3.6
+ * Added the following 3.6 uniques: (thanks PJacek)
+    * Bottled Faith
+    * Circle of Nostalgia
+    * Hyrri's Truth (except the Precision skill)
+    * March of the Legion (except the Blessing support)
+	* Mask of the Tribunal
+	* Nebulis
+    * Perepiteia (except the Lightning Aegis skill)
+	* Storm's Gift
+ * Added most 3.5 uniques (thanks Patchumz and PJacek)
+ * Added support for Energy Shield Leech
+ * The stat comparisons in tooltips for non-equipped two handed weapons now show the changes from replacing both
+   weapons if you are dual wielding, rather than your main hand weapon only
+ * Added base radius values for Dark Pact (24), Vaal Blight (20), and Wither (18)
+ * Fixed issue preventing local life on hit modifiers from working correctly
+ * Storm Call now shows DPS as well as average damage
+ * Decay DPS is now only shown if the skill can deal Chaos Damage
+ * Fixed error when trying to add a custom modifier to Abyss Jewels
+
+### 1.4.129 - 2019/01/13
+ * "while Focussed" modifiers are now correctly recognised
+ * "+X to minimum Endurance Charges" now works correctly
+
+### 1.4.128 - 2019/01/11
+ * Fixed issue preventing Empower and Enhance supports from working
+
+### 1.4.127 - 2019/01/06
+ * Fixed error when showing tooltip for Abyssal Cry
+ * Fixed error when Gruthkul's Pelt is used in builds that contain spells
+ * Fixed error when opening builds containing certain Spectres
+
+### 1.4.126 - 2019/01/04
+ * Fixed mana cost multipliers on support gems not applying
+
+### 1.4.125 - 2019/01/04
+ * Fixed Blasphemy mana reservation
+ * Fixed error that sometimes occurred when adding gems
+
+### 1.4.124 - 2019/01/03
+ * Hovering over a gem in the Skills tab will now show the gem's full tooltip, including stats
+ * Fixed new issue causing Configuration tab options to not appear
+
+### 1.4.123 - 2019/01/02
+ * Fixed issue causing Configuration tab options to sometimes fail to appear when appropriate
+ * Fixed error when adding crafted modifiers to items
+
+### 1.4.122 - 2019/01/01
+ * Updated the crafting bench options for 3.5
+ * Added support for most of the new craft modifiers
+ * Applied the weapon restriction changes from 3.5
+ * Adrenaline can now always be enabled (as it is no longer exclusive to Champion)
+ * Fixed issue with modifiers to socketed gem level applying twice
+
+### 1.4.121 - 2018/12/12
+ * Applied the unique balance changes for 3.5
+ * Added base radius values for Vortex (20), Armageddon Brand (18/8), Winter Orb (16), and the Banner skills (40)
+ * Fixed issue with certain conditional skill stats not working correctly
+    * This notably caused Elemental Hit to deal all elements at once
+
+### 1.4.120 - 2018/12/11
+ * Added skill parts to Shattering Steel to show both projectile and cone damage
+ * Fixed Claw Crit Chance conversion from Rigwald's Curse
+ * Fixed node power calculations for minion builds
+
+### 1.4.119 - 2018/12/09
+ * Added additional skill parts to Ice Spear to simulate all projectiles hitting the target
+ * Added support for the various Brand and Banner-related passive skills
+ * Fixed issue with node power generating incorrectly for certain builds
+ * Fixed Vortex showing an infinite cast rate
+ * Fixed removable charge counts being incorrectly calculated; this affected Discharge's DPS
+ * Fixed Vile Toxins' damage bonus not applying
+
+### 1.4.118 - 2018/12/09
+ * Added the following new gems:
+    * Armageddon Brand
+	* Storm Brand
+	* Brand Recall
+	* Dread Banner
+	* War Banner
+	* Lancing Steel
+	* Shattering Steel
+	* Winter Orb
+	* Bonechill (partial; only the Cold Damage Taken over Time portion works)
+	* Multiple Totems
+ * Applied all skill balance changes for 3.5
+ * Applied all item base balance changes for 3.5
+ * Updated/added many uniques from Incursion and Delve (thanks PJacek)
+ * Corrected the implicits on a number of unique swords (thanks baranio)
+ * Fixed the rolls on Impresence's Armour modifier (thanks nathanrobb)
+ * Removed errant "Cannot be Frozen" modifier from Crystal Vault (thanks bblarney)
+ * Fixed certain curse stats having the wrong sign (positive instead of negative, or vice versa)
+ * Fixed some remaining cases of modifiers being attributed to the wrong skill gem in the Calcs tab
+ * The Virulence bonuses for Herald of Agony's Agony Crawler no longer incorrectly apply to Phantasms
+ * Fixed loading of 2.6 builds
+ 
+### 1.4.117 - 2018/12/06
+ * Passive tree updated to 3.5
+ * Added support for Far Shot, and the related Ascendant Deadeye projectile damage scaling
+
+### 1.4.116 - 2018/10/31
+ * Vaal Arc's Chain damage bonus now works correctly
+ * Fixed the leech percentage on Blood Rage
+ * Fixed the Damage penalty on Spell Totem Support
+ 
+### 1.4.115 - 2018/10/29
+ * Added the following spectres to the spectre library:
+    * Bone Husk
+	* Bone Stalker
+	* Colossus Crusher
+	* Risen Vaal Fanatic (all variants)
+	* Stoneskin Flayer
+ * Fixed the Slam and Crusade Slam abilities used by Sentinels
+ * Fixed Temporal Chains' Effects Expire Slower stat
+ * Fixed error when using Summoned Ursa's Rallying Cry skill
+ * Fixed an issue where modifiers from skills sometimes had the wrong source in the Calcs tab
+ 
+### 1.4.114 - 2018/10/27
+ * Added the following minions:
+    * Bestial Rhoa
+	* Bestial Snake
+	* Bestial Ursa
+	   * You can enable the Rallying Cry skill in the Skill Options section of the Configuration tab
+ * Added the following spectres to the spectre library:
+	* Enhanced Vaal Fallen (the DPS for their Elemental Hit skill might not be correct)
+    * Kiln Mother
+ * Fixed the Cast Speed from Haste not applying correctly
+ * Fixed Spectre's Curse skills not working correctly
+ * Fixed Assassin's Mark's Crit Multiplier stat
+ * Fixed the missing DPS multiplier on Ice Golem's Cyclone skill
+ * Fixed the interaction between Unnatural Instinct and Might of the Meek
+
+### 1.4.113 - 2018/10/26
+ * Added the following spectres to the spectre library:
+    * Host Chieftain
+    * Risen Vaal Advocate (Physical)
+	* Risen Vaal Advocate (Fire)
+	* Risen Vaal Advocate (Chaos)
+ * Fixed the missing Cyclone skill on Dancing Dervish
+ * Fixed more instances of buff effects not applying (Vaal Ancestral Warchief, Lightning Golem's Wrath)
+
+### 1.4.112 - 2018/10/26
+ * Fixed a bug preventing certain buff/aura affects from applying; this affected Herald of Agony, Haste, and Vaal RF
+
+### 1.4.111 - 2018/10/26
+ * Vaal Earthquake's DPS should now be calculated correctly
+ * Fixed error with "X of the Grave" glove enchantments
+ * Fixed error when loading a build with Vaal Double Strike
+
+### 1.4.110 - 2018/10/26
+As of this update I am once again able to add and update minions/spectres, which hadn't been possible since 3.0:
+ * Added the following minions:
+    * Agony Crawler (Herald of Agony)
+	   * You can set the Virulence stack count in the Skill Options section of the Configuration tab
+	* Sentinel of Purity (Herald of Purity)
+	* Sentinel of Dominance (Dominating Blow; only the Normal variant)
+	* Holy Relic
+	    * You can enable the regeneration aura in the Skill Options section of the Configuration tab
+	* Summoned Phantasm (including Soulwrest's Summon Phantasm skill)
+ * Added the following spectres to the spectre library:
+	* Alpine Shaman
+	* Frost Sentinel
+	* Kitava's Herald
+	* Risen Vaal Advocate (Lightning)
+	* Sandworn Slaves
+	* Solar Guard
+	* Solaris Champion
+	* Tukohama's Vanguard
+	   * The stage count for the Scorching Ray Totem can be set in the Skill Options section of the Configuration tab
+	* Wicker Man
+ * Minion Accuracy values are now more correct
+ * Minion Armour values are now calculated and displayed in the Calcs tab
+
+### 1.4.109 - 2018/10/25
+ * Applied the skill changes from 3.4.2
+ * Updated the passive tree export links to 3.4
+ * Added support for Hierophant's Illuminated Devotion
+ * The increased Damage per Block Chance Elder Shield modifier is now correctly recognised
+ * Fixed error that occurred when importing weapons with Abyssal Sockets
+
+### 1.4.108 - 2018/09/08
+ * Applied the skill and enchantment fixes from 3.4.1
+ * The "more Physical Damage over Time" stat on Vicious Projectiles no longer incorrectly applies to Poison
+    * This issue resulted in significantly overstated DPS for most Projectile Poison builds; I apologise for any inconvenience
+	   and/or shattered dreams resulting from this oversight
+ * The buffs from the Vaal and non-Vaal Ancestral Warchief skills no longer stack
+ * The passive tree can do longer be dragged infinitely in any direction
+ 
+### 1.4.107 - 2018/09/01
+ * The per-stage bonus for Scourge Arrow now correctly applies to the thorn arrows
+
+### 1.4.106 - 2018/09/01
+ * Added support for the "50% less X Damage" modifiers on the Combat Focus jewels
+
+### 1.4.105 - 2018/09/01
+ * Added Helmet enchantments for the new skills
+ * Applied balance changes to existing unique items
+ * Applied the change to base Trap Throwing Time from 3.4
+
+### 1.4.104 - 2018/09/01
+ * Fixed error message caused by Spiritual Command
+ 
+### 1.4.103 - 2018/09/01
+ * Added the following new uniques: 
+    * Aul's Uprising
+	* Cerberus Limb
+	* Chaber Cairn
+	* Curtain Call
+	* Demon Stitcher
+	* The Eternal Apple
+	* Geofri's Legacy
+	* The Grey Spire
+	* Mark of Submission
+	* Perquil's Toe
+	* The Primordial Chain
+	* Soulwrest (except the Summon Phantasm skill)
+	* Unnatural Instinct
+	* Command of the Pit
+	* Crown of the Tyrant
+	* Doryani's Delusion
+	* Hale Negator
+ * Updated item modifiers for crafting
+ * Added support for the "40% chance to deal 100% more Poison" modifier on Master Toxicist
+ * Gathering Winds now applies Tailwind to your Minions
+ * Modifiers to Minion Attack and Cast Speed are now correctly converted by Spiritual Command
+
+### 1.4.102 - 2018/09/01
+ * Fixed issue preventing Total DPS from being calculated for dual wielding attack builds
+ * Toxic Rain's DoT is now affected by modifiers to Area Damage
+
+### 1.4.101 - 2018/09/01
+ * Static Strike is now fully updated for 3.4
+
+### 1.4.100 - 2018/09/01
+ * Consecrated Path and Smite are now correctly affected by Melee modifiers
+ * Earthquake's Aftershock damage multiplier now works correctly
+
+### 1.4.99 - 2018/09/01
+ * Added the new skills for 3.4:
+    * Vaal Ancestral Warchief
+	* Consecrated Path
+	* Herald of Agony (except the Minion, sorry!)
+	* Herald of Purity (except the Minion)
+	* Smite
+	* Scourge Arrow
+	* Summon Holy Relic (except... the Minion)
+	* Toxic Rain
+	* Withering Touch
+ * Applied all changes to existing skills for 3.4
+ * Flesh Binder's Caustic Ground effect now works correctly
+
+### 1.4.98 - 2018/08/29
+ * Modifiers to Damage over Time with Bow Skills now work correctly
+ * Acrobatics now works correctly
+
+### 1.4.97 - 2018/08/29
+ * Passive tree updated to 3.4
+ * Other changes for 3.4 are still to come
+ * Vaal Righteous Fire is now correctly affected by modifiers to Area Damage
+ * Corrected the range of the explicit increased Spell Damage stat on Shimmeron
+ * Armour/Evasion/ES can no longer be negative
+ * Bubbling Flasks' Instant Recovery percentage is no longer incorrectly affected by Flask Effect modifiers (as in 2.6)
+
+### 1.4.96 - 2018/06/11
+ * Fixed an issue preventing certain skill-specific modifiers from applying; particularly for skills used by Minions
+    * Notably, this fixes the Zombie Slam modifiers from Flesh Binder and Violent Dead
+ * The "+ to Level of Socketed AoE Gems" modifier now applies correctly
+ * Corrected the level requirement on Stormwall
+ * Cold Snap's DoT is now correctly affected by Area Damage modifiers
+
+ In other news, Path of Building has now been downloaded over 1,000,000 times!
+
+### 1.4.95 - 2018/06/08
+ * Added the following new uniques:
+	* Sinvicta's Mettle
+	* Unyielding Flame
+    * Architect's Hand
+	* Transcendent Flesh
+	* Tempered Mind
+	* Transcendent Mind
+	* Tempered Spirit
+	* Transcendent Spirit
+ * Updated the rolls on many new uniques
+ * Updated the passive tree; in particular, this corrects the positioning of the Overcharged cluster
+ * You can now apply 2 corrupted implicits to an item
+ * Uniques in the unique database now show their source (if drop-limited) and upgrades (e.g. Prophecy/Blessing/Vial)
+ * Aura/buff/curse skills are now correctly enabled by default when importing
+ * Slavedriver's Hand now correctly converts Attack and Cast Speed modifiers to Trap Throwing Speed
+
+### 1.4.94 - 2018/06/03
+ * Fixed several issues with sorting gems by DPS
+ * Updated the game version selector
+ * Trap Support no longer incorrectly has a cooldown
+ * Flamethrower Trap is now correctly affected by Area Damage modifiers
+ * Fixed issue preventing certain item-granted skills from working correctly
+ * Fixed error that could occur when adding item-granted skills (such as Aspects)
+
+### 1.4.93 - 2018/06/02
+ * Applied the 3.3 changes to:
+    * Item bases and modifiers, including corrupted implicits
+    * Skill enchantments
+    * Unique items
+ * Fire, Ice, and Lightning Traps no longer incorrectly show a cooldown
+ * Removed non-functional option for Charged Dash
+
+### 1.4.92 - 2018/06/02
+ * Added/updated all skill gems for 3.3
+ * Aura/buff/curse skills can now be enabled/disabled in the Skills tab independently of the skill gem itself
+ * Fixed the "Onslaught on Low Mana" modifier on Dance of the Offered and Omeyocan (thanks ExaltedShard)
+ * Quartz Infusion now correctly enables Phasing when you have Onslaught
+ * The "Used a Movement Skill Recently" option now correctly enables for all Movement skills
+
+### 1.4.91 - 2018/06/01
+ * Added the missing limit to Pure Talent
+ * Slavedriver's hand no longer incorrectly converts Attack Speed modifiers to Trap Throwing Speed for Attack traps
+ * Fixed error when hovering over "Total Increased" in the Calcs tab on certain builds
+
+### 1.4.90 - 2018/05/31
+ * Added the following announced uniques for 3.3:
+    * Zeel's Amplifier
+	* Soul Catcher
+	* Soul Ripper
+ * Added the following very old uniques:
+    * Eyes of the Greatwolf
+ * The Character Import process has been improved:
+    * The last account and character imported to the current build are now remembered
+	* The character list can now be filtered by league
+ * Ctrl+F now focuses the search fields in the Tree and Items tabs
+ * Added options to the Configuration tab for:
+    * # of Enemies Killed Recently
+	* # of Enemies Killed by Totems Recently
+	* # of Enemies Killed by Minions Recently
+ * Enabling the Elemental Equilibrium Map Modifier option now correctly shows the EE-related options
+ 
+### 1.4.89 - 2018/05/31
+ * 3.2 Shadow passive trees will now migrate to 3.3 without a full reset
+
+### 1.4.88 - 2018/05/30
+ * Sorting unique flasks by DPS now works correctly
+ * Fixed issue where Slavedriver's Hand was granting Blood Magic to all skills
+ * Fixed a rare issue in which nodes in Ascendant could be unallocated without properly removing dependent nodes
+
+### 1.4.87 - 2018/05/30
+ * Passive tree updated to 3.3
+ * The unique items list can now be sorted by DPS
+ * Added the following announced uniques for 3.3:
+    * Combat Focus
+    * Earendel's Embrace
+	* Slavedriver's Hand
+	* Tempered Flesh
+	* Apep's Slumber
+	* Apep's Supremacy
+	* Coward's Chains
+	* Coward's Legacy
+	* Dance of the Offered
+	* Omeyocan
+	* Story of the Vaal (partial; random conversion is not supported)
+	* Fate of the Vaal (partial; random conversion is not supported)
+	* Mask of the Spirit Drinker
+	* Mask of the Stitched Demon
+	* Sacrificial Heart
+	* Zerphi's Heart
+ * Added the following uniques from mid-3.2:
+    * Chains of Command
+	* Corona Solaris
+	* Gluttony
+ * Added an option to the Configuration tab for "Have you Shattered an Enemy Recently"
+ * Added the missing league tags on the Bestiary uniques
+ * Modifiers to Action Speed (e.g. Tailwind) now correctly affect Trap Throwing Speed, Mine Laying Speed, and Totem Placement speed
+ * Projectile Weakness's added Knockback chance is now factored into the Knockback calculations
+ * The damage-per-Ailment-type modifier on Yoke of Suffering is now supported (thanks chollinger)
+ * The Global Physical Damage stat on Prismatic Eclipse is now correctly recognised
+ * The increased Damage to Pierced targets modifier on Drillneck is now correctly recognised
+ * Enlighten no longer incorrectly applies to skills granted by items
+ * Modifiers to Burning Damage no longer incorrectly apply to Poison sourced from Fire Damage
+ 
+### 1.4.86 - 2018/05/08
+ * Fixed the importing of character passive trees
+ * The "no/all equipped items are corrupted" modifiers on Voll's/Malachai's Vision are now recognised correctly
+ * Fixed error when setting Spectre level above 100 (thanks Faust)
+
+### 1.4.85 - 2018/03/22
+ * Added Helmet enchantments for Spectral Shield Throw and Tectonic Slam
+ * Added Light Radius Mod to the Other Defences section of the Calcs tab
+ * Fixed issue preventing additional Projectile enchantments for Bow skills from being recognised
+ * Fixed the conditional damage multiplier on Hypothermia
+ * Fixed an error that sometimes occurred when trying to craft a jewel
+
+### 1.4.84 - 2018/03/21
+ * Added the following new uniques:
+	* All 16 uniques from the Bestiary bosses (including all granted skills and associated mechanics)
+    * Asenath's Chant
+	* The Effigon
+	* Hyrri's Demise
+	* Indigon (partial)
+	* Loreweave
+	* Malachai's Awakening
+	* Sanguine Gambol
+	* Voidforge (partial; the random extra damage cannot be simulated yet)
+ * Updated the modifier rolls on Panquetzaliztli
+ * Updated the modifier rolls on several other new uniques
+ * Updated the stat parsing to account for various stat wording changes made in 3.2
+    * Notably, this fixes the various additional Arrow/Projectile stats that were no longer being recognised
+ * Added support for the Icicle Burst skill granted by Cameria's Avarice
+ * Added options to the Configuration tab to override the number of Power/Frenzy/Endurance Charges used when they are enabled
+ * Added an option to the Configuration tab for "Energy Shield Recharge started Recently?"
+ * Fixed error caused by Zizaran trying to add mods onto an item
+
+### 1.4.83 - 2018/03/03
+ * Added the following new uniques:
+    * Crystal Vault
+	* Dreadbeak
+	* Dreadsurge
+	* Duskblight
+	* Frostferno
+    * Geofri's Devotion
+	* Mark of the Elder
+	* Mark of the Red Covenant
+	* Mark of the Shaper
+	* Mirebough
+	* Sunspite
+    * Timetwist
+	* Wildwrap
+    * Winterweave
+ * Updated Doryani's Fist with the new stat wording; this stops it from incorrectly benefiting Spectral Shield Throw
+
+### 1.4.82 - 2018/03/03
+ * Fixed a few odd UI glitches when using Summon Phantasm on Kill with an active skill that has multiple parts
+    * A side effect is that the sidebar stat box now expands upwards to fill any empty space below the main skill selector
+
+### 1.4.81 - 2018/03/02
+ * Added the 3 new skill gems introduced in 3.2
+    * Summoned Phantasms are not fully supported, as their projectile spell cannot be added yet
+ * Applied the minion changes for 3.2
+
+### 1.4.80 - 2018/03/02
+ * The maximum Chain count for chaining skills is now shown in the "Skill type-specific Stats" section of the Calcs tab
+ * Added an option to the Configuration tab for "# of times Skill has Chained"
+    * This allows all per-Chain modifiers to work, including Ricochet
+ * Added an option to the Configuration tab for "# of Poisons applied Recently"
+ * Added the following new uniques:
+    * The Nomad
+	* The Tactician
+    * Windshriek
+
+### 1.4.79 - 2018/03/01
+ * Added an option to the Configuration tab for "Is there only one nearby Enemy?"
+ * Updated Gladiator's "Blocked a Hit from a Unique Enemy" option to reflect the 3.2 change ("Recently" -> "past 10 seconds")
+ * Added support for White Wind's "while your off hand is empty" condition (thanks chollinger)
+ * Rage is now correctly enabled when taking War Bringer
+ * The life loss from Rage is now factored into Life Regen
+ * Fixed the missing increased Physical Damage modifier on Cameria's Avarice
+ * Fixed the missing flat Physical Damage modifier on Disintegrator
+ * Vaal Summon Skeletons now correctly benefits from modifiers that apply to Summon Skeleton
+ * Updated the passive tree export links to 3.2.0
+
+### 1.4.78 - 2018/03/01
+ * Passive tree updated to 3.2; most of the new nodes and mechanics are supported, with the notable exceptions being:
+    * Hierophant's Arcane Surge nodes
+	* Elementalist's Golem nodes
+ * Added support for action speed modifiers (Tailwind, Temporal Chains, Chill/Freeze)
+ * Added the following new uniques:
+    * Cameria's Avarice
+	* The Dancing Duo
+	* Stormfire
+ * Corrected the tooltip for the Intimidate option in 3.0 builds
+
+### 1.4.77 - 2018/02/24
+ * Added Might of the Meek
+ * Improved the handling of radius jewels; this mainly addresses issues with overlapping jewels
+    * Notably, threshold jewels will now correctly handle nearby nodes that have converted attributes
+
+### 1.4.76 - 2018/02/23
+ * Added Atziri's Reflection
+ * Unique items can now be made Elder/Shaper
+ * Corrected the stat ranges on Ahn's Might
+ * Prismatic Eclipse's "+ Melee Weapon Range per White Socket" modifier now works correctly
+ * The second variant selection on Watcher's Eye is now correctly preserved when the build is saved
+ * The artwork for the passive tree is now loaded asynchronously, which should improve startup time
+
+### 1.4.75 - 2018/02/22
+I apologise for the lack of updates recently; I hadn't had time to work on this, but I will be
+putting in a fair bit of work over the coming weeks.
+ * Added the following uniques announced for 3.2:
+   * Disintegrator (including Siphoning Charge support)
+   * Gorgon's Gaze (excluding the Summon Petrification Statue skill)
+   * Voidfletcher (partial)
+   * Doedre's Malevolence
+   * Fox's Fortune
+   * Greedtrap
+   * Panquetzaliztli
+   * The Stormwall
+   * Craiceann's items will be implemented once I find out what the hell Crab Barriers are
+ * Added Helmet enchantments for the new skills added in 3.1
+ * Elder modifiers now correctly appear on crafted Shields
+ * Reservation calculations should now always be accurate when you have increased Mana Reserved
+ * Fixed error that could appear when editing certain Elder or Shaper items
+ * Intimidate's increased Damage bonus now correctly applies to Attack Damage only
+ * Oni-Goroshi's Her Embrace no longer persists after the item is unequipped
+ * Added support for the added Critical Strike Chance to Socketed Attacks/Spells stats on Shaper/Elder helmets
+ * The reduced Elemental Damage taken modifier on Nebuloch now functions correctly
+ * Hidden Potential's increased Damage modifier should now be correctly recognised
+ * Fixed the missing defences on Magna Eclipsis
+ * Fixed the typo in Beltimber Blade's name
+ * Corrected the Life roll on the Physical variant of Impresence
+
+### 1.4.74 - 2017/12/25
+ * Added support for the Her Embrace buff granted by Oni-Goroshi
+    * It can be enabled using a new option in the Combat section of the Configuration tab
+ * You can now choose the aura modifiers on Watcher's Eye
+ * Added an option to the Configuration tab for "Have you Shocked an Enemy Recently?"
+ * Added an option to the Configuration tab for "Have you used a Minion Skill Recently?"
+ * The "Your X Damage can Poison" stats on Volkuur's Guidance should now be correctly recognised
+ * Fixed issue with the damage calculations for Bodyswap
+ * Fixed error caused by setting the travel distance option for Charged Dash
+
+### 1.4.73 - 2017/12/25
+ * Fixed error that occurred when changing some items to Shaper or Elder
+
+### 1.4.72 - 2017/12/25
+ * Added 2 Abyssal Socket variants to the Abyss league uniques
+ * Cremation now correctly benefits from modifiers to Area Damage
+
+### 1.4.71 - 2017/12/25
+This update adds full support for Abyss Jewels:
+ * You can now socket Abyss Jewels in items that have Abyssal Sockets
+ * Item modifiers that interact with Abyss Jewels are now supported
+ * Abyss Jewels can now be crafted using the "Craft item..." option
+ * Abyss Jewels socketed in items will now be imported when importing a character's Items and Skills
+ 
+This update also adds support for item sockets:
+ * An item's sockets are now shown in the tooltip
+ * When editing an item you can now edit the sockets and links
+ * Item modifiers that interact with socket colours are now supported (e.g. Prismatic Eclipse)
+
+This update also adds support for Shaper/Elder items:
+ * Item tooltips now indicate if an item is a Shaper or Elder Item
+    * These items will need to be re-imported to be recognised as such
+ * When editing a Normal, Magic or Rare item you can set the item to be Shaper or Elder
+ * When crafting an item, setting it to Shaper or Elder will enable the corresponding modifiers
+
+Other changes:
+ * Added Oni-Goroshi
+ * Added support for the Elemental Penetration support provided by Shroud of the Lightless
+ * Corrected the Critical Strike Chance per Power Charge modifier on Shimmeron
+ * Corrected the radius values of several skills that were updated in 3.1
+ * Fixed exported passive tree links to use the correct tree version
+
+### 1.4.70 - 2017/12/17
+ * Added the following new uniques:
+    * Ahn's Contempt
+	* Augyre
+	* Beltimber Blade
+	* Blasphemer's Grasp
+	   * Detection/counting of equipped of Elder Items does not work yet
+	* Darkness Enthroned
+	   * Does not function, as support for socketing Abyss Jewels in items is not implemented yet
+	* Hopeshredder
+	* Impresence (non-Cold variants)
+	* Inpulsa's Broken Heart (mostly non-functional for now)
+	* Lightpoacher (mostly non-functional; however Spirit Burst is supported)
+	* Magna Eclipsis
+	* Shimmeron
+	* Shroud of the Lightless
+	* Tombfist (mostly non-functional for now)
+	* Vulconus
+ * Added Corpse Explosion skill parts to the following skills:
+    * Bodyswap
+    * Cremation
+    * Detonate Dead (this allows the Spell part to benefit from Spell modifiers)
+	* Volatile Dead
+ * Updated rolls on many of the new uniques
+ * Added an option to the Configuration tab for "Are you always moving?"
+ * Corrected the maximum stack count for Wither (thanks DragoonZ)
+ * "Adds X to Y <Type> Damage to <Weapon> Attacks" stats should now be recognised correctly
+ * The "more Life" stat on Minion Life Support should now work correctly
+
+### 1.4.69 - 2017/12/09
+ * Added the following new uniques:
+    * Balefire
+	* Cyclopean Coil
+	* Gloomfang
+	* Grelwood Shank
+	* Impresence
+	* Nebuloch
+	* Watcher's Eye
+ * Updated Ahn's Might with its final mods
+ * Removed the obsolete 4x DPS multiplier from Lightning Tendrils
+
+### 1.4.68 - 2017/12/09
+ * Added the following new uniques:
+    * Bloodbond (including partial support for the Blood Offering skill; only the damage bonus works at present)
+	* Bubonic Trail (including the Death Walk skill)
+    * Coralito's Signature
+	* The Golden Rule
+	* Invictus Solaris
+    * Iron Heart
+	* Kalisa's Grace
+	* The Long Winter
+	* Oskarm
+	* Soul's Wick
+ * The "Corpse Life" option has been moved from the Skill Options section to the General section of the
+   Configuration tab, as it is now used by several skills
+ * Added an option to the Configuration tab for "# of Poison on You"
+
+### 1.4.67 - 2017/12/09
+ * Fixed error that occurs when trying to import a character's items
+
+### 1.4.66 - 2017/12/09
+ * Added support for the new skill gems
+    * Most should be fully or almost fully functional, with the exception of Mirage Archer
+ * Added the following new uniques:
+    * Arborix
+    * Cane of Unravelling
+    * Doedre's Skin
+    * Giantsbane
+    * Leper's Alms
+    * Memory Vault
+    * Pure Talent
+    * Ralakesh's Impatience
+    * Stormcharger
+    * The Hungry Loop
+       * Note that it may not be fully functional for a while due to the difficulty involved in handling it
+    * The Poet's Pen
+    * Vix Lunaris
+    * White Wind
+    * Wraithlord
+    * Yoke of Suffering
+ * Applied the 3.1 changes to the following uniques:
+	* Rise of the Phoenix (thanks twiz-ahk)
+    * Queen of the Forest (thanks xmesaj2)
+	* Atziri's Acuity
+	* The Baron
+	* Doomfletch/Doomfletch's Prism
+	* Lion's Roar
+    * Omen on the Winds
+	* Witchfire Brew
+	* Other uniques are awaiting confirmation of wording changes
+ * Added Dialla's Malefaction and Malachai's Mark
+    * Note that Dialla's Malefaction is non-functional as it requires significant changes to support it
+
+The following changes are courtesy of eps1lon:
+ * Added an option to the Configuration tab for "Used a Movement Skill Recently"
+ * Fixed variants for Berek's Pass's increased Fire Damage stat
+
+### 1.4.65 - 2017/12/07
+Apologies for the lack of updates recently; I've been very busy. I'll try and manage a few more updates over the
+coming weeks, but I can't make any promises yet.
+ * Passive tree updated to 3.1
+ * You can now rename builds and folders to change only the case of letters
+ * Node tooltips now correctly update when cancelling alternate path tracing
+ * Fixed Discharge's damage penalty when triggered
+ * Fixed Multistrike's attack speed bonus to only apply to Melee attacks
+ * Fixed various Skeleton-related modifiers that were being recognised but were not functioning correctly
+ * Fixed issue where the program's UI wouldn't be correctly scaled when opened in a non-maximised state
+
+### 1.4.64 - 2017/10/01
+ * Trap Throwing Time, Mine Laying Time, and Totem Placement Time are now calculated and shown in the sidebar
+    * Special thanks to aggixx for measuring the base time of those animations
+ * Trap Cooldown is now shown in the sidebar (in addition to the Calcs tab)
+ * Trap Trigger Radius and Mine Detonation Radius are now calculated and shown in the Calcs tab
+ * Added support for Vaal Breach
+ * All Configuration tab options upon which any Support gems depend are now permanently visible, even if enabling
+   them would have no effect
+ * Corrected the "Elemental Resistances while on Low Life" stat on Honourhome
+ * The Melee Damage buff from Phase Run now correctly excludes Totem skills
+
+This update also reworked the program's window initialisation code.
+The most visible change is that the program's main window now opens while the program is initialising, but this
+rework is primarily intended to solve three uncommon issues:
+ * The program would crash when launched on a non-primary monitor on certain systems
+ * The program's UI would be offset when running on systems with certain Intel HD Graphics driver versions
+ * The program would crash when launched using Wine
+
+### 1.4.63 - 2017/09/16
+ * Added descriptions for support gems
+ * The Caustic Cloud from Beacon of Corruption is now correctly affected by Area Damage modifiers on the minion
+ * Gaining immunity to Curses now correctly prevents self-Curses from applying
+ * Buffs granted by support gems are no longer incorrectly affected by buff effect modifiers of the linked skill
+ * Fixed issue causing gem sorting and stat differences to be incorrect when Empower/Enhance/Enlighten are selected
+
+### 1.4.62 - 2017/09/01
+ * The instant Leech modifier on Atziri's Acuity should now be recognised correctly
+ * Fixed issue preventing modifiers to the damage of Channelling skills from applying to Damage over Time
+ * Fixed issue causing the Innervation buff to apply regardless of the setting in the Configuration tab
+
+### 1.4.61 - 2017/08/21
+ * The Secondary Durations for Blight, Frost Bomb and Phase Run are now calculated and shown in the Calcs tab
+ * Added an option to the Configuration tab for "# of Shocked Enemies Killed Recently"
+ * Added support for the "Your Spells are disabled" modifier on Gruthkul's Pelt
+ * Poison/Bleed Chance on weapons is now correctly local
+
+### 1.4.60 - 2017/08/21
+ * The main Socket Group selector in the sidebar now shows the Socket Group tooltip when you hover over it
+ * Updated the skill data for Charged Dash to reflect the changes made in 3.0.1
+ * Modifiers that apply when holding a Shield now correctly apply when Necromantic Aegis is allocated
+ * The stat comparison for Total DPS inc. Poison is now more intuitive when gaining or losing the ability to Poison
+ * Updated the "Is the enemy a Boss?" option to remove the Ailment Duration modifiers from Shaper/Guardian
+ * Corrected the base Energy Shield roll on Martyr's Crown
+ * Corrected the Critical Strike Multiplier penalty on Ungil's Harmony
+ * Updated the Poison Chance modifiers on Snakebite and Cospri's Will
+
+### 1.4.59 - 2017/08/14
+With this update, new builds will default to 3.0, and the version selection dialog will no longer display.
+Builds can still be converted to 2.6 via the Configuration tab. All 2.6 builds will continue to work as normal, 
+however from this point some new features may only be available for 3.0 builds.
+ * The Helmet enchantments for the new skills are now available in the item enchanting system
+ * The resistance penalties from completing Act 5/10 can now be disabled using a new option in the Configuration tab
+ * Removed the attack rate cap for Blink/Mirror Arrow clones, which is no longer present in 3.0
+ * An explanatory message is now shown in the sidebar if the main skill is disabled (e.g. if no compatible weapon is equipped)
+ * Fixed the Burning Damage roll on Pyre
+ * Fixed the flat Physical Damage rolls on Widowmaker
+ * Fixed the Elemental Resistances roll on Immortal Flesh
+ * Fixed issue preventing Socketed Gem modifiers from applying to gems socketed into the alternate weapon set
+
+### 1.4.58 - 2017/08/09
+ * Added all of the new uniques
+ * Added support for the Void Gaze skill granted by Eber's Unification
+ * Added support for the Storm Cascade skill granted by The Rippling Thoughts
+ * The other skills granted by the new uniques are only partially supported at the moment (no support for the minions)
+ * Charged Dash now has a "Travel distance" option in the Configuration tab
+ * Updated the total available passive skill points
+ * Burn faster/Burn slower should both now be calculated correctly
+ * Modifiers to life/mana/ES recovery rate should now only affect recovery over time
+ * The build list now uses natural sort order (so "Foo 50" comes before "Foo 100")
+ * The gem selection dropdown now accepts "active" as a filter keyword in additional to other gem tags (such as "support")
+
+For 2.6 builds:
+ * The link created when exporting the passive tree now opens in the 2.6.2 version of the official passive tree viewer
+
+### 1.4.57 - 2017/08/05
+ * Now that 3.0 is live, the warning that was shown before importing to 3.0 builds is now shown for 2.6 builds instead
+ * The program now behaves correctly when attempting to import from an account with a private profile
+
+For 3.0 builds:
+ * Lioneye's Fall now correctly transforms modifiers that grant Ailment Damage while wielding melee weapons
+
+### 1.4.56 - 2017/08/04
+ * AoE Radius is now shown in the sidebar and stat comparison tooltips
+ * The duration of Wither is now correctly affected by Temporal Chains
+ * Frozen enemies are now correctly considered to be chilled as well
+
+For 3.0 builds:
+ * Updated skills and item modifiers from the patch data
+ * Updated the Bleeding bonus damage against moving enemies
+ * Added support for the Death Aura skill granted by Death's Oath
+ * Equipping Varunastra now correctly allows "Ailment Damage while wielding X" modifiers of the appropriate types 
+   to apply (thanks Spawnbroker)
+
+### 1.4.55 - 2017/08/04
+ * Fixed an issue where the stat difference tooltip on the gem enable checkbox would sometimes fail to update
+ * Added an option to the Configuration tab for "Are you Bleeding?"
+
+For 3.0 builds:
+ * The Innervation buff can now be enabled using a new option to the Skill Options section of the Configuration tab
+ * Dark Pact now uses the Totem's life when linked to Spell Totem
+ * The increased Chaos Damage taken from the Spreading Rot jewel now applies when "Is the enemy Hindered?" is enabled
+ 
+### 1.4.54 - 2017/08/03
+ * Modifiers to Burn rate should now be simulated correctly
+
+For 3.0 builds:
+ * Added support for the %-of-Life damage scaling for Dark Pact
+    * Note that the values are not final, and will change when the patch is released
+	* For Cast on Skeleton, the skeleton life must be input in the Configuration tab
+ * Corrected the charge bonuses which weren't reverted properly
+ * Fixed the "Elemental Damage added as Chaos" modifier on Atziri's Promise; re-import from the unique DB
+ * Fixed the new life modifier on Death's Oath
+
+### 1.4.53 - 2017/08/03
+ * Added Inya's Epiphany, Volkuur's Guidance and The Coming Calamity
+ * Fixed an issue where the effect of the Conflux Buff option would persist after Shaper of Desolation is deallocated
+
+For 3.0 builds:
+ * Updated the passive tree to the final version
+ * Updated the charge bonuses
+ * Applied most of the unique changes that hadn't already been applied
+ 
+Still to be added:
+ * Some skill changes (waiting for the patch data to become available)
+ * The new skill granted by Death's Oath
+ * The changes to Shock and Chill
+
+### 1.4.52 - 2017/07/30
+ * Fixed an issue where attack skills could fail to utilise weapons in the second weapon set
+
+For 3.0 builds:
+ * Added preliminary support for Charged Dash, Dark Pact, and Storm Burst
+
+### 1.4.51 - 2017/07/29
+For 3.0 builds:
+ * Applied the unique flask changes from the Beta patch
+ * Added the new threshold jewels from the Beta patch
+ * The Ruthless Blow damage multiplier now correctly applies to Melee Damage only
+
+### 1.4.50 - 2017/07/29
+ * Fixed an error that could occur when dragging items into builds with Animate Weapon
+
+For 3.0 builds:
+ * Applied the passive tree, skill, charge and item base changes from the Beta patch
+
+### 1.4.49 - 2017/07/27
+ * Added an option to the Configuration tab to activate the periodic Block chance buff from Bastion of Hope
+ * The stat difference tooltip shown in the gem list should now be correct when the default gem level or quality are set
+
+### 1.4.48 - 2017/07/27
+This update brings several improvements to the Skills tab:
+ * The gem selection list has been improved:
+    * Compatible support gems are now sorted to the top of the list
+	* Gems are sorted by DPS by default; this can be disabled per-build using a new option below the Socket Group list
+	* The check mark that designates compatible support gems is now coloured according to the effect it has on your DPS;
+	  green/red indicates a DPS increase/decrease, and yellow indicates no change 
+	* Aura, buff and curse skill gems are now marked with a plus sign that is coloured in the same way as the check mark
+ * Added two options below the Socket Group list for default gem level and quality; these are saved per-build
+ * Gem slots are no longer removed when empty, but can instead be removed using the new "X" button to the left of the slot
+
+Other changes:
+ * Added the recently announced 3.0 uniques 
+ * Added options to the Configuration tab for "Are you always stationary?" and "Are your minions always on Full Life?"
+ * Corrected the ranges on Mantra of Flames
+
+For 2.6 builds:
+ * Converted the rare templates to the new template style
+
+For 3.0 builds:
+ * The Decay modifier from Essence of Delirium should now be recognised correctly
+
+### 1.4.47 - 2017/07/18
+ * Added support for Mantra of Flames
+    * Note that the buff count is not guaranteed to be correct under all conditions
+
+For 3.0 builds:
+ * Updated Arcane Surge with the changes from the Beta patch
+
+### 1.4.46 - 2017/07/18
+ * The passive tree search field can now also match node type (keystone/notable/normal)
+ * Modifiers that apply to gems socketed in items can now apply to minions summoned by those gems
+ * Improved the program's startup time
+
+For 3.0 builds:
+ * Fixed error when using The Consuming Dark
+
+### 1.4.45 - 2017/07/17
+ * Fixed issue causing tooltips in the Shared Items list to display modifier ranges instead of specific values
+ * Fixed the node location display in the Items tab covering jewel tooltips
+ * Fixed issue preventing affixes on pre-1.4.18 crafted Flasks and Jewels from being recognised
+
+For 3.0 builds:
+ * Updated many uniques with changes from Beta
+
+### 1.4.44 - 2017/07/14
+ * The Item Crafting UI has been improved:
+    * Tiers of modifiers are now collapsed into a single entry in the affix selectors
+	* Sliders now appears below each affix selector that allow you to set both the tier and roll of the modifier
+ * The Items tab now shows a vertical scroll bar when necessary
+ * Knockback Chance/Distance calculations have been added to the Other Effects section of the Calcs tab
+ * Various minor tweaks and fixes
+
+For 3.0 builds:
+ * Applied the skill and passive tree changes from the Beta patch
+
+### 1.4.43 - 2017/07/06
+ * Spectral Spirits (from Essence of Insanity) are now considered to always be on Full Life
+
+For 3.0 builds:
+ * Arcane Surge can now applied by Totem skills (as placing the totem can trigger the buff)
+ * Fixed error when trying to use the 3.0 version of Drillneck
+
+### 1.4.42 - 2017/07/06
+For 3.0 builds:
+ * Applied the skill, passive tree, and unique changes from the Beta patch
+ * Added the Doryani's Touch skill granted by Doryani's Fist
+ * Added Arcane Surge, Onslaught and Ruthless support gems
+
+### 1.4.41 - 2017/07/03
+This update introduces a new style of rare template which utilises the item crafting system.
+These templates are available on the same set of bases and with the same sets of pre-selected modifiers as the
+old templates, but since they are crafted items they have access to all possible modifiers instead of a subset.
+These templates are only being trialed for 3.0 builds at present, but if the feedback is positive then they will be 
+back-ported to 2.6 as well.
+Other changes:
+ * Added support for the Conflux buffs granted by Shaper of Desolation, using a new option in the Configuration tab
+ * Fixed error that occurred when trying to copy an item set
+
+### 1.4.40 - 2017/07/01
+ * Added support for Manifest Dancing Dervish
+ * With that addition, the program should now support all active and support skills currently in-game
+ * Animated Guardians now correctly benefit from inherent Dual Wielding bonuses
+ * Glove enchantment skills no longer incorrectly benefit from support gems
+
+### 1.4.39 - 2017/06/30
+ * You can now apply enchantments to Gloves
+ * Added support for all Glove enchantment skills
+ * Various minor tweaks and fixes
+
+### 1.4.38 - 2017/06/29
+ * Added support for Devouring Totem
+ * Added basic support for Conversion Trap (calculations for mana cost, cooldown and duration)
+ * With the addition of support for those skills, the program now has support for all skill gems currently in-game
+ * Fixed issue introduced in 1.4.37 that prevented minions from gaining block chance from Necromantic Aegis shields
+ * The Melee Damage bonus from the Punisher buff is now correctly Physical-only
+ * Modifiers to the effect of Fortify should now apply correctly
+
+### 1.4.37 - 2017/06/26
+This update adds support for item sets:
+ * Item sets allow you to easily switch between different gear configurations in your build
+ * In the Items tab, click "Manage..." above the item slots to add or manage item sets
+ * There's also a shared item set list, which allows you to share entire sets of items between your builds
+
+Other changes:
+ * Added support for Animate Weapon and Animate Guardian
+    * These skills utilise the new item set system; to equip items on Animated minions, create a new item set and
+	  equip the items, then select the item set in the dropdown in the sidebar
+ * You can now zoom the passive tree with Page Up/Down in addition to the scroll wheel and Ctrl+Left/Right Click
+ * Various minor tweaks and fixes
+
+### 1.4.36 - 2017/06/22
+ * The Consuming Dark is now properly supported; previously, both Chaos and Physical would Poison
+
+For 3.0 builds:
+ * Updated item affixes; this will correct various oddities, such as missing affix names or incorrect values
+
+### 1.4.35 - 2017/06/21
+ * Added skill parts to Reave and Vaal Reave for selecting the stage count
+
+For 3.0 builds:
+ * Updated many uniques with changes from the 3.0 beta
+ * The split Net Regen calculation for Mind over Matter now only occurs when Life Regen is the dominant regen source
+    * This should fix the interaction between MoM and LL RF
+
+### 1.4.34 - 2017/06/19
+ * Bleed and Ignite DPS are now shown in the Minion section of the sidebar
+ * The Mana Regen and ES Recharge calculations now correctly handle Recovery modifiers
+
+For 3.0 builds:
+ * The damage of Minion Ailments have been corrected; previously they were using the same damage ratios as players,
+   when in fact they now deal 50% less Poison and Ignite damage, and 86% less Bleeding against stationary targets
+    * Note that the player damage ratios were increased in 3.0, so this restores minions to their previous damage
+
+### 1.4.33 - 2017/06/18
+For 3.0 builds:
+ * Updated the wording of various passives
+   * Many conditional modifiers on passives will now apply to Ailments
+ * Frostbolt and Ice Nova now have a "Cast on Frostbolt?" option in the Configuration tab to enable the 40% more Damage
+ * Updated poison and bleed damage ratios to 20% and 70% respectively
+ * The Bleed, Poison and Ignite sections of the Calcs tab now include breakdowns of the source damage for those ailments
+ * The breakdowns for Bleed, Poison and Ignite DPS have had some minor improvements in wording
+ * Damage Multiplier for Ailments from Critical Strikes is now displayed in the Crits section of the Calcs tab
+    * It should also now be calculated correctly
+ * All sources of added base damage should now apply to Ailments if they can also apply to the hit
+
+### 1.4.32 - 2017/06/17
+ * Fixed error caused by Punishment
+
+For 3.0 builds:
+ * The "# of Poison on Enemy" option in the Configuration tab now works for Vile Toxins
+
+### 1.4.31 - 2017/06/16
+ * The Buff/Debuff Skill lists in the Calcs tab now have breakdowns that list all the modifiers granted by those skills
+ * Added an option to the Configuration tab for "Are you always on full Energy Shield?"
+ * Fixed issue causing gems with a low maximum level to sometimes be assigned the wrong default level
+ * Fixed issue causing the slot dropdown in the Skills tab to fail to update correctly under some conditions
+
+For 3.0 builds:
+ * The new support gems have been updated with the new data from the beta patch
+ * Applied the following changes from the beta patch:
+    * Blade Vortex's per-blade damage multiplier now applies to Ailments
+    * Flameblast's per-stage damage multiplier no longer applies to Decay
+	* Incinerate's per-stage damage multiplier no longer applies to Decay
+	* Blade Flurry's per-stage damage multiplier no longer applies to Decay
+ * Minion's Decay DPS is now shown in the sidebar
+ * Immolate and Hypothermia's conditional modifiers now apply to Ailments
+ * Unbound Ailments's modifier to Effect of Ailments should now function correctly
+ * Fixed issue causing the "increased Physical Damage taken" stat from Maim Support to sometimes apply multiple times
+
+### 1.4.30 - 2017/06/16
+ * Mind over Matter is now displayed in the Damage Taken section of the Calcs tab, instead of Other Defences
+
+For 3.0 builds:
+ * Mind over Matter is now factored into the Net Regen calculation; Net Life Regen and Net Mana Regen are calculated
+   and displayed separately
+ 
+### 1.4.29 - 2017/06/15
+ * Fixed an error that occasionally appeared when editing gems in the Skills tab
+
+For 3.0 builds:
+ * Damage multipliers for skill parts (e.g. Flameblast stages) should now correctly apply to Decay
+
+### 1.4.28 - 2017/06/14
+For 3.0 builds:
+ * Deadly Ailments' Ailment Damage modifier should now correctly apply to Ignite
+ * Fixed error caused by setting quality on Unbound Ailments
+
+### 1.4.27 - 2017/06/14
+ * Added support for the additional totem modifier on Skirmish
+
+For 3.0 builds:
+ * Added preliminary support for the 11 new support gems
+    * Note that these gems are still using pre-release data, so some stats may change once the beta patch is available
+
+### 1.4.26 - 2017/06/12
+ * Added Bramble Cobra to the spectre library
+ * Added support for the Chaos degen from Forbidden Taste
+
+For 3.0 builds:
+ * Damage multipliers for skill parts (e.g. Flameblast stages) should now correctly apply to Damaging Ailments
+ * Added damage from buffs (e.g. Heralds, Anger) should now correctly apply to Damaging Ailments
+ * Fixed the multiplier on Remote Mine
+
+### 1.4.25 - 2017/06/11
+ * Added options to the Options dialog to show thousands separators in the sidebar or Calcs tab
+ * Fixed error that could result from importing a character into a 3.0 build
+ * A warning is now shown before importing a character into a 3.0 build
+ 
+### 1.4.24 - 2017/06/09
+ * Converting builds between game versions will now automatically update the names of gems that been renamed
+
+For 3.0 builds:
+ * Updated the base damage for Zombies, Raging Spirits and Skeleton Warriors
+ * The duration penalty from Rapid Decay should now apply correctly
+
+### 1.4.23 - 2017/06/09
+ * Fixed issue causing some of the item type filters in the unique and rare databases to disable the other filters
+
+For 3.0 builds:
+ * Modifiers to Area Damage should now apply to all instances of Area Damage over Time (Righteous Fire, Vortex, etc)
+ * Modifiers to Skill Effect Duration will now apply to Puncture's Bleed and Viper Strike's Poison
+ * The Decay calculation has been updated to account for the Damage over Time changes
+ * Elemental Damage with Attacks now correctly affects Ignite
+ 
+### 1.4.22 - 2017/06/09
+ * Fixed bug causing certain skill stats to be ignored; this notably affected Blade Vortex and Wither
+
+For 3.0 builds:
+ * Applied the Damage over Time changes
+    * The new DoT code hasn't been tested as thoroughly as it needs to be, so it may have mistakes
+ * Updated the bandit rewards
+ * Reverted some unintended changes to minion's skills made in 1.4.21
+
+### 1.4.21 - 2017/06/08
+For 3.0 builds:
+ * Updated skills (except for skills used by minions and spectres)
+ * Updated item bases
+ * Updated item modifiers (affixes, corrupted, master)
+ * Vaal Pact should now work correctly
+
+### 1.4.20 - 2017/06/08
+ * You can now create builds for the 3.0 beta:
+    * You can choose the game version when creating a Build
+	* You can convert a build between versions using the new "Game Version" option in the Configuration tab
+	* All existing builds default to 2.6
+
+For 3.0 builds:
+ * The passive tree has been updated
+ * Other changes (such as the Damage over Time overhaul) are still to come
+
+### 1.4.19 - 2017/06/07
+ * The build list now has support for folders
+ * Importing from a build code no longer requires you to name the build before importing
+ * Fixed an error that could appear while using the item text editor
+
+### 1.4.18 - 2017/06/03
+ * The "Craft item..." feature has been significantly enhanced:
+    * Modifiers are now available for all item types, not just Flasks and Jewels
+	* The affix lists now obey all restrictions that prevent certain modifiers from appearing together
+	   * For example, selecting "inc. Attack Speed with Bows" on a jewel will exclude "inc. Physical Damage with Axes"
+ * You can now add custom modifiers to Magic and Rare items using the new "Add modifier.." button
+    * For applicable item types you can choose from Master and Essence modifiers, in addition to writing your own modifier
+	* All master mods have been removed from the rare templates, since they can easily be added using the new option
+ * Additional type filters have been added to the Unique and Rare databases
+ * Added a "# of Poison on Enemy" option to the Configuration tab for Growing Agony
+ * The Poison section in the Calcs tab now displays Max Poison Stacks
+ * Added Merveil's Blessed to the spectre library
+ * Orb of Storms no longer incorrectly benefits from modifiers to area damage
+ * Various minor tweaks and fixes
+ 
+### 1.4.17 - 2017/05/29
+ * Added base radius for Zombie's slam
+ * Minions (including Spectres) will now show the correct attack range for their melee skills
+ * Fixed an error that would appear when equipping Blood of Corruption
+ * Corrected the radius for Infernal Blow
+
+### 1.4.16 - 2017/05/27
+ * Items can now be corrupted via the new "Corrupt..." button that appears when viewing the item
+ * Explosive Arrow's additional radius per fuse is now factored into the area calculation
+ * Fixed an error that would sometimes appear when editing gems in the Skills tab
+
+### 1.4.15 - 2017/05/26
+This update adds support for level and attribute requirements:
+ * Item tooltips now show level and attribute requirements
+    * Level requirements shown for items imported from in-game may be lower than in-game; this cannot be avoided
+	* Some previously-imported items may display a more accurate level requirement if they are re-imported
+ * The gem selectors in the Skills tab now have tooltips that show level and attribute requirements, plus some other details
+ * The sidebar now shows your attribute requirements if they aren't met
+ * The Attributes section of the Calcs tab now shows attribute requirements, with detailed breakdowns
+
+Other changes:
+ * Witchfire Brew's Vulnerability aura now interacts correctly with Umbilicus Immortalis
+
+### 1.4.14 - 2017/05/24
+ * Added an option to the Configuration tab for "Have you been Crit Recently?"
+ * Fixed some issues with item templates and the All items/Shared items lists
+
+### 1.4.13 - 2017/05/20
+ * Detonate Dead now has an input in the Configuration tab for "Corpse Life"
+ * Added support for Hungry Abyss
+
+### 1.4.12 - 2017/05/19
+ * The Items tab now has a "Shared items" list which is shared between all of your builds
+ * Added an Options screen, accessed via a new button at the bottom left corner. The following options have been added:
+    * Proxy server: specifies the proxy that the program should use when updating or importing characters
+	* Build save path: overrides the default save location for builds
+	* Node Power colours: changes the colour scheme used for the node power display
+ * The breakdowns for hit damage types now show the percentage of total hit damage that is being dealt as that type
+ * The stat differences shown in passive skill tooltips can now be toggled on and off by pressing Ctrl+D
+ * Some friendly toasts have set up camp in the bottom left corner, and may appear occasionally to convey various messages
+ * With the new installer versions, the program will always update itself when started for the first time, but will still
+   start even if the update check fails
+
+### 1.4.11 - 2017/05/16
+ * Fixed a stack overflow error that could occur when trying to view breakdowns in the Calcs tab
+ * Fixed interaction between weapon swap and skills granted by items
+ * Consolidated the program's various list controls; their appearance and behaviour should be largely unchanged,
+   aside from some minor enhancements
+ * Various minor tweaks and fixes
+
+### 1.4.10 - 2017/05/12
+ * Added support for weapon swap:
+    * You can switch between the two weapon sets using the new buttons above the Weapon 1 slot on the Items tab
+	* Skills in the inactive weapon set are automatically disabled
+	* Switching weapon sets will automatically update the main skill selection if the current main skill is socketed in the
+	  set being deactivated and there is a skill socketed in the set being activated
+	* Importing character items will now import both weapon sets
+ * Added support for "X% chance to deal Double Damage" modifiers
+ * The comparison tooltip for passive trees now displays the number of refund points needed to switch to that tree
+ * Added an option to the Configuration tab for "# of Freeze/Shock/Ignite on Enemy" (for The Taming)
+ * Fixed several anomalies in the handling of duplicate support gems
+
+Also, for those interested in supporting the development of the program I now have a Patreon page.
+You can find the link in the About window.
+
+### 1.4.9 - 2017/05/08
+ * AoE Radius and Weapon Range are now calculated and displayed in the "Skill type-specific Stats" section of the Calcs tab
+    * The breakdowns for those calculations feature a visual display of the area size
+	* The base radius values of some skills are not known, so they will not be shown
+ * Explosive Arrow now has separate skill parts for 1 fuse and 5 fuses
+ * Added support for Convocation
+ * Rallying Cry's buff is now able to affect minions
+ * The character limit for build names has been increased to 100; the build list has also been widened
+ * Spells of the correct type will now be considered to be Triggered when socketed into Mjolner and Cospri's Malice
+ * Infernal Blow no longer incorrectly benefits from modifiers to area damage
+
+### 1.4.8 - 2017/05/02
+ * Added a Physical Damage Reduction estimate for Armour; by default the estimate is made using the same damage value
+   used in-game on the character sheet, but it can be overridden using a new option in the Configuration tab
+ * Added a new "Damage Taken" section to the Calcs tab that shows the incoming damage multipliers for each damage type
+    * These factor in mitigation (resistances/armour) and modifiers to damage taken
+	* The multipliers for hits and DoTs are calculated and shown separately
+	* The multiplier for Physical hit damage includes the Physical Damage Reduction estimate mentioned above
+ * Added self-degen calculations for Righteous Fire and Blood Rage:
+    * The sidebar will display "Total Degen" and "Net Regen" (Total Regen minus Total Degen)
+    * Detailed breakdowns for these calculations can be found in the new Damage Taken section of the Calcs tab
+ * Added combined avoidance chances for Melee/Projectile/Spell to the Other Defences section of the Calcs tab which
+   factor in evasion, block, and dodge
+ * Added support for Arrow Dancing
+ * The "increase maximum Life if no worn Items are Corrupted" stat on Voll's Vision should now apply correctly
+ * Corrected the range of the life modifier on The Perfect Form
+ * Corrected The Aylardex's variants
+ * Fixed issue that prevented the program's title bar from appearing at low screen resolutions
+ 
+### 1.4.7 - 2017/04/20
+ * A new section has been added to the Configuration tab for Map Modifiers and Player Debuffs
+    * This section contains options for simulating many map modifiers, as well as self-curses
+ * Added support for Self-Flagellation
+ * Corrected the range of the increased Physical Damage modifier on Edge of Madness
+
+### 1.4.6 - 2017/04/20
+ * Fixed bug introduced in 1.4.5 that prevented Onslaught and Unholy Might from applying correctly
+ * The minion modifiers on the jewel templates are now correctly hidden when their value is set to 0
+
+### 1.4.5 - 2017/04/19
+ * Added support for Goatman Fire-raiser's Magma Orb skill
+ * Demigod items and legacy (pre-1.2.0) quiver types can now be imported
+ * Fixed issue causing the enchanting UI to only show enchantments for the first skill in each socket group
+ * Fixed issue preventing the life/mana leech boot enchantment from working
+
+### 1.4.4 - 2017/04/17
+This update fixes two issues affecting the damage calculations for minions.
+As a result, the calculated DPS for many minion skills will change to some degree:
+ * All golem skills will gain up to 25% DPS
+ * Other minion's attacks will generally lose up to 30% DPS, but some may gain DPS
+ * Other minion's spells are generally unaffected, but some will gain up to 10% DPS
+ * Zombies, Skeleton Warriors and Raging Spirits are not affected
+
+Other changes:
+ * Improved the DPS calculation for Blade Vortex skills used by spectres:
+	* The blade count can be set using a new option for Raise Spectre in the Configuration tab
+    * The skills now have a hit rate override, which allows the DPS to be calculated properly
+ * Added support for the Raise Spiders skill granted by Arakaali's Fang
+ * Added support for the Spectral Spirits skill granted by Essence of Insanity
+ * Added the attack rate cap for Blink/Mirror Arrow clones
+
+### 1.4.3 - 2017/04/16
+ * Added Fighting Bull, Kraityn's Sniper, Shadow Lurker and Kaom's Chosen to the spectre library
+ * Added options to the Configuration tab to enable charges for all minions
+ * Corrected the minion damage modifier on the Cobalt Jewel template, and added the minion life modifier
+ * Fixed issue causing minions to trigger Elemental Equilibrium
+ 
+### 1.4.2 - 2017/04/16
+ * Added support for Beacon of Corruption's Caustic Cloud (adds an extra 'Caustic Cloud' skill to your minions)
+ * Added Goatman Fire-raiser, Towering Figment, Noisome Ophidian and Pocked Lanternbearer/Illuminator to the spectre library
+ * Fixed the flat mana modifier on Grand Spectrum
+
+### 1.4.1 - 2017/04/16
+ * Added Slashed Miscreation, Spectral Scoundrel and Cannibal Fire-eater to the spectre library
+    * The DPS for monster versions of Blade Vortex won't be accurate yet
+ * Added support for the modifier on The Anima Stone that grants an additional golem with 3 Primordial jewels
+ * The Zombie's Slam skill should now count as a melee skill
+ * Minion and Totem Elemental Resistances Support now correctly applies resistances to minions
+ * Fixed the minion damage conversion from The Scourge
+ * Fixed the golem damage modifier on Primordial Harmony
+ * Fixed the Zombie Slam modifiers on Violent Dead
+
+### 1.4.0 - 2017/04/15
+This update adds support for Minions:
+ * Added support for the following skills:
+    * Blink Arrow
+	* Mirror Arrow
+	* Raise Spectre:
+	   * A library of commonly used spectres has been added; with Raise Spectre selected as the main skill,
+	     you can click "Manage Spectres..." to browse it and add spectres to your build
+	   * The level of the spectre can be set via a new option in the Configuration tab
+	   * Spectre curses are disabled by default, and can be enabled in the Configuration tab
+	* Raise Zombie
+	* Summon Raging Spirit
+	* Summon Skeletons
+	* Vaal Summon Skeletons (except generals)
+	* Summon Spectral Wolf (from The Scourge)
+ * Added minion support for:
+	* Summon Chaos Golem
+	* Summon Flame Golem
+	* Summon Ice Golem
+	* Summon Lightning Golem (the Wrath aura can be enabled via a new option in the Configuration tab)
+	* Summon Stone Golem
+ * Added support for:
+    * Minion Instability (adds an extra 'Minion Instability' skill to your minions)
+	* Necromantic Aegis
+    * Most minion-related helmet enchantments
+
+Other changes:
+ * A new section has been added to the Configuration tab for skill-specific options
+    * The section will only appear if at least one of your skills have options
+    * The only options added so far are those mentioned above, but more will be added later
+ * Skill cooldowns are now calculated and displayed
+ * Corrected or updated the wording of modifiers on several uniques
+ * Fixed several "NaN" values that could appear for mana-related stats when Blood Magic is allocated
+
+### 1.3.26 - 2017/04/08
+ * Modifiers to Area of Effect of Aura Skills now correctly apply to curses supported by Blasphemy
+ * Corrected the implicits on Maraketh One-Handed Swords (thanks sherardy)
+
+### 1.3.25 - 2017/04/06
+ * You can now export and import builds directly to/from Pastebin.com links
+ * Added support for the "Claw X also apply to Unarmed" modifiers on Rigwald's Curse
+ * The conditional penetration modifier on imported copies of The Wise Oak should now be recognised correctly
+
+### 1.3.24 - 2017/04/05
+This update adds support for Life/Mana Leech and Life/Mana/ES Gain on Hit:
+ * All sources of Leech and Gain on Hit are supported, including "Damage dealt by your Totems is Leeched to you"
+*  For skills with a known hit rate (i.e. skills that show DPS instead of Average Damage), the combined rate of recovery from Leech and Gain on Hit is displayed in the sidebar
+ * For other skills, the total amount leeched/gained from one hit is displayed instead
+ * Detailed breakdowns of Leech and Gain on Hit can be found in the new "Leech & Gain on Hit" section in the Calcs tab
+
+ Other changes:
+ * Added support for the additional Siege Ballista totems modifier on Iron Commander
+ * The "%Inc Armour from Tree" and "%Inc Evasion from Tree" sidebar stats now include "increased Evasion Rating and Armour"
+ * Various minor tweaks and fixes
+
+### 1.3.23 - 2017/03/31
+ * Helmets and Boots can now be enchanted via the new "Apply Enchantment..." button that appears when viewing the item
+ * Added support for more helmet enchants; the vast majority of them should now work
+ * Added support for the conditional penetration stat on The Wise Oak
+ * Corrected the base of Lycosidae
+ * The quality bonus on Blood Rage now applies correctly
+ 
+### 1.3.22 - 2017/03/28
+ * The sidebar can now displays two Crit Chance values:
+    1. Crit Chance:
+	   * This is the skill's "real" crit chance, as displayed in the in-game character sheet
+	   * If your crit chance is capped, this value will always be 95%, unlike your effective crit chance (which can be lower)
+	2. Effective Crit Chance:
+	   * This is the value previously shown as "Crit Chance"
+	   * This estimates your true crit chance, factoring in accuracy and "Crit Chance is Lucky"
+ * Added an option to the Configuration tab for "Are you Leeching?" 
+ * Essence Drain now uses "Average Damage" mode
+ * Phasing is now enabled automatically if you have Quartz Infusion and maximum frenzy charges
+ * The Red/Green/Blue Nightmare jewels now correctly apply to the conditional resistance stats in the Sanctuary cluster
+ * Corrected the crit chance modifier on Pre-2.0.0 Windripper
+ * Updated "The Oak" to mirror the changes to Springleaf in 2.6
+ * The program should now correctly prompt to save the current build before updating
+ 
+### 1.3.21 - 2017/03/20
+With this update, the handling of buffs and debuffs has been improved:
+ * Having multiple copies of the same flask or buff/debuff skill active is now handled correctly
+   * When multiple copies are present, the highest value of each stat is used
+ * The enemy curse limit is now calculated and respected; when the limit is exceeded:
+   * Blasphemy curses take priority over other curses
+   * The Vulnerability aura from Witchfire Brew takes priority over non-Blasphemy curses
+   * Otherwise, curses are prioritised according to their ordering in the Skills tab
+
+Other changes:
+ * Punishment is now supported (this was mostly made possible by the buff overhaul)
+ * Generosity is now supported
+ * Block Chance Reduction is now supported (although it has no effect)
+ * Several uniques have received minor corrections to the wording of stats
+
+### 1.3.20 - 2017/03/17
+ * Added skill parts to Vaal Fireball that match those on Fireball
+ * Reverted the rounding change from the previous update, as the change in the game has been reverted also
+ * Fixed issue that caused passive node stats to lose tags (such as conditions) when converted by certain jewels
+ * Corrected the implicits on many item bases that received undocumented buffs in 2.6
+ * Various minor tweaks and fixes
+
+### 1.3.19 - 2017/03/09
+ * Changed the rounding method for flask/aura/buff/curse effect to reflect the change in 2.6
+ * Relics can now be imported, and copied from in-game
+ * Fixed behaviour of the "Both slashes" skill part of Lacerate when only using one weapon
+ * Corrected the implicits of Maraketh sceptres
+ * Various minor tweaks and fixes
+
+### 1.3.18 - 2017/03/05
+ * Added support for threshold jewels:
+    * Most of the relevant modifiers from threshold jewels should now be supported
+	* The tooltips for jewel sockets now indicate which types of threshold jewels will work there
+ * Added and updated many new uniques (shout-out to chuanhsing for the list on PoEDB)
+ * Applied the remaining balance changes to unique items (including threshold jewels)
+ * Updated all item bases (thanks Patrick for doing most of the work)
+    * Claw and Sword uniques and templates have been updated to account for the new implicits
+ * Corrected the conversion on Wild Strike
+
+### 1.3.17 - 2017/03/04
+ * Updated skill data to 2.6
+ * Minor update of the passive tree data; this fixes the Storm Weaver pathing
+ * Added many new uniques
+
+### 1.3.16 - 2017/03/03
+ * Added a skill part to Lacerate to simulate the target being hit by both slashes
+ * Added support for the "Damage while you have no Frenzy Charges" modifier on Daresso's Passion
+ * Updated the conversion values of Wild Strike, Ice Shot and Frost Blades (thanks viromancer)
+
+### 1.3.15 - 2017/03/02
+ * The skill gem search field can now search by gem tag (e.g. 'support' or 'aura')
+ * Removed the bonus Energy Shield from Vaal Discipline
+ * Node location displays in the Items and Calcs tabs will now render correctly
+ * Fixed error that resulted from entering certain characters into search fields
+
+### 1.3.14 - 2017/03/02
+This update implements the AoE changes for 2.6:
+ * Changed the Area Radius Modifier output in the Calcs tab to Area of Effect Modifier
+ * Updated the stats for Increased Area of Effect, Concentrated Effect and Melee Splash
+ * Changed Area Radius modifiers on uniques to Area of Effect
+ * Changed the Area of Effect value on Illuminated Devotion to match that listed in the patch notes
+ * The area of effect of many skills will be incorrect until all the data is made available in the patch
+
+Other changes:
+ * Added support for the "Arrows that Pierce cause Bleeding" stat on Slivertongue
+ * Added support for the increased Golem Buff Effect stat on Primordial Eminence
+ * Corrected the implicits added when crafting Wands and Sceptres
+ * The (possibly incorrect) pathing in the Storm Weaver cluster should now render correctly
+ * Fixed an error that would occur when loading certain builds
+
+### 1.3.13 - 2017/03/02
+ * Updated tree to 2.6.0
+
+### 1.3.12 - 2017/03/02
+This update brings some of the changes for 2.6; other changes are awaiting updated data.
+ * Almost all balance changes to unique items have been applied
+ * Implicits for most weapon types have been updated
+ * Added the four new uniques announced thus far
+ * A new Unset Ring template has been added, with the new + to Level of Socketed Gems modifier
+ * The +2 Chaos Staff template is now +3
+
+Other changes:
+ * The "Blocked Recently" option has been replaced with separate options for "Blocked an Attack" and "Blocked a Spell"
+ * Caustic Arrow's hits no longer incorrectly benefit from Area Damage
+ * Ancestral Protector and Ancestral Warchief now correctly use the main hand only
+
+### 1.3.11 - 2017/02/26
+ * When importing a character you can now choose to delete existing data (jewels, skills, equipment) before importing
+ * Wither now shows the secondary duration (%increased Chaos Damage Taken) instead of the primary duration (Hinder)
+ * Local increased Accuracy modifiers on weapons are now correctly multiplicative with global increased Accuracy
+ 
+### 1.3.10 - 2017/02/23
+ * Added support for the helmet enchants that grant increased Buff Effect from Golems 
+ * Added an option to the Configuration tab for "Is the enemy Rare or Unique?"
+ * Skills that cause Bleeding now have an option in the Configuration tab for "Is the enemy Moving?"
+ * Two-Toned Boots should now be handled correctly; all 3 variants should import correctly, and are available to craft
+
+### 1.3.9 - 2017/02/23
+ * Projectile skills now have an option in the Configuration tab for "Projectile travel distance"
+    * Point Blank, and the scaling Pierce chance from Powerful Precision, are now supported
+	* Far Shot is not supported yet, as the scaling is unknown
+	* Freezing Pulse's damage and freeze chance can now scale with distance (factoring in projectile speed)
+
+### 1.3.8 - 2017/02/22
+ * Flicker Strike now shows DPS instead of Average Damage
+ * Added an extra option for Elemental Equilibrium to ignore the hit damage of your main skill
+ * Added options to the Configuration tab for "Taunted an Enemy Recently" and "Enemy is Taunted"
+
+### 1.3.7 - 2017/02/22
+ * The "enemy is a Boss" option in the Configuration tab now has 2 modes: Standard Boss, and Shaper/Guardian
+   * Standard Boss is equivalent to the old boss setting (30/30/30/15 resists, -60% curse effect)
+   * Shaper/Guardian applies: 40/40/40/25 resists, -80% curse effect, 50% less Bleed/Poison/Ignite Duration
+ * Witchfire Brew's Vulnerability aura now correctly accounts for less curse effect on bosses, and now counts for Malediction
+
+### 1.3.6 - 2017/02/21
+ * Added a skill part for Barrage that calculates the DPS from all projectiles hitting the target
+ * The breakdown for Crit Chance in the Calcs tab now shows how far overcapped your crit chance is
+ * Empower/Enhance/Enlighten now default to level 3; Portal/Detonate Mines default to level 1
+ * Fixed issue that caused some existing items to lose quality; all affected items will be fixed automatically
+
+### 1.3.5 - 2017/02/21
+ * Added support for the extra Chaos Damage from Malediction
+    * The bonus only applies with "Have you killed Recently?" enabled, and scales based on the number of active curse skills
+ * Added options to the Configuration tab for: 
+    * Are you always on Full Energy Shield?
+	* Do you have a Totem summoned?
+	* Have you been hit by Fire/Cold/Lightning Recently? (for Paragon of Calamity)
+	* Have you used a Warcry Recently?
+	* Consumed a corpse Recently?
+ * Added support for the "Consecrated Ground grants 40% increased Damage" modifier from Sanctify
+ * The total Damage taken from Mana before Life is now displayed in the Other Defences section in the Calcs tab
+ * The Items tab now only normalises quality on items when they are first added, allowing the quality to be edited if necessary
+
+### 1.3.4 - 2017/02/20
+ * Added support for the Offering skills and Mistress of Sacrifice
+
+### 1.3.3 - 2017/02/19
+ * Added support for Intuitive Leap
+ * Added support for the Decay effect granted by Essence of Delirium
+ * Added support for the Fire Burst skill granted by Essence of Hysteria
+
+### 1.3.2 - 2017/02/18
+ * Added support for the "increased Effect of Buffs on You" modifier on Ichimonji
+ * Added basic support for Detonate Dead; only the base damage is used
+ * The points display in the top bar will now move to the right of center if the Save/Save As buttons would cover it
+ * Fixed issue preventing Unarmed from being correctly detected
+
+### 1.3.1 - 2017/02/18
+ * Added socket count to the tooltips in the passive tree selection dropdown menu
+ * Added percentage values to the per-point stat differences for passive nodes
+ * Flameblast's 10 Stages skill part now uses a x0.1 DPS multiplier instead of a 90% less Cast Speed modifier
+    * The cast rate will now reflect the time taken to build each stage, rather than the total time to build 10 stages
+	* This change will prevent an issue where adding increased cast speed would have no effect under some conditions
+ * Skills that only use the main-hand when dual wielding will now be handled correctly
+
+### 1.3.0 - 2017/02/16
+This update adds support for Flasks:
+ * Flask slots have been added to the Items tab. Checkboxes next to each slot allow the flasks to be individually activated.
+ * All flask-related modifiers are now supported
+ * Flask modifiers have been added to the belt templates; this will not affect items previously created from templates
+ * All unique flasks have been added to the Uniques database
+ * There will not be templates for flasks; custom flasks can be created using the new crafting system
+
+Additionally, a new item crafting system has been added:
+ * You can access it by clicking "Craft item..." in the Items tab
+ * You can choose the rarity and base type of the item from lists
+ * For flasks and jewels, you can choose the item's affixes from lists once you've created the item
+ * For other items, modifiers must be added manually for now, so you may continue to use templates for them
+
+Other changes:
+ * You can now have multiple passive trees within one build!
+    * To add more trees, select "Manage trees..." from the new dropdown at the bottom left corner of the Tree tab
+    * Different trees may have different jewels socketed in them
+	* Hovering over a passive tree in the dropdown will show you the stat differences from switching to that tree
+ * Hovering over gem names in the gem dropdown now shows the stat differences from selecting that gem
+ * Hovering over the gem enable checkbox now shows the stat differences from enabling/disabling that gem
+ * Passive node stat differences now show the value per point when showing the difference from multiple passives
+ * Fixed issue preventing Elemental Equilibrium from functioning correctly with skills that don't hit
+
+### 1.2.41 - 2017/02/13
+ * The program now shows the save prompt before updating if there are unsaved changes
+ * Added options to the Configuration tab for: Enemy Blinded, Dealt Non-Crit Recently, Ignited/Frozen an Enemy Recently
+ * Stat differences for allocating/deallocating passives will no longer be incorrect when certain radius jewels are used
+
+### 1.2.40 - 2017/02/11
+ * Movement Speed is now calculated and displayed in the sidebar and Calcs tab (in Other Defences)
+ * Fixed display issue in the breakdown for ignite DPS
+ * Fixed issue preventing some condition toggles from showing when related passive nodes are allocated
+
+### 1.2.39 - 2017/02/08
+This update adds full support for Dual Wielding:
+ * DPS calculations for dual wield skills will now use both weapons if they are usable with the skill
+ * Calculations for bleed, poison and ignite will correctly factor in both weapons
+ * Dual Strike is now supported
+
+Other changes:
+ * Importing the passive tree from PoEPlanner links will now work with links created by the latest version of the site
+ * Fixed error when showing the tooltip for Kondo's Pride
+ * Various minor tweaks and fixes
+
+### 1.2.38 - 2017/02/05
+ * Fixed error when hovering over a passive node with a main skill that isn't compatible with the equipped weapons
+
+### 1.2.37 - 2017/02/05
+ * Attack skills will now only work if your equipped weapons can be used with that skill
+ * Dual Wield attack skills will now use the off hand weapon if the main hand isn't compatible with the skill
+    * If both weapons are compatible the calculations will still only use the main hand; full dual wield support is coming soon
+ * Added skill parts to Blast Rain to allow calculation of DPS against a target that's being hit by all 4 explosions
+ * Added a "Have you Blocked Recently?" option to the Configuration tab
+ * Added the block chance buff for Tempest Shield
+
+### 1.2.36 - 2017/01/31
+ * Condition toggles in the Configuration tab will now only appear if the condition is actually used by the build
+ * Added support for "Ignited Enemies Burn faster" modifiers
+ * Added options to the Configuration tab for "Are you on Shocked/Burning/Chilled Ground"
+ * Character imports will now work even if the capitalisation of the account name is incorrect
+
+### 1.2.35 - 2017/01/29
+With this update, the way the program handles the calculation of crit damage has been improved.
+Damage for crits and non-crits are now calculated and tallied separately, and combined later, instead of only
+calculating non-crit damage, and deriving crit damage from that. This has allowed for the following changes:
+ * Inevitable Judgement is now supported!
+ * Other modifiers that only apply to crit or non-crit damage are now supported:
+    * Choir of the Storm's increased lightning damage modifier
+	* Marylene's Fallacy's less damage on non-critical strikes
+
+Additionally, the handling of secondary effects (bleed, poison, ignite, shock, and freeze) has been improved.
+The calculations for base damage and overall chance to inflict can now handle having different chances to inflict on
+crits and non-crits. This has allowed for the following changes:
+ * Ignite/shock/freeze calculations now account for the guaranteed chance to inflict on critical strike
+    * This will greatly improve the accuracy of ignite DPS calculations for crit-based builds when in "Average Damage" mode,
+	  as ignite's base damage will be heavily skewed in favour of crit
+ * Modifiers that grant a chance to poison/bleed on crit are now supported and correctly simulated
+    * The existing support for Adder's Touch has been reworked to use the new system
+ * The base damage for shock and freeze is now calculated, and used to compute the maximum enemy life against
+   which those effects will be able to apply; the results appear in the breakdowns for Shock/Freeze Dur. Mod
+
+### 1.2.34 - 2017/01/27
+ * IIQ/IIR totals are now shown in the "Other Effects" section in the Calcs tab
+ * Enabling the "on Consecrated Ground" option now applies the 4% life regen granted by that ground effect
+
+### 1.2.33 - 2017/01/21
+ * The aura effects granted by Unwavering Faith and Commander of Darkness now correctly benefit from aura effect modifiers
+ * The calculation of crit chance now factors in accuracy when in Effective DPS mode
+
+### 1.2.32 - 2017/01/15
+ * The program now calculates Total Damage per Ignite and Total DPS inc. Ignite when you have Emberwake equipped
+ * Added a "Have you been Savage Hit Recently?" option to the Configuration tab
+ * The calculation of Total DPS inc. Poison now factors in hit chance
+ * Fixed the bonus crit chance for Ice Spear's second form
+ * Vaal skills now correctly benefit from Vaal skill modifiers
+ * The breakdown for poison duration now correctly displays the poison duration modifier instead of the skill modifier
+
+### 1.2.31 - 2017/01/08
+ * Added two new templates for sceptre attack builds
+ * Corrected the implicits on the wand and sceptre templates
+ * Fixed the rounding on life/mana reservation calculations
+ * Fixed the "additional Block Chance with Staves" modifier
+
+### 1.2.30 - 2016/12/30
+ * Added options to the Configuration tab for "Are you Ignited/Frozen/Shocked"
+ * Discharge's damage penalty when triggered will now apply correctly
+ * Skin of the Loyal and Skin of the Lords' Energy Shield values are now correctly removed
+ 
+### 1.2.29 - 2016/12/26
+ * Added an "Enemy is Hindered" option to the Configuration tab
+ * Added a "Crit Chance is Lucky" option to the Configuration tab
+
+### 1.2.28 - 2016/12/22
+ * Added skill parts to Blade Vortex to enable calculation of DPS with different blade counts
+    * Blade Vortex now has a hit rate override which replaces the cast rate when calculating the skill's DPS
+	* This will allow you to see the skill's true DPS at a given blade count
+ * The calculation of Ignite base damage can now be controlled using a new option in the Configuration tab
+
+### 1.2.27 - 2016/12/21
+ * Cast when Channelling now overrides the cast rate of the triggered skill, allowing the DPS of that skill 
+   to be calculated correctly
+ * Added an option to the Configuration tab to enable the Intimidate debuff on the enemy
+ * Jewel tooltips on the passive tree can now be hidden by holding Shift
+ * Corrected a display issue in the breakdown for Bleed that showed the wrong percentage of base damage
+ * Energised Armour now correctly converts the ES-from-Shield node in the Mind Barrier cluster
+ * Many skill-specific modifiers (such as helmet enchants) that weren't previously recognised should now be working
+ * New installer versions are available, and are recommended if you need to install the program again
+    * The new standalone install no longer forces an update check when run for the first time, and will never ask for
+	  administrator privileges to update itself (as currently happens when certain files need to be updated)
+
+### 1.2.26 - 2016/12/14
+ * The sidebar now displays a DPS or Average Hit total that factors in Poison
+ * Added support for the Bone Nova skill granted by Uul-Netol's Embrace
+ * Added support for the Molten Burst skill granted by Ngamahu's Flame
+ * Fixed the handling of mana costs for totem-cast auras
+ * Corrected the no-crit-multiplier modifier on Kongor's Undying Rage
+
+### 1.2.25 - 2016/12/13
+ * Added support for the Abberath's Fury skill granted by Abberath's Hooves
+ * Added support for the Lightning Bolt skill granted by Choir of the Storm and Voice of the Storm
+ * Fixed a conflict between the Physical to Lightning support gem and certain skill conversions
+
+### 1.2.24 - 2016/12/10
+ * Added attributes to the jewel templates
+ * You can now zoom the tree by Ctrl+Left/Right-Clicking, in addition to using the mousewheel
+ * Added support for the Block/Dodge conversion modifiers on the 3 Nightmare jewels
+
+### 1.2.23 - 2016/12/10
+ * Added and updated more uniques from 2.5.0
+ * Added a new skill part to Blade Flurry that approximates the DPS from releasing every time you hit 6 stages
+ * Added support for the Cast on Melee Kill and Cast while Channelling support gems
+
+### 1.2.22 - 2016/12/04
+ * Added many more uniques from 2.5.0, and updated mods on others
+ * Updated existing uniques that were changed in 2.5.0
+
+### 1.2.21 - 2016/12/03
+ * Updated the skill data to 2.5.0
+ * Added the Elreon flat chaos mod to the ring and amulet templates
+ * Added support for the "Auras you Cast" modifiers in Guardian and Necromancer
+ * Passives/items that affect mana cost will now display the mana cost change in green if the cost is reduced,
+   and red if the cost is increased (i.e. the reverse of the behaviour for other stats)
+ * Skills that cannot miss will now correctly have a 100% chance to hit
+ * Fixed issue that could cause the stat comparisons in item and passive node tooltips to show incorrect values if 
+   Elemental Equilibrium is used
+ * The error messages displayed when a character import fails due to connection issues are now more readable
+ * Fixed the program's saved window position becoming invalid if the program was closed while minimised
+
+### 1.2.20 - 2016/12/02
+ * Added 'The Pandemonius', 'Light of Lunaris', 'The Surrender' and 'Malachai's Vision'
+ * Added support for the Minion and Totem Elemental Resistances gem
+    * The new elemental damage multiplier has been added to this gem
+ * Added support for the Spell Damage->Attack Damage modifier on Crown of Eyes
+ * Imported items no longer have their quality normalised
+ * Fixed Avatar of Fire not working after the passive tree update
+ * Fixed bug preventing Cold Steel from applying both conversions
+ * Corrected the ranges of the crit multiplier modifiers on the jewel templates
+ * Various minor tweaks and fixes
+
+### 1.2.19 - 2016/11/30
+ * Updated the passive tree to 2.5.0
+ * Added 'The Halcyon'
+ * Added an "enemy at Close Range" condition for Chin Sol
+ * Corrected the projectile damage taken stat on Projectile Weakness
+ * Fixed error that could result from loading certain builds saved prior to version 1.0.27
+
+### 1.2.18 - 2016/11/29
+ * Added 3 new Jewel templates
+ * Added 'Tulfall'
+ * Creating a new build now opens an unnamed build rather than asking for a build name
+    * You will be prompted to name the build when saving
+	* The program now opens a new build when run for the first time
+ * Added support for Elemental Equilibrium; when this passive is allocated, new options will appear in the Configuration tab
+   to allow you to indicate which damage types the enemy has been hit by before being hit by your main skill
+    * The enemy's resistances will update after the skill's hit damage is calculated, so that any damage over time effects are
+	  calculated correctly
+
+### 1.2.17 - 2016/11/28
+ * Added 'Tulborn' and 'Voice of the Storm'
+ * Added support for Mastermind of Discord; when this passive is allocated, new options will appear in the Configuration tab
+   to allow you to indicate which skill types you are using
+ * Conversion modifiers are now listed in the breakdowns for hit damage in the Calcs tab
+ * Added 2x multiplier to Cyclone's DPS to match the in-game tooltip
+ * Fixed bug preventing the buff from Summon Lightning Golem from applying correctly
+
+### 1.2.16 - 2016/11/25
+ * The build list can now be sorted by name, class or time of last edit
+ * The save prompt will now show when closing the program if there are unsaved changes
+ * Fixed issue caused by right-clicking a jewel socket on the passive tree when there's no jewels in the build
+ * Various minor tweaks and fixes
+
+### 1.2.15 - 2016/11/25
+ * Added all uniques so far announced for 2.5.0
+    * Most of their special modifiers should be working; as usual anything in blue should work, anything in red won't
+	* Note that for Shade of Solaris you must set the "Have you Crit Recently" condition in the Configuration tab
+ * You can now edit an item's text to change the name, base type or modifiers:
+    * Double-click on an item, then click "Edit..."
+	* When in the item editor, hovering over the Save button will show the item's tooltip
+	* You can also create items from scratch using this method, with the new "Create custom..." button
+	* This feature is mainly a stopgap until a more usable item editor is implemented
+ * When copying an item from the "All items" list, the modifier ranges are now preserved
+    * This means you can copy items that have been created from templates without losing the modifiers
+ * The rare templates have been updated, with some new bases and modifiers added
+ * Added several conditions to the Configuration tab
+ * Various minor tweaks and fixes
+
+### 1.2.14 - 2016/11/23
+ * Added a Notes tab
+
+### 1.2.13 - 2016/11/22
+ * The breakdown for crit chance now includes the "additional chance to receive a Critical Strike" from Assassin's Mark
+ * Added support for the "increased extra damage from Critical Strikes" modifier on Assassin's Mark
+ * Added support for Toxic Delivery
+    * The extra chaos and bleed damage modifiers require their respective conditions to be enabled in the Configuration tab
+ * Improved the program's startup time
+
+### 1.2.12 - 2016/11/22
+ * Hovering over the character level input will now show the experience penalties for relevant area levels
+ * Fixed the "not Killed Recently" condition on "Rite of Ruin"
+
+### 1.2.11 - 2016/11/22
+ * Added support for the Minion Damage-related modifiers on The Scourge
+ * Fixed error when hovering over Kongming's Stratagem
+
+### 1.2.10 - 2016/11/21
+ * Added support for Unholy Might; you can enable it in the Configuration tab in the Combat section
+ * Added a Sort button to the "All items" list in the Items tab
+ * Added support for the "increased Spell Damage per Block Chance" modifier on Cybil's Paw
+ * Improved keyboard interaction throughout the program:
+	* Enabled keyboard navigation for all lists
+    * 'Enter' now accepts confirmation popups, and other popups such as "Save As"
+	* Dropdown lists can be cycled with Up/Down as well as the mousewheel
+ * Fixed Elreon's -mana cost modifier increasing the mana cost instead of decreasing it
+
+### 1.2.9 - 2016/11/20
+ * Blade Flurry now shows DPS instead of average damage
+ * Fixed stat counts not showing for some radius jewels
+
+### 1.2.8 - 2016/11/20
+ * Fixed dodge not being capped at 75%
+ * Fixed missing area damage flag on Ancestral Warchief
+ * Various minor tweaks and fixes
+ 
+### 1.2.7 - 2016/11/18
+ * Added support for the 3 new skills: Blade Flurry, Blight and Scorching Ray
+ * Added support for Wither
+    * The debuff will apply automatically when the skill is enabled
+	* Change the skill part while Wither is selected in the sidebar to choose the stack count
+ * Added a "Save As" button
+ * Various minor tweaks
+
+### 1.2.6 - 2016/11/12
+ * Added support for the "more Physical Damage" modifier on "Outmatch and Outlast"
+ * Added a splash damage skill part to Fireball
+
+### 1.2.5 - 2016/11/08
+ * Fixed bug preventing Static Strike damage from being calculated correctly
+
+### 1.2.4 - 2016/11/06
+ * Fixed a few minor bugs
+
+### 1.2.3 - 2016/11/04
+ * Fixed an error in the Calcs tab
+
+### 1.2.2 - 2016/11/04
+ * Fixed interaction between Lioneye's Fall and Serpent Stance
+ * Added support for the Cast on Critical Strike gem (just the gem, no special calculations for CoC yet)
+
+### 1.2.1 - 2016/11/03
+ * Fixed error caused by Lioneye's Fall
+
+### 1.2.0 - 2016/11/02
+With this update, the program's internal modifier system has been completely overhauled.
+On its own this overhaul doesn't change much from the user's perspective, but it has opened the way for some
+significant upgrades:
+ * The Calcs tab has been rebuilt from the ground up to take advantage of the new modifier system:
+    * The various stats and totals are now more clearly divided into sections
+	* The individual sections can be minimized to their title bar, so you can hide sections you're not interested in
+	* Nearly all of the stats and totals in the new Calcs tab have a breakdown view that appears when you hover over them:
+	   * You can click on a stat to pin the breakdown open so you can interact with it
+	   * Each breakdown view shows all the information used to calculate that stat, including all modifiers
+	   * You can hover over a modifier's source name to show the item's tooltip or passive node's location
+	   * Hovering over a modifier source type ('Item', 'Tree', 'Gem' etc) will show the totals from that source type
+	* Most modifier totals are no longer displayed in the tab itself, since they can be found in the breakdown views. 
+	  The most important ones (such as increased life from tree) are still present, however.
+ * Per-stat modifiers are now supported, including, but not limited to, the modifiers from:
+    * Shaper's Touch
+	* Pillar of the Caged God
+	* Dreamfeather
+ * Icestorm is now supported! When you have The Whispering Ice equipped, a special socket group will appear
+   containing the Icestorm skill. You can select it in the Main Skill dropdown, or view it in the Skills tab.
+   You cannot add support gems to this group, but supports from any other group socketed in the staff will
+   automatically apply to the Icestorm skill.
+ * All other skills granted by items are now supported as well, and will function in the same manner as Icestorm.
+   This includes "Curse Enemies with X on Hit" modifiers.
+ * Low life/full life conditions are now detected automatically (>=65% life reserved/with CI respectively), 
+   but you can still turn them on manually if you need to
+
+Other changes:
+ * The various configuration options in the Calcs tab have been moved to a new Configuration tab
+	* Moving these into a dedicated tab will provide room for more options to be added in the future
+    * The names of many options have been changed to clarify their function
+	* Some options now have tooltips that explain aspects of their function
+ * Unsupported modifiers are now shown in red instead of white to help convey the fact that they won't work
+ * The new class background artworks have been added to the passive skill tree
+ * The required level for a build's passive tree is now shown when hovering over the points display
+ * The Items tab will now display both source lists (Uniques and Rares) if there's room
+ * Support gem compatibility is now determined using the same data the game itself uses, and should now be 100% accurate
+
+### 1.1.11 - 2016/10/25
+ * Added flat mana to ES armour rare templates
+
+### 1.1.10 - 2016/10/23
+ * Added support for the poison-at-max-frenzy modifier on Snakebite
+
+### 1.1.9 - 2016/10/07
+ * Added flat chaos damage to all physical weapon templates
+
+### 1.1.8 - 2016/10/04
+ * Added support for the "Your flasks grant" modifiers on Doryani's Invitation
+ * Detection of the Unarmed state now ignores the offhand
+ * Added resistance breakdown section to the Calcs tab
+
+### 1.1.7 - 2016/10/03
+ * Fixed stun modifiers from several active and support gems
+
+### 1.1.6 - 2016/10/02
+ * Fixed bug causing issues with the new jewel attribute totals when a jewel is used multiple times
+
+### 1.1.5 - 2016/10/01
+ * Jewel tooltips now show totals for any relevant attributes (Str, Dex, Int) allocated within their radius
+    * For example, Eldritch Knowledge shows Intelligence, and Spire of Stone shows Strength
+    * For unsupported radius jewels (particularly threshold jewels) all attributes are shown by default
+ * Fixed crit chance with Trypanon deviating from 100% under some conditions
+ 
+### 1.1.4 - 2016/09/30
+ * The tooltip for socket groups now includes gems which aren't part of any of the group's active skills
+    * This includes gems which aren't supported, or are disabled, and any support gems which can't apply to the active skills
+ * Made some minor tweaks to the rounding in the damage calculations
+
+### 1.1.3 - 2016/09/26
+ * Fixed issue causing certain skill setups to always be added when importing even if that skill is already in the build 
+ * Re-importing a skill no longer resets gem's enabled states
+
+### 1.1.2 - 2016/09/20
+ * In the gem name dropdown list, support gems are now marked with a tick if they can apply to any of the
+   active skills in the current socket group
+ * Fixed issue causing the spell damage modifier on Clear Mind to fail to apply when no mana is reserved
+
+### 1.1.1 - 2016/09/20
+ * Added support for more "socketed gem" modifiers, particularly those from essences
+ * Fixed a few minor issues
+
+### 1.1.0 - 2016/09/20
+ * You can now import all character data: passive tree, jewels, skills and items!
+    * Character import now has two options:
+       * Passive Tree and Jewels: imports the passive skill tree and any jewels socketed into it
+	   * Items and Skills: imports all other equipped items, and any skills socketed into them
+    * When importing to an existing build:
+       * The passive tree will be replaced with the imported one
+       * Items (including jewels) will be added to the build, unless the item was added by a previous character import
+	      * If you've previously added an item by copying it from in-game, the character import will still add it,
+	        so you'll need to delete the old items after the import
+	   * Skills will be added if no existing skill matches the new one ('match' meaning the same gems in the same order)
+    * The only data that cannot be imported is the bandit choices, as these aren't available from the API
+ * Several improvements have been made to the Skills system:
+    * You can now specify multiple active gems in a single skill setup (now referred to as a socket group)
+    * Hovering over an active gem will highlight the support gems which are applying to it,
+	  and hovering over a support gem will highlight the active gems that it applies to
+	* The skills system should now be much more accurate at determining which supports can apply to active skill gems
+    * Supports granted by an item are now automatically applied to any skills socketed in that item
+       * Any such supports that you've added manually will be ignored due to the next change:
+    * Multiple copies of support gems are now handled correctly (only the gem with the highest level is used)
+ * Modifiers that depend on the absence of enemy status effects should now only apply in effective DPS mode
+ * Passive tree search now highlights using a red circle instead of flashing
+ * Updated the passive skill tree data
+
+### 1.0.29 - 2016/09/14
+ * You can now import passive tree links that have been shrunk with PoEURL.com
+ * You can choose to shrink passive tree links with PoEURL when exporting the passive tree
+ * Vaal auras actually work now!
+ * Fixed gem enabled state not being preserved when copying/pasting skills
+
+### 1.0.28 - 2016/09/13
+ * Fixed boss curse effectiveness modifier not applying
+ * Fixed issue relating to Prism Guardian's Blood Magic mod
+
+### 1.0.27 - 2016/09/13
+ * More updates to 2.4.0 uniques; most of them should have the correct roll ranges now
+ * Added dropdown list and autocomplete to the skill gem name field
+ * Skill gems can now be individually disabled
+ * Skill gems now default to level 20
+ * Evade Chance is now shown in side bar
+ * Passive/item stat comparisons now show percentage increase/decrease for many stats (DPS, life, etc)
+
+### 1.0.26 - 2016/09/09
+ * More updates to 2.4.0 uniques
+ * Re-nerfed Voidheart
+ * Hypothermia now correctly affects hits only and not damage over time
+ * Fixed gems sometimes appearing to be deleted when another gem in the same socket group was removed
+ * Added flat elemental damage to ring, amulet and glove templates
+
+### 1.0.25 - 2016/09/06
+ * More updates to 2.4.0 uniques
+ * Removed Prophecy league tag from all uniques
+ * Updated Voidheart to account for the non-nerf (poison chance is still 100%)
+ * Fixed resistances disappearing from the sidebar when the values are exactly 0
+ * Elemental Focus now correctly disables ignite/shock/freeze
+
+### 1.0.24 - 2016/09/05
+ * Added/updated more 2.4.0 uniques
+
+### 1.0.23 - 2016/09/03
+ * Added templates for all of the new item bases (except Two-Toned Boots, because they break things)
+ * Added a few more 2.4.0 uniques and added modifier ranges to some of the existing ones
+
+### 1.0.22 - 2016/09/03
+ * You can now copy and paste skills
+ * Added support for Illuminated Devotion (only Helmet/Gloves at the moment)
+ * Added Leo's ES recharge prefix to the Ring templates
+
+### 1.0.21 - 2016/09/02
+ * Added support for the reservation mod on Heretic's Veil
+ * Added the missing Strength tag to Warlord's Mark
+ * You can now view the changelog before applying an update
+ * Also added an about screen. Hi!
+
+### 1.0.20 - 2016/09/02
+ * Added Str/Dex/Int to side bar stat list (which also now has a scroll bar for users running low resolutions)
+ * Skill gems list in the skills tab now colours the gem name according to the gem's colour
+ * Now shows "Removing this item will give you" section for all items, not just jewels
+ * You can now equip items from both the "All Items" list and the uniques/templates list by Control+Clicking the item
+    * If there's two slots the item can go in, holding Shift as well will equip it in the second slot instead
+    * Jewels cannot be equipped in this way (since it'll probably put them in the wrong socket) but they will 
+      still be added to your build if you Ctrl-Click them in the uniques or templates lists
+    * You can also now drag items from the databases straight into item slots to add and equip them in one go!
+    * And also drag items from the databases into the main items list
+
+### 1.0.19 - 2016/09/02
+ * Fixed error that would occur if you set your character level to 0
+ * Added support for "while Unarmed" modifiers
+ * Added latest patch changes
+ * Gem name input is a bit more lenient (it's somewhat case-insensitive now)
+
+### 1.0.18 - 2016/09/02
+ * Items now automatically equip when added to the build if there is an empty slot which the item can go in
+ * Automatically focus the edit control in the tree import/export popups
+ * Added attack speed to the spell dagger template. Whirling Blades yo!
+
+### 1.0.17 - 2016/09/02
+ * Added support for skill DPS multipliers; currently only Lightning Tendrils uses it (it has a 4x multiplier)
+ * Fixed Lioneye's Fall not converting One Handed Melee and Two Handed Melee modifiers
+ * Added Accuracy Rating to helm and glove templates
+ * Side bar now shows you how far over the resistance caps you are
+
+### 1.0.16 - 2016/09/02
+ * Emergency fix for the passive tree controls
+
+### 1.0.15 - 2016/09/02
+ * Added support for Cast when Damage Taken, Cast when Stunned and Cast on Death (yes, really!)
+ * Added support for Radiant Faith
+ * Enabled mousewheel support on number edits, and added +/- buttons (character level, gem level etc)
+ * Clarified many of the field labels in the Calcs tab
+ * Added some tree %inc stats to the side bar
+ 
+### 1.0.14 - 2016/09/01
+ * Fixed tags on certain multipart skills not correctly applying
+ * Fixed energy shield not showing up on Sin Trek
+ * Dual Wielding modifiers will now apply
+    * Skills that can use both weapons still only use the main hand at the moment; that requires a bit more work to implement
+
+### 1.0.13 - 2016/09/01
+ * Added a scroll bar to the Items tab to fix the issue with low screen resolutions
+    * The scroll bar will automatically jump to the right when you start editing an item, then jump back when you save it
+    * This might be a little disorienting; need feedback on this
+ * Also fixed some minor issues with scroll bars (mouse wheel should now work on all of them)
+
+### 1.0.12 - 2016/09/01
+ * Updated tree to 2.4.0
+ * Added latest patch note changes
+
+### 1.0.11 - 2016/09/01
+ * Fixed node description searching
+ * Added + to Level of Socketed Minion Gems to helmet templates
+
+### 1.0.10 - 2016/08/31
+ * Fixed crash bug affecting some users
+
+### 1.0.9 - 2016/08/31
+ * Attempted fix for a crash bug some users have been experiencing
+
+### 1.0.8 - 2016/08/31
+ * Fixed issue preventing the standalone version from updating correctly
+
+### 1.0.7 - 2016/08/31
+ * Fixed items not being deleted after confirmation
+
+### 1.0.6 - 2016/08/31
+ * Added the missing Amulet slot to the item databases' slot dropdown
+
+### 1.0.5 - 2016/08/31
+ * Added "Save" button as an alternative to Ctrl+S
+
+### 1.0.4 - 2016/08/31
+ * Attempt to fix bug causing the top of the UI to be hidden under the title bar
+
+### 1.0.3 - 2016/08/31
+ * Made some tweaks to the build list screen to ward off some possible errors
+
+### 1.0.2 - 2016/08/31
+ * Fixed an error relating to multipart skills
+
+### 1.0.1 - 2016/08/31
+ * Fixed an error in the build list screen