-- Path of Building
--
-- Module: Common
-- Libraries, functions and classes used by various modules.
--
local pairs = pairs
local ipairs = ipairs
local type = type
local t_insert = table.insert
local m_abs = math.abs
local m_floor = math.floor
local m_min = math.min
local m_max = math.max
local s_format = string.format
local s_char = string.char
local b_rshift = bit.rshift
local b_and = bit.band
local b_xor = bit.bxor

common = { }

-- External libraries
common.curl = require("lcurl.safe")
common.xml = require("xml")
common.base64 = require("base64")
common.sha1 = require("sha1")

-- Class library
common.classes = { }
local function addSuperParents(class, parent)
	for _, superParent in pairs(parent._parents) do
		class._superParents[superParent] = true
		if superParent._parents then
			addSuperParents(class, superParent)
		end
	end
end
local function getClass(className)
	local class = common.classes[className]
	if not class then
		LoadModule("Classes/"..className)
		class = common.classes[className]
		assert(class, "Class '"..className.."' not defined in class file")
	end
	return class
end
-- newClass("<className>"[, "<parentClassName>"[, "<parentClassName>" ...]], constructorFunc)
function newClass(className, ...)
	local class = { }
	common.classes[className] = class
	class.__index = class
	class.__call = function(obj, mix)
		for k, v in pairs(mix) do
			obj[k] = v
		end
		return obj
	end
	class._className = className
	local numVarArg = select("#", ...)
	class._constructor = select(numVarArg, ...)
	if numVarArg > 1 then
		-- Build list of parent classes
		class._parents = { }
		for i = 1, numVarArg - 1 do
			class._parents[i] = getClass(select(i, ...))
		end
		-- Build list of all classes directly or indirectly inherited by this class
		class._superParents = { }
		addSuperParents(class, class)
		-- Set up inheritance
		setmetatable(class, {
			__index = function(self, key)
				for _, parent in ipairs(class._parents) do
					local val = parent[key]
					if val ~= nil then
						self[key] = val
						return val
					end
				end
			end
		})
	end
	return class
end
function new(className, ...)
	local class = getClass(className)
	local object = setmetatable({ }, class)
	object.Object = object
	if class._parents then
		-- Add parent and superparent class proxies
		object._parentInit = { }
		for parent in pairs(class._superParents) do
			local proxyMeta = {
				__index = function(self, key)
					local v = rawget(object, key)
					if v ~= nil then
						return v
					else
						return parent[key]
					end
				end,
				__newindex = object,
				__call = function(...)
					if not parent._constructor then
						error("Parent class '"..parent._className.."' of class '"..class._className.."' has no constructor")
					end
					if object._parentInit[parent] then
						error("Parent class '"..parent._className.."' of class '"..class._className.."' has already been initialised")
					end
					parent._constructor(...)
					object._parentInit[parent] = true
				end,
			}
			object[parent._className] = setmetatable(proxyMeta, proxyMeta)
		end
	end
	if class._constructor then
		class._constructor(object, ...)
	end
	if class._parents then
		-- Check that the constructors for all parent and superparent classes have been called
		for parent in pairs(class._superParents) do
			if parent._constructor and not object._parentInit[parent] then
				error("Parent class '"..parent._className.."' of class '"..className.."' must be initialised")
			end
		end
	end
	return object
end

function codePointToUTF8(codePoint)
	if codePoint >= 0xD800 and codePoint <= 0xDFFF then
		return "?"
	elseif codePoint <= 0x7F then
		return s_char(codePoint)
	elseif codePoint <= 0x07FF then
		return s_char(0xC0 + b_rshift(codePoint, 6), 0x80 + b_and(codePoint, 0x3F))
	elseif codePoint <= 0xFFFF then
		return s_char(0xE0 + b_rshift(codePoint, 12), 0x80 + b_and(b_rshift(codePoint, 6), 0x3F), 0x80 + b_and(codePoint, 0x3F))
	elseif codePoint <= 0x10FFFF then
		return s_char(0xF0 + b_rshift(codePoint, 18), 0x80 + b_and(b_rshift(codePoint, 12), 0x3F), 0x80 + b_and(b_rshift(codePoint, 6), 0x3F), 0x80 + b_and(codePoint, 0x3F))
	else
		return "?"
	end
end
function convertUTF16to8(text, offset)
	offset = offset or 1
	local out = { }
	local highSurr
	for i = offset, #text - 1, 2 do
		local codeUnit = text:byte(i) + text:byte(i+1) * 256
		if codeUnit == 0 then
			break
		elseif codeUnit >= 0xD800 and codeUnit <= 0xDBFF then
			highSurr = codeUnit - 0xD800
		elseif codeUnit >= 0xDC00 and codeUnit <= 0xDFFF then
			if highSurr then
				t_insert(out, codePointToUTF8(highSurr * 1024 + codeUnit - 0xDC00 + 0x010000))
				highSurr = nil
			end
		else
			t_insert(out, codePointToUTF8(codeUnit))
		end
	end
	return table.concat(out)
end
function codePointToUTF16(codePoint)
	if codePoint >= 0xD800 and codePoint <= 0xDFFF then
		return "?\z"
	elseif codePoint <= 0xFFFF then
		return s_char(b_and(codePoint, 0xFF), b_rshift(codePoint, 8))
	elseif codePoint <= 0x10FFFF then
		local highSurr = 0xD800 + b_rshift(codePoint - 0x10000, 10)
		local lowSurr = 0xDC00 + b_and(codePoint - 0x10000, 0x2FF)
		return s_char(b_and(highSurr, 0xFF), b_rshift(highSurr, 8), b_and(lowSurr, 0xFF), b_rshift(lowSurr, 8))
	else
		return "?\z"
	end
end
function convertUTF8to16(text, offset)
	offset = offset or 1
	local out = { }
	local codePoint = 0
	local codeUnitRemaining
	for i = offset, #text do
		local codeUnit = text:byte(i)
		if codeUnit == 0 then
			break
		elseif codeUnit <= 0x7F then
			table.insert(out, s_char(codeUnit, 0))
		elseif codeUnit >= 0xC2 and codeUnit <= 0xDF then
			codeUnitRemaining = 1
			codePoint = b_and(codeUnit, 0x1F)
		elseif codeUnit >= 0xE0 and codeUnit <= 0xEF then
			codeUnitRemaining = 2
			codePoint = b_and(codeUnit, 0x0F)
		elseif codeUnit >= 0xF0 and codeUnit <= 0xF4 then
			codeUnitRemaining = 3
			codePoint = b_and(codeUnit, 0x03)
		elseif codeUnit >= 0x80 and codeUnit <= 0xBF then
			if codeUnitRemaining then
				codePoint = bit.lshift(codePoint, 6) + b_and(codeUnit, 0x3F)
				codeUnitRemaining = codeUnitRemaining - 1
				if codeUnitRemaining == 0 then
					t_insert(out, codePointToUTF16(codePoint))
					codeUnitRemaining = nil
				end
			else
				t_insert(out, "?\z")
			end
		else 
			t_insert(out, "?\z")
		end
	end
	return table.concat(out)
end

do
	local function toUnsigned(val)
		return val < 0 and val + 0x100000000 or val
	end
	local function murmurMix(val)
		val = toUnsigned(val)
		return bit.tobit(val * 0xE995 + b_and(val * 0x5BD1, 0xFFFF) * 0x10000)
	end
	function murmurHash2(key, seed)
		local len = #key
		local h = b_xor(seed or 0, len)
		local o = 1
		while len >= 4 do
			local k = bytesToInt(key, o)
			k = murmurMix(k)
			k = b_xor(k, b_rshift(k, 24))
			k = murmurMix(k)
			h = murmurMix(h)
			h = b_xor(h, k)
			o = o + 4
			len = len - 4
		end
		if len > 0 then
			h = b_xor(h, bytesToInt(key, o))
			h = murmurMix(h)
		end
		h = b_xor(h, b_rshift(h, 13))
		h = murmurMix(h)
		h = b_xor(h, b_rshift(h, 15))
		return toUnsigned(h)
	end
end

local function bits(int, s, e)
	return b_and(b_rshift(int, s), 2 ^ (e - s + 1) - 1)
end
function bytesToInt(b, o)
	return bit.tobit(bytesToUInt(b, o))
end
function bytesToUInt(b, o)
	o = o or 1
	return (b:byte(o + 0) or 0) + (b:byte(o + 1) or 0) * 256 + (b:byte(o + 2) or 0) * 65536 + (b:byte(o + 3) or 0) * 16777216
end
function bytesToULong(b, o)
	o = o or 1
	return bytesToUInt(b, o) + bytesToUInt(b, o + 4) * 4294967296
end
function bytesToFloat(b, o)
	local int = bytesToInt(b, o)
	local s = (-1) ^ bits(int, 31, 31)
	local e = bits(int, 23, 30) - 127
	if e == -127 then
		return 0 * s
	end
	local m = 1
	for i = 0, 22 do
		m = m + bits(int, i, i) * 2 ^ (i - 23)
	end
	return s * m * 2 ^ e
end

-- Quick hack to convert JSON to valid lua
function jsonToLua(json)
	return json:gsub("%[","{"):gsub("%]","}"):gsub('"(%d[%d%.]*)":','[%1]='):gsub('"([^"]+)":','["%1"]='):gsub("\\/","/"):gsub("{(%w+)}","{[0]=%1}")
		:gsub("\\u(%x%x%x%x)",function(hex) return codePointToUTF8(tonumber(hex,16)) end)
end

-- Check if mouse is currently inside area defined by region.x, region.y, region.width, region.height
function isMouseInRegion(region)
	local cursorX, cursorY = GetCursorPos()
	return cursorX >= region.x and cursorX < region.x + region.width and cursorY >= region.y and cursorY < region.y + region.height
end

-- Write a Lua table to file
local function qFmt(s)
	return '"'..s:gsub("\n","\\n"):gsub("\"","\\\"")..'"'
end
function writeLuaTable(out, t, indent)
	out:write('{')
	if indent then
		out:write('\n')
	end
	local keyList = { }
	for k, v in pairs(t) do
		t_insert(keyList, k)
	end
	table.sort(keyList, function(a,b) if type(a) == type(b) then return a < b else return type(a) < type(b) end end)
	for i, k in ipairs(keyList) do
		local v = t[k]
		if indent then
			out:write(string.rep("\t", indent))
		end
		if type(k) == "string" and k:match("^%a[%a%d]*$") and k ~= "hexproof" then
			out:write(k, '=')
		else
			out:write('[')
			if type(k) == "number" then
				out:write(k)
			else
				out:write(qFmt(k))
			end
			out:write(']=')
		end
		if type(v) == "table" then
			writeLuaTable(out, v, indent and indent + 1)
		elseif type(v) == "string" then
			out:write(qFmt(v))
		else
			out:write(tostring(v))
		end
		if i < #keyList then
			out:write(',')
		end
		if indent then
			out:write('\n')
		end
	end
	if indent then
		out:write(string.rep("\t", indent-1))
	end
	out:write('}')
end

-- Make a copy of a table and all subtables
function copyTable(tbl, noRecurse)
	local out = {}
	for k, v in pairs(tbl) do
		if not noRecurse and type(v) == "table" then
			out[k] = copyTable(v)
		else
			out[k] = v
		end
	end
	return out
end
do
	local subTableMap = { }
	function copyTableSafe(tbl, noRecurse, preserveMeta, isSubTable)
		local out = {}
		if not noRecurse then
			subTableMap[tbl] = out
		end
		if preserveMeta then
			setmetatable(out, getmetatable(tbl))
		end
		for k, v in pairs(tbl) do
			if not noRecurse and type(v) == "table" then
				out[k] = subTableMap[v] or copyTableSafe(v, false, preserveMeta, true)
			else
				out[k] = v
			end
		end
		if not noRecurse and not isSubTable then
			wipeTable(subTableMap)
		end
		return out
	end
end

-- Wipe all keys from the table and return it, or return a new table if no table provided
function wipeTable(tbl)
	if not tbl then
		return { }
	end
	for k in pairs(tbl) do
		tbl[k] = nil
	end
	return tbl
end

-- Search a table for a value, and return the corresponding key
function isValueInTable(tbl, val)
	for k, v in pairs(tbl) do
		if val == v then
			return k
		end
	end
end

-- Search an array for a value, and return the corresponding array index
function isValueInArray(tbl, val)
	for i, v in ipairs(tbl) do
		if val == v then
			return i
		end
	end
end

-- Pretty-prints a table
function prettyPrintTable(tbl, pre)
	pre = pre or ""
	local outNames = { }
	for name in pairs(tbl) do
		t_insert(outNames, name)
	end
	table.sort(outNames)
	for _, name in ipairs(outNames) do
		if type(tbl[name]) == "table" then
			prettyPrintTable(tbl[name], pre .. name .. ".")
		else
			ConPrintf("%s%s = %s", pre, name, tostring(tbl[name]))
		end
	end
end

function tableConcat(t1,t2)
	local t3 = {}
	for i=1,#t1 do
        t3[#t3+1] = t1[i]
    end
    for i=1,#t2 do
        t3[#t3+1] = t2[i]
    end
    return t3
end

-- Natural sort comparator
function naturalSortCompare(a, b)
	local aIndex, bIndex = 1, 1
	while true do
		local aStr, aNum, aEnd = a:match("(.-)(%d+)()", aIndex)
		local bStr, bNum, bEnd = b:match("(.-)(%d+)()", bIndex)
		if not aStr or not bStr then
			aStr = a:sub(aIndex)
			bStr = b:sub(bIndex)
		end
		local al = aStr:upper()
		local bl = bStr:upper()
		if al ~= bl then
			return al < bl
		end
		if aStr ~= bStr then
			return aStr < bStr
		end
		if not aNum then
			return a < b
		end
		local an = tonumber(aNum)
		local bn = tonumber(bNum)
		if an ~= bn then
			return an < bn
		end
		if aNum ~= bNum then
			return aNum < bNum
		end
		aIndex = aEnd
		bIndex = bEnd
	end
end

-- Rounds a number to the nearest <dec> decimal places
function round(val, dec)
	if dec then
		return m_floor(val * 10 ^ dec + 0.5) / 10 ^ dec
	else
		return m_floor(val + 0.5)
	end
end

---@param n number
---@return number
function triangular(n)
	--- Returns the n-th triangular number
	--- See https://en.wikipedia.org/wiki/Triangular_number
	return n * (n + 1) / 2
end

-- Formats "1234.56" -> "1,234.5"
function formatNumSep(str)
	return string.gsub(str, "(-?%d+%.?%d+)", function(m)
<<<<<<< HEAD
	    x, y, minus, integer, fraction = m:find("(-?)(%d+)(%.?%d*)")
=======
	    local x, y, minus, integer, fraction = m:find("(-?)(%d+)(%.?%d*)")
>>>>>>> b28f9258
        if main.showThousandsSeparators then
            integer = integer:reverse():gsub("(%d%d%d)", "%1"..main.thousandsSeparator):reverse()
            -- There will be leading separators if the number of digits are divisible by 3
            -- This checks for their presence and removes them
            -- Don't use patterns here because thousandsSeparator can be a pattern control character, and will crash if used
            if main.thousandsSeparator ~= "" then
                local thousandsSeparator = string.find(integer, main.thousandsSeparator, 1, 2)
                if thousandsSeparator and thousandsSeparator == 1 then
                    integer = integer:sub(2)
                end
            end
        else
            integer = integer:reverse():gsub("(%d%d%d)", "%1"):reverse()
        end
        return minus..integer..fraction:gsub("%.", main.decimalSeparator)
    end)
end

function getFormatNumSep(dec)
	return function(val)
		return formatNumSep(val, dec)
	end
end

-- Formats 1234.56 -> "1234.6" [dec=1]
function formatRound(val, dec)
	dec = dec or 0
	return m_floor(val * 10 ^ dec + 0.5) / 10 ^ dec
end
function getFormatRound(dec)
	return function(val)
		return formatRound(val, dec)
	end
end

-- Formats 12.3456 -> "1234.6%" [dec=1]
function formatPercent(val, dec)
	dec = dec or 0
	return m_floor((val or 0) * 100 * 10 ^ dec + 0.5) / 10 ^ dec .. "%"
end
function getFormatPercent(dec)
	return function(val)
		return formatPercent(val, dec)
	end
end

-- Formats 1234.56 -> "1234.5s" [dec=1]
function formatSec(val, dec)
	dec = dec or 0
	if val == 0 then
		return "0s"
	else
		return s_format("%."..dec.."fs", val)
	end
end
function getFormatSec(dec)
	return function(val)
		return formatSec(val, dec)
	end
end

function copyFile(srcName, dstName)
	local inFile, msg = io.open(srcName, "r")
	if not inFile then
		return nil, "Couldn't open '"..srcName.."': "..msg
	end
	local outFile, msg = io.open(dstName, "w")
	if not outFile then
		return nil, "Couldn't create '"..dstName.."': "..msg
	end
	outFile:write(inFile:read("*a"))
	inFile:close()
	outFile:close()
	return true
end

function zip(a, b)
    local zipped = { }
	for i, _ in pairs(a) do
		table.insert(zipped, { a[i], b[i] })
    end
    return zipped
end<|MERGE_RESOLUTION|>--- conflicted
+++ resolved
@@ -485,11 +485,7 @@
 -- Formats "1234.56" -> "1,234.5"
 function formatNumSep(str)
 	return string.gsub(str, "(-?%d+%.?%d+)", function(m)
-<<<<<<< HEAD
-	    x, y, minus, integer, fraction = m:find("(-?)(%d+)(%.?%d*)")
-=======
 	    local x, y, minus, integer, fraction = m:find("(-?)(%d+)(%.?%d*)")
->>>>>>> b28f9258
         if main.showThousandsSeparators then
             integer = integer:reverse():gsub("(%d%d%d)", "%1"..main.thousandsSeparator):reverse()
             -- There will be leading separators if the number of digits are divisible by 3
