--- conflicted
+++ resolved
@@ -1063,38 +1063,24 @@
 			enemyModList:NewMod("CurseEffectOnSelf", "MORE", -33, "Boss")
 			enemyModList:NewMod("ElementalResist", "BASE", 40, "Boss")
 			enemyModList:NewMod("ChaosResist", "BASE", 25, "Boss")
-<<<<<<< HEAD
 			enemyModList:NewMod("AilmentThreshold", "BASE", 2190202, "Boss")
-			modList:NewMod("Multiplier:WarcryPower", "BASE", 20, "Boss")
+			modList:NewMod("WarcryPower", "BASE", 20, "Boss")
 		elseif val == "Shaper" then
-=======
-			modList:NewMod("WarcryPower", "BASE", 20, "Boss")
-		elseif val == "SHAPER" then
->>>>>>> 48918237
 			enemyModList:NewMod("Condition:RareOrUnique", "FLAG", true, "Config", { type = "Condition", var = "Effective" })
 			enemyModList:NewMod("CurseEffectOnSelf", "MORE", -66, "Boss")
 			enemyModList:NewMod("ElementalResist", "BASE", 50, "Boss")
 			enemyModList:NewMod("ChaosResist", "BASE", 30, "Boss")
 			enemyModList:NewMod("Armour", "MORE", 33, "Boss")
-<<<<<<< HEAD
 			enemyModList:NewMod("AilmentThreshold", "BASE", 44360789, "Boss")
-			modList:NewMod("Multiplier:WarcryPower", "BASE", 20, "Boss")
+			modList:NewMod("WarcryPower", "BASE", 20, "Boss")
 		elseif val == "Sirus" then
-=======
-			modList:NewMod("WarcryPower", "BASE", 20, "Boss")
-		elseif val == "SIRUS" then
->>>>>>> 48918237
 			enemyModList:NewMod("Condition:RareOrUnique", "FLAG", true, "Config", { type = "Condition", var = "Effective" })
 			enemyModList:NewMod("CurseEffectOnSelf", "MORE", -66, "Boss")
 			enemyModList:NewMod("ElementalResist", "BASE", 50, "Boss")
 			enemyModList:NewMod("ChaosResist", "BASE", 30, "Boss")
 			enemyModList:NewMod("Armour", "MORE", 100, "Boss")
-<<<<<<< HEAD
 			enemyModList:NewMod("AilmentThreshold", "BASE", 37940148, "Boss")
-			modList:NewMod("Multiplier:WarcryPower", "BASE", 20, "Boss")
-=======
 			modList:NewMod("WarcryPower", "BASE", 20, "Boss")
->>>>>>> 48918237
 		end
 	end },
 	{ var = "enemyAwakeningLevel", type = "count", label = "Awakening Level:", tooltip = "Each Awakening Level gives Bosses 3% more Life.", apply = function(val, modList, enemyModList)
