--- conflicted
+++ resolved
@@ -97,16 +97,9 @@
 	{ var = "bladestormInSandstorm", type = "check", label = "Are you in a Sandstorm?", ifSkill = "Bladestorm", apply = function(val, modList, enemyModList)
 		modList:NewMod("Condition:BladestormInSandstorm", "FLAG", true, "Config", { type = "SkillName", skillName = "Bladestorm" })
 	end },
-<<<<<<< HEAD
 	{ label = "Brand Skills:", ifSkillList = { "Armageddon Brand", "Storm Brand", "Arcanist Brand", "Penance Brand", "Wintertide Brand" } }, -- I barely resisted the temptation to label this "Generic Brand:"
 	{ var = "BrandsAttachedToEnemy", type = "count", label = "# of Brands attached to the enemy", ifSkillList = { "Armageddon Brand", "Storm Brand", "Arcanist Brand", "Penance Brand", "Wintertide Brand" }, apply = function(val, modList, enemyModList)
-		modList:NewMod("Multiplier:BrandsAttachedToEnemy", "BASE", m_min(val, 2), "Config")
-		enemyModList:NewMod("Multiplier:BrandsAttached", "BASE", m_min(val, 2), "Config")
-=======
-	{ label = "Brand Skills:", ifSkillList = { "Armageddon Brand", "Storm Brand" } }, -- I barely resisted the temptation to label this "Generic Brand:"
-	{ var = "BrandsAttachedToEnemy", type = "count", label = "# of Brands attached to the enemy", ifSkillList = { "Armageddon Brand", "Storm Brand" }, apply = function(val, modList, enemyModList)
 		modList:NewMod("Multiplier:ConfigBrandsAttachedToEnemy", "BASE", val, "Config")
->>>>>>> a4ed15aa
 	end },
 	{ var = "BrandsInLastQuarter", type = "check", label = "Last 25% of Attached Duration?", ifCond = "BrandLastQuarter", apply = function(val, modList, enemyModList)
 		modList:NewMod("Condition:BrandLastQuarter", "FLAG", true, "Config")
