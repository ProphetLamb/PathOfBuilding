--- conflicted
+++ resolved
@@ -58,19 +58,14 @@
 			modList:NewMod("Condition:LifeRegenBurstFull", "FLAG", true, "Config")
 		end
 	end },
-<<<<<<< HEAD
 	{ var = "armourCalculationMode", type = "list", label = "Armour calculation mode:", tooltip = "Controls how Defending with Double Armour is calculated:\n\tMinimum: never Defend with Double Armour\n\tAverage: Damage Reduction from Defending with Double Armour is proportional to chance\n\tMaximum: always Defend with Double Armour\nThis setting has no effect if you have 100% chance to Defend with Double Armour.", list = {{val="MIN",label="Minimum"},{val="AVERAGE",label="Average"},{val="MAX",label="Maximum"}} },
 	{ var = "EhpCalcMode", type = "list", label = "EHP calculation mode:", tooltip = "Controls which types of damage the EHP calculation uses:\n\tAverage: uses the Average of all damage types\n\tMinimum: calculates each one and uses the worst\nIf a specific damage type is selected, that will be the only type used.", list = {{val="Average",label="Average"},{val="Minimum",label="Minimum"},{val="Melee",label="Melee"},{val="Projectile",label="Projectile"},{val="Spell",label="Spell"},{val="SpellProjectile",label="Projectile Spell"}} },
-
-=======
-	{ var = "armourCalculationMode", type = "list", label = "Armour calculation mode:", tooltip = "Controls how Defending with Double Armour is calculated:\n\tMinimum, never Defend with Double Armour;\n\tAverage, Damage Reduction from Defending with Double Armour is proportional to chance;\n\tMaximum, always Defend with Double Armour.\nThis setting has no effect if you have 100% chance to Defend with Double Armour.", list = {{val="MIN",label="Minimum"},{val="AVERAGE",label="Average"},{val="MAX",label="Maximum"}} },
-	{ var = "EhpCalcMode", type = "list", label = "EHP calc calculation mode:", tooltip = "Controls which types of damage the EHP calculation uses:\nAverage: Uses the Averages of all the damage types.\nMinimum: Calculates each one and uses the worst one.\nThe rest  are the specific types damage", list = {{val="Average",label="Average"},{val="Minimum",label="Minimum"},{val="Melee",label="Melee"},{val="Projectile",label="Projectile"},{val="Spell",label="Spell"},{val="SpellProjectile",label="Projectile Spell"}} },
 	{ var = "warcryMode", type = "list", label = "Warcry calculation mode:", ifSkillList = { "Infernal Cry", "Ancestral Cry", "Enduring Cry", "General's Cry", "Intimidating Cry", "Rallying Cry", "Seismic Cry" }, tooltip = "Controls how exerted attacks from Warcries are calculated:\nAverage: Averages out Warcry usage with cast time, attack speed and warcry cooldown .\nMax Hit: Shows maximum hit for lining up all warcries.", list = {{val="AVERAGE",label="Average"},{val="MAX",label="Max Hit"}}, apply = function(val, modList, enemyModList)
 		if val == "MAX" then
 			modList:NewMod("Condition:WarcryMaxHit", "FLAG", true, "Config")
 		end
 	end },
->>>>>>> 2bde173b
+
 	-- Section: Skill-specific options
 	{ section = "Skill Options", col = 2 },
 	{ label = "Arcanist Brand:", ifSkill = "Arcanist Brand" },
@@ -847,13 +842,8 @@
 		modList:NewMod("Multiplier:CorpseConsumedRecently", "BASE", val, "Config", { type = "Condition", var = "Combat" })
 		modList:NewMod("Condition:ConsumedCorpseRecently", "FLAG", true, "Config", { type = "Condition", var = "Combat" })
 	end },
-<<<<<<< HEAD
 	{ var = "multiplierWarcryUsedRecently", type = "count", label = "# of Warcries Used Recently:", ifMult = "WarcryUsedRecently", implyCondList = {"UsedWarcryRecently", "UsedWarcryInPast8Seconds", "UsedSkillRecently"}, tooltip = "This also implies you have 'Used a Warcry Recently', 'Used a Warcry in the past 8 seconds', and 'Used a Skill Recently'", apply = function(val, modList, enemyModList)
-		modList:NewMod("Multiplier:WarcryUsedRecently", "BASE", val, "Config", { type = "Condition", var = "Combat" })
-=======
-	{ var = "multiplierWarcryUsedRecently", type = "count", label = "# of Warcies Used Recently:", ifMult = "WarcryUsedRecently", implyCondList = {"UsedWarcryRecently", "UsedWarcryInPast8Seconds", "UsedSkillRecently"}, tooltip = "This also implies you have 'Used a Warcry Recently', 'Used a Warcry in the past 8 seconds', and 'Used a Skill Recently'", apply = function(val, modList, enemyModList)
 		modList:NewMod("Multiplier:WarcryUsedRecently", "BASE", m_min(val, 100), "Config", { type = "Condition", var = "Combat" })
->>>>>>> 2bde173b
 		modList:NewMod("Condition:UsedWarcryRecently", "FLAG", true, "Config", { type = "Condition", var = "Combat" })
 		modList:NewMod("Condition:UsedWarcryInPast8Seconds", "FLAG", true, "Config", { type = "Condition", var = "Combat" })
 		modList:NewMod("Condition:UsedSkillRecently", "FLAG", true, "Config", { type = "Condition", var = "Combat" })
@@ -1034,14 +1024,8 @@
 	{ var = "conditionEnemyUnnerved", type = "check", ifVer = "3_0", label = "Is the enemy Unnerved?", tooltip = "Unnerved enemies take 10% increased Spell Damage.", apply = function(val, modList, enemyModList)
 		enemyModList:NewMod("DamageTaken", "INC", 10, "Unnerve", ModFlag.Spell)
 	end },
-<<<<<<< HEAD
 	{ var = "conditionEnemyCoveredInAsh", type = "check", label = "Is the enemy covered in Ash?", tooltip = "Covered in Ash applies the following to the enemy:\n\t20% increased Fire Damage taken\n\t20% less Movement Speed", apply = function(val, modList, enemyModList)
-		enemyModList:NewMod("FireDamageTaken", "INC", 20, "Covered in Ash")
-		modList:NewMod("CoveredInAsh", "FLAG", true, "Config", { type = "Condition", var = "Effective" })
-=======
-	{ var = "conditionEnemyCoveredInAsh", type = "check", label = "Is the enemy covered in Ash?", tooltip = "This adds the following modifiers:\n20% less enemy Movement Speed\n20% increased Fire Damage Taken by enemy", apply = function(val, modList, enemyModList)
 		modList:NewMod("CoveredInAshEffect", "BASE", 20, "Covered in Ash")
->>>>>>> 2bde173b
 	end },
 	{ var = "conditionEnemyOnConsecratedGround", type = "check", label = "Is the enemy on Consecrated Ground?", tooltip = "In addition to allowing any relevant modifiers to apply,\nthis will cause hits to have 100% increased Critical Strike Chance on the enemy.", apply = function(val, modList, enemyModList)
 		enemyModList:NewMod("Condition:OnConsecratedGround", "FLAG", true, "Config", { type = "Condition", var = "Effective" })
