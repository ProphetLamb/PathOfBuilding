-- Path of Building
--
-- Module: Config Options
-- List of options for the Configuration tab.
--

local m_min = math.min
local m_max = math.max

return {
	-- Section: General options
	{ section = "General", col = 1 },
	{ var = "resistancePenalty", type = "list", label = "Resistance penalty:", ifVer = "3_0", list = {{val=0,label="None"},{val=-30,label="Act 5 (-30%)"},{val=nil,label="Act 10 (-60%)"}} },
	{ var = "enemyLevel", type = "count", label = "Enemy Level:", tooltip = "This overrides the default enemy level used to estimate your hit and evade chances.\nThe default level is your character level, capped at 84, which is the same value\nused in-game to calculate the stats on the character sheet." },
	{ var = "enemyHit", type = "count", label = "Enemy Hit Damage:", tooltip = "This overrides the default damage amount used to estimate your damage reduction from armour.\nThe default is 1.5 times the enemy's base damage, which is the same value\nused in-game to calculate the estimate shown on the character sheet." },
	{ var = "detonateDeadCorpseLife", type = "count", label = "Enemy Corpse Life:", tooltip = "Sets the maximum life of the target corpse for Detonate Dead and similar skills.\nFor reference, a level 70 monster has "..data["3_0"].monsterLifeTable[70].." base life, and a level 80 monster has "..data["3_0"].monsterLifeTable[80]..".", apply = function(val, modList, enemyModList)
		modList:NewMod("SkillData", "LIST", { key = "corpseLife", value = val }, "Config")
	end },
	{ var = "conditionStationary", type = "count", label = "Are you stationary?", ifCond = "Stationary", 
		tooltip = "Applies mods that use `while stationary` and `per/every second while stationary`",
		apply = function(val, modList, enemyModList)
		if type(val) == "boolean" then
		-- Backwards compatibility with older versions that set this condition as a boolean
		val = val and 1 or 0
		end
		local sanitizedValue = m_max(0, val)
		modList:NewMod("Multiplier:StationarySeconds", "BASE", sanitizedValue, "Config")
		if sanitizedValue > 0 then
			modList:NewMod("Condition:Stationary", "FLAG", true, "Config")
		end
	end },
	{ var = "conditionMoving", type = "check", label = "Are you always moving?", ifCond = "Moving", apply = function(val, modList, enemyModList)
		modList:NewMod("Condition:Moving", "FLAG", true, "Config")
	end },
	{ var = "conditionFullLife", type = "check", label = "Are you always on Full Life?", tooltip = "You will automatically be considered to be on Full Life if you have Chaos Inoculation,\nbut you can use this option to force it if necessary.", apply = function(val, modList, enemyModList)
		modList:NewMod("Condition:FullLife", "FLAG", true, "Config")
	end },
	{ var = "conditionLowLife", type = "check", label = "Are you always on Low Life?", ifCond = "LowLife", tooltip = "You will automatically be considered to be on Low Life if you have at least 65% life reserved,\nbut you can use this option to force it if necessary.", apply = function(val, modList, enemyModList)
		modList:NewMod("Condition:LowLife", "FLAG", true, "Config")
	end },
	{ var = "conditionFullEnergyShield", type = "check", label = "Are you always on Full Energy Shield?", ifCond = "FullEnergyShield", apply = function(val, modList, enemyModList)
		modList:NewMod("Condition:FullEnergyShield", "FLAG", true, "Config")
	end },
	{ var = "conditionHaveEnergyShield", type = "check", label = "Do you always have Energy Shield?", ifCond = "HaveEnergyShield", apply = function(val, modList, enemyModList)
		modList:NewMod("Condition:HaveEnergyShield", "FLAG", true, "Config")
	end },
	{ var = "minionsConditionFullLife", type = "check", label = "Are your Minions always on Full Life?", ifMinionCond = "FullLife", apply = function(val, modList, enemyModList)
		modList:NewMod("MinionModifier", "LIST", { mod = modLib.createMod("Condition:FullLife", "FLAG", true, "Config") }, "Config")
	end },
	{ var = "minionsConditionCreatedRecently", type = "check", label = "Have your Minions been created Recently?", ifCond = "MinionsCreatedRecently", apply = function(val, modList, enemyModList)
		modList:NewMod("Condition:MinionsCreatedRecently", "FLAG", true, "Config")
	end },
	{ var = "igniteMode", type = "list", label = "Ailment calculation mode:", tooltip = "Controls how the base damage for Damaging Ailments is calculated:\n\tAverage: damage is based on the average application, including both crits and non-crits\n\tCrits Only: damage is based solely on Ailments inflicted with crits", list = {{val="AVERAGE",label="Average"},{val="CRIT",label="Crits Only"}} },
	{ var = "lifeRegenMode", type = "list", label = "Life regen calculation mode:", tooltip = "Controls how life regeneration is calculated:\n\tMinimum: does not include burst regen\n\tAverage: includes burst regen, averaged based on uptime\n\tBurst: includes full burst regen", list = {{val="MIN",label="Minimum"},{val="AVERAGE",label="Average"},{val="FULL",label="Burst"}}, apply = function(val, modList, enemyModList)
		if val == "AVERAGE" then
			modList:NewMod("Condition:LifeRegenBurstAvg", "FLAG", true, "Config")
		elseif val == "FULL" then
			modList:NewMod("Condition:LifeRegenBurstFull", "FLAG", true, "Config")
		end
	end },
	{ var = "armourCalculationMode", type = "list", label = "Armour calculation mode:", tooltip = "Controls how Defending with Double Armour is calculated:\n\tMinimum: never Defend with Double Armour\n\tAverage: Damage Reduction from Defending with Double Armour is proportional to chance\n\tMaximum: always Defend with Double Armour\nThis setting has no effect if you have 100% chance to Defend with Double Armour.", list = {{val="MIN",label="Minimum"},{val="AVERAGE",label="Average"},{val="MAX",label="Maximum"}} },
	{ var = "EhpCalcMode", type = "list", label = "EHP calculation mode:", tooltip = "Controls which types of damage the EHP calculation uses:\n\tAverage: uses the Average of all damage types\n\tMinimum: calculates each one and uses the worst\nIf a specific damage type is selected, that will be the only type used.", list = {{val="Average",label="Average"},{val="Minimum",label="Minimum"},{val="Melee",label="Melee"},{val="Projectile",label="Projectile"},{val="Spell",label="Spell"},{val="SpellProjectile",label="Projectile Spell"}} },
	{ var = "warcryMode", type = "list", label = "Warcry calculation mode:", ifSkillList = { "Infernal Cry", "Ancestral Cry", "Enduring Cry", "General's Cry", "Intimidating Cry", "Rallying Cry", "Seismic Cry" }, tooltip = "Controls how exerted attacks from Warcries are calculated:\nAverage: Averages out Warcry usage with cast time, attack speed and warcry cooldown .\nMax Hit: Shows maximum hit for lining up all warcries.", list = {{val="AVERAGE",label="Average"},{val="MAX",label="Max Hit"}}, apply = function(val, modList, enemyModList)
		if val == "MAX" then
			modList:NewMod("Condition:WarcryMaxHit", "FLAG", true, "Config")
		end
	end },

	-- Section: Skill-specific options
	{ section = "Skill Options", col = 2 },
	{ label = "Arcanist Brand:", ifSkill = "Arcanist Brand" },
	{ var = "targetBrandedEnemy", type = "check", label = "Are skills targeting the Branded enemy?", ifSkill = "Arcanist Brand", apply = function(val, modList, enemyModList)
		modList:NewMod("Condition:TargetingBrandedEnemy", "FLAG", true, "Config")
	end },
	{ label = "Aspect of the Avian:", ifSkill = "Aspect of the Avian" },
	{ var = "aspectOfTheAvianAviansMight", type = "check", label = "Is Avian's Might active?", ifSkill = "Aspect of the Avian", apply = function(val, modList, enemyModList)
		modList:NewMod("Condition:AviansMightActive", "FLAG", true, "Config")
	end },
	{ var = "aspectOfTheAvianAviansFlight", type = "check", label = "Is Avian's Flight active?", ifSkill = "Aspect of the Avian", apply = function(val, modList, enemyModList)
		modList:NewMod("Condition:AviansFlightActive", "FLAG", true, "Config")
	end },
	{ label = "Aspect of the Cat:", ifSkill = "Aspect of the Cat" },
	{ var = "aspectOfTheCatCatsStealth", type = "check", label = "Is Cat's Stealth active?", ifSkill = "Aspect of the Cat", apply = function(val, modList, enemyModList)
		modList:NewMod("Condition:CatsStealthActive", "FLAG", true, "Config")
	end },
	{ var = "aspectOfTheCatCatsAgility", type = "check", label = "Is Cat's Agility active?", ifSkill = "Aspect of the Cat", apply = function(val, modList, enemyModList)
		modList:NewMod("Condition:CatsAgilityActive", "FLAG", true, "Config")
	end },
	{ label = "Aspect of the Crab:", ifSkill = "Aspect of the Crab" },
	{ var = "overrideCrabBarriers", type = "count", label = "# of Crab Barriers (if not maximum):", ifSkill = "Aspect of the Crab", apply = function(val, modList, enemyModList)
		modList:NewMod("CrabBarriers", "OVERRIDE", val, "Config", { type = "Condition", var = "Combat" })
	end },
	{ label = "Aspect of the Spider:", ifSkill = "Aspect of the Spider" },
	{ var = "aspectOfTheSpiderWebStacks", type = "count", label = "# of Spider's Web Stacks:", ifSkill = "Aspect of the Spider", apply = function(val, modList, enemyModList)
		modList:NewMod("ExtraSkillMod", "LIST", { mod = modLib.createMod("Multiplier:SpiderWebApplyStack", "BASE", val) }, "Config", { type = "SkillName", skillName = "Aspect of the Spider" })
	end },
	{ label = "Banner Skills:", ifSkillList = { "Dread Banner", "War Banner" } },
	{ var = "bannerPlanted", type = "check", label = "Is Banner Planted?", ifSkillList = { "Dread Banner", "War Banner" }, apply = function(val, modList, enemyModList)
		modList:NewMod("Condition:BannerPlanted", "FLAG", true, "Config")
	end },
	{ var = "bannerStages", type = "count", label = "Banner Stages:", ifSkillList = { "Dread Banner", "War Banner" }, apply = function(val, modList, enemyModList)
		modList:NewMod("Multiplier:BannerStage", "BASE", m_min(val, 50), "Config", { type = "SkillName", skillNameList = { "Dread Banner", "War Banner" } })
	end },
	{ label = "Bladestorm:", ifSkill = "Bladestorm" },
	{ var = "bladestormInBloodstorm", type = "check", label = "Are you in a Bloodstorm?", ifSkill = "Bladestorm", apply = function(val, modList, enemyModList)
		modList:NewMod("Condition:BladestormInBloodstorm", "FLAG", true, "Config", { type = "SkillName", skillName = "Bladestorm" })
	end },
	{ var = "bladestormInSandstorm", type = "check", label = "Are you in a Sandstorm?", ifSkill = "Bladestorm", apply = function(val, modList, enemyModList)
		modList:NewMod("Condition:BladestormInSandstorm", "FLAG", true, "Config", { type = "SkillName", skillName = "Bladestorm" })
	end },
	{ label = "Bonechill Support:", ifSkill = "Bonechill" },
	{ var = "bonechillEffect", type = "count", label = "Effect of Chill:", tooltip = "The effect of Chill is automatically calculated if you have a guaranteed source of Chill,\nbut you can use this to override the effect if necessary.", ifSkill = "Bonechill", apply = function(val, modList, enemyModList)
		modList:NewMod("BonechillEffect", "OVERRIDE", m_min(val, 30), "Config")
		modList:NewMod("DesiredBonechillEffect", "BASE", m_min(val, 30), "Config")
	end },
	{ label = "Brand Skills:", ifSkillList = { "Armageddon Brand", "Storm Brand", "Arcanist Brand", "Penance Brand", "Wintertide Brand" } }, -- I barely resisted the temptation to label this "Generic Brand:"
	{ var = "BrandsAttachedToEnemy", type = "count", label = "# of Brands attached to the enemy:", ifSkillList = { "Armageddon Brand", "Storm Brand", "Arcanist Brand", "Penance Brand", "Wintertide Brand" }, apply = function(val, modList, enemyModList)
		modList:NewMod("Multiplier:ConfigBrandsAttachedToEnemy", "BASE", val, "Config")
	end },
	{ var = "BrandsInLastQuarter", type = "check", label = "Last 25% of Attached Duration?", ifCond = "BrandLastQuarter", apply = function(val, modList, enemyModList)
		modList:NewMod("Condition:BrandLastQuarter", "FLAG", true, "Config")
	end },
	{ label = "Dark Pact:", ifSkill = "Dark Pact" },
	{ var = "darkPactSkeletonLife", type = "count", label = "Skeleton Life:", ifSkill = "Dark Pact", tooltip = "Sets the maximum Life of the Skeleton that is being targeted.", apply = function(val, modList, enemyModList)
		modList:NewMod("SkillData", "LIST", { key = "skeletonLife", value = val }, "Config", { type = "SkillName", skillName = "Dark Pact" })
	end },
	{ label = "Deathmark:", ifSkill = "Deathmark" },
	{ var = "deathmarkDeathmarkActive", type = "check", label = "Is the enemy Deathmarked?", ifSkill = "Deathmark", apply = function(val, modList, enemyModList)
		modList:NewMod("Condition:EnemyHasDeathmark", "FLAG", true, "Config")
	end },
	{ label = "Feeding Frenzy:", ifSkill = "Feeding Frenzy" },
	{ var = "feedingFrenzyFeedingFrenzyActive", type = "check", label = "Is Feeding Frenzy active?", ifSkill = "Feeding Frenzy", tooltip = "Feeding Frenzy grants:\n\t10% more Minion Damage\n\t10% increased Minion Movement Speed\n\t10% increased Minion Attack and Cast Speed", apply = function(val, modList, enemyModList)
		modList:NewMod("Condition:FeedingFrenzyActive", "FLAG", true, "Config")
		modList:NewMod("MinionModifier", "LIST", { mod = modLib.createMod("Damage", "MORE", 10, "Feeding Frenzy") }, "Config")
		modList:NewMod("MinionModifier", "LIST", { mod = modLib.createMod("MovementSpeed", "INC", 10, "Feeding Frenzy") }, "Config")
		modList:NewMod("MinionModifier", "LIST", { mod = modLib.createMod("Speed", "INC", 10, "Feeding Frenzy") }, "Config")
	end },
	{ label = "Greater Harbinger of Time:", ifSkill =  "Summon Greater Harbinger of Time" },
	{ var = "greaterHarbingerOfTimeSlipstream", type = "check", label = "Is Slipstream active?:", ifSkill =  "Summon Greater Harbinger of Time", tooltip = "Greater Harbinger of Time Slipstream buff grants:\n20% increased Action Speed\nBuff affects the player and allies\nBuff has a base duration of 8s with a 10s Cooldown", apply = function(val, modList, enemyModList)
		modList:NewMod("Condition:GreaterHarbingerOfTime", "FLAG", true, "Config")
	end },
	{ label = "Harbinger of Time:", ifSkill =  "Summon Harbinger of Time" },
	{ var = "harbingerOfTimeSlipstream", type = "check", label = "Is Slipstream active?:", ifSkill =  "Summon Harbinger of Time", tooltip = "Harbinger of Time Slipstream buff grants:\n20% increased Action Speed\nBuff affects the player, allies and enemies in a small radius\nBuff has a base duration of 8s with a 20s Cooldown", apply = function(val, modList, enemyModList)
		modList:NewMod("Condition:HarbingerOfTime", "FLAG", true, "Config")
	end },
	{ label = "Herald of Agony:", ifSkill = "Herald of Agony" },
	{ var = "heraldOfAgonyVirulenceStack", type = "count", label = "# of Virulence Stacks:", ifSkill = "Herald of Agony", apply = function(val, modList, enemyModList)
		modList:NewMod("Multiplier:VirulenceStack", "BASE", m_min(val, 40), "Config")
	end },
	{ label = "Ice Nova:", ifSkill = "Ice Nova" },
	{ var = "iceNovaCastOnFrostbolt", type = "check", label = "Cast on Frostbolt?", ifSkill = "Ice Nova", apply = function(val, modList, enemyModList)
		modList:NewMod("Condition:CastOnFrostbolt", "FLAG", true, "Config", { type = "SkillName", skillName = "Ice Nova" })
	end },
	{ label = "Infusion:", ifSkill = "Infused Channelling" },
	{ var = "infusedChannellingInfusion", type = "check", label = "Is Infusion active?", ifSkill = "Infused Channelling", apply = function(val, modList, enemyModList)
		modList:NewMod("Condition:InfusionActive", "FLAG", true, "Config")
	end },
	{ label = "Innervate:", ifSkill = "Innervate" },
	{ var = "innervateInnervation", type = "check", label = "Is Innervation active?", ifSkill = "Innervate", apply = function(val, modList, enemyModList)
		modList:NewMod("Condition:InnervationActive", "FLAG", true, "Config")
	end },
	{ label = "Intensify:", ifSkill = "Intensify" },
	{ var = "intensifyIntensity", type = "count", label = "# of Intensity:", ifSkill = "Intensify", apply = function(val, modList, enemyModList)
		modList:NewMod("Multiplier:Intensity", "BASE", val, "Config")
	end },
	{ label = "Meat Shield:", ifSkill = "Meat Shield" },
	{ var = "meatShieldEnemyNearYou", type = "check", label = "Is the enemy near you?", ifSkill = "Meat Shield", apply = function(val, modList, enemyModList)
		modList:NewMod("Condition:MeatShieldEnemyNearYou", "FLAG", true, "Config")
	end },
	{ label = "Perforate:", ifSkill = "Perforate"},
	{ var = "perforateSpikeOverlap", type = "count", label = "# of Overlapping Spikes:", tooltip = "Affects the DPS of Perforate in Blood Stance.\nMaximum is limited by the number of Spikes of Perforate.", ifSkill = "Perforate", apply = function(val, modList, enemyModList)
		modList:NewMod("Multiplier:PerforateSpikeOverlap", "BASE", val, "Config", { type = "SkillName", skillName = "Perforate" })
	end },
	{ label = "Pride:", ifSkill = "Pride" },
	{ var = "prideEffect", type = "list", label = "Pride Aura Effect:", ifSkill = "Pride", list = {{val="MIN",label="Initial effect"},{val="MAX",label="Maximum effect"}}, apply = function(val, modList, enemyModList)
		if val == "MIN" then
			modList:NewMod("Condition:PrideMinEffect", "FLAG", true, "Config")
		elseif val == "MAX" then
			modList:NewMod("Condition:PrideMaxEffect", "FLAG", true, "Config")
		end
	end },
	{ label = "Raise Spectre:", ifSkill = "Raise Spectre" },
	{ var = "raiseSpectreSpectreLevel", type = "count", label = "Spectre Level:", ifSkill = "Raise Spectre", ifVer = "2_6", tooltip = "Sets the level of the raised spectre.\nThe default level is the level requirement of the Raise Spectre skill.", apply = function(val, modList, enemyModList)
		modList:NewMod("SkillData", "LIST", { key = "minionLevel", value = val }, "Config", { type = "SkillName", skillName = "Raise Spectre" })
	end },
	{ var = "raiseSpectreEnableCurses", type = "check", label = "Enable curses:", ifSkill = "Raise Spectre", tooltip = "Enable any curse skills that your spectres have.", apply = function(val, modList, enemyModList)
		modList:NewMod("SkillData", "LIST", { key = "enable", value = true }, "Config", { type = "SkillType", skillType = SkillType.Curse }, { type = "SkillName", skillName = "Raise Spectre", summonSkill = true })
	end },
	{ var = "raiseSpectreBladeVortexBladeCount", type = "count", label = "Blade Vortex blade count:", ifSkillList = {"DemonModularBladeVortexSpectre","GhostPirateBladeVortexSpectre"}, tooltip = "Sets the blade count for Blade Vortex skills used by spectres.\nDefault is 1; maximum is 5.", apply = function(val, modList, enemyModList)
		modList:NewMod("SkillData", "LIST", { key = "dpsMultiplier", value = val }, "Config", { type = "SkillId", skillId = "DemonModularBladeVortexSpectre" })
		modList:NewMod("SkillData", "LIST", { key = "dpsMultiplier", value = val }, "Config", { type = "SkillId", skillId = "GhostPirateBladeVortexSpectre" })
	end },
	{ var = "raiseSpectreKaomFireBeamTotemStage", type = "count", label = "Scorching Ray Totem stage count:", ifSkill = "KaomFireBeamTotemSpectre", apply = function(val, modList, enemyModList)
		modList:NewMod("Multiplier:KaomFireBeamTotemStage", "BASE", val, "Config")
	end },
	{ var = "raiseSpectreEnableSummonedUrsaRallyingCry", type = "check", label = "Enable Summoned Ursa's Rallying Cry:", ifSkill = "DropBearSummonedRallyingCry", apply = function(val, modList, enemyModList)
		modList:NewMod("SkillData", "LIST", { key = "enable", value = true }, "Config", { type = "SkillId", skillId = "DropBearSummonedRallyingCry" })
	end },
	{ label = "Raise Spiders:", ifSkill = "Raise Spiders" },
	{ var = "raiseSpidersSpiderCount", type = "count", label = "# of Spiders:", ifSkill = "Raise Spiders", apply = function(val, modList, enemyModList)
		modList:NewMod("Multiplier:RaisedSpider", "BASE", m_min(val, 20), "Config")
	end },
	{ label = "Animate Weapon:", ifSkillList = {"Animate Weapon","Animate Guardian's Weapon"} },
	{ var = "animateWeaponWeaponCount", type = "count", label = "# of Weapons:", ifSkillList = {"Animate Weapon","Animate Guardian's Weapon"}, apply = function(val, modList, enemyModList)
		modList:NewMod("Multiplier:AnimatedWeapon", "BASE", m_min(val, 50), "Config")
	end },
	{ label = "Siphoning Trap:", ifSkill = "Siphoning Trap" },
	{ var = "siphoningTrapAffectedEnemies", type = "count", label = "# of Enemies affected:", ifSkill = "Siphoning Trap", tooltip = "Sets the number of enemies affected by Siphoning Trap.", apply = function(val, modList, enemyModList)
		modList:NewMod("Multiplier:EnemyAffectedBySiphoningTrap", "BASE", val, "Config")
		modList:NewMod("Condition:SiphoningTrapSiphoning", "FLAG", true, "Config")
	end },
	{ label = "Snipe:", ifSkill = "Snipe" },
	{ var = "configSnipeStages", type = "count", label = "# of Snipe stages:", ifSkill = "Snipe", tooltip = "Sets the number of stages reached before releasing Snipe.", apply = function(val, modList, enemyModList)
		modList:NewMod("Multiplier:SnipeStage", "BASE", m_min(val, 6), "Config")
	end },
	{ label = "Spectral Wolf:", ifSkill = "Summon Spectral Wolf" },
	{ var = "configSpectralWolfCount", type = "count", label = "# of Active Spectral Wolves:", ifSkill = "Summon Spectral Wolf", tooltip = "Sets the number of active Spectral Wolves.\nThe maximum number of Spectral Wolves is 10.", apply = function(val, modList, enemyModList)
		modList:NewMod("Multiplier:SpectralWolfCount", "BASE", m_min(val, 10), "Config")
	end },
	{ label = "Stance Skills:", ifSkillList = { "Blood and Sand", "Flesh and Stone", "Lacerate", "Bladestorm", "Perforate" } },
	{ var = "bloodSandStance", type = "list", label = "Stance:", ifSkillList = { "Blood and Sand", "Flesh and Stone", "Lacerate", "Bladestorm", "Perforate" }, list = {{val="BLOOD",label="Blood Stance"},{val="SAND",label="Sand Stance"}}, apply = function(val, modList, enemyModList)
		if val == "SAND" then
			modList:NewMod("Condition:SandStance", "FLAG", true, "Config")
		end
	end },
	{ var = "changedStance", type = "check", label = "Changed Stance recently?", ifCond = "ChangedStanceRecently", apply = function(val, modList, enemyModList)
		modList:NewMod("Condition:ChangedStanceRecently", "FLAG", true, "Config")
	end },
	{ label = "Summon Holy Relic:", ifSkill = "Summon Holy Relic" },
	{ var = "summonHolyRelicEnableHolyRelicBoon", type = "check", label = "Enable Holy Relic's Boon Aura:", ifSkill = "Summon Holy Relic", apply = function(val, modList, enemyModList)
		modList:NewMod("SkillData", "LIST", { key = "enable", value = true }, "Config", { type = "SkillId", skillId = "RelicTriggeredNova" })
	end },
	{ label = "Summon Lightning Golem:", ifSkill = "Summon Lightning Golem" },
	{ var = "summonLightningGolemEnableWrath", type = "check", label = "Enable Wrath Aura:", ifSkill = "Summon Lightning Golem", apply = function(val, modList, enemyModList)
		modList:NewMod("SkillData", "LIST", { key = "enable", value = true }, "Config", { type = "SkillId", skillId = "LightningGolemWrath" })
	end },
	{ label = "Toxic Rain:", ifSkill = "Toxic Rain" },
	{ var = "toxicRainPodOverlap", type = "count", label = "# of Overlapping Pods:", tooltip = "Maximum is limited by the number of Projectiles.", ifSkill = "Toxic Rain", apply = function(val, modList, enemyModList)
		modList:NewMod("SkillData", "LIST", { key = "podOverlapMultiplier", value = val }, "Config", { type = "SkillName", skillName = "Toxic Rain" })
	end },
	{ label = "Herald of Ash:", ifSkill = "Herald of Ash" },
	{ var = "hoaOverkill", type = "count", label = "Overkill damage:", tooltip = "Herald of Ash's base burning damage is equal to 25% of Overkill damage.", ifSkill = "Herald of Ash", apply = function(val, modList, enemyModList)
		modList:NewMod("SkillData", "LIST", { key = "hoaOverkill", value = val }, "Config", { type = "SkillName", skillName = "Herald of Ash" })
	end },
	{ label = "Vortex:", ifSkill = "Vortex" },
	{ var = "vortexCastOnFrostbolt", type = "check", label = "Cast on Frostbolt?", ifSkill = "Vortex", apply = function(val, modList, enemyModList)
		modList:NewMod("Condition:CastOnFrostbolt", "FLAG", true, "Config", { type = "SkillName", skillName = "Vortex" })
	end },
	{ label = "Warcry Skills:", ifSkillList = { "Infernal Cry", "Ancestral Cry", "Enduring Cry", "General's Cry", "Intimidating Cry", "Rallying Cry", "Seismic Cry" } },
	{ var = "multiplierWarcryPower", type = "count", label = "Warcry Power:", ifSkillList = { "Infernal Cry", "Ancestral Cry", "Enduring Cry", "General's Cry", "Intimidating Cry", "Rallying Cry", "Seismic Cry" }, tooltip = "Power determines how strong your Warcry buffs will be, and is based on the total strength of nearby enemies.\nPower is assumed to be 20 if your target is a Boss, but you can override it here if necessary.\n\tEach Normal enemy grants 1 Power\n\tEach Magic enemy grants 2 Power\n\tEach Rare enemy grants 10 Power\n\tEach Unique enemy grants 20 Power", apply = function(val, modList, enemyModList)
		modList:NewMod("WarcryPower", "OVERRIDE", val, "Config")
	end },
	{ label = "Wave of Conviction:", ifSkill = "Wave of Conviction" },
	{ var = "waveOfConvictionExposureType", type = "list", label = "Exposure Type:", ifSkill = "Wave of Conviction", list = {{val=0,label="None"},{val="Fire",label="Fire"},{val="Cold",label="Cold"},{val="Lightning",label="Lightning"}}, apply = function(val, modList, enemyModList)
		if val == "Fire" then
			modList:NewMod("Condition:WaveOfConvictionFireExposureActive", "FLAG", true, "Config")
		elseif val == "Cold" then
			modList:NewMod("Condition:WaveOfConvictionColdExposureActive", "FLAG", true, "Config")
		elseif val == "Lightning" then
			modList:NewMod("Condition:WaveOfConvictionLightningExposureActive", "FLAG", true, "Config")
		end
	end },
	{ label = "Winter Orb:", ifSkill = "Winter Orb" },
	{ var = "winterOrbStages", type = "count", label = "Stages:", ifSkill = "Winter Orb", apply = function(val, modList, enemyModList)
		modList:NewMod("Multiplier:WinterOrbStage", "BASE", val, "Config", { type = "SkillName", skillName = "Winter Orb" })
	end },
	{ label = "Wintertide Brand:", ifSkill = "Wintertide Brand" },
	{ var = "wintertideBrandStage", type = "count", label = "Wintertide Brand Stages:", ifSkill = "Wintertide Brand", apply = function(val, modList, enemyModList)
		modList:NewMod("Multiplier:WintertideBrandStage", "BASE", val, "Config", { type = "SkillName", skillName = "Wintertide Brand" })
	end },
	{ label = "Molten Shell:", ifSkill = "Molten Shell" },
	{ var = "MoltenShellDamageMitigated", type = "count", label = "Damage mitigated:", tooltip = "Molten Shell reflects damage to the enemy,\nbased on the amount of damage it has mitigated.", ifSkill = "Molten Shell", apply = function(val, modList, enemyModList)
		modList:NewMod("SkillData", "LIST", { key = "MoltenShellDamageMitigated", value = val }, "Config", { type = "SkillName", skillName = "Molten Shell" })
	end },
	{ label = "Vaal Molten Shell:", ifSkill = "Vaal Molten Shell" },
	{ var = "VaalMoltenShellDamageMitigated", type = "count", label = "Damage mitigated:", tooltip = "Vaal Molten Shell reflects damage to the enemy,\nbased on the amount of damage it has mitigated in the last second.", ifSkill = "Vaal Molten Shell", apply = function(val, modList, enemyModList)
		modList:NewMod("SkillData", "LIST", { key = "VaalMoltenShellDamageMitigated", value = val }, "Config", { type = "SkillName", skillName = "Molten Shell" })
	end },

	-- Section: Map modifiers/curses
	{ section = "Map Modifiers and Player Debuffs", col = 2 },
	{ label = "Map Prefix Modifiers:" },
	{ var = "enemyHasPhysicalReduction", type = "list", label = "Enemy Physical Damage reduction:", tooltip = "'Armoured'", list = {{val=0,label="None"},{val=20,label="20% (Low tier)"},{val=30,label="30% (Mid tier)"},{val=40,label="40% (High tier)"}}, apply = function(val, modList, enemyModList)	
		enemyModList:NewMod("PhysicalDamageReduction", "BASE", val, "Config")
	end },
	{ var = "enemyIsHexproof", type = "check", label = "Enemy is Hexproof?", tooltip = "'Hexproof'", apply = function(val, modList, enemyModList)
		enemyModList:NewMod("Hexproof", "FLAG", true, "Config")
	end },
	{ var = "enemyHasLessCurseEffectOnSelf", type = "list", label = "Less effect of Curses on enemy:", tooltip = "'Hexwarded'", list = {{val=0,label="None"},{val=25,label="25% (Low tier)"},{val=40,label="40% (Mid tier)"},{val=60,label="60% (High tier)"}}, apply = function(val, modList, enemyModList)	
		if val ~= 0 then
			enemyModList:NewMod("CurseEffectOnSelf", "MORE", -val, "Config")
		end
	end },
	{ var = "enemyCanAvoidPoisonBlindBleed", type = "list", label = "Enemy avoid Poison/Blind/Bleed:", tooltip = "'Impervious'", list = {{val=0,label="None"},{val=25,label="25% (Low tier)"},{val=45,label="45% (Mid tier)"},{val=65,label="65% (High tier)"}}, apply = function(val, modList, enemyModList)	
		if val ~= 0 then
			enemyModList:NewMod("AvoidPoison", "BASE", val, "Config")
			enemyModList:NewMod("AvoidBleed", "BASE", val, "Config")
		end
	end },
	{ var = "enemyHasResistances", type = "list", label = "Enemy has Elemental/Chaos Resist:", tooltip = "'Resistant'", list = {{val=0,label="None"},{val="LOW",label="20%/15% (Low tier)"},{val="MID",label="30%/20% (Mid tier)"},{val="HIGH",label="40%/25% (High tier)"}}, apply = function(val, modList, enemyModList)
		local map = { ["LOW"] = {20,15}, ["MID"] = {30,20}, ["HIGH"] = {40,25} }
		if map[val] then
			enemyModList:NewMod("ElementalResist", "BASE", map[val][1], "Config")
			enemyModList:NewMod("ChaosResist", "BASE", map[val][2], "Config")
		end
	end },
	{ label = "Map Suffix Modifiers:" },
	{ var = "playerHasElementalEquilibrium", type = "check", label = "Player has Elemental Equilibrium?", tooltip = "'of Balance'", apply = function(val, modList, enemyModList)
		modList:NewMod("Keystone", "LIST", "Elemental Equilibrium", "Config")
	end },
	{ var = "playerCannotLeech", type = "check", label = "Cannot Leech Life/Mana?", tooltip = "'of Congealment'", apply = function(val, modList, enemyModList)
		enemyModList:NewMod("CannotLeechLifeFromSelf", "FLAG", true, "Config")
		enemyModList:NewMod("CannotLeechManaFromSelf", "FLAG", true, "Config")
	end },
	{ var = "playerGainsReducedFlaskCharges", type = "list", label = "Gains reduced Flask Charges:", tooltip = "'of Drought'", list = {{val=0,label="None"},{val=30,label="30% (Low tier)"},{val=40,label="40% (Mid tier)"},{val=50,label="50% (High tier)"}}, apply = function(val, modList, enemyModList)
		if val ~= 0 then
			modList:NewMod("FlaskChargesGained", "INC", -val, "Config")
		end
	end },
	{ var = "playerHasMinusMaxResist", type = "count", label = "-X% maximum Resistances:", tooltip = "'of Exposure'\nMid tier: 5-8%\nHigh tier: 9-12%", apply = function(val, modList, enemyModList)
		if val ~= 0 then
			modList:NewMod("FireResistMax", "BASE", -val, "Config")
			modList:NewMod("ColdResistMax", "BASE", -val, "Config")
			modList:NewMod("LightningResistMax", "BASE", -val, "Config")
			modList:NewMod("ChaosResistMax", "BASE", -val, "Config")
		end
	end },
	{ var = "playerHasLessAreaOfEffect", type = "list", label = "Less Area of Effect:", tooltip = "'of Impotence'", list = {{val=0,label="None"},{val=15,label="15% (Low tier)"},{val=20,label="20% (Mid tier)"},{val=25,label="25% (High tier)"}}, apply = function(val, modList, enemyModList)
		if val ~= 0 then
			modList:NewMod("AreaOfEffect", "MORE", -val, "Config")
		end
	end },
	{ var = "enemyCanAvoidStatusAilment", type = "list", label = "Enemy avoid Elem. Status Ailments:", tooltip = "'of Insulation'", list = {{val=0,label="None"},{val=30,label="30% (Low tier)"},{val=60,label="60% (Mid tier)"},{val=90,label="90% (High tier)"}}, apply = function(val, modList, enemyModList)	
		if val ~= 0 then
			enemyModList:NewMod("AvoidIgnite", "BASE", val, "Config")
			enemyModList:NewMod("AvoidShock", "BASE", val, "Config")
			enemyModList:NewMod("AvoidFreeze", "BASE", val, "Config")
		end
	end },
	{ var = "enemyHasIncreasedAccuracy", type = "list", label = "Unlucky Dodge/Enemy has inc. Accuracy:", tooltip = "'of Miring'", list = {{val=0,label="None"},{val=30,label="30% (Low tier)"},{val=40,label="40% (Mid tier)"},{val=50,label="50% (High tier)"}}, apply = function(val, modList, enemyModList)
		if val ~= 0 then
			modList:NewMod("DodgeChanceIsUnlucky", "FLAG", true, "Config")
			enemyModList:NewMod("Accuracy", "INC", val, "Config")
		end
	end },
	{ var = "playerHasLessArmourAndBlock", type = "list", label = "Reduced Block Chance/less Armour:", tooltip = "'of Rust'", list = {{val=0,label="None"},{val="LOW",label="20%/20% (Low tier)"},{val="MID",label="30%/25% (Mid tier)"},{val="HIGH",label="40%/30% (High tier)"}}, apply = function(val, modList, enemyModList)
		local map = { ["LOW"] = {20,20}, ["MID"] = {30,25}, ["HIGH"] = {40,30} }
		if map[val] then
			modList:NewMod("BlockChance", "INC", -map[val][1], "Config")
			modList:NewMod("Armour", "MORE", -map[val][2], "Config")
		end
	end },
	{ var = "playerHasPointBlank", type = "check", label = "Player has Point Blank?", tooltip = "'of Skirmishing'", apply = function(val, modList, enemyModList)
		modList:NewMod("Keystone", "LIST", "Point Blank", "Config")
	end },
	{ var = "playerHasLessLifeESRecovery", type = "list", label = "Less Recovery Rate of Life and Energy Shield:", tooltip = "'of Smothering'", list = {{val=0,label="None"},{val=20,label="20% (Low tier)"},{val=40,label="40% (Mid tier)"},{val=60,label="60% (High tier)"}}, apply = function(val, modList, enemyModList)
		if val ~= 0 then
			modList:NewMod("LifeRecoveryRate", "MORE", -val, "Config")
			modList:NewMod("EnergyShieldRecoveryRate", "MORE", -val, "Config")
		end
	end },
	{ var = "playerCannotRegenLifeManaEnergyShield", type = "check", label = "Cannot Regen Life, Mana or ES?", tooltip = "'of Stasis'", apply = function(val, modList, enemyModList)
		modList:NewMod("NoLifeRegen", "FLAG", true, "Config")
		modList:NewMod("NoEnergyShieldRegen", "FLAG", true, "Config")
		modList:NewMod("NoManaRegen", "FLAG", true, "Config")
	end },
	{ var = "enemyTakesReducedExtraCritDamage", type = "count", label = "Enemy takes red. Extra Crit Damage:", tooltip = "'of Toughness'\nLow tier: 25-30%\nMid tier: 31-35%\nHigh tier: 36-40%" , apply = function(val, modList, enemyModList)
		if val ~= 0 then
			enemyModList:NewMod("SelfCritMultiplier", "INC", -val, "Config")
		end
	end },
	{ var = "multiplierSextant", type = "count", label = "# of Sextants affecting the area", ifMult = "Sextant", apply = function(val, modList, enemyModList)
		modList:NewMod("Multiplier:Sextant", "BASE", m_min(val, 5), "Config")
	end },
	{ label = "Player is cursed by:" },
	{ var = "playerCursedWithAssassinsMark", type = "count", label = "Assassin's Mark:", tooltip = "Sets the level of Assassin's Mark to apply to the player.", apply = function(val, modList, enemyModList)
		modList:NewMod("ExtraCurse", "LIST", { skillId = "AssassinsMark", level = val, applyToPlayer = true })
	end },
	{ var = "playerCursedWithConductivity", type = "count", label = "Conductivity:", tooltip = "Sets the level of Conductivity to apply to the player.", apply = function(val, modList, enemyModList)
		modList:NewMod("ExtraCurse", "LIST", { skillId = "Conductivity", level = val, applyToPlayer = true })
	end },
	{ var = "playerCursedWithDespair", type = "count", ifVer = "3_0", label = "Despair:", tooltip = "Sets the level of Despair to apply to the player.", apply = function(val, modList, enemyModList)
		modList:NewMod("ExtraCurse", "LIST", { skillId = "Despair", level = val, applyToPlayer = true })
	end },
	{ var = "playerCursedWithElementalWeakness", type = "count", label = "Elemental Weakness:", tooltip = "Sets the level of Elemental Weakness to apply to the player.\nIn mid tier maps, 'of Elemental Weakness' applies level 10.\nIn high tier maps, 'of Elemental Weakness' applies level 15.", apply = function(val, modList, enemyModList)
		modList:NewMod("ExtraCurse", "LIST", { skillId = "ElementalWeakness", level = val, applyToPlayer = true })
	end },
	{ var = "playerCursedWithEnfeeble", type = "count", label = "Enfeeble:", tooltip = "Sets the level of Enfeeble to apply to the player.\nIn mid tier maps, 'of Enfeeblement' applies level 10.\nIn high tier maps, 'of Enfeeblement' applies level 15.", apply = function(val, modList, enemyModList)
		modList:NewMod("ExtraCurse", "LIST", { skillId = "Enfeeble", level = val, applyToPlayer = true })
	end },
	{ var = "playerCursedWithFlammability", type = "count", label = "Flammability:", tooltip = "Sets the level of Flammability to apply to the player.", apply = function(val, modList, enemyModList)
		modList:NewMod("ExtraCurse", "LIST", { skillId = "Flammability", level = val, applyToPlayer = true })
	end },
	{ var = "playerCursedWithFrostbite", type = "count", label = "Frostbite:", tooltip = "Sets the level of Frostbite to apply to the player.", apply = function(val, modList, enemyModList)
		modList:NewMod("ExtraCurse", "LIST", { skillId = "Frostbite", level = val, applyToPlayer = true })
	end },
	{ var = "playerCursedWithPoachersMark", type = "count", label = "Poacher's Mark:", tooltip = "Sets the level of Poacher's Mark to apply to the player.", apply = function(val, modList, enemyModList)
		modList:NewMod("ExtraCurse", "LIST", { skillId = "PoachersMark", level = val, applyToPlayer = true })
	end },
	{ var = "playerCursedWithProjectileWeakness", type = "count", label = "Projectile Weakness:", tooltip = "Sets the level of Projectile Weakness to apply to the player.", apply = function(val, modList, enemyModList)
		modList:NewMod("ExtraCurse", "LIST", { skillId = "ProjectileWeakness", level = val, applyToPlayer = true })
	end },
	{ var = "playerCursedWithPunishment", type = "count", label = "Punishment:", tooltip = "Sets the level of Punishment to apply to the player.", apply = function(val, modList, enemyModList)
		modList:NewMod("ExtraCurse", "LIST", { skillId = "Punishment", level = val, applyToPlayer = true })
	end },
	{ var = "playerCursedWithTemporalChains", type = "count", label = "Temporal Chains:", tooltip = "Sets the level of Temporal Chains to apply to the player.\nIn mid tier maps, 'of Temporal Chains' applies level 10.\nIn high tier maps, 'of Temporal Chains' applies level 15.", apply = function(val, modList, enemyModList)
		modList:NewMod("ExtraCurse", "LIST", { skillId = "TemporalChains", level = val, applyToPlayer = true })
	end },
	{ var = "playerCursedWithVulnerability", type = "count", label = "Vulnerability:", tooltip = "Sets the level of Vulnerability to apply to the player.\nIn mid tier maps, 'of Vulnerability' applies level 10.\nIn high tier maps, 'of Vulnerability' applies level 15.", apply = function(val, modList, enemyModList)
		modList:NewMod("ExtraCurse", "LIST", { skillId = "Vulnerability", level = val, applyToPlayer = true })
	end },
	{ var = "playerCursedWithWarlordsMark", type = "count", label = "Warlord's Mark:", tooltip = "Sets the level of Warlord's Mark to apply to the player.", apply = function(val, modList, enemyModList)
		modList:NewMod("ExtraCurse", "LIST", { skillId = "WarlordsMark", level = val, applyToPlayer = true })
	end },

	-- Section: Combat options
	{ section = "When In Combat", col = 1 },
	{ var = "usePowerCharges", type = "check", label = "Do you use Power Charges?", apply = function(val, modList, enemyModList)
		modList:NewMod("UsePowerCharges", "FLAG", true, "Config", { type = "Condition", var = "Combat" })
	end },
	{ var = "overridePowerCharges", type = "count", label = "# of Power Charges (if not maximum):", ifOption = "usePowerCharges", apply = function(val, modList, enemyModList)
		modList:NewMod("PowerCharges", "OVERRIDE", val, "Config", { type = "Condition", var = "Combat" })
	end },
	{ var = "useFrenzyCharges", type = "check", label = "Do you use Frenzy Charges?", apply = function(val, modList, enemyModList)
		modList:NewMod("UseFrenzyCharges", "FLAG", true, "Config", { type = "Condition", var = "Combat" })
	end },
	{ var = "overrideFrenzyCharges", type = "count", label = "# of Frenzy Charges (if not maximum):", ifOption = "useFrenzyCharges", apply = function(val, modList, enemyModList)
		modList:NewMod("FrenzyCharges", "OVERRIDE", val, "Config", { type = "Condition", var = "Combat" })
	end },
	{ var = "useEnduranceCharges", type = "check", label = "Do you use Endurance Charges?", apply = function(val, modList, enemyModList)
		modList:NewMod("UseEnduranceCharges", "FLAG", true, "Config", { type = "Condition", var = "Combat" })
	end },
	{ var = "overrideEnduranceCharges", type = "count", label = "# of Endurance Charges (if not maximum):", ifOption = "useEnduranceCharges", apply = function(val, modList, enemyModList)
		modList:NewMod("EnduranceCharges", "OVERRIDE", val, "Config", { type = "Condition", var = "Combat" })
	end },
	{ var = "useSiphoningCharges", type = "check", label = "Do you use Siphoning Charges?", ifMult = "SiphoningCharge", apply = function(val, modList, enemyModList)
		modList:NewMod("UseSiphoningCharges", "FLAG", true, "Config", { type = "Condition", var = "Combat" })
	end },
	{ var = "overrideSiphoningCharges", type = "count", label = "# of Siphoning Charges (if not maximum):", ifOption = "useSiphoningCharges", apply = function(val, modList, enemyModList)
		modList:NewMod("SiphoningCharges", "OVERRIDE", val, "Config", { type = "Condition", var = "Combat" })
	end },
	{ var = "useChallengerCharges", type = "check", label = "Do you use Challenger Charges?", ifMult = "ChallengerCharge", apply = function(val, modList, enemyModList)
		modList:NewMod("UseChallengerCharges", "FLAG", true, "Config", { type = "Condition", var = "Combat" })
	end },
	{ var = "overrideChallengerCharges", type = "count", label = "# of Challenger Charges (if not maximum):", ifOption = "useChallengerCharges", apply = function(val, modList, enemyModList)
		modList:NewMod("ChallengerCharges", "OVERRIDE", val, "Config", { type = "Condition", var = "Combat" })
	end },
	{ var = "useBlitzCharges", type = "check", label = "Do you use Blitz Charges?", ifMult = "BlitzCharge", apply = function(val, modList, enemyModList)
		modList:NewMod("UseBlitzCharges", "FLAG", true, "Config", { type = "Condition", var = "Combat" })
	end },
	{ var = "overrideBlitzCharges", type = "count", label = "# of Blitz Charges (if not maximum):", ifOption = "useBlitzCharges", apply = function(val, modList, enemyModList)
		modList:NewMod("BlitzCharges", "OVERRIDE", val, "Config", { type = "Condition", var = "Combat" })
	end },
	{ var = "useInspirationCharges", type = "check", label = "Do you use Inspiration Charges?", ifMult = "InspirationCharge", apply = function(val, modList, enemyModList)
		modList:NewMod("UseInspirationCharges", "FLAG", true, "Config", { type = "Condition", var = "Combat" })
	end },
	{ var = "overrideInspirationCharges", type = "count", label = "# of Inspiration Charges (if not maximum):", ifOption = "useInspirationCharges", apply = function(val, modList, enemyModList)
		modList:NewMod("InspirationCharges", "OVERRIDE", val, "Config", { type = "Condition", var = "Combat" })
	end },
	{ var = "useGhostShrouds", type = "check", label = "Do you use Ghost Shrouds?", ifMult = "GhostShroud", apply = function(val, modList, enemyModList)
		modList:NewMod("UseGhostShrouds", "FLAG", true, "Config", { type = "Condition", var = "Combat" })
	end },
	{ var = "overrideGhostShrouds", type = "count", label = "# of Ghost Shrouds (if not maximum):", ifOption = "useGhostShrouds", apply = function(val, modList, enemyModList)
		modList:NewMod("GhostShrouds", "OVERRIDE", val, "Config", { type = "Condition", var = "Combat" })
	end },
	{ var = "minionsUsePowerCharges", type = "check", label = "Do your Minions use Power Charges?", ifFlag = "haveMinion", apply = function(val, modList, enemyModList)
		modList:NewMod("MinionModifier", "LIST", { mod = modLib.createMod("UsePowerCharges", "FLAG", true, "Config", { type = "Condition", var = "Combat" }) }, "Config")
	end },
	{ var = "minionsUseFrenzyCharges", type = "check", label = "Do your Minions use Frenzy Charges?", ifFlag = "haveMinion", apply = function(val, modList, enemyModList)
		modList:NewMod("MinionModifier", "LIST", { mod = modLib.createMod("UseFrenzyCharges", "FLAG", true, "Config", { type = "Condition", var = "Combat" }) }, "Config")
	end },
	{ var = "minionsUseEnduranceCharges", type = "check", label = "Do your Minions use Endur. Charges?", ifFlag = "haveMinion", apply = function(val, modList, enemyModList)
		modList:NewMod("MinionModifier", "LIST", { mod = modLib.createMod("UseEnduranceCharges", "FLAG", true, "Config", { type = "Condition", var = "Combat" }) }, "Config")
	end },
	{ var = "multiplierRampage", type = "count", label = "# of Rampage Kills:", tooltip = "Rampage grants the following, up to 1000 stacks:\n\t1% increased Movement Speed per 20 Rampage\n\t2% increased Damage per 20 Rampage\nYou lose Rampage if you do not get a Kill within 5 seconds.", apply = function(val, modList, enemyModList)
		modList:NewMod("Multiplier:Rampage", "BASE", val, "Config", { type = "Condition", var = "Combat" })
	end },
	{ var = "conditionFocused", type = "check", label = "Are you Focussed?", ifCond = "Focused", apply = function(val, modList, enemyModList)
		modList:NewMod("Condition:Focused", "FLAG", true, "Config", { type = "Condition", var = "Combat" })
	end },
	{ var = "buffOnslaught", type = "check", label = "Do you have Onslaught?", tooltip = "In addition to allowing any 'while you have Onslaught' modifiers to apply,\nthis will enable the Onslaught buff itself. (Grants 20% increased Attack, Cast, and Movement Speed)", apply = function(val, modList, enemyModList)
		modList:NewMod("Condition:Onslaught", "FLAG", true, "Config", { type = "Condition", var = "Combat" })
	end },
	{ var = "buffUnholyMight", type = "check", label = "Do you have Unholy Might?", tooltip = "This will enable the Unholy Might buff. (Grants 30% of Physical Damage as Extra Chaos Damage)", apply = function(val, modList, enemyModList)
		modList:NewMod("Condition:UnholyMight", "FLAG", true, "Config", { type = "Condition", var = "Combat" })
	end },
	{ var = "buffPhasing", type = "check", label = "Do you have Phasing?", ifCond = "Phasing", apply = function(val, modList, enemyModList)
		modList:NewMod("Condition:Phasing", "FLAG", true, "Config", { type = "Condition", var = "Combat" })
	end },
	{ var = "buffFortify", type = "check", label = "Do you have Fortify?", tooltip = "In addition to allowing any 'while you have Fortify' modifiers to apply,\n this will enable the Fortify buff itself. (Grants 20% less Damage taken from Hits)", ifCond = "Fortify", apply = function(val, modList, enemyModList)
		modList:NewMod("Condition:Fortify", "FLAG", true, "Config", { type = "Condition", var = "Combat" })
	end },
	{ var = "buffTailwind", type = "check", label = "Do you have Tailwind?", tooltip = "In addition to allowing any 'while you have Tailwind' modifiers to apply,\nthis will enable the Tailwind buff itself. (Grants 10% increased Action Speed)", apply = function(val, modList, enemyModList)
		modList:NewMod("Condition:Tailwind", "FLAG", true, "Config", { type = "Condition", var = "Combat" })
	end },
	{ var = "buffAdrenaline", type = "check", label = "Do you have Adrenaline?", tooltip = "This will enable the Adrenaline buff, which grants:\n\t100% increased Damage\n\t25% increased Attack, Cast and Movement Speed\n\t10% additional Physical Damage Reduction", apply = function(val, modList, enemyModList)
		modList:NewMod("Condition:Adrenaline", "FLAG", true, "Config", { type = "Condition", var = "Combat" })
	end },
<<<<<<< HEAD
	{ var = "buffVaalArcLuckyHits", type = "check", label = "Do you have Vaal Arc's Lucky Buff?", ifCond = "CanBeLucky",  tooltip = "Causes Damage with Arc Hits to be rolled twice, and the maximum roll used.", apply = function(val, modList, enemyModList)
=======
	{ var = "buffAlchemistsGenius", type = "check", label = "Do you have Alchemist's Genius?", ifCond = "CanHaveAlchemistGenius", tooltip = "This will enable the Alchemist's Genius buff:\n20% increased Flask Charges gained\n20% increased effect of Flasks", apply = function(val, modList, enemyModList)
		modList:NewMod("Condition:AlchemistsGenius", "FLAG", true, "Config", { type = "Condition", varList = { "Combat", "CanHaveAlchemistGenius" } })
	end },
	{ var = "buffVaalArcLuckyHits", type = "check", label = "Do you have Vaal Arc's Lucky Buff?", ifCond = "CanBeLucky",  tooltip = "Damage with Arc Hits is rolled twice, maximum roll is used", apply = function(val, modList, enemyModList)
>>>>>>> 53a01567
		modList:NewMod("LuckyHits", "FLAG", true, "Config", { type = "Condition", varList = { "Combat", "CanBeLucky" } }, { type = "SkillName", skillNameList = { "Arc", "Vaal Arc" } })
	end },
	{ var = "buffElusive", type = "check", label = "Are you Elusive?", ifCond = "CanBeElusive", tooltip = "In addition to allowing any 'while Elusive' modifiers to apply,\nthis will enable the Elusive buff itself:\n\t15% Chance to Dodge Attack and Spell Hits\n\t30% increased Movement Speed\nThe effect of Elusive decays over time.", apply = function(val, modList, enemyModList)
		modList:NewMod("Condition:Elusive", "FLAG", true, "Config", { type = "Condition", var = "Combat" }, { type = "Condition", var = "CanBeElusive" })
		modList:NewMod("Elusive", "FLAG", true, "Config", { type = "Condition", var = "Combat" }, { type = "Condition", var = "CanBeElusive" })
	end },
	{ var = "buffDivinity", type = "check", label = "Do you have Divinity?", ifCond = "Divinity", tooltip = "This will enable the Divinity buff, which grants:\n\t50% more Elemental Damage\n\t20% less Elemental Damage taken", apply = function(val, modList, enemyModList)
		modList:NewMod("Condition:Divinity", "FLAG", true, "Config", { type = "Condition", var = "Combat" })
	end },
	{ var = "multiplierRage", type = "count", label = "Rage:", ifCond = "CanGainRage", tooltip = "Base Maximum Rage is 50, and inherently grants the following:\n\t1% increased Attack Damage per 1 Rage\n\t1% increased Attack Speed per 2 Rage\n\t1% increased Movement Speed per 5 Rage\nYou lose 1 Rage every 0.5 seconds if you have not been Hit or gained Rage Recently.", apply = function(val, modList, enemyModList)
		modList:NewMod("Multiplier:RageStack", "BASE", val, "Config", { type = "IgnoreCond" }, { type = "Condition", var = "Combat" }, { type = "Condition", var = "CanGainRage" })
	end },
	{ var = "conditionLeeching", type = "check", label = "Are you Leeching?", ifCond = "Leeching", tooltip = "You will automatically be considered to be Leeching if you have 'Life Leech effects are not removed at Full Life',\nbut you can use this option to force it if necessary.", apply = function(val, modList, enemyModList)
		modList:NewMod("Condition:Leeching", "FLAG", true, "Config", { type = "Condition", var = "Combat" })
	end },
	{ var = "conditionLeechingLife", type = "check", label = "Are you Leeching Life?", ifCond = "LeechingLife", implyCond = "Leeching", apply = function(val, modList, enemyModList)
		modList:NewMod("Condition:LeechingLife", "FLAG", true, "Config", { type = "Condition", var = "Combat" })
		modList:NewMod("Condition:Leeching", "FLAG", true, "Config", { type = "Condition", var = "Combat" })
	end },
	{ var = "conditionLeechingEnergyShield", type = "check", label = "Are you Leeching Energy Shield?", ifCond = "LeechingEnergyShield", implyCond = "Leeching", apply = function(val, modList, enemyModList)
		modList:NewMod("Condition:LeechingEnergyShield", "FLAG", true, "Config", { type = "Condition", var = "Combat" })
		modList:NewMod("Condition:Leeching", "FLAG", true, "Config", { type = "Condition", var = "Combat" })
	end },
	{ var = "conditionLeechingMana", type = "check", label = "Are you Leeching Mana?", ifCond = "LeechingMana", implyCond = "Leeching", apply = function(val, modList, enemyModList)
		modList:NewMod("Condition:LeechingMana", "FLAG", true, "Config", { type = "Condition", var = "Combat" })
		modList:NewMod("Condition:Leeching", "FLAG", true, "Config", { type = "Condition", var = "Combat" })
	end },
	{ var = "conditionUsingFlask", type = "check", label = "Do you have a Flask active?", ifCond = "UsingFlask", tooltip = "This is automatically enabled if you have a flask active,\nbut you can use this option to force it if necessary.", apply = function(val, modList, enemyModList)
		modList:NewMod("Condition:UsingFlask", "FLAG", true, "Config", { type = "Condition", var = "Combat" })
	end },
	{ var = "conditionHaveTotem", type = "check", label = "Do you have a Totem summoned?", ifCond = "HaveTotem", tooltip = "You will automatically be considered to have a Totem if your main skill is a Totem,\nbut you can use this option to force it if necessary.", apply = function(val, modList, enemyModList)
		modList:NewMod("Condition:HaveTotem", "FLAG", true, "Config", { type = "Condition", var = "Combat" })
	end },
	{ var = "conditionSummonedTotemRecently", type = "check", label = "Have you Summoned a Totem Recently?", ifCond = "SummonedTotemRecently", tooltip = "You will automatically be considered to have Summoned a Totem Recently if your main skill is a Totem,\nbut you can use this option to force it if necessary.", apply = function(val, modList, enemyModList)
		modList:NewMod("Condition:SummonedTotemRecently", "FLAG", true, "Config", { type = "Condition", var = "Combat" })
	end },
	{ var = "TotemsSummoned", type = "count", label = "# of Summoned Totems (if not maximum):", ifSkillList = { "Spell Totem", "Ballista Totem", "Siege Ballista", "Artillery Ballista", "Shrapnel Ballista", "Ancestral Protector", "Ancestral Warchief", "Vaal Ancestral Warchief" }, tooltip = "This also implies that you have a Totem summoned.\nThis will affect all 'per Summoned Totem' modifiers, even for non-Totem skills.", apply = function(val, modList, enemyModList)
		modList:NewMod("TotemsSummoned", "OVERRIDE", val, "Config", { type = "Condition", var = "Combat" })
		modList:NewMod("Condition:HaveTotem", "FLAG", val >= 1, "Config", { type = "Condition", var = "Combat" })
	end },
	{ var = "multiplierNearbyAlly", type = "count", label = "# of Nearby Allies:", ifMult = "NearbyAlly", apply = function(val, modList, enemyModList)
		modList:NewMod("Multiplier:NearbyAlly", "BASE", val, "Config", { type = "Condition", var = "Combat" })
	end },
	{ var = "multiplierNearbyCorpse", type = "count", label = "# of Nearby Corpses:", ifMult = "NearbyCorpse", apply = function(val, modList, enemyModList)
		modList:NewMod("Multiplier:NearbyCorpse", "BASE", val, "Config", { type = "Condition", var = "Combat" })
	end },
	{ var = "multiplierSummonedMinion", type = "count", label = "# of Summoned Minions:", ifMult = "SummonedMinion", apply = function(val, modList, enemyModList)
		modList:NewMod("Multiplier:SummonedMinion", "BASE", val, "Config", { type = "Condition", var = "Combat" })
	end },
	{ var = "conditionOnConsecratedGround", type = "check", label = "Are you on Consecrated Ground?", tooltip = "In addition to allowing any 'while on Consecrated Ground' modifiers to apply,\nConsecrated Ground grants 6% Life Regeneration to players and allies.", apply = function(val, modList, enemyModList)
		modList:NewMod("Condition:OnConsecratedGround", "FLAG", true, "Config", { type = "Condition", var = "Combat" })
	end },
	{ var = "conditionOnFungalGround", type = "check", label = "Are you on Fungal Ground?", ifCond = "OnFungalGround", tooltip = "Allies on your Fungal Ground gain 10% of Non-Chaos Damage as extra Chaos Damage.", apply = function(val, modList, enemyModList)
		modList:NewMod("Condition:OnFungalGround", "FLAG", true, "Config", { type = "Condition", var = "Combat" })
	end },
	{ var = "conditionOnBurningGround", type = "check", label = "Are you on Burning Ground?", ifCond = "OnBurningGround", implyCond = "Burning", tooltip = "This also implies that you are Burning.", apply = function(val, modList, enemyModList)
		modList:NewMod("Condition:OnBurningGround", "FLAG", true, "Config", { type = "Condition", var = "Combat" })
		modList:NewMod("Condition:Burning", "FLAG", true, "Config", { type = "Condition", var = "Combat" })
	end },
	{ var = "conditionOnChilledGround", type = "check", label = "Are you on Chilled Ground?", ifCond = "OnChilledGround", implyCond = "Chilled", tooltip = "This also implies that you are Chilled.", apply = function(val, modList, enemyModList)
		modList:NewMod("Condition:OnChilledGround", "FLAG", true, "Config", { type = "Condition", var = "Combat" })
		modList:NewMod("Condition:Chilled", "FLAG", true, "Config", { type = "Condition", var = "Combat" })
	end },
	{ var = "conditionOnShockedGround", type = "check", label = "Are you on Shocked Ground?", ifCond = "OnShockedGround", implyCond = "Shocked", tooltip = "This also implies that you are Shocked.", apply = function(val, modList, enemyModList)
		modList:NewMod("Condition:OnShockedGround", "FLAG", true, "Config", { type = "Condition", var = "Combat" })
		modList:NewMod("Condition:Shocked", "FLAG", true, "Config", { type = "Condition", var = "Combat" })
	end },
	{ var = "conditionBlinded", type = "check", label = "Are you Blinded?", ifCond = "Blinded", apply = function(val, modList, enemyModList)
		modList:NewMod("Condition:Blinded", "FLAG", true, "Config", { type = "Condition", var = "Combat" })
	end },
	{ var = "conditionBurning", type = "check", label = "Are you Burning?", ifCond = "Burning", apply = function(val, modList, enemyModList)
		modList:NewMod("Condition:Burning", "FLAG", true, "Config", { type = "Condition", var = "Combat" })
	end },
	{ var = "conditionIgnited", type = "check", label = "Are you Ignited?", ifCond = "Ignited", implyCond = "Burning", tooltip = "This also implies that you are Burning.", apply = function(val, modList, enemyModList)
		modList:NewMod("Condition:Ignited", "FLAG", true, "Config", { type = "Condition", var = "Combat" })
	end },
	{ var = "conditionChilled", type = "check", label = "Are you Chilled?", ifCond = "Chilled", apply = function(val, modList, enemyModList)
		modList:NewMod("Condition:Chilled", "FLAG", true, "Config", { type = "Condition", var = "Combat" })
	end },
	{ var = "conditionFrozen", type = "check", label = "Are you Frozen?", ifCond = "Frozen", implyCond = "Chilled", tooltip = "This also implies that you are Chilled.", apply = function(val, modList, enemyModList)
		modList:NewMod("Condition:Frozen", "FLAG", true, "Config", { type = "Condition", var = "Combat" })
	end },
	{ var = "conditionShocked", type = "check", label = "Are you Shocked?", ifCond = "Shocked", apply = function(val, modList, enemyModList)
		modList:NewMod("Condition:Shocked", "FLAG", true, "Config", { type = "Condition", var = "Combat" })
		modList:NewMod("DamageTaken", "INC", 15, "Shock", { type = "Condition", var = "Shocked" })
	end },
	{ var = "conditionBleeding", type = "check", label = "Are you Bleeding?", ifCond = "Bleeding", apply = function(val, modList, enemyModList)
		modList:NewMod("Condition:Bleeding", "FLAG", true, "Config", { type = "Condition", var = "Combat" })
	end },
	{ var = "conditionPoisoned", type = "check", label = "Are you Poisoned?", ifCond = "Poisoned", apply = function(val, modList, enemyModList)
		modList:NewMod("Condition:Poisoned", "FLAG", true, "Config", { type = "Condition", var = "Combat" })
	end },
	{ var = "multiplierPoisonOnSelf", type = "count", label = "# of Poison on You:", ifMult = "PoisonStack", implyCond = "Poisoned", tooltip = "This also implies that you are Poisoned.", apply = function(val, modList, enemyModList)
		modList:NewMod("Multiplier:PoisonStack", "BASE", val, "Config", { type = "Condition", var = "Effective" })
	end },
	{ var = "conditionAgainstDamageOverTime", type = "check", label = "Are you against Damage over Time?", ifCond = "AgainstDamageOverTime", apply = function(val, modList, enemyModList)
		modList:NewMod("Condition:AgainstDamageOverTime", "FLAG", true, "Config", { type = "Condition", var = "Combat" })
	end },
	{ var = "multiplierNearbyEnemies", type = "count", label = "# of nearby Enemies:", ifMult = "NearbyEnemies", apply = function(val, modList, enemyModList)
		modList:NewMod("Multiplier:NearbyEnemies", "BASE", val, "Config", { type = "Condition", var = "Combat" })
		modList:NewMod("Condition:OnlyOneNearbyEnemy", "FLAG", val == 1, "Config", { type = "Condition", var = "Combat" })
	end },
	{ var = "multiplierNearbyRareOrUniqueEnemies", type = "countAllowZero", label = "# of nearby Rare or Unique Enemies:", ifMult = "NearbyRareOrUniqueEnemies", apply = function(val, modList, enemyModList)
		modList:NewMod("Multiplier:NearbyRareOrUniqueEnemies", "BASE", val, "Config", { type = "Condition", var = "Combat" })
		modList:NewMod("Multiplier:NearbyEnemies", "BASE", val, "Config", { type = "Condition", var = "Combat" })
		modList:NewMod("Condition:AtMostOneNearbyRareOrUniqueEnemy", "FLAG", val <= 1, "Config", { type = "Condition", var = "Combat" })
		enemyModList:NewMod("Condition:NearbyRareOrUniqueEnemy", "FLAG", val >= 1, "Config", { type = "Condition", var = "Combat" })
	end },
	{ var = "conditionHitRecently", type = "check", label = "Have you Hit Recently?", ifCond = "HitRecently", tooltip = "You will automatically be considered to have Hit Recently if your main skill Hits and is self-cast,\nbut you can use this option to force it if necessary.", apply = function(val, modList, enemyModList)
		modList:NewMod("Condition:HitRecently", "FLAG", true, "Config", { type = "Condition", var = "Combat" })
	end },
	{ var = "conditionCritRecently", type = "check", label = "Have you Crit Recently?", ifCond = "CritRecently", implyCond = "SkillCritRecently", tooltip = "This also implies that your Skills have Crit Recently.", apply = function(val, modList, enemyModList)
		modList:NewMod("Condition:CritRecently", "FLAG", true, "Config", { type = "Condition", var = "Combat" })
		modList:NewMod("Condition:SkillCritRecently", "FLAG", true, "Config", { type = "Condition", var = "Combat" })
	end },
	{ var = "conditionSkillCritRecently", type = "check", label = "Have your Skills Crit Recently?", ifCond = "SkillCritRecently", apply = function(val, modList, enemyModList)
		modList:NewMod("Condition:SkillCritRecently", "FLAG", true, "Config", { type = "Condition", var = "Combat" })
	end },
	{ var = "conditionCritWithHeraldSkillRecently", type = "check", label = "Have your Herald Skills Crit Recently?", ifCond = "CritWithHeraldSkillRecently", implyCond = "SkillCritRecently", tooltip = "This also implies that your Skills have Crit Recently.", apply = function(val, modList, enemyModList)
		modList:NewMod("Condition:CritWithHeraldSkillRecently", "FLAG", true, "Config", { type = "Condition", var = "Combat" })
	end },
	{ var = "LostNonVaalBuffRecently", type = "check", label = "Lost a Non-Vaal Guard Skill buff recently?", ifCond = "LostNonVaalBuffRecently", apply = function(val, modList, enemyModList)
		modList:NewMod("Condition:LostNonVaalBuffRecently", "FLAG", true, "Config", { type = "Condition", var = "Combat" })
	end },
	{ var = "conditionNonCritRecently", type = "check", label = "Have you dealt a Non-Crit Recently?", ifCond = "NonCritRecently", apply = function(val, modList, enemyModList)
		modList:NewMod("Condition:NonCritRecently", "FLAG", true, "Config", { type = "Condition", var = "Combat" })
	end },
	{ var = "conditionChannelling", type = "check", label = "Are you Channelling?", ifCond = "Channelling", tooltip = "You will automatically be considered to be Channeling if your main skill is a channelled skill,\nbut you can use this option to force it if necessary.", apply = function(val, modList, enemyModList)
		modList:NewMod("Condition:Channelling", "FLAG", true, "Config", { type = "Condition", var = "Combat" })
	end },
	{ var = "conditionKilledRecently", type = "check", label = "Have you Killed Recently?", ifCond = "KilledRecently", apply = function(val, modList, enemyModList)
		modList:NewMod("Condition:KilledRecently", "FLAG", true, "Config", { type = "Condition", var = "Combat" })
	end },
	{ var = "multiplierKilledRecently", type = "count", label = "# of Enemies Killed Recently:", ifMult = "EnemyKilledRecently", implyCond = "KilledRecently", tooltip = "This also implies that you have Killed Recently.", apply = function(val, modList, enemyModList)
		modList:NewMod("Multiplier:EnemyKilledRecently", "BASE", val, "Config", { type = "Condition", var = "Combat" })
		modList:NewMod("Condition:KilledRecently", "FLAG", true, "Config", { type = "Condition", var = "Combat" })
	end },
	{ var = "conditionKilledLast3Seconds", type = "check", label = "Have you Killed in the last 3 Seconds?", ifCond = "KilledLast3Seconds", implyCond = "KilledRecently", apply = function(val, modList, enemyModList)
		modList:NewMod("Condition:KilledLast3Seconds", "FLAG", true, "Config", { type = "Condition", var = "Combat" })
	end },
	{ var = "conditionKilledPosionedLast2Seconds", type = "check", label = "Killed a poisoned enemy in the last 2 Seconds?", ifCond = "KilledPosionedLast2Seconds", implyCond = "KilledRecently", apply = function(val, modList, enemyModList)
		modList:NewMod("Condition:KilledPosionedLast2Seconds", "FLAG", true, "Config", { type = "Condition", var = "Combat" })
	end },
	{ var = "conditionTotemsNotSummonedInPastTwoSeconds", type = "check", label = "No summoned Totems in the past 2 seconds?", ifCond = "NoSummonedTotemsInPastTwoSeconds", apply = function(val, modList, enemyModList)
		modList:NewMod("Condition:NoSummonedTotemsInPastTwoSeconds", "FLAG", true, "Config", { type = "Condition", var = "Combat" })
	end },
	{ var = "conditionTotemsKilledRecently", type = "check", label = "Have your Totems Killed Recently?", ifCond = "TotemsKilledRecently", apply = function(val, modList, enemyModList)
		modList:NewMod("Condition:TotemsKilledRecently", "FLAG", true, "Config", { type = "Condition", var = "Combat" })
	end },
	{ var = "conditionUsedBrandRecently", type = "check", label = "Have you used a Brand Skill recently?", ifCond = "UsedBrandRecently",  apply = function(val, modList, enemyModList)
		modList:NewMod("Condition:UsedBrandRecently", "FLAG", true, "Config", { type = "Condition", var = "Combat" })
	end },
	{ var = "multiplierTotemsKilledRecently", type = "count", label = "# of Enemies Killed by Totems Recently:", ifMult = "EnemyKilledByTotemsRecently", implyCond = "TotemsKilledRecently", tooltip = "This also implies that your Totems have Killed Recently.", apply = function(val, modList, enemyModList)
		modList:NewMod("Multiplier:EnemyKilledByTotemsRecently", "BASE", val, "Config", { type = "Condition", var = "Combat" })
		modList:NewMod("Condition:TotemsKilledRecently", "FLAG", true, "Config", { type = "Condition", var = "Combat" })
	end },
	{ var = "conditionMinionsKilledRecently", type = "check", label = "Have your Minions Killed Recently?", ifCond = "MinionsKilledRecently", apply = function(val, modList, enemyModList)
		modList:NewMod("Condition:MinionsKilledRecently", "FLAG", true, "Config", { type = "Condition", var = "Combat" })
	end },
	{ var = "conditionMinionsDiedRecently", type = "check", label = "Has a Minion Died Recently?", ifCond = "MinionsDiedRecently", apply = function(val, modList, enemyModList)
		modList:NewMod("Condition:MinionsDiedRecently", "FLAG", true, "Config", { type = "Condition", var = "Combat" })
	end },
	{ var = "multiplierMinionsKilledRecently", type = "count", label = "# of Enemies Killed by Minions Recently:", ifMult = "EnemyKilledByMinionsRecently", implyCond = "MinionsKilledRecently", tooltip = "This also implies that your Minions have Killed Recently.", apply = function(val, modList, enemyModList)
		modList:NewMod("Multiplier:EnemyKilledByMinionsRecently", "BASE", val, "Config", { type = "Condition", var = "Combat" })
		modList:NewMod("Condition:MinionsKilledRecently", "FLAG", true, "Config", { type = "Condition", var = "Combat" })
	end },
	{ var = "conditionKilledAffectedByDoT", type = "check", label = "Killed enemy affected by your DoT Recently?", ifCond = "KilledAffectedByDotRecently", apply = function(val, modList, enemyModList)
		modList:NewMod("Condition:KilledAffectedByDotRecently", "FLAG", true, "Config", { type = "Condition", var = "Combat" })
	end },
	{ var = "multiplierShockedEnemyKilledRecently", type = "count", label = "# of Shocked Enemies Killed Recently:", ifMult = "ShockedEnemyKilledRecently", apply = function(val, modList, enemyModList)
		modList:NewMod("Multiplier:ShockedEnemyKilledRecently", "BASE", val, "Config", { type = "Condition", var = "Combat" })
	end },
	{ var = "conditionFrozenEnemyRecently", type = "check", label = "Have you Frozen an enemy Recently?", ifCond = "FrozenEnemyRecently", apply = function(val, modList, enemyModList)
		modList:NewMod("Condition:FrozenEnemyRecently", "FLAG", true, "Config", { type = "Condition", var = "Combat" })
	end },
	{ var = "conditionChilledEnemyRecently", type = "check", label = "Have you Chilled an enemy Recently?", ifCond = "ChilledEnemyRecently", apply = function(val, modList, enemyModList)
		modList:NewMod("Condition:ChilledEnemyRecently", "FLAG", true, "Config", { type = "Condition", var = "Combat" })
	end },
	{ var = "conditionShatteredEnemyRecently", type = "check", label = "Have you Shattered an enemy Recently?", ifCond = "ShatteredEnemyRecently", apply = function(val, modList, enemyModList)
		modList:NewMod("Condition:ShatteredEnemyRecently", "FLAG", true, "Config", { type = "Condition", var = "Combat" })
	end },
	{ var = "conditionIgnitedEnemyRecently", type = "check", label = "Have you Ignited an enemy Recently?", ifCond = "IgnitedEnemyRecently", apply = function(val, modList, enemyModList)
		modList:NewMod("Condition:IgnitedEnemyRecently", "FLAG", true, "Config", { type = "Condition", var = "Combat" })
	end },
	{ var = "conditionShockedEnemyRecently", type = "check", label = "Have you Shocked an enemy Recently?", ifCond = "ShockedEnemyRecently", apply = function(val, modList, enemyModList)
		modList:NewMod("Condition:ShockedEnemyRecently", "FLAG", true, "Config", { type = "Condition", var = "Combat" })
	end },
	{ var = "conditionStunnedEnemyRecently", type = "check", label = "Have you Stunned an enemy Recently?", ifCond = "StunnedEnemyRecently", apply = function(val, modList, enemyModList)
		modList:NewMod("Condition:StunnedEnemyRecently", "FLAG", true, "Config", { type = "Condition", var = "Combat" })
	end },
	{ var = "multiplierPoisonAppliedRecently", type = "count", label = "# of Poisons applied Recently:", ifMult = "PoisonAppliedRecently", apply = function(val, modList, enemyModList)
		modList:NewMod("Multiplier:PoisonAppliedRecently", "BASE", val, "Config", { type = "Condition", var = "Combat" })
	end },
	{ var = "multiplierManaSpentRecently", type = "count", label = "# of Mana spent Recently:", ifMult = "ManaSpentRecently", apply = function(val, modList, enemyModList)
		modList:NewMod("Multiplier:ManaSpentRecently", "BASE", val, "Config", { type = "Condition", var = "Combat" })
	end },
	{ var = "conditionBeenHitRecently", type = "check", label = "Have you been Hit Recently?", ifCond = "BeenHitRecently", apply = function(val, modList, enemyModList)
		modList:NewMod("Condition:BeenHitRecently", "FLAG", true, "Config", { type = "Condition", var = "Combat" })
	end },
	{ var = "multiplierBeenHitRecently", type = "count", label = "# of times you have been Hit Recently:", ifMult = "BeenHitRecently", apply = function(val, modList, enemyModList)
		modList:NewMod("Multiplier:BeenHitRecently", "BASE", val, "Config", { type = "Condition", var = "Combat" })
		modList:NewMod("Condition:BeenHitRecently", "FLAG", 1 <= val, "Config", { type = "Condition", var = "Combat" })
	end },
	{ var = "conditionBeenCritRecently", type = "check", label = "Have you been Crit Recently?", ifCond = "BeenCritRecently", apply = function(val, modList, enemyModList)
		modList:NewMod("Condition:BeenCritRecently", "FLAG", true, "Config", { type = "Condition", var = "Combat" })
	end },
	{ var = "conditionBeenSavageHitRecently", type = "check", label = "Have you taken a Savage Hit Recently?", ifCond = "BeenSavageHitRecently", implyCond = "BeenHitRecently", tooltip = "This also implies that you have been Hit Recently.", apply = function(val, modList, enemyModList)
		modList:NewMod("Condition:BeenSavageHitRecently", "FLAG", true, "Config", { type = "Condition", var = "Combat" })
		modList:NewMod("Condition:BeenHitRecently", "FLAG", true, "Config", { type = "Condition", var = "Combat" })
	end },
	{ var = "conditionHitByFireDamageRecently", type = "check", label = "Have you been hit by Fire Recently?", ifCond = "HitByFireDamageRecently", implyCond = "BeenHitRecently", tooltip = "This also implies that you have been Hit Recently.", apply = function(val, modList, enemyModList)
		modList:NewMod("Condition:HitByFireDamageRecently", "FLAG", true, "Config", { type = "Condition", var = "Combat" })
		modList:NewMod("Condition:BeenHitRecently", "FLAG", true, "Config", { type = "Condition", var = "Combat" })
	end },
	{ var = "conditionHitByColdDamageRecently", type = "check", label = "Have you been hit by Cold Recently?", ifCond = "HitByColdDamageRecently", implyCond = "BeenHitRecently", tooltip = "This also implies that you have been Hit Recently.", apply = function(val, modList, enemyModList)
		modList:NewMod("Condition:HitByColdDamageRecently", "FLAG", true, "Config", { type = "Condition", var = "Combat" })
		modList:NewMod("Condition:BeenHitRecently", "FLAG", true, "Config", { type = "Condition", var = "Combat" })
	end },
	{ var = "conditionHitByLightningDamageRecently", type = "check", label = "Have you been hit by Light. Recently?", ifCond = "HitByLightningDamageRecently", implyCond = "BeenHitRecently", tooltip = "This also implies that you have been Hit Recently.", apply = function(val, modList, enemyModList)
		modList:NewMod("Condition:HitByLightningDamageRecently", "FLAG", true, "Config", { type = "Condition", var = "Combat" })
		modList:NewMod("Condition:BeenHitRecently", "FLAG", true, "Config", { type = "Condition", var = "Combat" })
	end },
	{ var = "conditionHitBySpellDamageRecently", type = "check", label = "Have you taken Spell Damage Recently?", ifCond = "HitBySpellDamageRecently", implyCond = "BeenHitRecently", tooltip = "This also implies that you have been Hit Recently.", apply = function(val, modList, enemyModList)
		modList:NewMod("Condition:HitBySpellDamageRecently", "FLAG", true, "Config", { type = "Condition", var = "Combat" })
		modList:NewMod("Condition:BeenHitRecently", "FLAG", true, "Config", { type = "Condition", var = "Combat" })
	end },
	{ var = "conditionTakenFireDamageFromEnemyHitRecently", type = "check", label = "Taken Fire Damage from enemy Hit Recently?", ifCond = "TakenFireDamageFromEnemyHitRecently", implyCond = "BeenHitRecently", tooltip = "This also implies that you have been Hit Recently.", apply = function(val, modList, enemyModList)
		modList:NewMod("Condition:TakenFireDamageFromEnemyHitRecently", "FLAG", true, "Config", { type = "Condition", var = "Combat" })
		modList:NewMod("Condition:BeenHitRecently", "FLAG", true, "Config", { type = "Condition", var = "Combat" })
	end },
	{ var = "conditionBlockedRecently", type = "check", label = "Have you Blocked Recently?", ifCond = "BlockedRecently", apply = function(val, modList, enemyModList)
		modList:NewMod("Condition:BlockedRecently", "FLAG", true, "Config", { type = "Condition", var = "Combat" })
	end },
	{ var = "conditionBlockedAttackRecently", type = "check", label = "Have you Blocked an Attack Recently?", ifCond = "BlockedAttackRecently", implyCond = "BlockedRecently", tooltip = "This also implies that you have Blocked Recently.", apply = function(val, modList, enemyModList)
		modList:NewMod("Condition:BlockedAttackRecently", "FLAG", true, "Config", { type = "Condition", var = "Combat" })
		modList:NewMod("Condition:BlockedRecently", "FLAG", true, "Config", { type = "Condition", var = "Combat" })
	end },
	{ var = "conditionBlockedSpellRecently", type = "check", label = "Have you Blocked a Spell Recently?", ifCond = "BlockedSpellRecently", implyCond = "BlockedRecently", tooltip = "This also implies that you have Blocked Recently.", apply = function(val, modList, enemyModList)
		modList:NewMod("Condition:BlockedSpellRecently", "FLAG", true, "Config", { type = "Condition", var = "Combat" })
		modList:NewMod("Condition:BlockedRecently", "FLAG", true, "Config", { type = "Condition", var = "Combat" })
	end },
	{ var = "conditionEnergyShieldRechargeRecently", type = "check", label = "Energy Shield Recharge started Recently?", ifCond = "EnergyShieldRechargeRecently", apply = function(val, modList, enemyModList)
		modList:NewMod("Condition:EnergyShieldRechargeRecently", "FLAG", true, "Config", { type = "Condition", var = "Combat" })
	end },
	{ var = "conditionStoppedTakingDamageOverTimeRecently", type = "check", label = "Have you stopped taking DoT recently?", ifCond = "StoppedTakingDamageOverTimeRecently", apply = function(val, modList, enemyModList)
		modList:NewMod("Condition:StoppedTakingDamageOverTimeRecently", "FLAG", true, "Config", { type = "Condition", var = "Combat" })
	end },
	{ var = "buffPendulum", type = "check", ifVer = "2_6", label = "Is Pendulum of Destruction active?", ifNode = 57197, apply = function(val, modList, enemyModList)
		modList:NewMod("Condition:PendulumOfDestruction", "FLAG", true, "Config", { type = "Condition", var = "Combat" })
	end },
	{ var = "buffPendulum", type = "list", ifVer = "3_0", label = "Is Pendulum of Destruction active?", ifNode = 57197, list = {{val=0,label="None"},{val="AREA",label="Area of Effect"},{val="DAMAGE",label="Elemental Damage"}}, apply = function(val, modList, enemyModList)
		if val == "AREA" then
			modList:NewMod("Condition:PendulumOfDestructionAreaOfEffect", "FLAG", true, "Config", { type = "Condition", var = "Combat" })
		elseif val == "DAMAGE" then
			modList:NewMod("Condition:PendulumOfDestructionElementalDamage", "FLAG", true, "Config", { type = "Condition", var = "Combat" })
		end
	end },
	{ var = "buffConflux", type = "list", label = "Conflux Buff:", ifNode = 51391, list = {{val=0,label="None"},{val="CHILLING",label="Chilling"},{val="SHOCKING",label="Shocking"},{val="IGNITING",label="Igniting"},{val="ALL",label="Chill + Shock + Ignite"}}, apply = function(val, modList, enemyModList)
		if val == "CHILLING" or val == "ALL" then
			modList:NewMod("Condition:ChillingConflux", "FLAG", true, "Config", { type = "Condition", var = "Combat" })
		end
		if val == "SHOCKING" or val == "ALL" then
			modList:NewMod("Condition:ShockingConflux", "FLAG", true, "Config", { type = "Condition", var = "Combat" })
		end
		if val == "IGNITING" or val == "ALL" then
			modList:NewMod("Condition:IgnitingConflux", "FLAG", true, "Config", { type = "Condition", var = "Combat" })
		end
	end },
	{ var = "buffBastionOfHope", type = "check", label = "Is Bastion of Hope active?", ifNode = 39728, apply = function(val, modList, enemyModList)
		modList:NewMod("Condition:BastionOfHopeActive", "FLAG", true, "Config", { type = "Condition", var = "Combat" })
	end },
	{ var = "buffNgamahuFlamesAdvance", type = "check", label = "Is Ngamahu, Flame's Advance active?", ifNode = 50692, apply = function(val, modList, enemyModList)
		modList:NewMod("Condition:NgamahuFlamesAdvance", "FLAG", true, "Config", { type = "Condition", var = "Combat" })
	end },
	{ var = "buffHerEmbrace", type = "check", label = "Are you in Her Embrace?", ifCond = "HerEmbrace", tooltip = "This option is specific to Oni-Goroshi.", apply = function(val, modList, enemyModList)
		modList:NewMod("HerEmbrace", "FLAG", true, "Config", { type = "Condition", var = "Combat" }, { type = "Condition", var = "CanGainHerEmbrace" })
	end },
	{ var = "conditionUsedSkillRecently", type = "check", label = "Have you used a Skill Recently?", ifCond = "UsedSkillRecently", apply = function(val, modList, enemyModList)
		modList:NewMod("Condition:UsedSkillRecently", "FLAG", true, "Config", { type = "Condition", var = "Combat" })
	end },
	{ var = "multiplierSkillUsedRecently", type = "count", label = "# of Skills Used Recently:", ifMult = "SkillUsedRecently", implyCond = "UsedSkillRecently", apply = function(val, modList, enemyModList)
		modList:NewMod("Multiplier:SkillUsedRecently", "BASE", val, "Config", { type = "Condition", var = "Combat" })
		modList:NewMod("Condition:UsedSkillRecently", "FLAG", true, "Config", { type = "Condition", var = "Combat" })
	end },
	{ var = "conditionAttackedRecently", type = "check", label = "Have you Attacked Recently?", ifCond = "AttackedRecently", implyCond = "UsedSkillRecently", tooltip = "This also implies that you have used a Skill Recently.\nYou will automatically be considered to have Attacked Recently if your main skill is an attack,\nbut you can use this option to force it if necessary.", apply = function(val, modList, enemyModList)
		modList:NewMod("Condition:AttackedRecently", "FLAG", true, "Config", { type = "Condition", var = "Combat" })
		modList:NewMod("Condition:UsedSkillRecently", "FLAG", true, "Config", { type = "Condition", var = "Combat" })
	end },
	{ var = "conditionCastSpellRecently", type = "check", label = "Have you Cast a Spell Recently?", ifCond = "CastSpellRecently", implyCond = "UsedSkillRecently", tooltip = "This also implies that you have used a Skill Recently.\nYou will automatically be considered to have Cast a Spell Recently if your main skill is a spell,\nbut you can use this option to force it if necessary.", apply = function(val, modList, enemyModList)
		modList:NewMod("Condition:CastSpellRecently", "FLAG", true, "Config", { type = "Condition", var = "Combat" })
		modList:NewMod("Condition:UsedSkillRecently", "FLAG", true, "Config", { type = "Condition", var = "Combat" })
	end },
	{ var = "conditionCastLast1Seconds", type = "check", label = "Have you Cast a Spell in the last second?", ifCond = "CastLast1Seconds", implyCond = "CastSpellRecently", apply = function(val, modList, enemyModList)
		modList:NewMod("Condition:CastLast1Seconds", "FLAG", true, "Config", { type = "Condition", var = "Combat" })
	end },
	{ var = "conditionUsedFireSkillRecently", type = "check", label = "Have you used a Fire Skill Recently?", ifCond = "UsedFireSkillRecently", implyCond = "UsedSkillRecently", tooltip = "This also implies that you have used a Skill Recently.", apply = function(val, modList, enemyModList)
		modList:NewMod("Condition:UsedFireSkillRecently", "FLAG", true, "Config", { type = "Condition", var = "Combat" })
		modList:NewMod("Condition:UsedSkillRecently", "FLAG", true, "Config", { type = "Condition", var = "Combat" })
	end },
	{ var = "conditionUsedColdSkillRecently", type = "check", label = "Have you used a Cold Skill Recently?", ifCond = "UsedColdSkillRecently", implyCond = "UsedSkillRecently", tooltip = "This also implies that you have used a Skill Recently.", apply = function(val, modList, enemyModList)
		modList:NewMod("Condition:UsedColdSkillRecently", "FLAG", true, "Config", { type = "Condition", var = "Combat" })
		modList:NewMod("Condition:UsedSkillRecently", "FLAG", true, "Config", { type = "Condition", var = "Combat" })
	end },
	{ var = "conditionUsedMinionSkillRecently", type = "check", label = "Have you used a Minion Skill Recently?", ifCond = "UsedMinionSkillRecently", implyCond = "UsedSkillRecently", tooltip = "This also implies that you have used a Skill Recently.\nYou will automatically be considered to have used a Minion skill Recently if your main skill is a Minion skill,\nbut you can use this option to force it if necessary.", apply = function(val, modList, enemyModList)
		modList:NewMod("Condition:UsedMinionSkillRecently", "FLAG", true, "Config", { type = "Condition", var = "Combat" })
		modList:NewMod("Condition:UsedSkillRecently", "FLAG", true, "Config", { type = "Condition", var = "Combat" })
	end },
	{ var = "conditionUsedTravelSkillRecently", type = "check", label = "Have you used a Travel Skill Recently?", ifCond = "UsedTravelSkillRecently", implyCond = "UsedSkillRecently", tooltip = "This also implies that you have used a Skill Recently..", apply = function(val, modList, enemyModList)
		modList:NewMod("Condition:UsedTravelSkillRecently", "FLAG", true, "Config", { type = "Condition", var = "Combat" })
		modList:NewMod("Condition:UsedMovementSkillRecently", "FLAG", true, "Config", { type = "Condition", var = "Combat" })
		modList:NewMod("Condition:UsedSkillRecently", "FLAG", true, "Config", { type = "Condition", var = "Combat" })
	end },
	{ var = "conditionUsedMovementSkillRecently", type = "check", label = "Have you used a Movement Skill Recently?", ifCond = "UsedMovementSkillRecently", implyCond = "UsedSkillRecently", tooltip = "This also implies that you have used a Skill Recently.\nYou will automatically be considered to have used a Movement skill Recently if your main skill is a movement skill,\nbut you can use this option to force it if necessary.", apply = function(val, modList, enemyModList)
		modList:NewMod("Condition:UsedMovementSkillRecently", "FLAG", true, "Config", { type = "Condition", var = "Combat" })
		modList:NewMod("Condition:UsedSkillRecently", "FLAG", true, "Config", { type = "Condition", var = "Combat" })
	end },
	{ var = "conditionUsedVaalSkillRecently", type = "check", label = "Have you used a Vaal Skill Recently?", ifCond = "UsedVaalSkillRecently", implyCond = "UsedSkillRecently", tooltip = "This also implies that you have used a Skill Recently.\nYou will automatically be considered to have used a Vaal skill Recently if your main skill is a Vaal skill,\nbut you can use this option to force it if necessary.", apply = function(val, modList, enemyModList)
		modList:NewMod("Condition:UsedVaalSkillRecently", "FLAG", true, "Config", { type = "Condition", var = "Combat" })
		modList:NewMod("Condition:UsedSkillRecently", "FLAG", true, "Config", { type = "Condition", var = "Combat" })
	end },
	{ var = "conditionSoulGainPrevention", type = "check", label = "Do you have Soul Gain Prevention?", ifCond = "SoulGainPrevention", apply = function(val, modList, enemyModList)
		modList:NewMod("Condition:SoulGainPrevention", "FLAG", true, "Config", { type = "Condition", var = "Combat" })
	end },
	{ var = "conditionUsedWarcryRecently", type = "check", label = "Have you used a Warcry Recently?", ifCond = "UsedWarcryRecently", implyCondList = {"UsedWarcryInPast8Seconds", "UsedSkillRecently"}, tooltip = "This also implies that you have used a Skill Recently.", apply = function(val, modList, enemyModList)
		modList:NewMod("Condition:UsedWarcryRecently", "FLAG", true, "Config", { type = "Condition", var = "Combat" })
		modList:NewMod("Condition:UsedWarcryInPast8Seconds", "FLAG", true, "Config", { type = "Condition", var = "Combat" })
		modList:NewMod("Condition:UsedSkillRecently", "FLAG", true, "Config", { type = "Condition", var = "Combat" })
	end },
	{ var = "conditionUsedWarcryInPast8Seconds", type = "check", label = "Used a Warcry in the past 8 seconds?", ifCond = "UsedWarcryInPast8Seconds", apply = function(val, modList, enemyModList)
		modList:NewMod("Condition:UsedWarcryInPast8Seconds", "FLAG", true, "Config", { type = "Condition", var = "Combat" })
	end },
	{ var = "multiplierMineDetonatedRecently", type = "count", label = "# of Mines Detonated Recently:", ifMult = "MineDetonatedRecently", apply = function(val, modList, enemyModList)
		modList:NewMod("Multiplier:MineDetonatedRecently", "BASE", val, "Config", { type = "Condition", var = "Combat" })
	end },
	{ var = "multiplierTrapTriggeredRecently", type = "count", label = "# of Traps Triggered Recently:", ifMult = "TrapTriggeredRecently", apply = function(val, modList, enemyModList)
		modList:NewMod("Multiplier:TrapTriggeredRecently", "BASE", val, "Config", { type = "Condition", var = "Combat" })
	end },
	{ var = "conditionThrownTrapOrMineRecently", type = "check", label = "Have you thrown a Trap or Mine Recently?", ifCond = "TrapOrMineThrownRecently", apply = function(val, modList, enemyModList)
		modList:NewMod("Condition:TrapOrMineThrownRecently", "FLAG", true, "Config", { type = "Condition", var = "Combat" })
	end },
	{ var = "conditionCursedEnemyRecently", type = "check", label = "Have you Cursed an enemy Recently?",  ifCond="CursedEnemyRecently", apply = function(val, modList, enemyModList)
		modList:NewMod("Condition:CursedEnemyRecently", "FLAG", true, "Config", { type = "Condition", var = "Effective" })
	end },
	{ var = "conditionSpawnedCorpseRecently", type = "check", label = "Spawned a corpse Recently?", ifCond = "SpawnedCorpseRecently", apply = function(val, modList, enemyModList)
		modList:NewMod("Condition:SpawnedCorpseRecently", "FLAG", true, "Config", { type = "Condition", var = "Combat" })
	end },
	{ var = "conditionConsumedCorpseRecently", type = "check", label = "Consumed a corpse Recently?", ifCond = "ConsumedCorpseRecently", apply = function(val, modList, enemyModList)
		modList:NewMod("Condition:ConsumedCorpseRecently", "FLAG", true, "Config", { type = "Condition", var = "Combat" })
	end },
	{ var = "conditionConsumedCorpseInPast2Sec", type = "check", label = "Consumed a corpse in the past 2s?", ifCond = "ConsumedCorpseInPast2Sec", implyCond = "ConsumedCorpseRecently",tooltip = "This also implies you have 'Consumed a corpse Recently'", apply = function(val, modList, enemyModList)
		modList:NewMod("Condition:ConsumedCorpseInPast2Sec", "FLAG", true, "Config", { type = "Condition", var = "Combat" })
	end },
	{ var = "multiplierCorpseConsumedRecently", type = "count", label = "# of Corpses Consumed Recently:", ifMult = "CorpseConsumedRecently", implyCond = "ConsumedCorpseRecently", apply = function(val, modList, enemyModList)
		modList:NewMod("Multiplier:CorpseConsumedRecently", "BASE", val, "Config", { type = "Condition", var = "Combat" })
		modList:NewMod("Condition:ConsumedCorpseRecently", "FLAG", true, "Config", { type = "Condition", var = "Combat" })
	end },
	{ var = "multiplierWarcryUsedRecently", type = "count", label = "# of Warcries Used Recently:", ifMult = "WarcryUsedRecently", implyCondList = {"UsedWarcryRecently", "UsedWarcryInPast8Seconds", "UsedSkillRecently"}, tooltip = "This also implies you have 'Used a Warcry Recently', 'Used a Warcry in the past 8 seconds', and 'Used a Skill Recently'", apply = function(val, modList, enemyModList)
		modList:NewMod("Multiplier:WarcryUsedRecently", "BASE", m_min(val, 100), "Config", { type = "Condition", var = "Combat" })
		modList:NewMod("Condition:UsedWarcryRecently", "FLAG", true, "Config", { type = "Condition", var = "Combat" })
		modList:NewMod("Condition:UsedWarcryInPast8Seconds", "FLAG", true, "Config", { type = "Condition", var = "Combat" })
		modList:NewMod("Condition:UsedSkillRecently", "FLAG", true, "Config", { type = "Condition", var = "Combat" })
	end },
	{ var = "conditionTauntedEnemyRecently", type = "check", label = "Taunted an enemy Recently?", ifCond = "TauntedEnemyRecently", apply = function(val, modList, enemyModList)
		modList:NewMod("Condition:TauntedEnemyRecently", "FLAG", true, "Config", { type = "Condition", var = "Combat" })
	end },
	{ var = "conditionLostEnduranceChargeInPast8Sec", type = "check", label = "Lost an Endurance Charge in the past 8s?", ifNode = 32249, apply = function(val, modList, enemyModList)
		modList:NewMod("Condition:LostEnduranceChargeInPast8Sec", "FLAG", true, "Config", { type = "Condition", var = "Combat" })
	end },
	{ var = "multiplierEnduranceChargesLostRecently", type = "count", label = "# of Endurance Charges lost Recently:", ifMult = "EnduranceChargesLostRecently", implyCond = "LostEnduranceChargeInPast8Sec", apply = function(val, modList, enemyModList)
		modList:NewMod("Multiplier:EnduranceChargesLostRecently", "BASE", val, "Config", { type = "Condition", var = "Combat" })
		modList:NewMod("Condition:LostEnduranceChargeInPast8Sec", "FLAG", true, "Config", { type = "Condition", var = "Combat" })
	end },
	{ var = "conditionUsedFireSkillInPast10Sec", type = "check", ifVer = "2_6", label = "Have you used a Fire Skill in the past 10s?", ifNode = 61259, apply = function(val, modList, enemyModList)
		modList:NewMod("Condition:UsedFireSkillInPast10Sec", "FLAG", true, "Config", { type = "Condition", var = "Combat" })
	end },
	{ var = "conditionUsedColdSkillInPast10Sec", type = "check", ifVer = "2_6", label = "Have you used a Cold Skill in the past 10s?", ifNode = 61259, apply = function(val, modList, enemyModList)
		modList:NewMod("Condition:UsedColdSkillInPast10Sec", "FLAG", true, "Config", { type = "Condition", var = "Combat" })
	end },
	{ var = "conditionUsedLightningSkillInPast10Sec", type = "check", ifVer = "2_6", label = "Have you used a Light. Skill in the past 10s?", ifNode = 61259, apply = function(val, modList, enemyModList)
		modList:NewMod("Condition:UsedLightningSkillInPast10Sec", "FLAG", true, "Config", { type = "Condition", var = "Combat" })
	end },
	{ var = "conditionBlockedHitFromUniqueEnemyRecently", type = "check", ifVer = "2_6", label = "Blocked a Hit from a Unique enemy Recently?", ifNode = 63490, implyCond = "BlockedRecently", tooltip = "This also implies that you have Blocked Recently.", apply = function(val, modList, enemyModList)
		modList:NewMod("Condition:BlockedHitFromUniqueEnemyRecently", "FLAG", true, "Config", { type = "Condition", var = "Combat" })
		modList:NewMod("Condition:BlockedRecently", "FLAG", true, "Config", { type = "Condition", var = "Combat" })
	end },
	{ var = "conditionBlockedHitFromUniqueEnemyInPast10Sec", type = "check", ifVer = "3_0", label = "Blocked a Hit from a Unique enemy in the past 10s?", ifNode = 63490, apply = function(val, modList, enemyModList)
		modList:NewMod("Condition:BlockedHitFromUniqueEnemyInPast10Sec", "FLAG", true, "Config", { type = "Condition", var = "Combat" })
	end },
	{ var = "BlockedPast10Sec", type = "count", label = "Number of times you've Blocked in the past 10s", ifNode = 63490, apply = function(val, modList, enemyModList)
		modList:NewMod("Multiplier:BlockedPast10Sec", "BASE", val, "Config", { type = "Condition", var = "Combat" })
	end },
	{ var = "conditionImpaledRecently", type = "check", ifVer="3_0", ifCond = "ImpaledRecently", label = "Impaled an enemy recently?", apply = function(val, modList, enemyModLIst)
		modList:NewMod("Condition:ImpaledRecently", "FLAG", true, "Config", { type = "Condition", var = "Combat" })
	end },
	{ var = "multiplierImpalesOnEnemy", type = "countAllowZero", label = "# of Impales on enemy (if not maximum):", ifFlag = "impale", apply = function(val, modList, enemyModList)
		enemyModList:NewMod("Multiplier:ImpaleStacks", "BASE", val, "Config", { type = "Condition", var = "Combat" })
	end },
	{ var = "multiplierBleedsOnEnemy", type = "count", label = "# of Bleeds on enemy (if not maximum):", ifNode = 17818, tooltip = "Sets current number of Bleeds on the enemy if using the Crimson Dance keystone.\nThis also implies that the enemy is Bleeding.", apply = function(val, modList, enemyModList)
		enemyModList:NewMod("Multiplier:BleedStacks", "BASE", val, "Config", { type = "Condition", var = "Combat" })
		enemyModList:NewMod("Condition:Bleeding", "FLAG", true, "Config", { type = "Condition", var = "Effective" })
	end },
	{ var = "multiplierFragileRegrowth", type = "count", label = "# of Fragile Regrowth Stacks:", ifMult = "FragileRegrowthCount", apply = function(val, modList, enemyModList)
		modList:NewMod("Multiplier:FragileRegrowthCount", "BASE", m_min(val,10), "Config", { type = "Condition", var = "Combat" })
	end },
	{ var = "conditionKilledUniqueEnemy", type = "check", ifVer = "3_0", label = "Killed a Rare or Unique enemy Recently?", ifNode = 3184, apply = function(val, modList, enemyModList)
		modList:NewMod("Condition:KilledUniqueEnemy", "FLAG", true, "Config", { type = "Condition", var = "Combat" })
	end },
	{ var = "conditionHaveArborix", type = "check", label = "Do you have Iron Reflexes?", ifCond = "HaveArborix", tooltip = "This option is specific to Arborix.",apply = function(val, modList, enemyModList)
		modList:NewMod("Condition:HaveIronReflexes", "FLAG", true, "Config", { type = "Condition", var = "Combat" })
		modList:NewMod("Keystone", "LIST", "Iron Reflexes", "Config")
	end },	
	{ var = "conditionHaveAugyre", type = "list", label = "Augyre rotating buff:", ifCond = "HaveAugyre", list = {{val="EleOverload",label="Elemental Overload"},{val="ResTechnique",label="Resolute Technique"}}, tooltip = "This option is specific to Augyre.", apply = function(val, modList, enemyModList)
		if val == "EleOverload" then
			modList:NewMod("Condition:HaveElementalOverload", "FLAG", true, "Config", { type = "Condition", var = "Combat" })
			modList:NewMod("Keystone", "LIST", "Elemental Overload", "Config")
		elseif val == "ResTechnique" then
			modList:NewMod("Condition:HaveResoluteTechnique", "FLAG", true, "Config", { type = "Condition", var = "Combat" })
			modList:NewMod("Keystone", "LIST", "Resolute Technique", "Config")
		end
	end },	
	{ var = "conditionHaveVulconus", type = "check", label = "Do you have Avatar Of Fire?", ifCond = "HaveVulconus", tooltip = "This option is specific to Vulconus.", apply = function(val, modList, enemyModList)
		modList:NewMod("Condition:HaveAvatarOfFire", "FLAG", true, "Config", { type = "Condition", var = "Combat" })
		modList:NewMod("Keystone", "LIST", "Avatar of Fire", "Config")
	end },
	{ var = "conditionHaveManaStorm", type = "check", label = "Do you have Manastorm's Lightning Buff?", ifCond = "HaveManaStorm", tooltip = "This option enables Manastorm's Lightning Damage Buff.\n(When you cast a Spell, Sacrifice all Mana to gain Added Maximum Lightning Damage\nequal to 25% of Sacrificed Mana for 4 seconds)", apply = function(val, modList, enemyModList)
		modList:NewMod("Condition:SacrificeManaForLightning", "FLAG", true, "Config", { type = "Condition", var = "Combat" })
	end },
	-- Section: Effective DPS options
	{ section = "For Effective DPS", col = 1 },
	{ var = "critChanceLucky", type = "check", label = "Is your Crit Chance Lucky?", apply = function(val, modList, enemyModList)
		modList:NewMod("CritChanceLucky", "FLAG", true, "Config", { type = "Condition", var = "Effective" })
	end },
	{ var = "skillForkCount", type = "count", label = "# of times Skill has Forked:", ifFlag = "forking", apply = function(val, modList, enemyModList)
		modList:NewMod("ForkedCount", "BASE", val, "Config", { type = "Condition", var = "Effective" })
	end },
	{ var = "skillChainCount", type = "count", label = "# of times Skill has Chained:", ifFlag = "chaining", apply = function(val, modList, enemyModList)
		modList:NewMod("ChainCount", "BASE", val, "Config", { type = "Condition", var = "Effective" })
	end },
	{ var = "meleeDistance", type = "count", label = "Melee distance to enemy:", ifFlag = "melee" },
	{ var = "projectileDistance", type = "count", label = "Projectile travel distance:", ifFlag = "projectile" },
	{ var = "conditionAtCloseRange", type = "check", label = "Is the enemy at Close Range?", ifCond = "AtCloseRange", apply = function(val, modList, enemyModList)
		modList:NewMod("Condition:AtCloseRange", "FLAG", true, "Config", { type = "Condition", var = "Effective" })
	end },
	{ var = "conditionEnemyMoving", type = "check", label = "Is the enemy Moving?", apply = function(val, modList, enemyModList)
		enemyModList:NewMod("Condition:Moving", "FLAG", true, "Config", { type = "Condition", var = "Effective" })
	end },
	{ var = "conditionEnemyFullLife", type = "check", label = "Is the enemy on Full Life?", ifEnemyCond = "FullLife", apply = function(val, modList, enemyModList)
		enemyModList:NewMod("Condition:FullLife", "FLAG", true, "Config", { type = "Condition", var = "Effective" })
	end },
	{ var = "conditionEnemyLowLife", type = "check", label = "Is the enemy on Low Life?", ifEnemyCond = "LowLife", apply = function(val, modList, enemyModList)
		enemyModList:NewMod("Condition:LowLife", "FLAG", true, "Config", { type = "Condition", var = "Effective" })
	end },
	{ var = "conditionEnemyCursed", type = "check", label = "Is the enemy Cursed?", ifEnemyCond = "Cursed", tooltip = "The enemy will automatically be considered to be Cursed if you have at least one curse enabled,\nbut you can use this option to force it if necessary.", apply = function(val, modList, enemyModList)
		enemyModList:NewMod("Condition:Cursed", "FLAG", true, "Config", { type = "Condition", var = "Effective" })
	end },
	{ var = "conditionEnemyBleeding", type = "check", label = "Is the enemy Bleeding?", apply = function(val, modList, enemyModList)
		enemyModList:NewMod("Condition:Bleeding", "FLAG", true, "Config", { type = "Condition", var = "Effective" })
	end },
	{ var = "conditionEnemyPoisoned", type = "check", label = "Is the enemy Poisoned?", ifEnemyCond = "Poisoned", apply = function(val, modList, enemyModList)
		enemyModList:NewMod("Condition:Poisoned", "FLAG", true, "Config", { type = "Condition", var = "Effective" })
	end },
	{ var = "multiplierPoisonOnEnemy", type = "count", label = "# of Poison on enemy:", implyCond = "Poisoned", apply = function(val, modList, enemyModList)
		enemyModList:NewMod("Multiplier:PoisonStack", "BASE", val, "Config", { type = "Condition", var = "Effective" })
	end },
	{ var = "multiplierWitheredStackCount", type = "count", label = "# of Withered Stacks:", ifCond = "CanWither", tooltip = "Withered applies 6% increased Chaos Damage Taken to the enemy, up to 15 stacks.", apply = function(val, modList, enemyModList)
		enemyModList:NewMod("Multiplier:WitheredStack", "BASE", val, "Config", { type = "Condition", var = "Effective" })
	end },
	{ var = "multiplierEnsnaredStackCount", type = "count", label = "# of Ensnare Stacks:", ifCond = "CanEnsnare", tooltip = "While ensnared, enemies take increased Projectile Damage from Attack Hits\nEnsnared enemies always count as moving, and have less movement speed while trying to break the snare.", apply = function(val, modList, enemyModList)
		modList:NewMod("Multiplier:EnsnareStackCount", "BASE", val, "Config", { type = "Condition", var = "Effective" })
		enemyModList:NewMod("Condition:Moving", "FLAG", true, "Config", { type = "MultiplierThreshold", actor = "enemy", var = "EnsnareStackCount", threshold = 1 })
	end },
	{ var = "conditionEnemyMaimed", type = "check", label = "Is the enemy Maimed?", apply = function(val, modList, enemyModList)
		enemyModList:NewMod("Condition:Maimed", "FLAG", true, "Config", { type = "Condition", var = "Effective" })
	end },
	{ var = "conditionEnemyHindered", type = "check", label = "Is the enemy Hindered?", ifEnemyCond = "Hindered", apply = function(val, modList, enemyModList)
		enemyModList:NewMod("Condition:Hindered", "FLAG", true, "Config", { type = "Condition", var = "Effective" })
	end },
	{ var = "conditionEnemyBlinded", type = "check", label = "Is the enemy Blinded?", tooltip = "In addition to allowing 'against Blinded Enemies' modifiers to apply,\nthis will lessen the enemy's chance to hit, and thereby increase your evade chance.", apply = function(val, modList, enemyModList)
		enemyModList:NewMod("Condition:Blinded", "FLAG", true, "Config", { type = "Condition", var = "Effective" })
	end },
	{ var = "conditionEnemyTaunted", type = "check", label = "Is the enemy Taunted?", ifEnemyCond = "Taunted", apply = function(val, modList, enemyModList)
		enemyModList:NewMod("Condition:Taunted", "FLAG", true, "Config", { type = "Condition", var = "Effective" })
	end },
	{ var = "conditionEnemyBurning", type = "check", label = "Is the enemy Burning?", apply = function(val, modList, enemyModList)
		enemyModList:NewMod("Condition:Burning", "FLAG", true, "Config", { type = "Condition", var = "Effective" })
	end },
	{ var = "conditionEnemyIgnited", type = "check", label = "Is the enemy Ignited?", implyCond = "Burning", tooltip = "This also implies that the enemy is Burning.", apply = function(val, modList, enemyModList)
		enemyModList:NewMod("Condition:Ignited", "FLAG", true, "Config", { type = "Condition", var = "Effective" })
	end },
	{ var = "conditionEnemyScorched", type = "check", ifFlag = "inflictScorch", label = "Is the enemy Scorched?", tooltip = "Scorched enemies have lowered elemental resistances, up to -30%.\nThis option will also allow you to input the effect of Scorched.", apply = function(val, modList, enemyModList)
		enemyModList:NewMod("Condition:Scorched", "FLAG", true, "Config", { type = "Condition", var = "Effective" }, { type = "ActorCondition", actor = "enemy", var = "CanInflictScorch" })
	end },
	{ var = "conditionScorchedEffect", type = "count", label = "Effect of Scorched:", ifOption = "conditionEnemyScorched", tooltip = "This effect will only be applied while you can inflict Scorched.", apply = function(val, modList, enemyModList)
		enemyModList:NewMod("ElementalResist", "BASE", -m_min(val, 30), "Config", { type = "Condition", var = "Scorched" }, { type = "ActorCondition", actor = "enemy", var = "CanInflictScorch" })
	end },
	{ var = "conditionEnemyChilled", type = "check", label = "Is the enemy Chilled?", apply = function(val, modList, enemyModList)
		enemyModList:NewMod("Condition:Chilled", "FLAG", true, "Config", { type = "Condition", var = "Effective" })
	end },
	{ var = "conditionEnemyChilledByYourHits", type = "check", ifEnemyCond = "ChilledByYourHits", label = "Is the enemy Chilled by your Hits?", apply = function(val, modList, enemyModList)
		enemyModList:NewMod("Condition:Chilled", "FLAG", true, "Config", { type = "Condition", var = "Effective" })
		enemyModList:NewMod("Condition:ChilledByYourHits", "FLAG", true, "Config", { type = "Condition", var = "Effective" })
	end },
	{ var = "conditionEnemyFrozen", type = "check", label = "Is the enemy Frozen?", implyCond = "Chilled", tooltip = "This also implies that the enemy is Chilled.", apply = function(val, modList, enemyModList)
		enemyModList:NewMod("Condition:Frozen", "FLAG", true, "Config", { type = "Condition", var = "Effective" })
	end },
	{ var = "conditionEnemyBrittle", type = "check", ifFlag = "inflictBrittle", label = "Is the enemy Brittle?", tooltip = "Hits against Brittle enemies have up to +15% Critical Strike Chance.\nThis option will also allow you to input the effect of Brittle.", apply = function(val, modList, enemyModList)
		enemyModList:NewMod("Condition:Brittle", "FLAG", true, "Config", { type = "Condition", var = "Effective" })
	end },
	{ var = "conditionBrittleEffect", type = "count", label = "Effect of Brittle:", ifOption = "conditionEnemyBrittle", tooltip = "This effect will only be applied while you can inflict Brittle.", apply = function(val, modList, enemyModList)
		enemyModList:NewMod("SelfCritChance", "BASE", m_min(val, 15), "Config", { type = "Condition", var = "Brittle" }, { type = "ActorCondition", actor = "enemy", var = "CanInflictBrittle" })
	end },
	{ var = "conditionEnemyShocked", type = "check", label = "Is the enemy Shocked?", tooltip = "In addition to allowing any 'against Shocked Enemies' modifiers to apply,\nthis will allow you to input the effect of the Shock applied to the enemy.", apply = function(val, modList, enemyModList)
		enemyModList:NewMod("Condition:Shocked", "FLAG", true, "Config", { type = "Condition", var = "Effective" })
		enemyModList:NewMod("Condition:ShockedConfig", "FLAG", true, "Config", { type = "Condition", var = "Effective" })
	end },
	{ var = "conditionShockEffect", type = "count", label = "Effect of Shock:", ifOption = "conditionEnemyShocked", tooltip = "If you have a guaranteed source of Shock,\nthe strongest one will apply instead unless this option would apply a stronger Shock.", apply = function(val, modList, enemyModList)
		enemyModList:NewMod("ShockVal", "BASE", val, "Shock", { type = "Condition", var = "ShockedConfig" })
		enemyModList:NewMod("DesiredShockVal", "BASE", val, "Shock", { type = "Condition", var = "ShockedConfig", neg = true })
	end },
	{ var = "conditionEnemyOnShockedGround", type = "check", label = "Is the enemy on Shocked Ground?", tooltip = "This also implies that the enemy is Shocked.", ifEnemyCond = "OnShockedGround", apply = function(val, modList, enemyModList)
		enemyModList:NewMod("Condition:Shocked", "FLAG", true, "Config", { type = "Condition", var = "Effective" })
		enemyModList:NewMod("Condition:OnShockedGround", "FLAG", true, "Config", { type = "Condition", var = "Effective" })
	end },
	{ var = "conditionEnemySapped", type = "check", ifFlag = "inflictSap", label = "Is the enemy Sapped?", tooltip = "Sapped enemies deal less damage, up to 20%.", apply = function(val, modList, enemyModList)
		enemyModList:NewMod("Condition:Sapped", "FLAG", true, "Config", { type = "Condition", var = "Effective" })
	end },
	{ var = "multiplierFreezeShockIgniteOnEnemy", type = "count", label = "# of Freeze/Shock/Ignite on enemy:", ifMult = "FreezeShockIgniteOnEnemy", apply = function(val, modList, enemyModList)
		modList:NewMod("Multiplier:FreezeShockIgniteOnEnemy", "BASE", val, "Config", { type = "Condition", var = "Effective" })
	end },
	{ var = "conditionEnemyIntimidated", type = "check", ifVer = "2_6", label = "Is the enemy Intimidated?", tooltip = "This adds the following modifiers:\n10% increased Damage Taken by enemy", apply = function(val, modList, enemyModList)
		enemyModList:NewMod("DamageTaken", "INC", 10, "Intimidate")
	end },
	{ var = "conditionEnemyIntimidated", type = "check", ifVer = "3_0", label = "Is the enemy Intimidated?", tooltip = "Intimidated enemies take 10% increased Attack Damage.", apply = function(val, modList, enemyModList)
		enemyModList:NewMod("DamageTaken", "INC", 10, "Intimidate", ModFlag.Attack)
	end },
	{ var = "conditionEnemyUnnerved", type = "check", ifVer = "3_0", label = "Is the enemy Unnerved?", tooltip = "Unnerved enemies take 10% increased Spell Damage.", apply = function(val, modList, enemyModList)
		enemyModList:NewMod("DamageTaken", "INC", 10, "Unnerve", ModFlag.Spell)
	end },
	{ var = "conditionEnemyCoveredInAsh", type = "check", label = "Is the enemy covered in Ash?", tooltip = "Covered in Ash applies the following to the enemy:\n\t20% increased Fire Damage taken\n\t20% less Movement Speed", apply = function(val, modList, enemyModList)
		modList:NewMod("CoveredInAshEffect", "BASE", 20, "Covered in Ash")
	end },
	{ var = "conditionEnemyOnConsecratedGround", type = "check", label = "Is the enemy on Consecrated Ground?", tooltip = "In addition to allowing any relevant modifiers to apply,\nthis will cause hits to have 100% increased Critical Strike Chance on the enemy.", apply = function(val, modList, enemyModList)
		enemyModList:NewMod("Condition:OnConsecratedGround", "FLAG", true, "Config", { type = "Condition", var = "Effective" })
		modList:NewMod("CritChance", "INC", 100, "Config", { type = "ActorCondition", actor = "enemy", var = "OnConsecratedGround" })
	end },
	{ var = "conditionEnemyOnProfaneGround", type = "check", label = "Is the enemy on Profane Ground?", ifCond = "CreateProfaneGround", tooltip = "Enemies on Profane Ground receive the following modifiers:\n\t-10% to all Resistances\n\t+1% chance to be Critically Hit", apply = function(val, modList, enemyModList)
		enemyModList:NewMod("Condition:OnProfaneGround", "FLAG", true, "Config", { type = "Condition", var = "Effective" })
		enemyModList:NewMod("ElementalResist", "BASE", -10, "Config", { type = "Condition", var = "OnProfaneGround" })
		enemyModList:NewMod("ChaosResist", "BASE", -10, "Config", { type = "Condition", var = "OnProfaneGround" })
		modList:NewMod("CritChance", "BASE", 1, "Config", { type = "ActorCondition", actor = "enemy", var = "OnProfaneGround" })
	end },
	{ var = "conditionEnemyOnFungalGround", type = "check", label = "Is the enemy on Fungal Ground?", ifCond = "OnFungalGround", tooltip = "Enemies on your Fungal Ground deal 10% less Damage.", apply = function(val, modList, enemyModList)
		enemyModList:NewMod("Condition:OnFungalGround", "FLAG", true, "Config", { type = "Condition", var = "Effective" })
	end },
	{ var = "conditionEnemyInChillingArea", type = "check", label = "Is the enemy in a Chilling area?", ifEnemyCond = "InChillingArea", apply = function(val, modList, enemyModList)
		enemyModList:NewMod("Condition:InChillingArea", "FLAG", true, "Config", { type = "Condition", var = "Effective" })
	end },
	{ var = "conditionEnemyRareOrUnique", type = "check", label = "Is the enemy Rare or Unique?", ifEnemyCond = "EnemyRareOrUnique", tooltip = "The enemy will automatically be considered to be Unique if they are a Boss,\nbut you can use this option to force it if necessary.", apply = function(val, modList, enemyModList)
		enemyModList:NewMod("Condition:RareOrUnique", "FLAG", true, "Config", { type = "Condition", var = "Effective" })
	end },
	{ var = "enemyIsBoss", type = "list", ifVer = "2_6", label = "Is the enemy a Boss?", tooltip = "Standard Boss adds the following modifiers:\n60% less Effect of your Curses\n+30% to enemy Elemental Resistances\n+15% to enemy Chaos Resistance\n\nShaper/Guardian adds the following modifiers:\n80% less Effect of your Curses\n+40% to enemy Elemental Resistances\n+25% to enemy Chaos Resistance\n50% less Duration of Bleed\n50% less Duration of Poison\n50% less Duration of Ignite", list = {{val="NONE",label="No"},{val=true,label="Standard Boss"},{val="SHAPER",label="Shaper/Guardian"}}, apply = function(val, modList, enemyModList)
		if val == true then
			enemyModList:NewMod("Condition:RareOrUnique", "FLAG", true, "Config", { type = "Condition", var = "Effective" })
			enemyModList:NewMod("CurseEffectOnSelf", "MORE", -60, "Boss")
			enemyModList:NewMod("ElementalResist", "BASE", 30, "Boss")
			enemyModList:NewMod("ChaosResist", "BASE", 15, "Boss")
		elseif val == "SHAPER" then
			enemyModList:NewMod("Condition:RareOrUnique", "FLAG", true, "Config", { type = "Condition", var = "Effective" })
			enemyModList:NewMod("CurseEffectOnSelf", "MORE", -80, "Boss")
			enemyModList:NewMod("ElementalResist", "BASE", 40, "Boss")
			enemyModList:NewMod("ChaosResist", "BASE", 25, "Boss")
			enemyModList:NewMod("SelfBleedDuration", "MORE", -50, "Boss")
			enemyModList:NewMod("SelfPoisonDuration", "MORE", -50, "Boss")
			enemyModList:NewMod("SelfIgniteDuration", "MORE", -50, "Boss")
		end
	end },
	{ var = "enemyIsBoss", type = "list", ifVer = "3_0", label = "Is the enemy a Boss?", tooltip = "Standard Boss adds the following modifiers:\n\t33% less Effect of your Curses\n\t+40% to enemy Elemental Resistances\n\t+25% to enemy Chaos Resistance\n\nShaper/Guardian adds the following modifiers:\n\t66% less Effect of your Curses\n\t+50% to enemy Elemental Resistances\n\t+30% to enemy Chaos Resistance\n\t+33% to enemy Armour\n\nSirus adds the following modifiers:\n\t66% less Effect of your Curses\n\t+50% to enemy Elemental Resistances\n\t+30% to enemy Chaos Resistance\n\t+100% to enemy Armour", list = {{val="None",label="No"},{val="Uber Atziri",label="Standard Boss"},{val="Shaper",label="Shaper/Guardian"},{val="Sirus",label="Sirus"}}, apply = function(val, modList, enemyModList)
		if val == "Uber Atziri" then
			enemyModList:NewMod("Condition:RareOrUnique", "FLAG", true, "Config", { type = "Condition", var = "Effective" })
			enemyModList:NewMod("CurseEffectOnSelf", "MORE", -33, "Boss")
			enemyModList:NewMod("ElementalResist", "BASE", 40, "Boss")
			enemyModList:NewMod("ChaosResist", "BASE", 25, "Boss")
			enemyModList:NewMod("AilmentThreshold", "BASE", 2190202, "Boss")
			modList:NewMod("WarcryPower", "BASE", 20, "Boss")
		elseif val == "Shaper" then
			enemyModList:NewMod("Condition:RareOrUnique", "FLAG", true, "Config", { type = "Condition", var = "Effective" })
			enemyModList:NewMod("CurseEffectOnSelf", "MORE", -66, "Boss")
			enemyModList:NewMod("ElementalResist", "BASE", 50, "Boss")
			enemyModList:NewMod("ChaosResist", "BASE", 30, "Boss")
			enemyModList:NewMod("Armour", "MORE", 33, "Boss")
			enemyModList:NewMod("AilmentThreshold", "BASE", 44360789, "Boss")
			modList:NewMod("WarcryPower", "BASE", 20, "Boss")
		elseif val == "Sirus" then
			enemyModList:NewMod("Condition:RareOrUnique", "FLAG", true, "Config", { type = "Condition", var = "Effective" })
			enemyModList:NewMod("CurseEffectOnSelf", "MORE", -66, "Boss")
			enemyModList:NewMod("ElementalResist", "BASE", 50, "Boss")
			enemyModList:NewMod("ChaosResist", "BASE", 30, "Boss")
			enemyModList:NewMod("Armour", "MORE", 100, "Boss")
			enemyModList:NewMod("AilmentThreshold", "BASE", 37940148, "Boss")
			modList:NewMod("WarcryPower", "BASE", 20, "Boss")
		end
	end },
	{ var = "enemyAwakeningLevel", type = "count", label = "Awakening Level:", tooltip = "Each Awakening Level gives Bosses 3% more Life.", apply = function(val, modList, enemyModList)
		enemyModList:NewMod("Life", "MORE", 3 * m_min(val, 8), "Config")
		modList:NewMod("AwakeningLevel", "BASE", m_min(val, 8), "Config")
	end },
	{ var = "enemyPhysicalReduction", type = "integer", label = "Enemy Phys. Damage Reduction:", apply = function(val, modList, enemyModList)
		enemyModList:NewMod("PhysicalDamageReduction", "BASE", val, "Config")
	end },
	{ var = "enemyFireResist", type = "integer", label = "Enemy Fire Resistance:", apply = function(val, modList, enemyModList)
		enemyModList:NewMod("FireResist", "BASE", val, "Config")
	end },
	{ var = "enemyColdResist", type = "integer", label = "Enemy Cold Resistance:", apply = function(val, modList, enemyModList)
		enemyModList:NewMod("ColdResist", "BASE", val, "Config")
	end },
	{ var = "enemyLightningResist", type = "integer", label = "Enemy Lightning Resistance:", apply = function(val, modList, enemyModList)
		enemyModList:NewMod("LightningResist", "BASE", val, "Config")
	end },
	{ var = "enemyChaosResist", type = "integer", label = "Enemy Chaos Resistance:", apply = function(val, modList, enemyModList)
		enemyModList:NewMod("ChaosResist", "BASE", val, "Config")
	end },
	{ var = "enemyConditionHitByFireDamage", type = "check", label = "Enemy was Hit by Fire Damage?", ifNode = 39085, apply = function(val, modList, enemyModList)
		enemyModList:NewMod("Condition:HitByFireDamage", "FLAG", true, "Config")
	end },
	{ var = "enemyConditionHitByColdDamage", type = "check", label = "Enemy was Hit by Cold Damage?", ifNode = 39085, apply = function(val, modList, enemyModList)
		enemyModList:NewMod("Condition:HitByColdDamage", "FLAG", true, "Config")
	end },
	{ var = "enemyConditionHitByLightningDamage", type = "check", label = "Enemy was Hit by Light. Damage?", ifNode = 39085, apply = function(val, modList, enemyModList)
		enemyModList:NewMod("Condition:HitByLightningDamage", "FLAG", true, "Config")
	end },
	{ var = "EEIgnoreHitDamage", type = "check", label = "Ignore Skill Hit Damage?", ifNode = 39085, tooltip = "This option prevents EE from being reset by the hit damage of your main skill." },
}<|MERGE_RESOLUTION|>--- conflicted
+++ resolved
@@ -496,14 +496,10 @@
 	{ var = "buffAdrenaline", type = "check", label = "Do you have Adrenaline?", tooltip = "This will enable the Adrenaline buff, which grants:\n\t100% increased Damage\n\t25% increased Attack, Cast and Movement Speed\n\t10% additional Physical Damage Reduction", apply = function(val, modList, enemyModList)
 		modList:NewMod("Condition:Adrenaline", "FLAG", true, "Config", { type = "Condition", var = "Combat" })
 	end },
-<<<<<<< HEAD
-	{ var = "buffVaalArcLuckyHits", type = "check", label = "Do you have Vaal Arc's Lucky Buff?", ifCond = "CanBeLucky",  tooltip = "Causes Damage with Arc Hits to be rolled twice, and the maximum roll used.", apply = function(val, modList, enemyModList)
-=======
 	{ var = "buffAlchemistsGenius", type = "check", label = "Do you have Alchemist's Genius?", ifCond = "CanHaveAlchemistGenius", tooltip = "This will enable the Alchemist's Genius buff:\n20% increased Flask Charges gained\n20% increased effect of Flasks", apply = function(val, modList, enemyModList)
 		modList:NewMod("Condition:AlchemistsGenius", "FLAG", true, "Config", { type = "Condition", varList = { "Combat", "CanHaveAlchemistGenius" } })
 	end },
-	{ var = "buffVaalArcLuckyHits", type = "check", label = "Do you have Vaal Arc's Lucky Buff?", ifCond = "CanBeLucky",  tooltip = "Damage with Arc Hits is rolled twice, maximum roll is used", apply = function(val, modList, enemyModList)
->>>>>>> 53a01567
+	{ var = "buffVaalArcLuckyHits", type = "check", label = "Do you have Vaal Arc's Lucky Buff?", ifCond = "CanBeLucky",  tooltip = "Causes Damage with Arc Hits to be rolled twice, and the maximum roll used.", apply = function(val, modList, enemyModList)
 		modList:NewMod("LuckyHits", "FLAG", true, "Config", { type = "Condition", varList = { "Combat", "CanBeLucky" } }, { type = "SkillName", skillNameList = { "Arc", "Vaal Arc" } })
 	end },
 	{ var = "buffElusive", type = "check", label = "Are you Elusive?", ifCond = "CanBeElusive", tooltip = "In addition to allowing any 'while Elusive' modifiers to apply,\nthis will enable the Elusive buff itself:\n\t15% Chance to Dodge Attack and Spell Hits\n\t30% increased Movement Speed\nThe effect of Elusive decays over time.", apply = function(val, modList, enemyModList)
