--- conflicted
+++ resolved
@@ -208,17 +208,6 @@
 	output.EnergyShieldRecoveryRateMod = calcLib.mod(modDB, nil, "EnergyShieldRecovery", "EnergyShieldRecoveryRate")
 
 	-- Leech caps
-<<<<<<< HEAD
-	if not modDB:Flag(nil, "GhostReaver") then
-		output.MaxLifeLeechRate = output.Life * calcLib.val(modDB, "MaxLifeLeechRate") / 100
-		if breakdown then
-			breakdown.MaxLifeLeechRate = {
-				s_format("%d ^8(maximum life)", output.Life),
-				s_format("x %d%% ^8(percenage of life to maximum leech rate)", modDB:Sum("BASE", nil, "MaxLifeLeechRate")),
-				s_format("= %.1f", output.MaxLifeLeechRate)
-			}
-		end		
-=======
 	output.MaxLifeLeechInstance = output.Life * calcLib.val(modDB, "MaxLifeLeechInstance") / 100
 	output.MaxLifeLeechRate = output.Life * calcLib.val(modDB, "MaxLifeLeechRate") / 100
 	if breakdown then
@@ -236,7 +225,6 @@
 			s_format("x %d%% ^8(percentage of energy shield to maximum leech rate)", calcLib.val(modDB, "MaxEnergyShieldLeechRate")),
 			s_format("= %.1f", output.MaxEnergyShieldLeechRate)
 		}
->>>>>>> d66e54b6
 	end
 	output.MaxManaLeechInstance = output.Mana * calcLib.val(modDB, "MaxManaLeechInstance") / 100
 	output.MaxManaLeechRate = output.Mana * calcLib.val(modDB, "MaxManaLeechRate") / 100
@@ -247,15 +235,7 @@
 			s_format("= %.1f", output.MaxManaLeechRate)
 		}
 	end
-	output.MaxEnergyShieldLeechRate = output.EnergyShield * calcLib.val(modDB, "MaxEnergyShieldLeechRate") / 100
-	if breakdown then
-		breakdown.MaxEnergyShieldLeechRate = {
-			s_format("%d ^8(maximum energy shield)", output.EnergyShield),
-			s_format("x %d%% ^8(percentage of energy shield to maximum leech rate)", modDB:Sum("BASE", nil, "MaxEnergyShieldLeechRate")),
-			s_format("= %.1f", output.MaxEnergyShieldLeechRate)
-		}
-	end
-	
+
 	-- Mana, life and energy shield regen
 	if modDB:Flag(nil, "NoManaRegen") then
 		output.ManaRegen = 0
