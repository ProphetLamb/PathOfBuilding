--- conflicted
+++ resolved
@@ -1221,14 +1221,8 @@
 			local inc = skillModList:Sum("INC", cfg, "Speed")
 			local more = skillModList:More(cfg, "Speed")
 			output.Speed = 1 / baseTime * round((1 + inc/100) * more, 2)
-<<<<<<< HEAD
-			if skillData.cooldown then
-				output.Speed = m_min(output.Speed, 1 / skillData.cooldown)
-			end
-=======
 			output.CastRate = output.Speed
 			output.Repeats = 1 + (skillModList:Sum("BASE", cfg, "RepeatCount") or 0)
->>>>>>> 11489daa
 			if skillFlags.selfCast then
 				-- Self-cast skill; apply action speed
 				output.Speed = output.Speed * globalOutput.ActionSpeedMod
