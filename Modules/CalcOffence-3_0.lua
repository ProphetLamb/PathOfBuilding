-- Path of Building
--
-- Module: Calc Offence
-- Performs offence calculations.
--
local calcs = ...

local pairs = pairs
local ipairs = ipairs
local unpack = unpack
local t_insert = table.insert
local m_floor = math.floor
local m_modf = math.modf
local m_min = math.min
local m_max = math.max
local m_sqrt = math.sqrt
local m_pi = math.pi
local bor = bit.bor
local band = bit.band
local bnot = bit.bnot
local s_format = string.format

local tempTable1 = { }
local tempTable2 = { }
local tempTable3 = { }

local isElemental = { Fire = true, Cold = true, Lightning = true }

-- List of all damage types, ordered according to the conversion sequence
local dmgTypeList = {"Physical", "Lightning", "Cold", "Fire", "Chaos"}
local dmgTypeFlags = {
	Physical	= 0x01,
	Lightning	= 0x02,
	Cold		= 0x04,
	Fire		= 0x08,
	Elemental	= 0x0E,
	Chaos		= 0x10,
}

-- Magic table for caching the modifier name sets used in calcDamage()
local damageStatsForTypes = setmetatable({ }, { __index = function(t, k)
	local modNames = { "Damage" }
	for type, flag in pairs(dmgTypeFlags) do
		if band(k, flag) ~= 0 then
			t_insert(modNames, type.."Damage")
		end
	end
	t[k] = modNames
	return modNames
end })

-- Calculate min/max damage for the given damage type
local function calcDamage(activeSkill, output, cfg, breakdown, damageType, typeFlags, convDst)
	local skillModList = activeSkill.skillModList

	typeFlags = bor(typeFlags, dmgTypeFlags[damageType])

	-- Calculate conversions
	local addMin, addMax = 0, 0
	local conversionTable = activeSkill.conversionTable
	for _, otherType in ipairs(dmgTypeList) do
		if otherType == damageType then
			-- Damage can only be converted from damage types that preceed this one in the conversion sequence, so stop here
			break
		end
		local convMult = conversionTable[otherType][damageType]
		if convMult > 0 then
			-- Damage is being converted/gained from the other damage type
			local min, max = calcDamage(activeSkill, output, cfg, breakdown, otherType, typeFlags, damageType)
			addMin = addMin + min * convMult
			addMax = addMax + max * convMult
		end
	end
	if addMin ~= 0 and addMax ~= 0 then
		addMin = round(addMin)
		addMax = round(addMax)
	end

	local baseMin = output[damageType.."MinBase"]
	local baseMax = output[damageType.."MaxBase"]
	if baseMin == 0 and baseMax == 0 then
		-- No base damage for this type, don't need to calculate modifiers
		if breakdown and (addMin ~= 0 or addMax ~= 0) then
			t_insert(breakdown.damageTypes, {
				source = damageType,
				convSrc = (addMin ~= 0 or addMax ~= 0) and (addMin .. " to " .. addMax),
				total = addMin .. " to " .. addMax,
				convDst = convDst and s_format("%d%% to %s", conversionTable[damageType][convDst] * 100, convDst),
			})
		end
		return addMin, addMax
	end

	-- Combine modifiers
	local modNames = damageStatsForTypes[typeFlags]
	local inc = 1 + skillModList:Sum("INC", cfg, unpack(modNames)) / 100
	local more = m_floor(skillModList:More(cfg, unpack(modNames)) * 100 + 0.50000001) / 100
	local moreMinDamage = skillModList:More(cfg, "Min"..damageType.."Damage")
	local moreMaxDamage = skillModList:More(cfg, "Max"..damageType.."Damage")

	if breakdown then
		t_insert(breakdown.damageTypes, {
			source = damageType,
			base = baseMin .. " to " .. baseMax,
			inc = (inc ~= 1 and "x "..inc),
			more = (more ~= 1 and "x "..more),
			convSrc = (addMin ~= 0 or addMax ~= 0) and (addMin .. " to " .. addMax),
			total = (round(baseMin * inc * more) + addMin) .. " to " .. (round(baseMax * inc * more) + addMax),
			convDst = convDst and conversionTable[damageType][convDst] > 0 and s_format("%d%% to %s", conversionTable[damageType][convDst] * 100, convDst),
		})
	end

	return 	round(((baseMin * inc * more) + addMin) * moreMinDamage),
			round(((baseMax * inc * more) + addMax) * moreMaxDamage)
end

local function calcAilmentSourceDamage(activeSkill, output, cfg, breakdown, damageType, typeFlags)
	local min, max = calcDamage(activeSkill, output, cfg, breakdown, damageType, typeFlags)
	local convMult = activeSkill.conversionTable[damageType].mult
	if breakdown and convMult ~= 1 then
		t_insert(breakdown, "Source damage:")
		t_insert(breakdown, s_format("%d to %d ^8(total damage)", min, max))
		t_insert(breakdown, s_format("x %g ^8(%g%% converted to other damage types)", convMult, (1-convMult)*100))
		t_insert(breakdown, s_format("= %d to %d", min * convMult, max * convMult))
	end
	return min * convMult, max * convMult
end

-- Performs all offensive calculations
function calcs.offence(env, actor, activeSkill)
	local enemyDB = actor.enemy.modDB
	local output = actor.output
	local breakdown = actor.breakdown

	local skillModList = activeSkill.skillModList
	local skillData = activeSkill.skillData
	local skillFlags = activeSkill.skillFlags
	local skillCfg = activeSkill.skillCfg
	if skillData.showAverage then
		skillFlags.showAverage = true
	else
		skillFlags.notAverage = true
	end

	if skillFlags.disable then
		-- Skill is disabled
		output.CombinedDPS = 0
		return
	end

	local function runSkillFunc(name)
		local func = activeSkill.activeEffect.grantedEffect[name]
		if func then
			func(activeSkill, output)
		end
	end

	runSkillFunc("initialFunc")

	-- Update skill data
	for _, value in ipairs(skillModList:List(skillCfg, "SkillData")) do
		if value.merge == "MAX" then
			skillData[value.key] = m_max(value.value, skillData[value.key] or 0)
		else
			skillData[value.key] = value.value
		end
	end

	skillCfg.skillCond["SkillIsTriggered"] = skillData.triggered

	-- Add addition stat bonuses
	if skillModList:Flag(nil, "IronGrip") then
		skillModList:NewMod("PhysicalDamage", "INC", actor.strDmgBonus, "Strength", bor(ModFlag.Attack, ModFlag.Projectile))
	end
	if skillModList:Flag(nil, "IronWill") then
		skillModList:NewMod("Damage", "INC", actor.strDmgBonus, "Strength", ModFlag.Spell)
	end

	if skillModList:Flag(nil, "MinionDamageAppliesToPlayer") then
		-- Minion Damage conversion from The Scourge
		for _, value in ipairs(skillModList:List(skillCfg, "MinionModifier")) do
			if value.mod.name == "Damage" and value.mod.type == "INC" then
				skillModList:AddMod(value.mod)
			end
		end
	end
	if skillModList:Flag(nil, "MinionAttackSpeedAppliesToPlayer") then
		-- Minion Attack Speed conversion from Spiritual Command
		for _, value in ipairs(skillModList:List(skillCfg, "MinionModifier")) do
			if value.mod.name == "Speed" and value.mod.type == "INC" and (value.mod.flags == 0 or band(value.mod.flags, ModFlag.Attack) ~= 0) then
				skillModList:NewMod("Speed", "INC", value.mod.value, value.mod.source, ModFlag.Attack, value.mod.keywordFlags, unpack(value.mod))
			end
		end
	end
	if skillModList:Flag(nil, "SpellDamageAppliesToAttacks") then
		-- Spell Damage conversion from Crown of Eyes
		for i, value in ipairs(skillModList:Tabulate("INC", { flags = ModFlag.Spell }, "Damage")) do
			local mod = value.mod
			if band(mod.flags, ModFlag.Spell) ~= 0 then
				skillModList:NewMod("Damage", "INC", mod.value, mod.source, bor(band(mod.flags, bnot(ModFlag.Spell)), ModFlag.Attack), mod.keywordFlags, unpack(mod))
			end
		end
	end
	if skillModList:Flag(nil, "ClawDamageAppliesToUnarmed") then
		-- Claw Damage conversion from Rigwald's Curse
		for i, value in ipairs(skillModList:Tabulate("INC", { flags = ModFlag.Claw }, "Damage")) do
			local mod = value.mod
			if band(mod.flags, ModFlag.Claw) ~= 0 then
				skillModList:NewMod("Damage", mod.type, mod.value, mod.source, bor(band(mod.flags, bnot(ModFlag.Claw)), ModFlag.Unarmed), mod.keywordFlags, unpack(mod))
			end
		end
	end
	if skillModList:Flag(nil, "ClawAttackSpeedAppliesToUnarmed") then
		-- Claw Attack Speed conversion from Rigwald's Curse
		for i, value in ipairs(skillModList:Tabulate("INC", { flags = bor(ModFlag.Claw, ModFlag.Attack) }, "Speed")) do
			local mod = value.mod
			if band(mod.flags, ModFlag.Claw) ~= 0 and band(mod.flags, ModFlag.Attack) ~= 0 then
				skillModList:NewMod("Speed", mod.type, mod.value, mod.source, bor(band(mod.flags, bnot(ModFlag.Claw)), ModFlag.Unarmed), mod.keywordFlags, unpack(mod))
			end
		end
	end
	if skillModList:Flag(nil, "ClawCritChanceAppliesToUnarmed") then
		-- Claw Crit Chance conversion from Rigwald's Curse
		for i, value in ipairs(skillModList:Tabulate("INC", { flags = ModFlag.Claw }, "CritChance")) do
			local mod = value.mod
			if band(mod.flags, ModFlag.Claw) ~= 0 then
				skillModList:NewMod("CritChance", mod.type, mod.value, mod.source, bor(band(mod.flags, bnot(ModFlag.Claw)), ModFlag.Unarmed), mod.keywordFlags, unpack(mod))
			end
		end
	end
	if skillModList:Flag(nil, "LightRadiusAppliesToAccuracy") then
		-- Light Radius conversion from Corona Solaris
		for i, value in ipairs(skillModList:Tabulate("INC",  { }, "LightRadius")) do
			local mod = value.mod
			skillModList:NewMod("Accuracy", "INC", mod.value, mod.source, mod.flags, mod.keywordFlags, unpack(mod))
		end
	end
	if skillModList:Flag(nil, "LightRadiusAppliesToAreaOfEffect") then
		-- Light Radius conversion from Wreath of Phrecia
		for i, value in ipairs(skillModList:Tabulate("INC",  { }, "LightRadius")) do
			local mod = value.mod
			skillModList:NewMod("AreaOfEffect", "INC", math.floor(mod.value / 2), mod.source, mod.flags, mod.keywordFlags, unpack(mod))
		end
	end
	if skillModList:Flag(nil, "LightRadiusAppliesToDamage") then
		-- Light Radius conversion from Wreath of Phrecia
		for i, value in ipairs(skillModList:Tabulate("INC",  { }, "LightRadius")) do
			local mod = value.mod
			skillModList:NewMod("Damage", "INC", mod.value, mod.source, mod.flags, mod.keywordFlags, unpack(mod))
		end
	end
	if skillModList:Flag(nil, "CastSpeedAppliesToTrapThrowingSpeed") then
		-- Cast Speed conversion from Slavedriver's Hand
		for i, value in ipairs(skillModList:Tabulate("INC", { flags = ModFlag.Cast }, "Speed")) do
			local mod = value.mod
			if (mod.flags == 0 or band(mod.flags, ModFlag.Cast) ~= 0) then
				skillModList:NewMod("TrapThrowingSpeed", "INC", mod.value, mod.source, band(mod.flags, bnot(ModFlag.Cast), bnot(ModFlag.Attack)), mod.keywordFlags, unpack(mod))
			end
		end
	end
	if skillData.arrowSpeedAppliesToAreaOfEffect then
		-- Arrow Speed conversion for Galvanic Arrow
		for i, value in ipairs(skillModList:Tabulate("INC", { flags = ModFlag.Bow }, "ProjectileSpeed")) do
			local mod = value.mod
			skillModList:NewMod("AreaOfEffect", "INC", mod.value, mod.source, mod.flags, mod.keywordFlags, unpack(mod))
		end
	end
	if skillModList:Flag(nil, "SequentialProjectiles") and not skillModList:Flag(nil, "OneShotProj") and not skillModList:Flag(nil,"NoAdditionalProjectiles") then
		-- Applies DPS multiplier based on projectile count
		skillData.dpsMultiplier = skillModList:Sum("BASE", skillCfg, "ProjectileCount")
	end
	if skillModList:Flag(nil, "TransfigurationOfBody") then
		skillModList:NewMod("Damage", "INC", m_floor(skillModList:Sum("INC", nil, "Life") * 0.3), "Transfiguration of Body", ModFlag.Attack)
	end
	if skillModList:Flag(nil, "TransfigurationOfMind") then
		skillModList:NewMod("Damage", "INC", m_floor(skillModList:Sum("INC", nil, "Mana") * 0.3), "Transfiguration of Mind")
	end
	if skillModList:Flag(nil, "TransfigurationOfSoul") then
		skillModList:NewMod("Damage", "INC", m_floor(skillModList:Sum("INC", nil, "EnergyShield") * 0.3), "Transfiguration of Soul", ModFlag.Spell)
	end

	local isAttack = skillFlags.attack

	runSkillFunc("preSkillTypeFunc")

	-- Calculate skill type stats
	if skillFlags.minion then
		if activeSkill.minion and activeSkill.minion.minionData.limit then
			output.ActiveMinionLimit = m_floor(calcLib.val(skillModList, activeSkill.minion.minionData.limit, skillCfg))
		end
	end
	if skillFlags.chaining then
		if skillModList:Flag(skillCfg, "CannotChain") then
			output.ChainMaxString = "Cannot chain"
		else
			output.ChainMax = skillModList:Sum("BASE", skillCfg, "ChainCountMax", not skillFlags.projectile and "BeamChainCountMax" or nil)
			output.ChainMaxString = output.ChainMax
			output.Chain = m_min(output.ChainMax, skillModList:Sum("BASE", skillCfg, "ChainCount"))
			output.ChainRemaining = m_max(0, output.ChainMax - output.Chain)
		end
	end
	if skillFlags.projectile then
		if skillModList:Flag(nil, "PointBlank") then
			skillModList:NewMod("Damage", "MORE", 30, "Point Blank", bor(ModFlag.Attack, ModFlag.Projectile), { type = "DistanceRamp", ramp = {{10,1},{35,0},{150,-1}} })
		end
		if skillModList:Flag(nil, "FarShot") then
			skillModList:NewMod("Damage", "MORE", 30, "Far Shot", bor(ModFlag.Attack, ModFlag.Projectile), { type = "DistanceRamp", ramp = {{35,0},{70,1}} })
		end
		if skillModList:Flag(skillCfg, "NoAdditionalProjectiles") then
			output.ProjectileCount = 1
		else
			local projBase = skillModList:Sum("BASE", skillCfg, "ProjectileCount")
			local projMore = skillModList:More(skillCfg, "ProjectileCount")
			output.ProjectileCount = round((projBase - 1) * projMore + 1)
		end
		if skillModList:Flag(skillCfg, "CannotPierce") then
			output.PierceCountString = "Cannot pierce"
		else
			if skillModList:Flag(skillCfg, "PierceAllTargets") or enemyDB:Flag(nil, "AlwaysPierceSelf") then
				output.PierceCount = 100
				output.PierceCountString = "All targets"
			else
				output.PierceCount = skillModList:Sum("BASE", skillCfg, "PierceCount")
				output.PierceCountString = output.PierceCount
			end
		end
		output.ProjectileSpeedMod = calcLib.mod(skillModList, skillCfg, "ProjectileSpeed")
		if breakdown then
			breakdown.ProjectileSpeedMod = breakdown.mod(skillCfg, "ProjectileSpeed")
		end
	end
	if skillFlags.melee then
		if skillFlags.weapon1Attack then
			actor.weaponRange1 = (actor.weaponData1.range and actor.weaponData1.range + skillModList:Sum("BASE", activeSkill.weapon1Cfg, "MeleeWeaponRange")) or (6 + skillModList:Sum("BASE", skillCfg, "UnarmedRange"))	
		end
		if skillFlags.weapon2Attack then
			actor.weaponRange2 = (actor.weaponData2.range and actor.weaponData2.range + skillModList:Sum("BASE", activeSkill.weapon2Cfg, "MeleeWeaponRange")) or (6 + skillModList:Sum("BASE", skillCfg, "UnarmedRange"))	
		end
		if activeSkill.skillTypes[SkillType.MeleeSingleTarget] then
			local range = 100
			if skillFlags.weapon1Attack then
				range = m_min(range, actor.weaponRange1)
			end
			if skillFlags.weapon2Attack then
				range = m_min(range, actor.weaponRange2)
			end
			output.WeaponRange = range + 2
			if breakdown then
				breakdown.WeaponRange = {
					radius = output.WeaponRange
				}
			end
		end
	end
	if skillFlags.area or skillData.radius or (skillFlags.mine and activeSkill.skillTypes[SkillType.Aura]) then
		output.AreaOfEffectMod = calcLib.mod(skillModList, skillCfg, "AreaOfEffect")
		if skillData.radiusIsWeaponRange then
			local range = 0
			if skillFlags.weapon1Attack then
				range = m_max(range, actor.weaponRange1)
			end
			if skillFlags.weapon2Attack then
				range = m_max(range, actor.weaponRange2)
			end
			skillData.radius = range + 2
		end
		if skillData.radius then
			skillFlags.area = true
			local baseRadius = skillData.radius + (skillData.radiusExtra or 0) + skillModList:Sum("BASE", skillCfg, "AreaOfEffect")
			output.AreaOfEffectRadius = m_floor(baseRadius * m_sqrt(output.AreaOfEffectMod))
			if breakdown then
				breakdown.AreaOfEffectRadius = breakdown.area(baseRadius, output.AreaOfEffectMod, output.AreaOfEffectRadius, skillData.radiusLabel)
			end
			if skillData.radiusSecondary then
				output.AreaOfEffectModSecondary = calcLib.mod(skillModList, skillCfg, "AreaOfEffect", "AreaOfEffectSecondary")
				baseRadius = skillData.radiusSecondary + (skillData.radiusExtra or 0)
				output.AreaOfEffectRadiusSecondary = m_floor(baseRadius * m_sqrt(output.AreaOfEffectModSecondary))
				if breakdown then
					breakdown.AreaOfEffectRadiusSecondary = breakdown.area(baseRadius, output.AreaOfEffectModSecondary, output.AreaOfEffectRadiusSecondary, skillData.radiusSecondaryLabel)
				end
			end
			if skillData.radiusTertiary then
				output.AreaOfEffectModTertiary = calcLib.mod(skillModList, skillCfg, "AreaOfEffect", "AreaOfEffectTertiary")
				baseRadius = skillData.radiusTertiary + (skillData.radiusExtra or 0)
				output.AreaOfEffectRadiusTertiary = m_floor(baseRadius * m_sqrt(output.AreaOfEffectModTertiary))
				if breakdown then
					breakdown.AreaOfEffectRadiusTertiary = breakdown.area(baseRadius, output.AreaOfEffectModTertiary, output.AreaOfEffectRadiusTertiary, skillData.radiusTertiaryLabel)
				end
			end
		end
		if breakdown then
			breakdown.AreaOfEffectMod = breakdown.mod(skillCfg, "AreaOfEffect")
		end
	end

<<<<<<< HEAD
	if activeSkill.skillTypes[SkillType.Aura] then
		output.AuraEffectMod = calcLib.mod(skillModList, skillCfg, "AuraEffect")
		if breakdown then
			breakdown.AuraEffectMod = breakdown.mod(skillCfg, "AuraEffect")
=======
	if activeSkill.skillTypes[SkillType.Curse] then
		output.CurseEffectMod = calcLib.mod(skillModList, skillCfg, "CurseEffect")
		if breakdown then
			breakdown.CurseEffectMod = breakdown.mod(skillCfg, "CurseEffect")
>>>>>>> 8411bdbe
		end
	end

	if skillFlags.trap then
		local baseSpeed = 1 / skillModList:Sum("BASE", skillCfg, "TrapThrowingTime")
		local timeMod = calcLib.mod(skillModList, skillCfg, "SkillTrapThrowingTime")
		if timeMod > 0 then
			baseSpeed = baseSpeed * (1 / timeMod)
		end
		output.TrapThrowingSpeed = baseSpeed * calcLib.mod(skillModList, skillCfg, "TrapThrowingSpeed") * output.ActionSpeedMod
		output.TrapThrowingTime = 1 / output.TrapThrowingSpeed
		if breakdown then
			breakdown.TrapThrowingSpeed = { }
			breakdown.multiChain(breakdown.TrapThrowingSpeed, {
				label = "Throwing rate:",
				base = s_format("%.2f ^8(base throwing rate)", baseSpeed),
				{ "%.2f ^8(increased/reduced throwing speed)", 1 + skillModList:Sum("INC", skillCfg, "TrapThrowingSpeed") / 100 },
				{ "%.2f ^8(more/less throwing speed)", skillModList:More(skillCfg, "TrapThrowingSpeed") },
				{ "%.2f ^8(action speed modifier)",  output.ActionSpeedMod },
				total = s_format("= %.2f ^8per second", output.TrapThrowingSpeed),
			})
		end
		if breakdown and timeMod > 0 then
			breakdown.TrapThrowingTime = { }
			breakdown.multiChain(breakdown.TrapThrowingTime, {
				label = "Throwing time:",
				base = s_format("%.2f ^8(base throwing time)", 1 / (output.TrapThrowingSpeed * timeMod)),
				{ "%.2f ^8(total modifier)", timeMod },
				total = s_format("= %.2f ^8seconds per throw", output.TrapThrowingTime),
			})
		end
		output.ActiveTrapLimit = skillModList:Sum("BASE", skillCfg, "ActiveTrapLimit")
		local baseCooldown = skillData.trapCooldown or skillData.cooldown
		if baseCooldown then
			output.TrapCooldown = baseCooldown / calcLib.mod(skillModList, skillCfg, "CooldownRecovery")
			if breakdown then
				breakdown.TrapCooldown = {
					s_format("%.2fs ^8(base)", skillData.trapCooldown or skillData.cooldown or 4),
					s_format("/ %.2f ^8(increased/reduced cooldown recovery)", 1 + skillModList:Sum("INC", skillCfg, "CooldownRecovery") / 100),
					s_format("= %.2fs", output.TrapCooldown)
				}
			end
		end
		local areaMod = calcLib.mod(skillModList, skillCfg, "TrapTriggerAreaOfEffect")
		output.TrapTriggerRadius = 10 * m_sqrt(areaMod)
		if breakdown then
			breakdown.TrapTriggerRadius = breakdown.area(10, areaMod, output.TrapTriggerRadius)
		end
	elseif skillData.cooldown then
		local cooldownOverride = skillModList:Override(skillCfg, "CooldownRecovery")
		output.Cooldown = cooldownOverride or skillData.cooldown / calcLib.mod(skillModList, skillCfg, "CooldownRecovery")
		if breakdown then
			breakdown.Cooldown = {
				s_format("%.2fs ^8(base)", skillData.cooldown),
				s_format("/ %.2f ^8(increased/reduced cooldown recovery)", 1 + skillModList:Sum("INC", skillCfg, "CooldownRecovery") / 100),
				s_format("= %.2fs", output.Cooldown)
			}
		end
	end
	if skillFlags.mine then
		local baseSpeed = 1 / skillModList:Sum("BASE", skillCfg, "MineLayingTime")
		local timeMod = calcLib.mod(skillModList, skillCfg, "SkillMineThrowingTime")
		if timeMod > 0 then
			baseSpeed = baseSpeed * (1 / timeMod)
		end
		output.MineLayingSpeed = baseSpeed * calcLib.mod(skillModList, skillCfg, "MineLayingSpeed") * output.ActionSpeedMod
		output.MineLayingTime = 1 / output.MineLayingSpeed
		if breakdown then
			breakdown.MineLayingTime = { }
			breakdown.multiChain(breakdown.MineLayingTime, {
				label = "Throwing rate:",
				base = s_format("%.2f ^8(base throwing rate)", baseSpeed),
				{ "%.2f ^8(increased/reduced throwing speed)", 1 + skillModList:Sum("INC", skillCfg, "MineLayingSpeed") / 100 },
				{ "%.2f ^8(more/less throwing speed)", skillModList:More(skillCfg, "MineLayingSpeed") },
				{ "%.2f ^8(action speed modifier)",  output.ActionSpeedMod },
				total = s_format("= %.2f ^8per second", output.MineLayingSpeed),
			})
		end
		if breakdown and timeMod > 0 then
			breakdown.MineThrowingTime = { }
			breakdown.multiChain(breakdown.MineThrowingTime, {
			label = "Throwing time:",
				base = s_format("%.2f ^8(base throwing time)", 1 / (output.MineLayingSpeed * timeMod)),
				{ "%.2f ^8(total modifier)", timeMod },
				total = s_format("= %.2f ^8seconds per throw", output.MineLayingTime),
			})
		end
		output.ActiveMineLimit = skillModList:Sum("BASE", skillCfg, "ActiveMineLimit")
		local areaMod = calcLib.mod(skillModList, skillCfg, "MineDetonationAreaOfEffect")
		output.MineDetonationRadius = 60 * m_sqrt(areaMod)
		if breakdown then
			breakdown.MineDetonationRadius = breakdown.area(60, areaMod, output.MineDetonationRadius)
		end
		if activeSkill.skillTypes[SkillType.Aura] then
			output.MineAuraRadius = 35 * m_sqrt(output.AreaOfEffectMod)
			if breakdown then
				breakdown.MineAuraRadius = breakdown.area(35, output.AreaOfEffectMod, output.MineAuraRadius)
			end
		end
	end
	if skillFlags.totem then
		local baseSpeed = 1 / skillModList:Sum("BASE", skillCfg, "TotemPlacementTime")
		output.TotemPlacementSpeed = baseSpeed * calcLib.mod(skillModList, skillCfg, "TotemPlacementSpeed") * output.ActionSpeedMod
		output.TotemPlacementTime = 1 / output.TotemPlacementSpeed
		if breakdown then
			breakdown.TotemPlacementTime = { }
			breakdown.multiChain(breakdown.TotemPlacementTime, {
				label = "Placement speed:",
				base = s_format("%.2f ^8(base placement speed)", baseSpeed),
				{ "%.2f ^8(increased/reduced placement speed)", 1 + skillModList:Sum("INC", skillCfg, "TotemPlacementSpeed") / 100 },
				{ "%.2f ^8(more/less placement speed)", skillModList:More(skillCfg, "TotemPlacementSpeed") },
				{ "%.2f ^8(action speed modifier)",  output.ActionSpeedMod },
				total = s_format("= %.2f ^8per second", output.TotemPlacementSpeed),
			})
		end
		output.TotemLifeMod = calcLib.mod(skillModList, skillCfg, "TotemLife")
		output.TotemLife = round(m_floor(env.data.monsterAllyLifeTable[skillData.totemLevel] * env.data.totemLifeMult[activeSkill.skillTotemId]) * output.TotemLifeMod)
		if breakdown then
			breakdown.TotemLifeMod = breakdown.mod(skillCfg, "TotemLife")
			breakdown.TotemLife = {
				"Totem level: "..skillData.totemLevel,
				env.data.monsterAllyLifeTable[skillData.totemLevel].." ^8(base life for a level "..skillData.totemLevel.." monster)",
				"x "..env.data.totemLifeMult[activeSkill.skillTotemId].." ^8(life multiplier for this totem type)",
				"x "..output.TotemLifeMod.." ^8(totem life modifier)",
				"= "..output.TotemLife,
			}
		end
	end

	-- Skill duration
	local debuffDurationMult
	if env.mode_effective then
		debuffDurationMult = 1 / calcLib.mod(enemyDB, skillCfg, "BuffExpireFaster")
	else
		debuffDurationMult = 1
	end
	do
		output.DurationMod = calcLib.mod(skillModList, skillCfg, "Duration", "PrimaryDuration", "SkillAndDamagingAilmentDuration", skillData.mineDurationAppliesToSkill and "MineDuration" or nil)
		if breakdown then
			breakdown.DurationMod = breakdown.mod(skillCfg, "Duration", "PrimaryDuration", "SkillAndDamagingAilmentDuration", skillData.mineDurationAppliesToSkill and "MineDuration" or nil)
		end
		local durationBase = (skillData.duration or 0) + skillModList:Sum("BASE", skillCfg, "Duration", "PrimaryDuration")
		if durationBase > 0 then
			output.Duration = durationBase * output.DurationMod
			if skillData.debuff then
				output.Duration = output.Duration * debuffDurationMult
			end
			if breakdown and output.Duration ~= durationBase then
				breakdown.Duration = {
					s_format("%.2fs ^8(base)", durationBase),
				}
				if output.DurationMod ~= 1 then
					t_insert(breakdown.Duration, s_format("x %.2f ^8(duration modifier)", output.DurationMod))
				end
				if skillData.debuff and debuffDurationMult ~= 1 then
					t_insert(breakdown.Duration, s_format("/ %.2f ^8(debuff expires slower/faster)", 1 / debuffDurationMult))
				end
				t_insert(breakdown.Duration, s_format("= %.2fs", output.Duration))
			end
		end
		durationBase = (skillData.durationSecondary or 0) + skillModList:Sum("BASE", skillCfg, "Duration", "SecondaryDuration")
		if durationBase > 0 then
			local durationMod = calcLib.mod(skillModList, skillCfg, "Duration", "SecondaryDuration", "SkillAndDamagingAilmentDuration", skillData.mineDurationAppliesToSkill and "MineDuration" or nil)
			output.DurationSecondary = durationBase * durationMod
			if skillData.debuffSecondary then
				output.DurationSecondary = output.DurationSecondary * debuffDurationMult
			end
			if breakdown and output.DurationSecondary ~= durationBase then
				breakdown.DurationSecondary = {
					s_format("%.2fs ^8(base)", durationBase),
				}
				if output.DurationMod ~= 1 then
					t_insert(breakdown.DurationSecondary, s_format("x %.2f ^8(duration modifier)", durationMod))
				end
				if skillData.debuffSecondary and debuffDurationMult ~= 1 then
					t_insert(breakdown.DurationSecondary, s_format("/ %.2f ^8(debuff expires slower/faster)", 1 / debuffDurationMult))
				end
				t_insert(breakdown.DurationSecondary, s_format("= %.2fs", output.DurationSecondary))
			end
		end
		durationBase = (skillData.auraDuration or 0)
		if durationBase > 0 then
			local durationMod = calcLib.mod(skillModList, skillCfg, "Duration", "SkillAndDamagingAilmentDuration")
			output.AuraDuration = durationBase * durationMod
			if breakdown and output.AuraDuration ~= durationBase then
				breakdown.AuraDuration = {
					s_format("%.2fs ^8(base)", durationBase),
					s_format("x %.2f ^8(duration modifier)", durationMod),
					s_format("= %.2fs", output.AuraDuration),
				}
			end
		end
		durationBase = (skillData.reserveDuration or 0)
		if durationBase > 0 then
			local durationMod = calcLib.mod(skillModList, skillCfg, "Duration", "SkillAndDamagingAilmentDuration")
			output.ReserveDuration = durationBase * durationMod
			if breakdown and output.ReserveDuration ~= durationBase then
				breakdown.ReserveDuration = {
					s_format("%.2fs ^8(base)", durationBase),
					s_format("x %.2f ^8(duration modifier)", durationMod),
					s_format("= %.2fs", output.ReserveDuration),
				}
			end
		end
	end

	-- Calculate mana cost (may be slightly off due to rounding differences)
	do
		local mult = m_floor(skillModList:More(skillCfg, "SupportManaMultiplier") * 100 + 0.0001) / 100
		local more = m_floor(skillModList:More(skillCfg, "ManaCost") * 100 + 0.0001) / 100
		local inc = skillModList:Sum("INC", skillCfg, "ManaCost")
		local base = skillModList:Sum("BASE", skillCfg, "ManaCost")
		local manaCost = activeSkill.activeEffect.grantedEffectLevel.manaCost or 0
		output.ManaCost = m_floor(m_max(0, manaCost * mult * more * (1 + inc / 100) + base))
		if activeSkill.skillTypes[SkillType.ManaCostPercent] and skillFlags.totem then
			output.ManaCost = m_floor(output.Mana * output.ManaCost / 100)
		end
		if breakdown and output.ManaCost ~= manaCost then
			breakdown.ManaCost = {
				s_format("%d ^8(base mana cost)", manaCost)
			}
			if mult ~= 1 then
				t_insert(breakdown.ManaCost, s_format("x %.2f ^8(mana cost multiplier)", mult))
			end
			if inc ~= 0 then
				t_insert(breakdown.ManaCost, s_format("x %.2f ^8(increased/reduced mana cost)", 1 + inc/100))
			end	
			if more ~= 0 then
				t_insert(breakdown.ManaCost, s_format("x %.2f ^8(more/less mana cost)", more))
			end	
			if base ~= 0 then
				t_insert(breakdown.ManaCost, s_format("- %d ^8(- mana cost)", -base))
			end
			t_insert(breakdown.ManaCost, s_format("= %d", output.ManaCost))
		end
	end

	runSkillFunc("preDamageFunc")

	-- Handle corpse explosions
	if skillData.explodeCorpse and skillData.corpseLife then
		local damageType = skillData.corpseExplosionDamageType or "Fire"
		skillData[damageType.."BonusMin"] = skillData.corpseLife * skillData.corpseExplosionLifeMultiplier
		skillData[damageType.."BonusMax"] = skillData.corpseLife * skillData.corpseExplosionLifeMultiplier
	end

	-- Cache global damage disabling flags
	local canDeal = { }
	for _, damageType in pairs(dmgTypeList) do
		canDeal[damageType] = not skillModList:Flag(skillCfg, "DealNo"..damageType)
	end

	-- Calculate damage conversion percentages
	activeSkill.conversionTable = wipeTable(activeSkill.conversionTable)
	for damageTypeIndex = 1, 4 do
		local damageType = dmgTypeList[damageTypeIndex]
		local globalConv = wipeTable(tempTable1)
		local skillConv = wipeTable(tempTable2)
		local add = wipeTable(tempTable3)
		local globalTotal, skillTotal = 0, 0
		for otherTypeIndex = damageTypeIndex + 1, 5 do
			-- For all possible destination types, check for global and skill conversions
			otherType = dmgTypeList[otherTypeIndex]
			globalConv[otherType] = skillModList:Sum("BASE", skillCfg, damageType.."DamageConvertTo"..otherType, isElemental[damageType] and "ElementalDamageConvertTo"..otherType or nil, damageType ~= "Chaos" and "NonChaosDamageConvertTo"..otherType or nil)
			globalTotal = globalTotal + globalConv[otherType]
			skillConv[otherType] = skillModList:Sum("BASE", skillCfg, "Skill"..damageType.."DamageConvertTo"..otherType)
			skillTotal = skillTotal + skillConv[otherType]
			add[otherType] = skillModList:Sum("BASE", skillCfg, damageType.."DamageGainAs"..otherType, isElemental[damageType] and "ElementalDamageGainAs"..otherType or nil, damageType ~= "Chaos" and "NonChaosDamageGainAs"..otherType or nil)
		end
		if skillTotal > 100 then
			-- Skill conversion exceeds 100%, scale it down and remove non-skill conversions
			local factor = 100 / skillTotal
			for type, val in pairs(skillConv) do
				-- Overconversion is fixed in 3.0, so I finally get to uncomment this line!
				skillConv[type] = val * factor
			end
			for type, val in pairs(globalConv) do
				globalConv[type] = 0
			end
		elseif globalTotal + skillTotal > 100 then
			-- Conversion exceeds 100%, scale down non-skill conversions
			local factor = (100 - skillTotal) / globalTotal
			for type, val in pairs(globalConv) do
				globalConv[type] = val * factor
			end
			globalTotal = globalTotal * factor
		end
		local dmgTable = { }
		for type, val in pairs(globalConv) do
			dmgTable[type] = (globalConv[type] + skillConv[type] + add[type]) / 100
		end
		dmgTable.mult = 1 - m_min((globalTotal + skillTotal) / 100, 1)
		activeSkill.conversionTable[damageType] = dmgTable
	end
	activeSkill.conversionTable["Chaos"] = { mult = 1 }

	-- Configure damage passes
	local passList = { }
	if isAttack then
		output.MainHand = { }
		output.OffHand = { }
		local critOverride = skillModList:Override(cfg, "WeaponBaseCritChance")
		if skillFlags.weapon1Attack then
			if breakdown then
				breakdown.MainHand = LoadModule(calcs.breakdownModule, skillModList, output.MainHand)
			end
			activeSkill.weapon1Cfg.skillStats = output.MainHand
			local source = copyTable(actor.weaponData1)
			if critOverride and source.type and source.type ~= "None" then
				source.CritChance = critOverride
			end
			t_insert(passList, {
				label = "Main Hand",
				source = source,
				cfg = activeSkill.weapon1Cfg,
				output = output.MainHand,
				breakdown = breakdown and breakdown.MainHand,
			})
		end
		if skillFlags.weapon2Attack then
			if breakdown then
				breakdown.OffHand = LoadModule(calcs.breakdownModule, skillModList, output.OffHand)
			end
			activeSkill.weapon2Cfg.skillStats = output.OffHand
			local source = copyTable(actor.weaponData2)
			if critOverride and source.type and source.type ~= "None" then
				source.CritChance = critOverride
			end
			if skillData.setOffHandBaseCritChance then
				source.CritChance = skillData.setOffHandBaseCritChance
			end
			if skillData.setOffHandPhysicalMin and skillData.setOffHandPhysicalMax then
				source.PhysicalMin = skillData.setOffHandPhysicalMin
				source.PhysicalMax = skillData.setOffHandPhysicalMax
			end
			if skillData.setOffHandAttackTime then
				source.AttackRate = 1000 / skillData.setOffHandAttackTime
			end
			t_insert(passList, {
				label = "Off Hand",
				source = source,
				cfg = activeSkill.weapon2Cfg,
				output = output.OffHand,
				breakdown = breakdown and breakdown.OffHand,
			})
		end
	else
		t_insert(passList, {
			label = "Skill",
			source = skillData,
			cfg = skillCfg,
			output = output,
			breakdown = breakdown,
		})
	end

	local function combineStat(stat, mode, ...)
		-- Combine stats from Main Hand and Off Hand according to the mode
		if mode == "OR" or not skillFlags.bothWeaponAttack then
			output[stat] = output.MainHand[stat] or output.OffHand[stat]
		elseif mode == "ADD" then
			output[stat] = (output.MainHand[stat] or 0) + (output.OffHand[stat] or 0)
		elseif mode == "AVERAGE" then
			output[stat] = ((output.MainHand[stat] or 0) + (output.OffHand[stat] or 0)) / 2
		elseif mode == "CHANCE" then
			if output.MainHand[stat] and output.OffHand[stat] then
				local mainChance = output.MainHand[...] * output.MainHand.HitChance
				local offChance = output.OffHand[...] * output.OffHand.HitChance
				local mainPortion = mainChance / (mainChance + offChance)
				local offPortion = offChance / (mainChance + offChance)
				output[stat] = output.MainHand[stat] * mainPortion + output.OffHand[stat] * offPortion
				if breakdown then
					if not breakdown[stat] then
						breakdown[stat] = { }
					end
					t_insert(breakdown[stat], "Contribution from Main Hand:")
					t_insert(breakdown[stat], s_format("%.1f", output.MainHand[stat]))
					t_insert(breakdown[stat], s_format("x %.3f ^8(portion of instances created by main hand)", mainPortion))
					t_insert(breakdown[stat], s_format("= %.1f", output.MainHand[stat] * mainPortion))
					t_insert(breakdown[stat], "Contribution from Off Hand:")
					t_insert(breakdown[stat], s_format("%.1f", output.OffHand[stat]))
					t_insert(breakdown[stat], s_format("x %.3f ^8(portion of instances created by off hand)", offPortion))
					t_insert(breakdown[stat], s_format("= %.1f", output.OffHand[stat] * offPortion))
					t_insert(breakdown[stat], "Total:")
					t_insert(breakdown[stat], s_format("%.1f + %.1f", output.MainHand[stat] * mainPortion, output.OffHand[stat] * offPortion))
					t_insert(breakdown[stat], s_format("= %.1f", output[stat]))
				end
			else
				output[stat] = output.MainHand[stat] or output.OffHand[stat]
			end
		elseif mode == "DPS" then
			output[stat] = (output.MainHand[stat] or 0) + (output.OffHand[stat] or 0)
			if not skillData.doubleHitsWhenDualWielding then
				output[stat] = output[stat] / 2
			end
		end
	end

	for _, pass in ipairs(passList) do
		local globalOutput, globalBreakdown = output, breakdown
		local source, output, cfg, breakdown = pass.source, pass.output, pass.cfg, pass.breakdown
		
		-- Calculate hit chance 
		output.Accuracy = calcLib.val(skillModList, "Accuracy", cfg)
		if breakdown then
			breakdown.Accuracy = breakdown.simple(nil, cfg, output.Accuracy, "Accuracy")
		end
		if not isAttack or skillModList:Flag(cfg, "CannotBeEvaded") or skillData.cannotBeEvaded or (env.mode_effective and enemyDB:Flag(nil, "CannotEvade")) then
			output.HitChance = 100
		else
			local enemyEvasion = round(calcLib.val(enemyDB, "Evasion"))
			output.HitChance = calcs.hitChance(enemyEvasion, output.Accuracy)
			if breakdown then
				breakdown.HitChance = {
					"Enemy level: "..env.enemyLevel..(env.configInput.enemyLevel and " ^8(overridden from the Configuration tab" or " ^8(can be overridden in the Configuration tab)"),
					"Average enemy evasion: "..enemyEvasion,
					"Approximate hit chance: "..output.HitChance.."%",
				}
			end
		end

		-- Calculate attack/cast speed
		if activeSkill.activeEffect.grantedEffect.castTime == 0 and not skillData.castTimeOverride then
			output.Time = 0
			output.Speed = 0
		elseif skillData.timeOverride then
			output.Time = skillData.timeOverride
			output.Speed = 1 / output.Time
		elseif skillData.fixedCastTime then
			output.Time = activeSkill.activeEffect.grantedEffect.castTime
			output.Speed = 1 / output.Time
		else
			local baseTime
			if isAttack then
				if skillData.castTimeOverridesAttackTime then
					-- Skill is overriding weapon attack speed
					baseTime = activeSkill.activeEffect.grantedEffect.castTime / (1 + (source.AttackSpeedInc or 0) / 100)
				elseif calcLib.mod(skillModList, skillCfg, "SkillAttackTime") > 0 then
					baseTime = (1 / ( source.AttackRate or 1 ) + skillModList:Sum("BASE", cfg, "Speed")) * calcLib.mod(skillModList, skillCfg, "SkillAttackTime")
				else
					baseTime = 1 / ( source.AttackRate or 1 ) + skillModList:Sum("BASE", cfg, "Speed")
				end
			else
				baseTime = skillData.castTimeOverride or activeSkill.activeEffect.grantedEffect.castTime or 1
			end
			local inc = skillModList:Sum("INC", cfg, "Speed")
			local more = skillModList:More(cfg, "Speed")
			output.Speed = 1 / baseTime * round((1 + inc/100) * more, 2)
			if skillData.attackRateCap then
				output.Speed = m_min(output.Speed, skillData.attackRateCap)
			end
			if skillFlags.selfCast then
				-- Self-cast skill; apply action speed
				output.Speed = output.Speed * globalOutput.ActionSpeedMod
			end
			if output.Speed == 0 then 
				output.Time = 0
			else 
				output.Time = 1 / output.Speed
			end
			if breakdown then
				breakdown.Speed = { }
				breakdown.multiChain(breakdown.Speed, {
					base = s_format("%.2f ^8(base)", 1 / baseTime),
					{ "%.2f ^8(increased/reduced)", 1 + inc/100 },
					{ "%.2f ^8(more/less)", more },
					{ "%.2f ^8(action speed modifier)", skillFlags.selfCast and globalOutput.ActionSpeedMod or 1 },
					total = s_format("= %.2f ^8per second", output.Speed)
				})
			end
			if breakdown and calcLib.mod(skillModList, skillCfg, "SkillAttackTime") > 0 then
				breakdown.Time = { }
				breakdown.multiChain(breakdown.Time, {
					base = s_format("%.2f ^8(base)", 1 / (output.Speed * calcLib.mod(skillModList, skillCfg, "SkillAttackTime") )),
					{ "%.2f ^8(total modifier)", calcLib.mod(skillModList, skillCfg, "SkillAttackTime")  },
					total = s_format("= %.2f ^8seconds per attack", output.Time)
				})
			end 
		end
		if skillData.hitTimeOverride then
			output.HitTime = skillData.hitTimeOverride
			output.HitSpeed = 1 / output.HitTime
		end
	end

	if isAttack then
		-- Combine hit chance and attack speed
		combineStat("HitChance", "AVERAGE")
		combineStat("Speed", "AVERAGE")
		combineStat("HitSpeed", "OR")
		if output.Speed == 0 then
			output.Time = 0
		else
			output.Time = 1 / output.Speed
		end
		if skillFlags.bothWeaponAttack then
			if breakdown then
				breakdown.Speed = {
					"Both weapons:",
					s_format("(%.2f + %.2f) / 2", output.MainHand.Speed, output.OffHand.Speed),
					s_format("= %.2f", output.Speed),
				}
			end
		end
	end

	for _, pass in ipairs(passList) do
		local globalOutput, globalBreakdown = output, breakdown
		local source, output, cfg, breakdown = pass.source, pass.output, pass.cfg, pass.breakdown

		-- Calculate crit chance, crit multiplier, and their combined effect
		if skillModList:Flag(nil, "NeverCrit") then
			output.PreEffectiveCritChance = 0
			output.CritChance = 0
			output.CritMultiplier = 0
			output.BonusCritDotMultiplier = 0
			output.CritEffect = 1
		else
			local baseCrit = source.CritChance or 0
			if baseCrit == 100 then
				output.PreEffectiveCritChance = 100
				output.CritChance = 100
			else
				local base = skillModList:Sum("BASE", cfg, "CritChance") + (env.mode_effective and enemyDB:Sum("BASE", nil, "SelfCritChance") or 0)
				local inc = skillModList:Sum("INC", cfg, "CritChance") + (env.mode_effective and enemyDB:Sum("INC", nil, "SelfCritChance") or 0)
				local more = skillModList:More(cfg, "CritChance")
				output.CritChance = (baseCrit + base) * (1 + inc / 100) * more
				local preCapCritChance = output.CritChance
				output.CritChance = m_min(output.CritChance, 100)
				if (baseCrit + base) > 0 then
					output.CritChance = m_max(output.CritChance, 0)
				end
				output.PreEffectiveCritChance = output.CritChance
				local preLuckyCritChance = output.CritChance
				if env.mode_effective and skillModList:Flag(cfg, "CritChanceLucky") then
					output.CritChance = (1 - (1 - output.CritChance / 100) ^ 2) * 100
				end
				local preHitCheckCritChance = output.CritChance
				if env.mode_effective then
					output.CritChance = output.CritChance * output.HitChance / 100
				end
				if breakdown and output.CritChance ~= baseCrit then
					breakdown.CritChance = { }
					if base ~= 0 then
						t_insert(breakdown.CritChance, s_format("(%g + %g) ^8(base)", baseCrit, base))
					else
						t_insert(breakdown.CritChance, s_format("%g ^8(base)", baseCrit + base))
					end
					if inc ~= 0 then
						t_insert(breakdown.CritChance, s_format("x %.2f", 1 + inc/100).." ^8(increased/reduced)")
					end
					if more ~= 1 then
						t_insert(breakdown.CritChance, s_format("x %.2f", more).." ^8(more/less)")
					end
					t_insert(breakdown.CritChance, s_format("= %.2f%% ^8(crit chance)", output.PreEffectiveCritChance))
					if preCapCritChance > 100 then
						local overCap = preCapCritChance - 100
						t_insert(breakdown.CritChance, s_format("Crit is overcapped by %.2f%% (%d%% increased Critical Strike Chance)", overCap, overCap / more / (baseCrit + base) * 100))
					end
					if env.mode_effective and skillModList:Flag(cfg, "CritChanceLucky") then
						t_insert(breakdown.CritChance, "Crit Chance is Lucky:")
						t_insert(breakdown.CritChance, s_format("1 - (1 - %.4f) x (1 - %.4f)", preLuckyCritChance / 100, preLuckyCritChance / 100))
						t_insert(breakdown.CritChance, s_format("= %.2f%%", preHitCheckCritChance))
					end
					if env.mode_effective and output.HitChance < 100 then
						t_insert(breakdown.CritChance, "Crit confirmation roll:")
						t_insert(breakdown.CritChance, s_format("%.2f%%", preHitCheckCritChance))
						t_insert(breakdown.CritChance, s_format("x %.2f ^8(chance to hit)", output.HitChance / 100))
						t_insert(breakdown.CritChance, s_format("= %.2f%%", output.CritChance))
					end
				end
			end
			if skillModList:Flag(cfg, "NoCritMultiplier") then
				output.CritMultiplier = 1
			else
				local extraDamage = skillModList:Sum("BASE", cfg, "CritMultiplier") / 100
				local multiOverride = skillModList:Override(skillCfg, "CritMultiplier")
				if multiOverride then
					extraDamage = (multiOverride - 100) / 100
				end
				if env.mode_effective then
					local enemyInc = 1 + enemyDB:Sum("INC", nil, "SelfCritMultiplier") / 100
					extraDamage = round(extraDamage * enemyInc, 2)
					if breakdown and enemyInc ~= 1 then
						breakdown.CritMultiplier = {
							s_format("%d%% ^8(additional extra damage)", skillModList:Sum("BASE", cfg, "CritMultiplier") / 100),
							s_format("x %.2f ^8(increased/reduced extra crit damage taken by enemy)", enemyInc),
							s_format("= %d%% ^8(extra crit damage)", extraDamage * 100),
						}
					end
				end
				output.CritMultiplier = 1 + m_max(0, extraDamage)
			end
			output.CritEffect = 1 - output.CritChance / 100 + output.CritChance / 100 * output.CritMultiplier
			output.BonusCritDotMultiplier = (skillModList:Sum("BASE", cfg, "CritMultiplier") - 50) * skillModList:Sum("BASE", cfg, "CritMultiplierAppliesToDegen") / 10000
			if breakdown and output.CritEffect ~= 1 then
				breakdown.CritEffect = {
					s_format("(1 - %.4f) ^8(portion of damage from non-crits)", output.CritChance/100),
					s_format("+ (%.4f x %g) ^8(portion of damage from crits)", output.CritChance/100, output.CritMultiplier),
					s_format("= %.3f", output.CritEffect),
				}
			end
		end

		-- Calculate Double Damage + Ruthless Blow chance/multipliers
		output.DoubleDamageChance = m_min(skillModList:Sum("BASE", cfg, "DoubleDamageChance") + (env.mode_effective and enemyDB:Sum("BASE", cfg, "SelfDoubleDamageChance") or 0), 100)
		output.DoubleDamageEffect = 1 + output.DoubleDamageChance / 100
		output.RuthlessBlowMaxCount = skillModList:Sum("BASE", cfg, "RuthlessBlowMaxCount")
		if output.RuthlessBlowMaxCount > 0 then
			output.RuthlessBlowChance = round(100 / output.RuthlessBlowMaxCount)
		else
			output.RuthlessBlowChance = 0
		end
		output.RuthlessBlowMultiplier = 1 + skillModList:Sum("BASE", cfg, "RuthlessBlowMultiplier") / 100
		output.RuthlessBlowEffect = 1 - output.RuthlessBlowChance / 100 + output.RuthlessBlowChance / 100 * output.RuthlessBlowMultiplier

		-- Calculate base hit damage
		for _, damageType in ipairs(dmgTypeList) do
			local damageTypeMin = damageType.."Min"
			local damageTypeMax = damageType.."Max"
			local baseMultiplier = activeSkill.activeEffect.grantedEffectLevel.baseMultiplier or 1
			local damageEffectiveness = activeSkill.activeEffect.grantedEffectLevel.damageEffectiveness or skillData.damageEffectiveness or 1
			local addedMin = skillModList:Sum("BASE", cfg, damageTypeMin) + enemyDB:Sum("BASE", cfg, "Self"..damageTypeMin)
			local addedMax = skillModList:Sum("BASE", cfg, damageTypeMax) + enemyDB:Sum("BASE", cfg, "Self"..damageTypeMax)
			local baseMin = ((source[damageTypeMin] or 0) + (source[damageType.."BonusMin"] or 0)) * baseMultiplier + addedMin * damageEffectiveness
			local baseMax = ((source[damageTypeMax] or 0) + (source[damageType.."BonusMax"] or 0)) * baseMultiplier + addedMax * damageEffectiveness
			output[damageTypeMin.."Base"] = baseMin
			output[damageTypeMax.."Base"] = baseMax
			if breakdown then
				breakdown[damageType] = { damageTypes = { } }
				if baseMin ~= 0 and baseMax ~= 0 then
					t_insert(breakdown[damageType], "Base damage:")
					local plus = ""
					if (source[damageTypeMin] or 0) ~= 0 or (source[damageTypeMax] or 0) ~= 0 then
						if baseMultiplier ~= 1 then
							t_insert(breakdown[damageType], s_format("(%d to %d) x %.2f ^8(base damage from %s multiplied by base damage multiplier)", source[damageTypeMin], source[damageTypeMax], baseMultiplier, source.type and "weapon" or "skill"))
						else
							t_insert(breakdown[damageType], s_format("%d to %d ^8(base damage from %s)", source[damageTypeMin], source[damageTypeMax], source.type and "weapon" or "skill"))
						end
						plus = "+ "
					end
					if addedMin ~= 0 or addedMax ~= 0 then
						if damageEffectiveness ~= 1 then
							t_insert(breakdown[damageType], s_format("%s(%d to %d) x %.2f ^8(added damage multiplied by damage effectiveness)", plus, addedMin, addedMax, damageEffectiveness))
						else
							t_insert(breakdown[damageType], s_format("%s%d to %d ^8(added damage)", plus, addedMin, addedMax))
						end
					end
					t_insert(breakdown[damageType], s_format("= %.1f to %.1f", baseMin, baseMax))
				end
			end
		end

		-- Calculate hit damage for each damage type
		local totalHitMin, totalHitMax, totalHitAvg = 0, 0, 0
		local totalCritMin, totalCritMax, totalCritAvg = 0, 0, 0
		local ghostReaver = skillModList:Flag(nil, "GhostReaver")
		output.LifeLeech = 0
		output.LifeLeechInstant = 0
		output.EnergyShieldLeech = 0
		output.EnergyShieldLeechInstant = 0
		output.ManaLeech = 0
		output.ManaLeechInstant = 0
		for pass = 1, 2 do
			-- Pass 1 is critical strike damage, pass 2 is non-critical strike
			cfg.skillCond["CriticalStrike"] = (pass == 1)
			local lifeLeechTotal = 0
			local energyShieldLeechTotal = 0
			local manaLeechTotal = 0
			local noLifeLeech = skillModList:Flag(cfg, "CannotLeechLife") or enemyDB:Flag(nil, "CannotLeechLifeFromSelf")
			local noEnergyShieldLeech = skillModList:Flag(cfg, "CannotLeechEnergyShield") or enemyDB:Flag(nil, "CannotLeechEnergyShieldFromSelf")
			local noManaLeech = skillModList:Flag(cfg, "CannotLeechMana") or enemyDB:Flag(nil, "CannotLeechManaFromSelf")
			for _, damageType in ipairs(dmgTypeList) do
				local damageTypeHitMin, damageTypeHitMax, damageTypeHitAvg = 0, 0, 0
				if skillFlags.hit and canDeal[damageType] then
					damageTypeHitMin, damageTypeHitMax = calcDamage(activeSkill, output, cfg, pass == 2 and breakdown and breakdown[damageType], damageType, 0)
					local convMult = activeSkill.conversionTable[damageType].mult
					if pass == 2 and breakdown then
						t_insert(breakdown[damageType], "Hit damage:")
						t_insert(breakdown[damageType], s_format("%d to %d ^8(total damage)", damageTypeHitMin, damageTypeHitMax))
						if convMult ~= 1 then
							t_insert(breakdown[damageType], s_format("x %g ^8(%g%% converted to other damage types)", convMult, (1-convMult)*100))
						end
						if output.DoubleDamageEffect ~= 1 then
							t_insert(breakdown[damageType], s_format("x %.2f ^8(chance to deal double damage)", output.DoubleDamageEffect))
						end
						if output.RuthlessBlowEffect ~= 1 then
							t_insert(breakdown[damageType], s_format("x %.2f ^8(ruthless blow effect modifier)", output.RuthlessBlowEffect))
						end
					end
					local allMult = convMult * output.DoubleDamageEffect * output.RuthlessBlowEffect
					if pass == 1 then
						-- Apply crit multiplier
						allMult = allMult * output.CritMultiplier
					end				
					damageTypeHitMin = damageTypeHitMin * allMult
					damageTypeHitMax = damageTypeHitMax * allMult
					if (damageTypeHitMin ~= 0 or damageTypeHitMax ~= 0) and env.mode_effective then
						-- Apply enemy resistances and damage taken modifiers
						local resist = 0
						local pen = 0
						local takenInc = enemyDB:Sum("INC", cfg, "DamageTaken", damageType.."DamageTaken")
						local takenMore = enemyDB:More(cfg, "DamageTaken", damageType.."DamageTaken")
						if damageType == "Physical" then
							resist = m_max(0, enemyDB:Sum("BASE", nil, "PhysicalDamageReduction") + skillModList:Sum("BASE", cfg, "EnemyPhysicalDamageReduction"))
						else
							resist = enemyDB:Sum("BASE", nil, damageType.."Resist")
							if isElemental[damageType] then
								resist = resist + enemyDB:Sum("BASE", nil, "ElementalResist")
								pen = skillModList:Sum("BASE", cfg, damageType.."Penetration", "ElementalPenetration")
								takenInc = takenInc + enemyDB:Sum("INC", nil, "ElementalDamageTaken")
							elseif damageType == "Chaos" then
								pen = skillModList:Sum("BASE", cfg, "ChaosPenetration")
							end
							resist = m_min(resist, 75)
						end
						if skillFlags.projectile then
							takenInc = takenInc + enemyDB:Sum("INC", nil, "ProjectileDamageTaken")
						end
						if skillFlags.trap or skillFlags.mine then
							takenInc = takenInc + enemyDB:Sum("INC", nil, "TrapMineDamageTaken")
						end
						local effMult = (1 + takenInc / 100) * takenMore
						if not skillModList:Flag(cfg, "Ignore"..damageType.."Resistance", isElemental[damageType] and "IgnoreElementalResistances" or nil) and not enemyDB:Flag(nil, "SelfIgnore"..damageType.."Resistance") then
							effMult = effMult * (1 - (resist - pen) / 100)
						end
						damageTypeHitMin = damageTypeHitMin * effMult
						damageTypeHitMax = damageTypeHitMax * effMult
						if env.mode == "CALCS" then
							output[damageType.."EffMult"] = effMult
						end
						if pass == 2 and breakdown and effMult ~= 1 then
							t_insert(breakdown[damageType], s_format("x %.3f ^8(effective DPS modifier)", effMult))
							breakdown[damageType.."EffMult"] = breakdown.effMult(damageType, resist, pen, takenInc, effMult, takenMore)
						end
					end
					if pass == 2 and breakdown then
						t_insert(breakdown[damageType], s_format("= %d to %d", damageTypeHitMin, damageTypeHitMax))
					end
					if skillModList:Flag(skillCfg, "LuckyHits") then 
						damageTypeHitAvg = (damageTypeHitMin / 3 + 2 * damageTypeHitMax / 3)
					else
						damageTypeHitAvg = (damageTypeHitMin / 2 + damageTypeHitMax / 2)
					end
					
					--Beginning of Leech Calculation for this DamageType
					if skillFlags.mine or skillFlags.trap or skillFlags.totem then
						if not noLifeLeech then
							local lifeLeech = skillModList:Sum("BASE", cfg, "DamageLifeLeechToPlayer")
							if lifeLeech > 0 then
								lifeLeechTotal = lifeLeechTotal + damageTypeHitAvg * lifeLeech / 100
							end
						end
					else
						if not noLifeLeech then				
							local lifeLeech
							if skillModList:Flag(nil, "LifeLeechBasedOnChaosDamage") then
								if damageType == "Chaos" then
									lifeLeech = skillModList:Sum("BASE", cfg, "DamageLeech", "DamageLifeLeech", "PhysicalDamageLifeLeech", "LightningDamageLifeLeech", "ColdDamageLifeLeech", "FireDamageLifeLeech", "ChaosDamageLifeLeech", "ElementalDamageLifeLeech") + enemyDB:Sum("BASE", cfg, "SelfDamageLifeLeech") / 100
								else
									lifeLeech = 0
								end
							else
								lifeLeech = skillModList:Sum("BASE", cfg, "DamageLeech", "DamageLifeLeech", damageType.."DamageLifeLeech", isElemental[damageType] and "ElementalDamageLifeLeech" or nil) + enemyDB:Sum("BASE", cfg, "SelfDamageLifeLeech") / 100
							end
							if lifeLeech > 0 then
								lifeLeechTotal = lifeLeechTotal + damageTypeHitAvg * lifeLeech / 100
							end
						end
						if not noEnergyShieldLeech then
							local energyShieldLeech = skillModList:Sum("BASE", cfg, "DamageEnergyShieldLeech", damageType.."DamageEnergyShieldLeech", isElemental[damageType] and "ElementalDamageEnergyShieldLeech" or nil) + enemyDB:Sum("BASE", cfg, "SelfDamageEnergyShieldLeech") / 100
							if energyShieldLeech > 0 then
								energyShieldLeechTotal = energyShieldLeechTotal + damageTypeHitAvg * energyShieldLeech / 100
							end
						end
						if not noManaLeech then
							local manaLeech = skillModList:Sum("BASE", cfg, "DamageLeech", "DamageManaLeech", damageType.."DamageManaLeech", isElemental[damageType] and "ElementalDamageManaLeech" or nil) + enemyDB:Sum("BASE", cfg, "SelfDamageManaLeech") / 100
							if manaLeech > 0 then
								manaLeechTotal = manaLeechTotal + damageTypeHitAvg * manaLeech / 100
							end
						end
					end
				else
					if breakdown then
						breakdown[damageType] = {
							"You can't deal "..damageType.." damage"
						}
					end
				end
				if pass == 1 then
					output[damageType.."CritAverage"] = damageTypeHitAvg
					totalCritAvg = totalCritAvg + damageTypeHitAvg
					totalCritMin = totalCritMin + damageTypeHitMin
					totalCritMax = totalCritMax + damageTypeHitMax
				else
					if env.mode == "CALCS" then
						output[damageType.."Min"] = damageTypeHitMin
						output[damageType.."Max"] = damageTypeHitMax
					end
					output[damageType.."HitAverage"] = damageTypeHitAvg
					totalHitAvg = totalHitAvg + damageTypeHitAvg
					totalHitMin = totalHitMin + damageTypeHitMin
					totalHitMax = totalHitMax + damageTypeHitMax
				end
			end
			if skillData.lifeLeechPerUse then
				lifeLeechTotal = lifeLeechTotal + skillData.lifeLeechPerUse
			end
			if skillData.manaLeechPerUse then
				manaLeechTotal = manaLeechTotal + skillData.manaLeechPerUse
			end
			local portion = (pass == 1) and (output.CritChance / 100) or (1 - output.CritChance / 100)
			if skillModList:Flag(cfg, "InstantLifeLeech") and not ghostReaver then
				output.LifeLeechInstant = output.LifeLeechInstant + lifeLeechTotal * portion
			else
				output.LifeLeech = output.LifeLeech + lifeLeechTotal * portion
			end
			if skillModList:Flag(cfg, "InstantEnergyShieldLeech") then
				output.EnergyShieldLeechInstant = output.EnergyShieldLeechInstant + energyShieldLeechTotal * portion
			else
				output.EnergyShieldLeech = output.EnergyShieldLeech + energyShieldLeechTotal * portion
			end
			if skillModList:Flag(cfg, "InstantManaLeech") then
				output.ManaLeechInstant = output.ManaLeechInstant + manaLeechTotal * portion
			else
				output.ManaLeech = output.ManaLeech + manaLeechTotal * portion
			end
		end
		output.TotalMin = totalHitMin
		output.TotalMax = totalHitMax

		if skillModList:Flag(skillCfg, "ElementalEquilibrium") and not env.configInput.EEIgnoreHitDamage and (output.FireHitAverage + output.ColdHitAverage + output.LightningHitAverage > 0) then
			-- Update enemy hit-by-damage-type conditions
			enemyDB.conditions.HitByFireDamage = output.FireHitAverage > 0
			enemyDB.conditions.HitByColdDamage = output.ColdHitAverage > 0
			enemyDB.conditions.HitByLightningDamage = output.LightningHitAverage > 0
		end

		if breakdown then
			-- For each damage type, calculate percentage of total damage
			for _, damageType in ipairs(dmgTypeList) do
				if output[damageType.."HitAverage"] > 0 then
					t_insert(breakdown[damageType], s_format("Portion of total damage: %d%%", output[damageType.."HitAverage"] / (totalHitMin + totalHitMax) * 200))
				end
			end
		end

		local hitRate = output.HitChance / 100 * (globalOutput.HitSpeed or globalOutput.Speed) * (skillData.dpsMultiplier or 1)

		-- Calculate leech
		local function getLeechInstances(amount, total)
			if total == 0 then
				return 0, 0
			end
			local duration = amount / total / 0.02
			return duration, duration * hitRate
		end
		if ghostReaver then
			output.EnergyShieldLeech = output.EnergyShieldLeech + output.LifeLeech
			output.EnergyShieldLeechInstant = output.EnergyShieldLeechInstant + output.LifeLeechInstant
			output.LifeLeech = 0
			output.LifeLeechInstant = 0
		end
		output.LifeLeech = m_min(output.LifeLeech, globalOutput.MaxLifeLeechInstance)
		output.LifeLeechDuration, output.LifeLeechInstances = getLeechInstances(output.LifeLeech, globalOutput.Life)
		output.LifeLeechInstantRate = output.LifeLeechInstant * hitRate
		output.EnergyShieldLeech = m_min(output.EnergyShieldLeech, globalOutput.MaxEnergyShieldLeechInstance)
		output.EnergyShieldLeechDuration, output.EnergyShieldLeechInstances = getLeechInstances(output.EnergyShieldLeech, globalOutput.EnergyShield)
		output.EnergyShieldLeechInstantRate = output.EnergyShieldLeechInstant * hitRate
		output.ManaLeech = m_min(output.ManaLeech, globalOutput.MaxManaLeechInstance)
		output.ManaLeechDuration, output.ManaLeechInstances = getLeechInstances(output.ManaLeech, globalOutput.Mana)
		output.ManaLeechInstantRate = output.ManaLeechInstant * hitRate

		-- Calculate gain on hit
		if skillFlags.mine or skillFlags.trap or skillFlags.totem then
			output.LifeOnHit = 0
			output.EnergyShieldOnHit = 0
			output.ManaOnHit = 0
		else
			output.LifeOnHit = (skillModList:Sum("BASE", cfg, "LifeOnHit") + enemyDB:Sum("BASE", cfg, "SelfLifeOnHit")) * globalOutput.LifeRecoveryMod
			output.EnergyShieldOnHit = (skillModList:Sum("BASE", cfg, "EnergyShieldOnHit") + enemyDB:Sum("BASE", cfg, "SelfEnergyShieldOnHit")) * globalOutput.EnergyShieldRecoveryMod
			output.ManaOnHit = (skillModList:Sum("BASE", cfg, "ManaOnHit") + enemyDB:Sum("BASE", cfg, "SelfManaOnHit")) * globalOutput.ManaRecoveryMod
		end
		output.LifeOnHitRate = output.LifeOnHit * hitRate
		output.EnergyShieldOnHitRate = output.EnergyShieldOnHit * hitRate
		output.ManaOnHitRate = output.ManaOnHit * hitRate

		-- Calculate average damage and final DPS
		output.AverageHit = totalHitAvg * (1 - output.CritChance / 100) + totalCritAvg * output.CritChance / 100
		output.AverageDamage = output.AverageHit * output.HitChance / 100
		output.TotalDPS = output.AverageDamage * (globalOutput.HitSpeed or globalOutput.Speed) * (skillData.dpsMultiplier or 1)
		if breakdown then
			if output.CritEffect ~= 1 then
				breakdown.AverageHit = { }
				if skillModList:Flag(skillCfg, "LuckyHits") then 
					t_insert(breakdown.AverageHit, s_format("(1/3) x %d + (2/3) x %d = %.1f ^8(average from non-crits)", totalHitMin, totalHitMax, totalHitAvg))
					t_insert(breakdown.AverageHit, s_format("(1/3) x %d + (2/3) x %d = %.1f ^8(average from crits)", totalCritMin, totalCritMax, totalCritAvg))
					t_insert(breakdown.AverageHit, "")
				end
				t_insert(breakdown.AverageHit, s_format("%.1f x (1 - %.4f) ^8(damage from non-crits)", totalHitAvg, output.CritChance / 100))
				t_insert(breakdown.AverageHit, s_format("+ %.1f x %.4f ^8(damage from crits)", totalCritAvg, output.CritChance / 100))
				t_insert(breakdown.AverageHit, s_format("= %.1f", output.AverageHit))
			end
			if isAttack then
				breakdown.AverageDamage = { }
				t_insert(breakdown.AverageDamage, s_format("%s:", pass.label))
				t_insert(breakdown.AverageDamage, s_format("%.1f ^8(average hit)", output.AverageHit))
				t_insert(breakdown.AverageDamage, s_format("x %.2f ^8(chance to hit)", output.HitChance / 100))
				t_insert(breakdown.AverageDamage, s_format("= %.1f", output.AverageDamage))
			end
		end
	end

	if isAttack then
		-- Combine crit stats, average damage and DPS
		combineStat("PreEffectiveCritChance", "AVERAGE")
		combineStat("CritChance", "AVERAGE")
		combineStat("CritMultiplier", "AVERAGE")
		combineStat("AverageDamage", "DPS")
		combineStat("TotalDPS", "DPS")
		combineStat("LifeLeechDuration", "DPS")
		combineStat("LifeLeechInstances", "DPS")
		combineStat("LifeLeechInstant", "DPS")
		combineStat("LifeLeechInstantRate", "DPS")
		combineStat("EnergyShieldLeechDuration", "DPS")
		combineStat("EnergyShieldLeechInstances", "DPS")
		combineStat("EnergyShieldLeechInstant", "DPS")
		combineStat("EnergyShieldLeechInstantRate", "DPS")
		combineStat("ManaLeechDuration", "DPS")
		combineStat("ManaLeechInstances", "DPS")
		combineStat("ManaLeechInstant", "DPS")
		combineStat("ManaLeechInstantRate", "DPS")
		combineStat("LifeOnHit", "DPS")
		combineStat("LifeOnHitRate", "DPS")
		combineStat("EnergyShieldOnHit", "DPS")
		combineStat("EnergyShieldOnHitRate", "DPS")
		combineStat("ManaOnHit", "DPS")
		combineStat("ManaOnHitRate", "DPS")
		if skillFlags.bothWeaponAttack then
			if breakdown then
				breakdown.AverageDamage = { }
				t_insert(breakdown.AverageDamage, "Both weapons:")
				if skillData.doubleHitsWhenDualWielding then
					t_insert(breakdown.AverageDamage, s_format("%.1f + %.1f ^8(skill hits with both weapons at once)", output.MainHand.AverageDamage, output.OffHand.AverageDamage))
				else
					t_insert(breakdown.AverageDamage, s_format("(%.1f + %.1f) / 2 ^8(skill alternates weapons)", output.MainHand.AverageDamage, output.OffHand.AverageDamage))
				end
				t_insert(breakdown.AverageDamage, s_format("= %.1f", output.AverageDamage))
			end
		end
	end
	if env.mode == "CALCS" then
		if skillData.showAverage then
			output.DisplayDamage = s_format("%.1f average damage", output.AverageDamage)
		else
			output.DisplayDamage = s_format("%.1f DPS", output.TotalDPS)
		end
	end
	if breakdown then
		if isAttack then
			breakdown.TotalDPS = {
				s_format("%.1f ^8(average damage)", output.AverageDamage),
				output.HitSpeed and s_format("x %.2f ^8(hit rate)", output.HitSpeed) or s_format("x %.2f ^8(attack rate)", output.Speed),
			}
		else
			breakdown.TotalDPS = {
				s_format("%.1f ^8(average hit)", output.AverageDamage),
				output.HitSpeed and s_format("x %.2f ^8(hit rate)", output.HitSpeed) or s_format("x %.2f ^8(cast rate)", output.Speed),
			}
		end
		if skillData.dpsMultiplier then
			t_insert(breakdown.TotalDPS, s_format("x %g ^8(DPS multiplier for this skill)", skillData.dpsMultiplier))
		end
		t_insert(breakdown.TotalDPS, s_format("= %.1f", output.TotalDPS))
	end

	-- Calculate leech rates
	output.LifeLeechInstanceRate = output.Life * 0.02 * calcLib.mod(skillModList, skillCfg, "LifeLeechRate")
	output.LifeLeechRate = output.LifeLeechInstantRate * output.LifeRecoveryMod + m_min(output.LifeLeechInstances * output.LifeLeechInstanceRate, output.MaxLifeLeechRate) * output.LifeRecoveryRateMod
	output.LifeLeechPerHit = output.LifeLeechInstant * output.LifeRecoveryMod + m_min(output.LifeLeechInstanceRate, output.MaxLifeLeechRate) * output.LifeLeechDuration * output.LifeRecoveryRateMod
	output.EnergyShieldLeechInstanceRate = output.EnergyShield * 0.02 * calcLib.mod(skillModList, skillCfg, "EnergyShieldLeechRate")
	output.EnergyShieldLeechRate = output.EnergyShieldLeechInstantRate * output.EnergyShieldRecoveryMod + m_min(output.EnergyShieldLeechInstances * output.EnergyShieldLeechInstanceRate, output.MaxEnergyShieldLeechRate) * output.EnergyShieldRecoveryRateMod
	output.EnergyShieldLeechPerHit = output.EnergyShieldLeechInstant * output.EnergyShieldRecoveryMod + m_min(output.EnergyShieldLeechInstanceRate, output.MaxEnergyShieldLeechRate) * output.EnergyShieldLeechDuration * output.EnergyShieldRecoveryRateMod
	output.ManaLeechInstanceRate = output.Mana * 0.02 * calcLib.mod(skillModList, skillCfg, "ManaLeechRate")
	output.ManaLeechRate = output.ManaLeechInstantRate * output.ManaRecoveryMod + m_min(output.ManaLeechInstances * output.ManaLeechInstanceRate, output.MaxManaLeechRate) * output.ManaRecoveryRateMod
	output.ManaLeechPerHit = output.ManaLeechInstant * output.ManaRecoveryMod  + m_min(output.ManaLeechInstanceRate, output.MaxManaLeechRate) * output.ManaLeechDuration * output.ManaRecoveryRateMod
	skillFlags.leechLife = output.LifeLeechRate > 0
	skillFlags.leechES = output.EnergyShieldLeechRate > 0
	skillFlags.leechMana = output.ManaLeechRate > 0
	if skillData.showAverage then
		output.LifeLeechGainPerHit = output.LifeLeechPerHit + output.LifeOnHit
		output.EnergyShieldLeechGainPerHit = output.EnergyShieldLeechPerHit + output.EnergyShieldOnHit
		output.ManaLeechGainPerHit = output.ManaLeechPerHit + output.ManaOnHit
	else
		output.LifeLeechGainRate = output.LifeLeechRate + output.LifeOnHitRate
		output.EnergyShieldLeechGainRate = output.EnergyShieldLeechRate + output.EnergyShieldOnHitRate
		output.ManaLeechGainRate = output.ManaLeechRate + output.ManaOnHitRate
	end
	if breakdown then
		if skillFlags.leechLife then
			breakdown.LifeLeech = breakdown.leech(output.LifeLeechInstant, output.LifeLeechInstantRate, output.LifeLeechInstances, output.Life, "LifeLeechRate", output.MaxLifeLeechRate, output.LifeLeechDuration)
		end
		if skillFlags.leechES then
			breakdown.EnergyShieldLeech = breakdown.leech(output.EnergyShieldLeechInstant, output.EnergyShieldLeechInstantRate, output.EnergyShieldLeechInstances, output.EnergyShield, "EnergyShieldLeechRate", output.MaxEnergyShieldLeechRate, output.EnergyShieldLeechDuration)
		end
		if skillFlags.leechMana then
			breakdown.ManaLeech = breakdown.leech(output.ManaLeechInstant, output.ManaLeechInstantRate, output.ManaLeechInstances, output.Mana, "ManaLeechRate", output.MaxManaLeechRate, output.ManaLeechDuration)
		end
	end

	-- Calculate skill DOT components
	local dotCfg = {
		skillName = skillCfg.skillName,
		skillPart = skillCfg.skillPart,
		skillTypes = skillCfg.skillTypes,
		slotName = skillCfg.slotName,
		flags = bor(ModFlag.Dot, skillData.dotIsSpell and ModFlag.Spell or 0, skillData.dotIsArea and ModFlag.Area or 0, skillData.dotIsProjectile and ModFlag.Projectile or 0),
		keywordFlags = band(skillCfg.keywordFlags, bnot(KeywordFlag.Hit)),
	}
	activeSkill.dotCfg = dotCfg
	output.TotalDot = 0
	for _, damageType in ipairs(dmgTypeList) do
		local dotTypeCfg = copyTable(dotCfg, true)
		dotTypeCfg.keywordFlags = bor(dotTypeCfg.keywordFlags, KeywordFlag[damageType.."Dot"])
		activeSkill["dot"..damageType.."Cfg"] = dotTypeCfg
		local baseVal 
		if canDeal[damageType] then
			baseVal = skillData[damageType.."Dot"] or 0
		else
			baseVal = 0
		end
		if baseVal > 0 then
			skillFlags.dot = true
			local effMult = 1
			if env.mode_effective then
				local resist = 0
				local takenInc = enemyDB:Sum("INC", dotTypeCfg, "DamageTaken", "DamageTakenOverTime", damageType.."DamageTaken", damageType.."DamageTakenOverTime")
				local takenMore = enemyDB:More(dotTypeCfg, "DamageTaken", "DamageTakenOverTime", damageType.."DamageTaken", damageType.."DamageTakenOverTime")
				if damageType == "Physical" then
					resist = enemyDB:Sum("BASE", nil, "PhysicalDamageReduction")
				else
					resist = enemyDB:Sum("BASE", nil, damageType.."Resist")
					if isElemental[damageType] then
						resist = resist + enemyDB:Sum("BASE", dotTypeCfg, "ElementalResist")
						takenInc = takenInc + enemyDB:Sum("INC", dotTypeCfg, "ElementalDamageTaken")
					end
					resist = m_min(resist, 75)
				end
				effMult = (1 - resist / 100) * (1 + takenInc / 100) * takenMore
				output[damageType.."DotEffMult"] = effMult
				if breakdown and effMult ~= 1 then
					breakdown[damageType.."DotEffMult"] = breakdown.effMult(damageType, resist, 0, takenInc, effMult, takenMore)
				end
			end
			local inc = skillModList:Sum("INC", dotTypeCfg, "Damage", damageType.."Damage", isElemental[damageType] and "ElementalDamage" or nil)
			local more = round(skillModList:More(dotTypeCfg, "Damage", damageType.."Damage", isElemental[damageType] and "ElementalDamage" or nil), 2)
			local mult = skillModList:Sum("BASE", dotTypeCfg, "DotMultiplier", damageType.."DotMultiplier")
			local total = baseVal * (1 + inc/100) * more * (1 + mult/100) * effMult
			if activeSkill.skillTypes[SkillType.Aura] then
				total = total * calcLib.mod(skillModList, dotTypeCfg, "AuraEffect")
			end
			output[damageType.."Dot"] = total
			output.TotalDot = output.TotalDot + total
			if breakdown then
				breakdown[damageType.."Dot"] = { }
				breakdown.dot(breakdown[damageType.."Dot"], baseVal, inc, more, mult, nil, effMult, total)
			end
		end
	end

	skillFlags.bleed = false
	skillFlags.poison = false
	skillFlags.ignite = false
	skillFlags.igniteCanStack = skillModList:Flag(skillCfg, "IgniteCanStack")
	skillFlags.shock = false
	skillFlags.freeze = false
	skillFlags.impale = false
	skillFlags.chill = false
	for _, pass in ipairs(passList) do
		local globalOutput, globalBreakdown = output, breakdown
		local source, output, cfg, breakdown = pass.source, pass.output, pass.cfg, pass.breakdown

		-- Calculate chance to inflict secondary dots/status effects
		cfg.skillCond["CriticalStrike"] = true
		if not skillFlags.attack or skillModList:Flag(cfg, "CannotBleed") then
			output.BleedChanceOnCrit = 0
		else
			output.BleedChanceOnCrit = m_min(100, skillModList:Sum("BASE", cfg, "BleedChance") + enemyDB:Sum("BASE", nil, "SelfBleedChance"))
		end
		if not skillFlags.hit or skillModList:Flag(cfg, "CannotPoison") then
			output.PoisonChanceOnCrit = 0
		else
			output.PoisonChanceOnCrit = m_min(100, skillModList:Sum("BASE", cfg, "PoisonChance") + enemyDB:Sum("BASE", nil, "SelfPoisonChance"))
		end
		if not skillFlags.hit or skillModList:Flag(cfg, "CannotIgnite") then
			output.IgniteChanceOnCrit = 0
		else
			output.IgniteChanceOnCrit = 100
		end
		if not skillFlags.hit or skillModList:Flag(cfg, "CannotShock") then
			output.ShockChanceOnCrit = 0
		else
			output.ShockChanceOnCrit = 100
		end
		if not skillFlags.hit or skillModList:Flag(cfg, "CannotFreeze") then
			output.FreezeChanceOnCrit = 0
		else
			output.FreezeChanceOnCrit = 100
		end
		if not skillFlags.hit or skillModList:Flag(cfg, "CannotChill") then
			output.ChillChanceOnCrit = 0
		else
			output.ChillChanceOnCrit = 100
		end
		if not skillFlags.hit or skillModList:Flag(cfg, "CannotKnockback") then
			output.KnockbackChanceOnCrit = 0
		else
			output.KnockbackChanceOnCrit = skillModList:Sum("BASE", cfg, "EnemyKnockbackChance")
		end
		cfg.skillCond["CriticalStrike"] = false
		if not skillFlags.attack or skillModList:Flag(cfg, "CannotBleed") then
			output.BleedChanceOnHit = 0
		else
			output.BleedChanceOnHit = m_min(100, skillModList:Sum("BASE", cfg, "BleedChance") + enemyDB:Sum("BASE", nil, "SelfBleedChance"))
		end
		if not skillFlags.hit or skillModList:Flag(cfg, "CannotPoison") then
			output.PoisonChanceOnHit = 0
			output.ChaosPoisonChance = 0
		else
			output.PoisonChanceOnHit = m_min(100, skillModList:Sum("BASE", cfg, "PoisonChance") + enemyDB:Sum("BASE", nil, "SelfPoisonChance"))
			output.ChaosPoisonChance = m_min(100, skillModList:Sum("BASE", cfg, "ChaosPoisonChance"))
		end
		if not skillFlags.hit or skillModList:Flag(cfg, "CannotIgnite") then
			output.IgniteChanceOnHit = 0
		else
			output.IgniteChanceOnHit = m_min(100, skillModList:Sum("BASE", cfg, "EnemyIgniteChance") + enemyDB:Sum("BASE", nil, "SelfIgniteChance"))
		end
		if not skillFlags.hit or skillModList:Flag(cfg, "CannotShock") then
			output.ShockChanceOnHit = 0
		else
			output.ShockChanceOnHit = m_min(100, skillModList:Sum("BASE", cfg, "EnemyShockChance") + enemyDB:Sum("BASE", nil, "SelfShockChance"))
		end
		if not skillFlags.hit or skillModList:Flag(cfg, "CannotFreeze") then
			output.FreezeChanceOnHit = 0
		else
			output.FreezeChanceOnHit = m_min(100, skillModList:Sum("BASE", cfg, "EnemyFreezeChance") + enemyDB:Sum("BASE", nil, "SelfFreezeChance"))
			if skillModList:Flag(cfg, "CritsDontAlwaysFreeze") then
				output.FreezeChanceOnCrit = output.FreezeChanceOnHit
			end
		end
		if not skillFlags.hit or skillModList:Flag(cfg, "CannotChill") then
			output.ChillChanceOnHit = 0
		else
			output.ChillChanceOnHit = 100
		end
		if not skillFlags.hit or skillModList:Flag(cfg, "CannotKnockback") then
			output.KnockbackChanceOnHit = 0
		else
			output.KnockbackChanceOnHit = skillModList:Sum("BASE", cfg, "EnemyKnockbackChance")
		end
		if not skillFlags.attack then
            output.ImpaleChance = 0
        else
            output.ImpaleChance = m_min(100, skillModList:Sum("BASE", cfg, "ImpaleChance"))
        end
		if env.mode_effective then
			local bleedMult = (1 - enemyDB:Sum("BASE", nil, "AvoidBleed") / 100)
			output.BleedChanceOnHit = output.BleedChanceOnHit * bleedMult
			output.BleedChanceOnCrit = output.BleedChanceOnCrit * bleedMult
			local poisonMult = (1 - enemyDB:Sum("BASE", nil, "AvoidPoison") / 100)
			output.PoisonChanceOnHit = output.PoisonChanceOnHit * poisonMult
			output.PoisonChanceOnCrit = output.PoisonChanceOnCrit * poisonMult
			output.ChaosPoisonChance = output.ChaosPoisonChance * poisonMult
			local igniteMult = (1 - enemyDB:Sum("BASE", nil, "AvoidIgnite") / 100)
			output.IgniteChanceOnHit = output.IgniteChanceOnHit * igniteMult
			output.IgniteChanceOnCrit = output.IgniteChanceOnCrit * igniteMult
			local shockMult = (1 - enemyDB:Sum("BASE", nil, "AvoidShock") / 100)
			output.ShockChanceOnHit = output.ShockChanceOnHit * shockMult
			output.ShockChanceOnCrit = output.ShockChanceOnCrit * shockMult
			local freezeMult = (1 - enemyDB:Sum("BASE", nil, "AvoidFreeze") / 100)
			output.FreezeChanceOnHit = output.FreezeChanceOnHit * freezeMult
			output.FreezeChanceOnCrit = output.FreezeChanceOnCrit * freezeMult
			output.ChillChanceOnHit = 100
			output.ChillChanceOnCrit = 100
		end
	
		local function calcAilmentDamage(type, sourceHitDmg, sourceCritDmg)
			-- Calculate the inflict chance and base damage of a secondary effect (bleed/poison/ignite/shock/freeze)
			local chanceOnHit, chanceOnCrit = output[type.."ChanceOnHit"], output[type.."ChanceOnCrit"]
			local chanceFromHit = chanceOnHit * (1 - output.CritChance / 100)
			local chanceFromCrit = chanceOnCrit * output.CritChance / 100
			local chance = chanceFromHit + chanceFromCrit
			output[type.."Chance"] = chance
			local baseFromHit = sourceHitDmg * chanceFromHit / (chanceFromHit + chanceFromCrit)
			local baseFromCrit = sourceCritDmg * chanceFromCrit / (chanceFromHit + chanceFromCrit)
			local baseVal = baseFromHit + baseFromCrit
			if breakdown and chance ~= 0 then
				local breakdownChance = breakdown[type.."Chance"] or { }
				breakdown[type.."Chance"] = breakdownChance
				if breakdownChance[1] then
					t_insert(breakdownChance, "")
				end
				if isAttack then
					t_insert(breakdownChance, pass.label..":")
				end
				t_insert(breakdownChance, s_format("Chance on Non-crit: %d%%", chanceOnHit))
				t_insert(breakdownChance, s_format("Chance on Crit: %d%%", chanceOnCrit))
				if chanceOnHit ~= chanceOnCrit then
					t_insert(breakdownChance, "Combined chance:")
					t_insert(breakdownChance, s_format("%d x (1 - %.4f) ^8(chance from non-crits)", chanceOnHit, output.CritChance/100))
					t_insert(breakdownChance, s_format("+ %d x %.4f ^8(chance from crits)", chanceOnCrit, output.CritChance/100))
					t_insert(breakdownChance, s_format("= %.2f", chance))
				end
			end
			if breakdown and baseVal > 0 then
				local breakdownDPS = breakdown[type.."DPS"] or { }
				breakdown[type.."DPS"] = breakdownDPS
				if breakdownDPS[1] then
					t_insert(breakdownDPS, "")
				end
				if isAttack then
					t_insert(breakdownDPS, pass.label..":")
				end
				if sourceHitDmg == sourceCritDmg then
					t_insert(breakdownDPS, "Total damage:")
					t_insert(breakdownDPS, s_format("%.1f ^8(source damage)",sourceHitDmg))
				else
					if baseFromHit > 0 then
						t_insert(breakdownDPS, "Damage from Non-crits:")
						t_insert(breakdownDPS, s_format("%.1f ^8(source damage from non-crits)", sourceHitDmg))
						t_insert(breakdownDPS, s_format("x %.3f ^8(portion of instances created by non-crits)", chanceFromHit / (chanceFromHit + chanceFromCrit)))
						t_insert(breakdownDPS, s_format("= %.1f", baseFromHit))
					end
					if baseFromCrit > 0 then
						t_insert(breakdownDPS, "Damage from Crits:")
						t_insert(breakdownDPS, s_format("%.1f ^8(source damage from crits)", sourceCritDmg))
						t_insert(breakdownDPS, s_format("x %.3f ^8(portion of instances created by crits)", chanceFromCrit / (chanceFromHit + chanceFromCrit)))
						t_insert(breakdownDPS, s_format("= %.1f", baseFromCrit))
					end
					if baseFromHit > 0 and baseFromCrit > 0 then
						t_insert(breakdownDPS, "Total damage:")
						t_insert(breakdownDPS, s_format("%.1f + %.1f", baseFromHit, baseFromCrit))
						t_insert(breakdownDPS, s_format("= %.1f", baseVal))
					end
				end
			end
			return baseVal
		end

		-- Calculate bleeding chance and damage
		if canDeal.Physical and (output.BleedChanceOnHit + output.BleedChanceOnCrit) > 0 then
			if not activeSkill.bleedCfg then
				activeSkill.bleedCfg = {
					skillName = skillCfg.skillName,
					skillPart = skillCfg.skillPart,
					skillTypes = skillCfg.skillTypes,
					slotName = skillCfg.slotName,
					flags = bor(ModFlag.Dot, ModFlag.Ailment, band(skillCfg.flags, ModFlag.Melee) ~= 0 and ModFlag.MeleeHit or 0),
					keywordFlags = bor(band(skillCfg.keywordFlags, bnot(KeywordFlag.Hit)), KeywordFlag.Bleed, KeywordFlag.Ailment, KeywordFlag.PhysicalDot),
					skillCond = { },
				}
			end
			local dotCfg = activeSkill.bleedCfg
			local sourceHitDmg, sourceCritDmg
			if breakdown then
				breakdown.BleedPhysical = { damageTypes = { } }
			end
			for pass = 1, 2 do
				if not skillModList:Flag(dotCfg, "AilmentsAreNeverFromCrit") then
					dotCfg.skillCond["CriticalStrike"] = (pass == 1)
				end
				local min, max = calcAilmentSourceDamage(activeSkill, output, dotCfg, pass == 2 and breakdown and breakdown.BleedPhysical, "Physical", 0)
				output.BleedPhysicalMin = min
				output.BleedPhysicalMax = max
				if pass == 1 then
					sourceCritDmg = (min + max) / 2 * (1 + skillModList:Sum("BASE", dotCfg, "DotMultiplier", "PhysicalDotMultiplier") / 100 + output.BonusCritDotMultiplier)
				else
					sourceHitDmg = (min + max) / 2 * (1 + skillModList:Sum("BASE", dotCfg, "DotMultiplier", "PhysicalDotMultiplier") / 100)
				end
			end
			local basePercent = skillData.bleedBasePercent or 70
			local baseVal = calcAilmentDamage("Bleed", sourceHitDmg, sourceCritDmg) * basePercent / 100 * output.RuthlessBlowEffect
			if baseVal > 0 then
				skillFlags.bleed = true
				skillFlags.duration = true
				local effMult = 1
				if env.mode_effective then
					local resist = enemyDB:Sum("BASE", nil, "PhysicalDamageReduction")
					local takenInc = enemyDB:Sum("INC", dotCfg, "DamageTaken", "DamageTakenOverTime", "PhysicalDamageTaken", "PhysicalDamageTakenOverTime")
					local takenMore = enemyDB:More(dotCfg, "DamageTaken", "DamageTakenOverTime", "PhysicalDamageTaken", "PhysicalDamageTakenOverTime")
					effMult = (1 - resist / 100) * (1 + takenInc / 100) * takenMore
					globalOutput["BleedEffMult"] = effMult
					if breakdown and effMult ~= 1 then
						globalBreakdown.BleedEffMult = breakdown.effMult("Physical", resist, 0, takenInc, effMult, takenMore)
					end
				end
				local mult = skillModList:Sum("BASE", dotCfg, "PhysicalDotMultiplier", "BleedMultiplier")
				local effectMod = calcLib.mod(skillModList, dotCfg, "AilmentEffect")
				local rateMod = calcLib.mod(skillModList, cfg, "BleedFaster")
				output.BleedDPS = baseVal * effectMod * rateMod * effMult
				local durationBase
				if skillData.bleedDurationIsSkillDuration then
					durationBase = skillData.duration
				else
					durationBase = 5
				end
				local durationMod = calcLib.mod(skillModList, dotCfg, "EnemyBleedDuration", "SkillAndDamagingAilmentDuration", skillData.bleedIsSkillEffect and "Duration" or nil) * calcLib.mod(enemyDB, nil, "SelfBleedDuration")
				globalOutput.BleedDuration = durationBase * durationMod / rateMod * debuffDurationMult
				if breakdown then
					t_insert(breakdown.BleedDPS, s_format("x %.2f ^8(bleed deals %d%% per second)", basePercent/100, basePercent))
					if effectMod ~= 1 then
						t_insert(breakdown.BleedDPS, s_format("x %.2f ^8(ailment effect modifier)", effectMod))
					end
					if output.RuthlessBlowEffect ~= 0 then
						t_insert(breakdown.BleedDPS, s_format("x %.2f ^8(ruthless blow effect modifier)", output.RuthlessBlowEffect))
					end
					t_insert(breakdown.BleedDPS, s_format("= %.1f", baseVal))
					breakdown.multiChain(breakdown.BleedDPS, {
						label = "Bleed DPS:",
						base = s_format("%.1f ^8(total damage per second)", baseVal), 
						{ "%.2f ^8(ailment effect modifier)", effectMod },
						{ "%.2f ^8(damage rate modifier)", rateMod },
						{ "%.3f ^8(effective DPS modifier)", effMult },
						total = s_format("= %.1f ^8per second", output.BleedDPS),
					})
					if globalOutput.BleedDuration ~= durationBase then
						globalBreakdown.BleedDuration = {
							s_format("%.2fs ^8(base duration)", durationBase)
						}
						if durationMod ~= 1 then
							t_insert(globalBreakdown.BleedDuration, s_format("x %.2f ^8(duration modifier)", durationMod))
						end
						if rateMod ~= 1 then
							t_insert(globalBreakdown.BleedDuration, s_format("/ %.2f ^8(damage rate modifier)", rateMod))
						end
						if debuffDurationMult ~= 1 then
							t_insert(globalBreakdown.BleedDuration, s_format("/ %.2f ^8(debuff expires slower/faster)", 1 / debuffDurationMult))
						end
						t_insert(globalBreakdown.BleedDuration, s_format("= %.2fs", globalOutput.BleedDuration))
					end
				end
			end
		end

		-- Calculate poison chance and damage
		if canDeal.Chaos and (output.PoisonChanceOnHit + output.PoisonChanceOnCrit + output.ChaosPoisonChance) > 0 then
			if not activeSkill.poisonCfg then
				activeSkill.poisonCfg = {
					skillName = skillCfg.skillName,
					skillPart = skillCfg.skillPart,
					skillTypes = skillCfg.skillTypes,
					slotName = skillCfg.slotName,
					flags = bor(ModFlag.Dot, ModFlag.Ailment, band(skillCfg.flags, ModFlag.Melee) ~= 0 and ModFlag.MeleeHit or 0),
					keywordFlags = bor(band(skillCfg.keywordFlags, bnot(KeywordFlag.Hit)), KeywordFlag.Poison, KeywordFlag.Ailment, KeywordFlag.ChaosDot),
					skillCond = { },
				}
			end
			local dotCfg = activeSkill.poisonCfg
			local sourceHitDmg, sourceCritDmg
			if breakdown then
				breakdown.PoisonPhysical = { damageTypes = { } }
				breakdown.PoisonLightning = { damageTypes = { } }
				breakdown.PoisonCold = { damageTypes = { } }
				breakdown.PoisonFire = { damageTypes = { } }
				breakdown.PoisonChaos = { damageTypes = { } }
			end
			for pass = 1, 2 do
				if not skillModList:Flag(dotCfg, "AilmentsAreNeverFromCrit") then
					dotCfg.skillCond["CriticalStrike"] = (pass == 1)
				end
				local totalMin, totalMax = 0, 0
				do
					local min, max = calcAilmentSourceDamage(activeSkill, output, dotCfg, pass == 2 and breakdown and breakdown.PoisonChaos, "Chaos", 0)
					output.PoisonChaosMin = min
					output.PoisonChaosMax = max
					totalMin = totalMin + min
					totalMax = totalMax + max
				end
				local nonChaosMult = 1
				if output.ChaosPoisonChance > 0 and output.PoisonChaosMax > 0 then
					-- Additional chance for chaos
					local chance = (pass == 1) and "PoisonChanceOnCrit" or "PoisonChanceOnHit"
					local chaosChance = m_min(100, output[chance] + output.ChaosPoisonChance)
					nonChaosMult = output[chance] / chaosChance
					output[chance] = chaosChance
				end
				if canDeal.Lightning and skillModList:Flag(cfg, "LightningCanPoison") then
					local min, max = calcAilmentSourceDamage(activeSkill, output, dotCfg, pass == 2 and breakdown and breakdown.PoisonLightning, "Lightning", dmgTypeFlags.Chaos)
					output.PoisonLightningMin = min
					output.PoisonLightningMax = max
					totalMin = totalMin + min * nonChaosMult
					totalMax = totalMax + max * nonChaosMult
				end
				if canDeal.Cold and skillModList:Flag(cfg, "ColdCanPoison") then
					local min, max = calcAilmentSourceDamage(activeSkill, output, dotCfg, pass == 2 and breakdown and breakdown.PoisonCold, "Cold", dmgTypeFlags.Chaos)
					output.PoisonColdMin = min
					output.PoisonColdMax = max
					totalMin = totalMin + min * nonChaosMult
					totalMax = totalMax + max * nonChaosMult
				end
				if canDeal.Fire and skillModList:Flag(cfg, "FireCanPoison") then
					local min, max = calcAilmentSourceDamage(activeSkill, output, dotCfg, pass == 2 and breakdown and breakdown.PoisonFire, "Fire", dmgTypeFlags.Chaos)
					output.PoisonFireMin = min
					output.PoisonFireMax = max
					totalMin = totalMin + min * nonChaosMult
					totalMax = totalMax + max * nonChaosMult
				end
				if canDeal.Physical then
					local min, max = calcAilmentSourceDamage(activeSkill, output, dotCfg, pass == 2 and breakdown and breakdown.PoisonPhysical, "Physical", dmgTypeFlags.Chaos)
					output.PoisonPhysicalMin = min
					output.PoisonPhysicalMax = max
					totalMin = totalMin + min * nonChaosMult
					totalMax = totalMax + max * nonChaosMult
				end
				if pass == 1 then
					sourceCritDmg = (totalMin + totalMax) / 2 * (1 + skillModList:Sum("BASE", dotCfg, "DotMultiplier", "ChaosDotMultiplier") / 100 + output.BonusCritDotMultiplier)
				else
					sourceHitDmg = (totalMin + totalMax) / 2 * (1 + skillModList:Sum("BASE", dotCfg, "DotMultiplier", "ChaosDotMultiplier") / 100)
				end
			end
			local baseVal = calcAilmentDamage("Poison", sourceHitDmg, sourceCritDmg) * 0.20
			if baseVal > 0 then
				skillFlags.poison = true
				skillFlags.duration = true
				local effMult = 1
				if env.mode_effective then
					local resist = m_min(enemyDB:Sum("BASE", nil, "ChaosResist"), 75)
					local takenInc = enemyDB:Sum("INC", dotCfg, "DamageTaken", "DamageTakenOverTime", "ChaosDamageTaken", "ChaosDamageTakenOverTime")
					local takenMore = enemyDB:More(dotCfg, "DamageTaken", "DamageTakenOverTime", "ChaosDamageTaken", "ChaosDamageTakenOverTime")
					effMult = (1 - resist / 100) * (1 + takenInc / 100) * takenMore
					globalOutput["PoisonEffMult"] = effMult
					if breakdown and effMult ~= 1 then
						globalBreakdown.PoisonEffMult = breakdown.effMult("Chaos", resist, 0, takenInc, effMult, takenMore)
					end
				end
				local effectMod = calcLib.mod(skillModList, dotCfg, "AilmentEffect")
				local rateMod = calcLib.mod(skillModList, cfg, "PoisonFaster")
				output.PoisonDPS = baseVal * effectMod * rateMod * effMult
				local durationBase
				if skillData.poisonDurationIsSkillDuration then
					durationBase = skillData.duration
				else
					durationBase = 2
				end
				local durationMod = calcLib.mod(skillModList, dotCfg, "EnemyPoisonDuration", "SkillAndDamagingAilmentDuration", skillData.poisonIsSkillEffect and "Duration" or nil) * calcLib.mod(enemyDB, nil, "SelfPoisonDuration")
				globalOutput.PoisonDuration = durationBase * durationMod / rateMod * debuffDurationMult
				output.PoisonDamage = output.PoisonDPS * globalOutput.PoisonDuration
				if skillData.showAverage then
					output.TotalPoisonAverageDamage = output.HitChance / 100 * output.PoisonChance / 100 * output.PoisonDamage
				else
					output.TotalPoisonStacks = output.HitChance / 100 * output.PoisonChance / 100 * globalOutput.PoisonDuration * (globalOutput.HitSpeed or globalOutput.Speed) * (skillData.dpsMultiplier or 1)
					output.TotalPoisonDPS = output.PoisonDPS * output.TotalPoisonStacks
				end
				if breakdown then
					t_insert(breakdown.PoisonDPS, "x 0.20 ^8(poison deals 20% per second)")
					t_insert(breakdown.PoisonDPS, s_format("= %.1f", baseVal, 1))
					breakdown.multiChain(breakdown.PoisonDPS, {
						label = "Poison DPS:",
						base = s_format("%.1f ^8(total damage per second)", baseVal), 
						{ "%.2f ^8(ailment effect modifier)", effectMod },
						{ "%.2f ^8(damage rate modifier)", rateMod },
						{ "%.3f ^8(effective DPS modifier)", effMult },
						total = s_format("= %.1f ^8per second", output.PoisonDPS),
					})
					if globalOutput.PoisonDuration ~= 2 then
						globalBreakdown.PoisonDuration = {
							s_format("%.2fs ^8(base duration)", durationBase)
						}
						if durationMod ~= 1 then
							t_insert(globalBreakdown.PoisonDuration, s_format("x %.2f ^8(duration modifier)", durationMod))
						end
						if rateMod ~= 1 then
							t_insert(globalBreakdown.PoisonDuration, s_format("/ %.2f ^8(damage rate modifier)", rateMod))
						end
						if debuffDurationMult ~= 1 then
							t_insert(globalBreakdown.PoisonDuration, s_format("/ %.2f ^8(debuff expires slower/faster)", 1 / debuffDurationMult))
						end
						t_insert(globalBreakdown.PoisonDuration, s_format("= %.2fs", globalOutput.PoisonDuration))
					end
					breakdown.PoisonDamage = { }
					if isAttack then
						t_insert(breakdown.PoisonDamage, pass.label..":")
					end
					t_insert(breakdown.PoisonDamage, s_format("%.1f ^8(damage per second)", output.PoisonDPS))
					t_insert(breakdown.PoisonDamage, s_format("x %.2fs ^8(poison duration)", globalOutput.PoisonDuration))
					t_insert(breakdown.PoisonDamage, s_format("= %.1f ^8damage per poison stack", output.PoisonDamage))
					if not skillData.showAverage then
						breakdown.TotalPoisonStacks = { }
						if isAttack then
							t_insert(breakdown.TotalPoisonStacks, pass.label..":")
						end
						breakdown.multiChain(breakdown.TotalPoisonStacks, {
							base = s_format("%.2fs ^8(poison duration)", globalOutput.PoisonDuration),
							{ "%.2f ^8(poison chance)", output.PoisonChance / 100 },
							{ "%.2f ^8(hit chance)", output.HitChance / 100 },
							{ "%.2f ^8(hits per second)", globalOutput.HitSpeed or globalOutput.Speed },
							{ "%g ^8(dps multiplier for this skill)", skillData.dpsMultiplier or 1 },
							total = s_format("= %.1f", output.TotalPoisonStacks),
						})
					end
				end
			end
		end	

		-- Calculate ignite chance and damage
		if canDeal.Fire and (output.IgniteChanceOnHit + output.IgniteChanceOnCrit) > 0 then
			if not activeSkill.igniteCfg then
				activeSkill.igniteCfg = {
					skillName = skillCfg.skillName,
					skillPart = skillCfg.skillPart,
					skillTypes = skillCfg.skillTypes,
					slotName = skillCfg.slotName,
					flags = bor(ModFlag.Dot, ModFlag.Ailment, band(skillCfg.flags, ModFlag.Melee) ~= 0 and ModFlag.MeleeHit or 0),
					keywordFlags = bor(band(skillCfg.keywordFlags, bnot(KeywordFlag.Hit)), KeywordFlag.Ignite, KeywordFlag.Ailment, KeywordFlag.FireDot),
					skillCond = { },
				}
			end
			local dotCfg = activeSkill.igniteCfg
			local sourceHitDmg, sourceCritDmg
			if breakdown then
				breakdown.IgnitePhysical = { damageTypes = { } }
				breakdown.IgniteLightning = { damageTypes = { } }
				breakdown.IgniteCold = { damageTypes = { } }
				breakdown.IgniteFire = { damageTypes = { } }
				breakdown.IgniteChaos = { damageTypes = { } }
			end
			for pass = 1, 2 do
				if not skillModList:Flag(dotCfg, "AilmentsAreNeverFromCrit") then
					dotCfg.skillCond["CriticalStrike"] = (pass == 1)
				end
				local totalMin, totalMax = 0, 0
				if canDeal.Physical and skillModList:Flag(cfg, "PhysicalCanIgnite") then
					local min, max = calcAilmentSourceDamage(activeSkill, output, dotCfg, pass == 2 and breakdown and breakdown.IgnitePhysical, "Physical", dmgTypeFlags.Fire)
					output.IgnitePhysicalMin = min
					output.IgnitePhysicalMax = max
					totalMin = totalMin + min
					totalMax = totalMax + max
				end
				if canDeal.Lightning and skillModList:Flag(cfg, "LightningCanIgnite") then
					local min, max = calcAilmentSourceDamage(activeSkill, output, dotCfg, pass == 2 and breakdown and breakdown.IgniteLightning, "Lightning", dmgTypeFlags.Fire)
					output.IgniteLightningMin = min
					output.IgniteLightningMax = max
					totalMin = totalMin + min
					totalMax = totalMax + max
				end
				if canDeal.Cold and skillModList:Flag(cfg, "ColdCanIgnite") then
					local min, max = calcAilmentSourceDamage(activeSkill, output, dotCfg, pass == 2 and breakdown and breakdown.IgniteCold, "Cold", dmgTypeFlags.Fire)
					output.IgniteColdMin = min
					output.IgniteColdMax = max
					totalMin = totalMin + min
					totalMax = totalMax + max
				end
				if canDeal.Fire and not skillModList:Flag(cfg, "FireCannotIgnite") then
					local min, max = calcAilmentSourceDamage(activeSkill, output, dotCfg, pass == 2 and breakdown and breakdown.IgniteFire, "Fire", 0)
					output.IgniteFireMin = min
					output.IgniteFireMax = max
					totalMin = totalMin + min
					totalMax = totalMax + max
				end
				if canDeal.Chaos and skillModList:Flag(cfg, "ChaosCanIgnite") then
					local min, max = calcAilmentSourceDamage(activeSkill, output, dotCfg, pass == 2 and breakdown and breakdown.IgniteChaos, "Chaos", dmgTypeFlags.Fire)
					output.IgniteChaosMin = min
					output.IgniteChaosMax = max
					totalMin = totalMin + min
					totalMax = totalMax + max
				end
				if pass == 1 then
					sourceCritDmg = (totalMin + totalMax) / 2 * (1 + skillModList:Sum("BASE", dotCfg, "DotMultiplier", "FireDotMultiplier") / 100 + output.BonusCritDotMultiplier)
				else
					sourceHitDmg = (totalMin + totalMax) / 2 * (1 + skillModList:Sum("BASE", dotCfg, "DotMultiplier", "FireDotMultiplier") / 100)
				end
			end
			local igniteMode = env.configInput.igniteMode or "AVERAGE"
			if igniteMode == "CRIT" then
				output.IgniteChanceOnHit = 0
			end
			if globalBreakdown then
				globalBreakdown.IgniteDPS = {
					s_format("Ignite mode: %s ^8(can be changed in the Configuration tab)", igniteMode == "CRIT" and "Crit Damage" or "Average Damage")
				}
			end
			local baseVal = calcAilmentDamage("Ignite", sourceHitDmg, sourceCritDmg) * 0.5
			if baseVal > 0 then
				skillFlags.ignite = true
				local effMult = 1
				if env.mode_effective then
					local resist = m_min(enemyDB:Sum("BASE", nil, "FireResist", "ElementalResist"), 75)
					local takenInc = enemyDB:Sum("INC", dotCfg, "DamageTaken", "DamageTakenOverTime", "FireDamageTaken", "FireDamageTakenOverTime", "ElementalDamageTaken")
					local takenMore = enemyDB:More(dotCfg, "DamageTaken", "DamageTakenOverTime", "FireDamageTaken", "FireDamageTakenOverTime", "ElementalDamageTaken")
					effMult = (1 - resist / 100) * (1 + takenInc / 100) * takenMore
					globalOutput["IgniteEffMult"] = effMult
					if breakdown and effMult ~= 1 then
						globalBreakdown.IgniteEffMult = breakdown.effMult("Fire", resist, 0, takenInc, effMult, takenMore)
					end
				end
				local effectMod = calcLib.mod(skillModList, dotCfg, "AilmentEffect")
				local rateMod = calcLib.mod(skillModList, cfg, "IgniteBurnFaster") / calcLib.mod(skillModList, cfg, "IgniteBurnSlower")
				output.IgniteDPS = baseVal * effectMod * rateMod * effMult
				local incDur = skillModList:Sum("INC", dotCfg, "EnemyIgniteDuration", "SkillAndDamagingAilmentDuration") + enemyDB:Sum("INC", nil, "SelfIgniteDuration")
				local moreDur = enemyDB:More(nil, "SelfIgniteDuration")
				globalOutput.IgniteDuration = 4 * (1 + incDur / 100) * moreDur / rateMod * debuffDurationMult
				if skillFlags.igniteCanStack then
					output.IgniteDamage = output.IgniteDPS * globalOutput.IgniteDuration
					if skillData.showAverage then
						output.TotalIgniteAverageDamage = output.HitChance / 100 * output.IgniteChance / 100 * output.IgniteDamage
					else
						output.TotalIgniteStacks = output.HitChance / 100 * output.IgniteChance / 100 * globalOutput.IgniteDuration * (globalOutput.HitSpeed or globalOutput.Speed) * (skillData.dpsMultiplier or 1)
						output.TotalIgniteDPS = output.IgniteDPS * output.TotalIgniteStacks
					end
				end
				if breakdown then
					t_insert(breakdown.IgniteDPS, "x 0.5 ^8(ignite deals 50% per second)")
					t_insert(breakdown.IgniteDPS, s_format("= %.1f", baseVal, 1))
					breakdown.multiChain(breakdown.IgniteDPS, {
						label = "Ignite DPS:",
						base = s_format("%.1f ^8(total damage per second)", baseVal), 
						{ "%.2f ^8(ailment effect modifier)", effectMod },
						{ "%.2f ^8(burn rate modifier)", rateMod },
						{ "%.3f ^8(effective DPS modifier)", effMult },
						total = s_format("= %.1f ^8per second", output.IgniteDPS),
					})
					if skillFlags.igniteCanStack then
						breakdown.IgniteDamage = { }
						if isAttack then
							t_insert(breakdown.IgniteDamage, pass.label..":")
						end
						t_insert(breakdown.IgniteDamage, s_format("%.1f ^8(damage per second)", output.IgniteDPS))
						t_insert(breakdown.IgniteDamage, s_format("x %.2fs ^8(ignite duration)", globalOutput.IgniteDuration))
						t_insert(breakdown.IgniteDamage, s_format("= %.1f ^8damage per ignite stack", output.IgniteDamage))
						if not skillData.showAverage then
							breakdown.TotalIgniteStacks = { }
							if isAttack then
								t_insert(breakdown.TotalIgniteStacks, pass.label..":")
							end
							breakdown.multiChain(breakdown.TotalIgniteStacks, {
								base = s_format("%.2fs ^8(ignite duration)", globalOutput.IgniteDuration),
								{ "%.2f ^8(ignite chance)", output.IgniteChance / 100 },
								{ "%.2f ^8(hit chance)", output.HitChance / 100 },
								{ "%.2f ^8(hits per second)", globalOutput.HitSpeed or globalOutput.Speed },
								{ "%g ^8(dps multiplier for this skill)", skillData.dpsMultiplier or 1 },
								total = s_format("= %.1f", output.TotalIgniteStacks),
							})
						end
					end
					if globalOutput.IgniteDuration ~= 4 then
						globalBreakdown.IgniteDuration = {
							s_format("4.00s ^8(base duration)", durationBase)
						}
						if incDur ~= 0 then
							t_insert(globalBreakdown.IgniteDuration, s_format("x %.2f ^8(increased/reduced duration)", 1 + incDur/100))
						end
						if moreDur ~= 1 then
							t_insert(globalBreakdown.IgniteDuration, s_format("x %.2f ^8(more/less duration)", moreDur))
						end
						if rateMod ~= 1 then
							t_insert(globalBreakdown.IgniteDuration, s_format("/ %.2f ^8(burn rate modifier)", rateMod))
						end
						if debuffDurationMult ~= 1 then
							t_insert(globalBreakdown.IgniteDuration, s_format("/ %.2f ^8(debuff expires slower/faster)", 1 / debuffDurationMult))
						end
						t_insert(globalBreakdown.IgniteDuration, s_format("= %.2fs", globalOutput.IgniteDuration))
					end
				end
			end
		end

		-- Calculate shock and freeze chance + duration modifier
		-- FIXME Completely fucking wrong now
		if (output.ShockChanceOnHit + output.ShockChanceOnCrit) > 0 then
			local sourceHitDmg = 0
			local sourceCritDmg = 0
			if canDeal.Physical and skillModList:Flag(cfg, "PhysicalCanShock") then
				sourceHitDmg = sourceHitDmg + output.PhysicalHitAverage
				sourceCritDmg = sourceCritDmg + output.PhysicalCritAverage
			end
			if canDeal.Lightning and not skillModList:Flag(cfg, "LightningCannotShock") then
				sourceHitDmg = sourceHitDmg + output.LightningHitAverage
				sourceCritDmg = sourceCritDmg + output.LightningCritAverage
			end
			if canDeal.Cold and skillModList:Flag(cfg, "ColdCanShock") then
				sourceHitDmg = sourceHitDmg + output.ColdHitAverage
				sourceCritDmg = sourceCritDmg + output.ColdCritAverage
			end
			if canDeal.Fire and skillModList:Flag(cfg, "FireCanShock") then
				sourceHitDmg = sourceHitDmg + output.FireHitAverage
				sourceCritDmg = sourceCritDmg + output.FireCritAverage
			end
			if canDeal.Chaos and skillModList:Flag(cfg, "ChaosCanShock") then
				sourceHitDmg = sourceHitDmg + output.ChaosHitAverage
				sourceCritDmg = sourceCritDmg + output.ChaosCritAverage
			end
			local baseVal = calcAilmentDamage("Shock", sourceHitDmg, sourceCritDmg)
			if baseVal > 0 then
				skillFlags.shock = true
				output.ShockDurationMod = 1 + skillModList:Sum("INC", cfg, "EnemyShockDuration") / 100 + enemyDB:Sum("INC", nil, "SelfShockDuration") / 100
				output.ShockEffectMod = skillModList:Sum("INC", cfg, "EnemyShockEffect")
				if breakdown then
					t_insert(breakdown.ShockDPS, s_format("For the minimum 5%% Shock to apply for %.1f seconds, target must have no more than %d Ailment Threshold.", 2 * output.ShockDurationMod, (((100 + output.ShockEffectMod)^(2.5)) * baseVal) / (100 * m_sqrt(10))))
					t_insert(breakdown.ShockDPS, s_format("^8(Ailment Threshold is about equal to Life except on bosses where is is about half of their life)"))
				end
 			end
		end
		if (output.ChillChanceOnHit + output.ChillChanceOnCrit) > 0 then
			local sourceHitDmg = 0
			local sourceCritDmg = 0
			if canDeal.Cold and not skillModList:Flag(cfg, "ColdCannotChill") then
				sourceHitDmg = sourceHitDmg + output.ColdHitAverage
				sourceCritDmg = sourceCritDmg + output.ColdCritAverage
			end
			if canDeal.Physical and skillModList:Flag(cfg, "PhysicalCanChill") then
				sourceHitDmg = sourceHitDmg + output.PhysicalHitAverage
				sourceCritDmg = sourceCritDmg + output.PhysicalCritAverage
			end
			if canDeal.Lightning and skillModList:Flag(cfg, "LightningCanChill") then
				sourceHitDmg = sourceHitDmg + output.LightningHitAverage
				sourceCritDmg = sourceCritDmg + output.LightningCritAverage
			end
			if canDeal.Fire and skillModList:Flag(cfg, "FireCanChill") then
				sourceHitDmg = sourceHitDmg + output.FireHitAverage
				sourceCritDmg = sourceCritDmg + output.FireCritAverage
			end
			if canDeal.Chaos and skillModList:Flag(cfg, "ChaosCanChill") then
				sourceHitDmg = sourceHitDmg + output.ChaosHitAverage
				sourceCritDmg = sourceCritDmg + output.ChaosCritAverage
			end
			local baseVal = calcAilmentDamage("Chill", sourceHitDmg, sourceCritDmg)
			if baseVal > 0 then
				skillFlags.chill = true
				output.ChillEffectMod = skillModList:Sum("INC", cfg, "EnemyChillEffect")
				output.ChillDurationMod = 1 + skillModList:Sum("INC", cfg, "EnemyChillDuration") / 100
				if breakdown then
					t_insert(breakdown.ChillDPS, s_format("For the minimum 5%% Chill to apply for %.1f seconds, target must have no more than %d Ailment Threshold.", 2 * output.ChillDurationMod, (((100 + output.ChillEffectMod)^(2.5)) * baseVal) / (100 * m_sqrt(10))))
					t_insert(breakdown.ChillDPS, s_format("^8(Ailment Threshold is about equal to Life except on bosses where is is about half of their life)"))
				end
			end
		end
		if (output.FreezeChanceOnHit + output.FreezeChanceOnCrit) > 0 then
			local sourceHitDmg = 0
			local sourceCritDmg = 0
			if canDeal.Cold and not skillModList:Flag(cfg, "ColdCannotFreeze") then
				sourceHitDmg = sourceHitDmg + output.ColdHitAverage
				sourceCritDmg = sourceCritDmg + output.ColdCritAverage
			end
			if canDeal.Lightning and skillModList:Flag(cfg, "LightningCanFreeze") then
				sourceHitDmg = sourceHitDmg + output.LightningHitAverage
				sourceCritDmg = sourceCritDmg + output.LightningCritAverage
			end
			local baseVal = calcAilmentDamage("Freeze", sourceHitDmg, sourceCritDmg)
			if baseVal > 0 then
				skillFlags.freeze = true
				skillFlags.chill = true
				output.FreezeDurationMod = 1 + skillModList:Sum("INC", cfg, "EnemyFreezeDuration") / 100 + enemyDB:Sum("INC", nil, "SelfFreezeDuration") / 100
				if breakdown then
					t_insert(breakdown.FreezeDPS, s_format("For freeze to apply for the minimum of 0.3 seconds, target must have no more than %d Ailment Threshold.", baseVal * 20 * output.FreezeDurationMod))
					t_insert(breakdown.FreezeDPS, s_format("^8(Ailment Threshold is about equal to Life except on bosses where is is about half of their life)"))
				end
			end
		end

		-- Calculate knockback chance/distance
		output.KnockbackChance = m_min(100, output.KnockbackChanceOnHit * (1 - output.CritChance / 100) + output.KnockbackChanceOnCrit * output.CritChance / 100 + enemyDB:Sum("BASE", nil, "SelfKnockbackChance"))
		if output.KnockbackChance > 0 then
			output.KnockbackDistance = round(4 * calcLib.mod(skillModList, cfg, "EnemyKnockbackDistance"))
			if breakdown then
				breakdown.KnockbackDistance = {
					radius = output.KnockbackDistance,
				}
			end
		end

		-- Calculate enemy stun modifiers
		local enemyStunThresholdRed = -skillModList:Sum("INC", cfg, "EnemyStunThreshold")
		if enemyStunThresholdRed > 75 then
			output.EnemyStunThresholdMod = 1 - (75 + (enemyStunThresholdRed - 75) * 25 / (enemyStunThresholdRed - 50)) / 100
		else
			output.EnemyStunThresholdMod = 1 - enemyStunThresholdRed / 100
		end
		local base = skillData.baseStunDuration or 0.35
		local incDur = skillModList:Sum("INC", cfg, "EnemyStunDuration")
		local incRecov = enemyDB:Sum("INC", nil, "StunRecovery")
		output.EnemyStunDuration = base * (1 + incDur / 100) / (1 + incRecov / 100)
		if breakdown then
			if output.EnemyStunDuration ~= base then
				breakdown.EnemyStunDuration = {
					s_format("%.2fs ^8(base duration)", base),
				}
				if incDur ~= 0 then
					t_insert(breakdown.EnemyStunDuration, s_format("x %.2f ^8(increased/reduced stun duration)", 1 + incDur/100))
				end
				if incRecov ~= 0 then
					t_insert(breakdown.EnemyStunDuration, s_format("/ %.2f ^8(increased/reduced enemy stun recovery)", 1 + incRecov/100))
				end
				t_insert(breakdown.EnemyStunDuration, s_format("= %.2fs", output.EnemyStunDuration))
			end
		end
			
        -- Calculate impale chance and modifiers
		if canDeal.Physical and output.ImpaleChance > 0 then
            skillFlags.impale = true
            local impaleChance = m_min(output.ImpaleChance/100, 1)
            local maxStacks = skillModList:Sum("BASE", cfg, "ImpaleStacksMax") -- magic number: base stacks duration
            local configStacks = enemyDB:Sum("BASE", nil, "Multiplier:ImpaleStacks")
            local impaleStacks = configStacks > 0 and m_min(configStacks, maxStacks) or  maxStacks

            local baseStoredDamage = 0.1 -- magic number: base impale stored damage
            local storedDamageInc = skillModList:Sum("INC", cfg, "ImpaleEffect")/100
            local storedDamageMore = round(skillModList:More(cfg, "ImpaleEffect"), 2)
            local storedDamageModifier = (1 + storedDamageInc) * storedDamageMore
            local impaleStoredDamage = baseStoredDamage * storedDamageModifier

			local impaleDMGModifier = impaleStoredDamage * impaleStacks * impaleChance

            globalOutput.ImpaleStacksMax = maxStacks
			globalOutput.ImpaleStacks = impaleStacks
			--ImpaleStoredDamage should be named ImpaleEffect or similar
			--Using the variable name ImpaleEffect breaks the calculations sidebar (?!)
			output.ImpaleStoredDamage = impaleStoredDamage * 100
			output.ImpaleModifier = 1 + impaleDMGModifier

			if breakdown then
				breakdown.ImpaleStoredDamage = {}
				t_insert(breakdown.ImpaleStoredDamage, "10% ^8(base value)")
				t_insert(breakdown.ImpaleStoredDamage, s_format("x %.2f ^8(increased effectiveness)", storedDamageModifier))
				t_insert(breakdown.ImpaleStoredDamage, s_format("= %.1f%%", output.ImpaleStoredDamage))

				breakdown.ImpaleModifier = {}
				t_insert(breakdown.ImpaleModifier, s_format("%d ^8(number of stacks, can be overridden in the Configuration tab)", impaleStacks))
				t_insert(breakdown.ImpaleModifier, s_format("x %.3f ^8(stored damage)", impaleStoredDamage))
				t_insert(breakdown.ImpaleModifier, s_format("x %.2f ^8(impale chance)", impaleChance))
				t_insert(breakdown.ImpaleModifier, s_format("= %.3f ^8(impale damage multiplier)", impaleDMGModifier))

			end
		end
	end

	-- Combine secondary effect stats
	if isAttack then
		combineStat("BleedChance", "AVERAGE")
		combineStat("BleedDPS", "CHANCE", "BleedChance")
		combineStat("PoisonChance", "AVERAGE")
		combineStat("PoisonDPS", "CHANCE", "PoisonChance")
		combineStat("PoisonDamage", "CHANCE", "PoisonChance")
		if skillData.showAverage then
			combineStat("TotalPoisonAverageDamage", "DPS")
		else
			combineStat("TotalPoisonStacks", "DPS")
			combineStat("TotalPoisonDPS", "DPS")
		end
		combineStat("IgniteChance", "AVERAGE")
		combineStat("IgniteDPS", "CHANCE", "IgniteChance")
		if skillFlags.igniteCanStack then
			combineStat("IgniteDamage", "CHANCE", "IgniteChance")
			if skillData.showAverage then
				combineStat("TotalIgniteAverageDamage", "DPS")
			else
				combineStat("TotalIgniteStacks", "DPS")
				combineStat("TotalIgniteDPS", "DPS")
			end
		end
		combineStat("ChillEffectMod", "AVERAGE")
		combineStat("ChillDurationMod", "AVERAGE")
		combineStat("ShockChance", "AVERAGE")
		combineStat("ShockDurationMod", "AVERAGE")
		combineStat("ShockEffectMod", "AVERAGE")
		combineStat("FreezeChance", "AVERAGE")
		combineStat("FreezeDurationMod", "AVERAGE")
		combineStat("ImpaleChance", "AVERAGE")
		combineStat("ImpaleStoredDamage", "AVERAGE")
		combineStat("ImpaleModifier", "CHANCE", "ImpaleChance")
	end

	if skillFlags.hit and skillData.decay and canDeal.Chaos then
		-- Calculate DPS for Essence of Delirium's Decay effect
		skillFlags.decay = true
		activeSkill.decayCfg = {
			skillName = skillCfg.skillName,
			skillPart = skillCfg.skillPart,
			skillTypes = skillCfg.skillTypes,
			slotName = skillCfg.slotName,
			flags = ModFlag.Dot,
			keywordFlags = bor(band(skillCfg.keywordFlags, bnot(KeywordFlag.Hit)), KeywordFlag.ChaosDot),
		}
		local dotCfg = activeSkill.decayCfg
		local effMult = 1
		if env.mode_effective then
			local resist = m_min(enemyDB:Sum("BASE", nil, "ChaosResist"), 75)
			local takenInc = enemyDB:Sum("INC", nil, "DamageTaken", "DamageTakenOverTime", "ChaosDamageTaken", "ChaosDamageTakenOverTime")
			local takenMore = enemyDB:More(nil, "DamageTaken", "DamageTakenOverTime", "ChaosDamageTaken", "ChaosDamageTakenOverTime")
			effMult = (1 - resist / 100) * (1 + takenInc / 100) * takenMore
			output["DecayEffMult"] = effMult
			if breakdown and effMult ~= 1 then
				breakdown.DecayEffMult = breakdown.effMult("Chaos", resist, 0, takenInc, effMult, takenMore)
			end
		end
		local inc = skillModList:Sum("INC", dotCfg, "Damage", "ChaosDamage")
		local more = round(skillModList:More(dotCfg, "Damage", "ChaosDamage"), 2)
		local mult = skillModList:Sum("BASE", dotTypeCfg, "DotMultiplier", "ChaosDotMultiplier")
		output.DecayDPS = skillData.decay * (1 + inc/100) * more * (1 + mult/100) * effMult
		local durationMod = calcLib.mod(skillModList, dotCfg, "Duration", "SkillAndDamagingAilmentDuration")
		output.DecayDuration = 10 * durationMod * debuffDurationMult
		if breakdown then
			breakdown.DecayDPS = { }
			t_insert(breakdown.DecayDPS, "Decay DPS:")
			breakdown.dot(breakdown.DecayDPS, skillData.decay, inc, more, mult, nil, effMult, output.DecayDPS)
			if output.DecayDuration ~= 2 then
				breakdown.DecayDuration = {
					s_format("%.2fs ^8(base duration)", 10)
				}
				if durationMod ~= 1 then
					t_insert(breakdown.DecayDuration, s_format("x %.2f ^8(duration modifier)", durationMod))
				end
				if debuffDurationMult ~= 1 then
					t_insert(breakdown.DecayDuration, s_format("/ %.2f ^8(debuff expires slower/faster)", 1 / debuffDurationMult))
				end
				t_insert(breakdown.DecayDuration, s_format("= %.2fs", output.DecayDuration))
			end
		end
	end

	-- Calculate combined DPS estimate, including DoTs
	local baseDPS = output[(skillData.showAverage and "AverageDamage") or "TotalDPS"] + output.TotalDot
	output.CombinedDPS = baseDPS
	if skillData.showAverage then
		output.CombinedDPS = output.CombinedDPS + (output.TotalPoisonAverageDamage or 0)
		output.WithPoisonAverageDamage = baseDPS + (output.TotalPoisonAverageDamage or 0)
	else
		output.CombinedDPS = output.CombinedDPS + (output.TotalPoisonDPS or 0)
		output.WithPoisonDPS = baseDPS + (output.TotalPoisonDPS or 0)
	end
	if skillFlags.ignite then
		if skillFlags.igniteCanStack then
			if skillData.showAverage then
				output.CombinedDPS = output.CombinedDPS + output.TotalIgniteAverageDamage
				output.WithIgniteAverageDamage = baseDPS + output.TotalIgniteAverageDamage
			else
				output.CombinedDPS = output.CombinedDPS + output.TotalIgniteDPS
				output.WithIgniteDPS = baseDPS + output.TotalIgniteDPS
			end
		else
			output.CombinedDPS = output.CombinedDPS + output.IgniteDPS
		end
	end
	if skillFlags.bleed then
		output.CombinedDPS = output.CombinedDPS + output.BleedDPS
	end
	if skillFlags.decay then
		output.CombinedDPS = output.CombinedDPS + output.DecayDPS
	end
	if skillFlags.impale then
		output.ImpaleHit = ((output.MainHand.PhysicalHitAverage or output.OffHand.PhysicalHitAverage) + (output.OffHand.PhysicalHitAverage or output.MainHand.PhysicalHitAverage)) / 2 * (1-output.CritChance/100) + ((output.MainHand.PhysicalCritAverage or output.OffHand.PhysicalCritAverage) + (output.OffHand.PhysicalCritAverage or output.MainHand.PhysicalCritAverage)) / 2 * (output.CritChance/100)
		if skillData.doubleHitsWhenDualWielding and skillFlags.bothWeaponAttack then
			output.ImpaleHit = output.ImpaleHit * 2
		end
		output.ImpaleDPS = output.ImpaleHit * ((output.ImpaleModifier or 1) - 1) * output.HitChance / 100 * (skillData.dpsMultiplier or 1)
		if skillData.showAverage then
			output.WithImpaleDPS = output.AverageDamage + output.ImpaleDPS
		else
			skillFlags.notAverage = true
			output.ImpaleDPS = output.ImpaleDPS * (output.HitSpeed or output.Speed)
			output.WithImpaleDPS = output.TotalDPS + output.ImpaleDPS
		end
		output.CombinedDPS = output.CombinedDPS + output.ImpaleDPS
		if breakdown then
			breakdown.ImpaleDPS = {}
			t_insert(breakdown.ImpaleDPS, s_format("%.2f ^8(average physical hit)", output.ImpaleHit))
			t_insert(breakdown.ImpaleDPS, s_format("x %.2f ^8(chance to hit)", output.HitChance / 100))
			if skillFlags.notAverage then
				t_insert(breakdown.ImpaleDPS, output.HitSpeed and s_format("x %.2f ^8(hit rate)", output.HitSpeed) or s_format("x %.2f ^8(attack rate)", output.Speed))
			end
			t_insert(breakdown.ImpaleDPS, s_format("x %.2f ^8(impale damage multiplier)", ((output.ImpaleModifier or 1) - 1)))
			if skillData.dpsMultiplier then
				t_insert(breakdown.ImpaleDPS, s_format("x %g ^8(dps multiplier for this skill)", skillData.dpsMultiplier))
			end
			t_insert(breakdown.ImpaleDPS, s_format("= %.1f", output.ImpaleDPS))
		end
	end
end<|MERGE_RESOLUTION|>--- conflicted
+++ resolved
@@ -392,21 +392,18 @@
 			breakdown.AreaOfEffectMod = breakdown.mod(skillCfg, "AreaOfEffect")
 		end
 	end
-
-<<<<<<< HEAD
 	if activeSkill.skillTypes[SkillType.Aura] then
 		output.AuraEffectMod = calcLib.mod(skillModList, skillCfg, "AuraEffect")
 		if breakdown then
 			breakdown.AuraEffectMod = breakdown.mod(skillCfg, "AuraEffect")
-=======
+		end
+	end
 	if activeSkill.skillTypes[SkillType.Curse] then
 		output.CurseEffectMod = calcLib.mod(skillModList, skillCfg, "CurseEffect")
 		if breakdown then
 			breakdown.CurseEffectMod = breakdown.mod(skillCfg, "CurseEffect")
->>>>>>> 8411bdbe
-		end
-	end
-
+		end
+	end
 	if skillFlags.trap then
 		local baseSpeed = 1 / skillModList:Sum("BASE", skillCfg, "TrapThrowingTime")
 		local timeMod = calcLib.mod(skillModList, skillCfg, "SkillTrapThrowingTime")
