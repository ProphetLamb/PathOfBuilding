--- conflicted
+++ resolved
@@ -924,15 +924,12 @@
 		output.EnergyShieldLeechInstant = 0
 		output.ManaLeech = 0
 		output.ManaLeechInstant = 0
-		output.EnergyShieldLeech = 0
-		output.EnergyShieldLeechInstant = 0
 		for pass = 1, 2 do
 			-- Pass 1 is critical strike damage, pass 2 is non-critical strike
 			cfg.skillCond["CriticalStrike"] = (pass == 1)
 			local lifeLeechTotal = 0
 			local energyShieldLeechTotal = 0
 			local manaLeechTotal = 0
-			local energyShieldLeechTotal = 0
 			local noLifeLeech = skillModList:Flag(cfg, "CannotLeechLife") or enemyDB:Flag(nil, "CannotLeechLifeFromSelf")
 			local noEnergyShieldLeech = skillModList:Flag(cfg, "CannotLeechEnergyShield") or enemyDB:Flag(nil, "CannotLeechEnergyShieldFromSelf")
 			local noManaLeech = skillModList:Flag(cfg, "CannotLeechMana") or enemyDB:Flag(nil, "CannotLeechManaFromSelf")
@@ -1037,11 +1034,6 @@
 								manaLeechTotal = manaLeechTotal + (min + max) / 2 * manaLeech / 100
 							end
 						end
-
-						local energyShieldLeech = skillModList:Sum("BASE", cfg, "DamageLeech", "DamageEnergyShieldLeech", damageType.."DamageEnergyShieldLeech", isElemental[damageType] and "ElementalDamageEnergyShieldLeech" or nil) + enemyDB:Sum("BASE", nil, "SelfDamageEnergyShield") / 100
-						if energyShieldLeech > 0 then
-							energyShieldLeechTotal = energyShieldLeechTotal + (min + max) / 2 * energyShieldLeech / 100
-						end
 					end
 				else
 					min, max = 0, 0
@@ -1071,9 +1063,6 @@
 			if skillData.manaLeechPerUse then
 				manaLeechTotal = manaLeechTotal + skillData.manaLeechPerUse
 			end
-			if skillData.energyShieldLeechPerUse then
-				energyShieldLeechTotal = energyShieldLeechTotal + skillData.energyShieldLeechPerUse
-			end
 			local portion = (pass == 1) and (output.CritChance / 100) or (1 - output.CritChance / 100)
 			if skillModList:Flag(cfg, "InstantLifeLeech") and not ghostReaver then
 				output.LifeLeechInstant = output.LifeLeechInstant + lifeLeechTotal * portion
@@ -1090,12 +1079,6 @@
 			else
 				output.ManaLeech = output.ManaLeech + manaLeechTotal * portion
 			end
-			if skillModList:Flag(cfg, "InstantEnergyShieldLeech") then
-				output.EnergyShieldLeechInstant = output.EnergyShieldLeechInstant + energyShieldLeechTotal * portion
-			else
-				output.EnergyShieldLeech = output.EnergyShieldLeech + energyShieldLeechTotal * portion
-			end
-			
 		end
 		output.TotalMin = totalHitMin
 		output.TotalMax = totalHitMax
@@ -1141,9 +1124,7 @@
 		output.ManaLeech = m_min(output.ManaLeech, globalOutput.MaxManaLeechInstance)
 		output.ManaLeechDuration, output.ManaLeechInstances = getLeechInstances(output.ManaLeech, globalOutput.Mana)
 		output.ManaLeechInstantRate = output.ManaLeechInstant * hitRate
-		output.EnergyShieldLeechDuration, output.EnergyShieldLeechInstances = getLeechInstances(output.EnergyShieldLeech, globalOutput.EnergyShield)
-		output.EnergyShieldLeechInstantRate = output.EnergyShieldLeechInstant * hitRate
-		
+
 		-- Calculate gain on hit
 		if skillFlags.mine or skillFlags.trap or skillFlags.totem then
 			output.LifeOnHit = 0
@@ -1199,10 +1180,6 @@
 		combineStat("ManaLeechInstances", "DPS")
 		combineStat("ManaLeechInstant", "DPS")
 		combineStat("ManaLeechInstantRate", "DPS")
-		combineStat("EnergyShieldLeechDuration", "DPS")
-		combineStat("EnergyShieldLeechInstances", "DPS")
-		combineStat("EnergyShieldLeechInstant", "DPS")
-		combineStat("EnergyShieldLeechInstantRate", "DPS")
 		combineStat("LifeOnHit", "DPS")
 		combineStat("LifeOnHitRate", "DPS")
 		combineStat("EnergyShieldOnHit", "DPS")
@@ -1248,39 +1225,6 @@
 	end
 
 	-- Calculate leech rates
-<<<<<<< HEAD
-	if skillModList:Flag(nil, "GhostReaver") then
-		output.LifeLeechRate = 0
-		output.LifeLeechPerHit = 0
-		
-		local energyShieldFromLifeInstanceRate = output.EnergyShield * 0.02 * calcLib.mod(skillModList, skillCfg, "LifeLeechRate")
-		local energyShieldFromLifeLeechRate = output.LifeLeechInstantRate * output.EnergyShieldRecoveryMod + m_min(output.LifeLeechInstances * energyShieldFromLifeInstanceRate, output.MaxEnergyShieldLeechRate) * output.EnergyShieldRecoveryRateMod
-		local energyShieldFromLifeLeechPerHit = output.LifeLeechInstant * output.EnergyShieldRecoveryMod + m_min(energyShieldFromLifeInstanceRate, output.MaxEnergyShieldLeechRate) * output.LifeLeechDuration * output.EnergyShieldRecoveryRateMod
-
-		local energyShieldInstanceRate = output.EnergyShield * 0.02 * calcLib.mod(skillModList, skillCfg, "EnergyShieldLeechRate")
-		local energyShieldLeechRate = output.EnergyShieldLeechInstantRate * output.EnergyShieldRecoveryMod + m_min(output.EnergyShieldLeechInstances * energyShieldInstanceRate, output.MaxEnergyShieldLeechRate) * output.EnergyShieldRecoveryRateMod
-		local energyShieldPerHit = output.EnergyShieldLeechInstant * output.EnergyShieldRecoveryMod + m_min(energyShieldInstanceRate, output.MaxEnergyShieldLeechRate) * output.EnergyShieldLeechDuration * output.EnergyShieldRecoveryRateMod
-	
-		output.EnergyShieldLeechInstanceRate = energyShieldFromLifeInstanceRate + energyShieldInstanceRate
-		output.EnergyShieldLeechRate = energyShieldFromLifeLeechRate + energyShieldLeechRate
-		output.EnergyShieldLeechPerHit = energyShieldFromLifeLeechPerHit + energyShieldPerHit
-	else
-		output.LifeLeechInstanceRate = output.Life * 0.02 * calcLib.mod(skillModList, skillCfg, "LifeLeechRate")
-		output.LifeLeechRate = output.LifeLeechInstantRate * output.LifeRecoveryMod + m_min(output.LifeLeechInstances * output.LifeLeechInstanceRate, output.MaxLifeLeechRate) * output.LifeRecoveryRateMod
-		output.LifeLeechPerHit = output.LifeLeechInstant * output.LifeRecoveryMod + m_min(output.LifeLeechInstanceRate, output.MaxLifeLeechRate) * output.LifeLeechDuration * output.LifeRecoveryRateMod
-
-		output.EnergyShieldLeechInstanceRate = output.EnergyShield * 0.02 * calcLib.mod(skillModList, skillCfg, "EnergyShieldLeechRate")
-		output.EnergyShieldLeechRate = output.EnergyShieldLeechInstantRate * output.EnergyShieldRecoveryMod + m_min(output.EnergyShieldLeechInstances * output.EnergyShieldLeechInstanceRate, output.MaxEnergyShieldLeechRate) * output.EnergyShieldRecoveryRateMod
-		output.EnergyShieldLeechPerHit = output.EnergyShieldLeechInstant * output.EnergyShieldRecoveryMod + m_min(output.EnergyShieldLeechInstanceRate, output.MaxEnergyShieldLeechRate) * output.EnergyShieldLeechDuration * output.EnergyShieldRecoveryRateMod
-	end
-	do
-		output.ManaLeechInstanceRate = output.Mana * 0.02 * calcLib.mod(skillModList, skillCfg, "ManaLeechRate")
-		output.ManaLeechRate = output.ManaLeechInstantRate * output.ManaRecoveryMod + m_min(output.ManaLeechInstances * output.ManaLeechInstanceRate, output.MaxManaLeechRate) * output.ManaRecoveryRateMod
-		output.ManaLeechPerHit = output.ManaLeechInstant * output.ManaRecoveryMod  + m_min(output.ManaLeechInstanceRate, output.MaxManaLeechRate) * output.ManaLeechDuration * output.ManaRecoveryRateMod
-	end
-
-	skillFlags.leechES = output.EnergyShieldLeechRate > 0
-=======
 	output.LifeLeechInstanceRate = output.Life * 0.02 * calcLib.mod(skillModList, skillCfg, "LifeLeechRate")
 	output.LifeLeechRate = output.LifeLeechInstantRate * output.LifeRecoveryMod + m_min(output.LifeLeechInstances * output.LifeLeechInstanceRate, output.MaxLifeLeechRate) * output.LifeRecoveryRateMod
 	output.LifeLeechPerHit = output.LifeLeechInstant * output.LifeRecoveryMod + m_min(output.LifeLeechInstanceRate, output.MaxLifeLeechRate) * output.LifeLeechDuration * output.LifeRecoveryRateMod
@@ -1290,7 +1234,6 @@
 	output.ManaLeechInstanceRate = output.Mana * 0.02 * calcLib.mod(skillModList, skillCfg, "ManaLeechRate")
 	output.ManaLeechRate = output.ManaLeechInstantRate * output.ManaRecoveryMod + m_min(output.ManaLeechInstances * output.ManaLeechInstanceRate, output.MaxManaLeechRate) * output.ManaRecoveryRateMod
 	output.ManaLeechPerHit = output.ManaLeechInstant * output.ManaRecoveryMod  + m_min(output.ManaLeechInstanceRate, output.MaxManaLeechRate) * output.ManaLeechDuration * output.ManaRecoveryRateMod
->>>>>>> d66e54b6
 	skillFlags.leechLife = output.LifeLeechRate > 0
 	skillFlags.leechES = output.EnergyShieldLeechRate > 0
 	skillFlags.leechMana = output.ManaLeechRate > 0
@@ -1308,11 +1251,7 @@
 			breakdown.LifeLeech = breakdown.leech(output.LifeLeechInstant, output.LifeLeechInstantRate, output.LifeLeechInstances, output.Life, "LifeLeechRate", output.MaxLifeLeechRate, output.LifeLeechDuration)
 		end
 		if skillFlags.leechES then
-<<<<<<< HEAD
-			breakdown.EnergyShieldLeech = breakdown.leech(output.EnergyShieldLeechInstant, output.EnergyShieldLeechInstantRate, output.EnergyShieldLeechInstances, output.EnergyShield, "EnergyShieldLeechRate", output.MaxEnergyShieldLeechRate, output.EnergyShieldLeechDuration)	
-=======
 			breakdown.EnergyShieldLeech = breakdown.leech(output.EnergyShieldLeechInstant, output.EnergyShieldLeechInstantRate, output.EnergyShieldLeechInstances, output.EnergyShield, "EnergyShieldLeechRate", output.MaxEnergyShieldLeechRate, output.EnergyShieldLeechDuration)
->>>>>>> d66e54b6
 		end
 		if skillFlags.leechMana then
 			breakdown.ManaLeech = breakdown.leech(output.ManaLeechInstant, output.ManaLeechInstantRate, output.ManaLeechInstances, output.Mana, "ManaLeechRate", output.MaxManaLeechRate, output.ManaLeechDuration)
