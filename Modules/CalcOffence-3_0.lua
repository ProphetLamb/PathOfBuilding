-- Path of Building
--
-- Module: Calc Offence
-- Performs offence calculations.
--
local calcs = ...

local pairs = pairs
local ipairs = ipairs
local unpack = unpack
local t_insert = table.insert
local m_floor = math.floor
local m_modf = math.modf
local m_min = math.min
local m_max = math.max
local m_sqrt = math.sqrt
local m_pi = math.pi
local bor = bit.bor
local band = bit.band
local bnot = bit.bnot
local s_format = string.format

local tempTable1 = { }
local tempTable2 = { }
local tempTable3 = { }

local isElemental = { Fire = true, Cold = true, Lightning = true }

-- List of all damage types, ordered according to the conversion sequence
local dmgTypeList = {"Physical", "Lightning", "Cold", "Fire", "Chaos"}
local dmgTypeFlags = {
	Physical	= 0x01,
	Lightning	= 0x02,
	Cold		= 0x04,
	Fire		= 0x08,
	Elemental	= 0x0E,
	Chaos		= 0x10,
}

-- Magic table for caching the modifier name sets used in calcDamage()
local damageStatsForTypes = setmetatable({ }, { __index = function(t, k)
	local modNames = { "Damage" }
	for type, flag in pairs(dmgTypeFlags) do
		if band(k, flag) ~= 0 then
			t_insert(modNames, type.."Damage")
		end
	end
	t[k] = modNames
	return modNames
end })

-- Calculate min/max damage for the given damage type
local function calcDamage(activeSkill, output, cfg, breakdown, damageType, typeFlags, convDst)
	local skillModList = activeSkill.skillModList

	typeFlags = bor(typeFlags, dmgTypeFlags[damageType])

	-- Calculate conversions
	local addMin, addMax = 0, 0
	local conversionTable = activeSkill.conversionTable
	for _, otherType in ipairs(dmgTypeList) do
		if otherType == damageType then
			-- Damage can only be converted from damage types that precede this one in the conversion sequence, so stop here
			break
		end
		local convMult = conversionTable[otherType][damageType]
		if convMult > 0 then
			-- Damage is being converted/gained from the other damage type
			local min, max = calcDamage(activeSkill, output, cfg, breakdown, otherType, typeFlags, damageType)
			addMin = addMin + min * convMult
			addMax = addMax + max * convMult
		end
	end
	if addMin ~= 0 and addMax ~= 0 then
		addMin = round(addMin)
		addMax = round(addMax)
	end

	local baseMin = output[damageType.."MinBase"]
	local baseMax = output[damageType.."MaxBase"]
	if baseMin == 0 and baseMax == 0 then
		-- No base damage for this type, don't need to calculate modifiers
		if breakdown and (addMin ~= 0 or addMax ~= 0) then
			t_insert(breakdown.damageTypes, {
				source = damageType,
				convSrc = (addMin ~= 0 or addMax ~= 0) and (addMin .. " to " .. addMax),
				total = addMin .. " to " .. addMax,
				convDst = convDst and s_format("%d%% to %s", conversionTable[damageType][convDst] * 100, convDst),
			})
		end
		return addMin, addMax
	end

	-- Combine modifiers
	local modNames = damageStatsForTypes[typeFlags]
	local inc = 1 + skillModList:Sum("INC", cfg, unpack(modNames)) / 100
	local more = m_floor(skillModList:More(cfg, unpack(modNames)) * 100 + 0.50000001) / 100
	local moreMinDamage = skillModList:More(cfg, "Min"..damageType.."Damage")
	local moreMaxDamage = skillModList:More(cfg, "Max"..damageType.."Damage")

	if breakdown then
		t_insert(breakdown.damageTypes, {
			source = damageType,
			base = baseMin .. " to " .. baseMax,
			inc = (inc ~= 1 and "x "..inc),
			more = (more ~= 1 and "x "..more),
			convSrc = (addMin ~= 0 or addMax ~= 0) and (addMin .. " to " .. addMax),
			total = (round(baseMin * inc * more) + addMin) .. " to " .. (round(baseMax * inc * more) + addMax),
			convDst = convDst and conversionTable[damageType][convDst] > 0 and s_format("%d%% to %s", conversionTable[damageType][convDst] * 100, convDst),
		})
	end

	return 	round(((baseMin * inc * more) + addMin) * moreMinDamage),
			round(((baseMax * inc * more) + addMax) * moreMaxDamage)
end

local function calcAilmentSourceDamage(activeSkill, output, cfg, breakdown, damageType, typeFlags)
	local min, max = calcDamage(activeSkill, output, cfg, breakdown, damageType, typeFlags)
	local convMult = activeSkill.conversionTable[damageType].mult
	if breakdown and convMult ~= 1 then
		t_insert(breakdown, "Source damage:")
		t_insert(breakdown, s_format("%d to %d ^8(total damage)", min, max))
		t_insert(breakdown, s_format("x %g ^8(%g%% converted to other damage types)", convMult, (1-convMult)*100))
		t_insert(breakdown, s_format("= %d to %d", min * convMult, max * convMult))
	end
	return min * convMult, max * convMult
end

-- Performs all offensive calculations
function calcs.offence(env, actor, activeSkill)
	local enemyDB = actor.enemy.modDB
	local output = actor.output
	local breakdown = actor.breakdown

	local skillModList = activeSkill.skillModList
	local skillData = activeSkill.skillData
	local skillFlags = activeSkill.skillFlags
	local skillCfg = activeSkill.skillCfg
	if skillData.showAverage then
		skillFlags.showAverage = true
	else
		skillFlags.notAverage = true
	end

	if skillFlags.disable then
		-- Skill is disabled
		output.CombinedDPS = 0
		return
	end

	local function runSkillFunc(name)
		local func = activeSkill.activeEffect.grantedEffect[name]
		if func then
			func(activeSkill, output)
		end
	end

	runSkillFunc("initialFunc")

	-- Update skill data
	for _, value in ipairs(skillModList:List(skillCfg, "SkillData")) do
		if value.merge == "MAX" then
			skillData[value.key] = m_max(value.value, skillData[value.key] or 0)
		else
			skillData[value.key] = value.value
		end
	end

	skillCfg.skillCond["SkillIsTriggered"] = skillData.triggered

	-- Add addition stat bonuses
	if skillModList:Flag(nil, "IronGrip") then
		skillModList:NewMod("PhysicalDamage", "INC", actor.strDmgBonus, "Strength", bor(ModFlag.Attack, ModFlag.Projectile))
	end
	if skillModList:Flag(nil, "IronWill") then
		skillModList:NewMod("Damage", "INC", actor.strDmgBonus, "Strength", ModFlag.Spell)
	end
	
	if skillModList:Flag(nil, "TransfigurationOfBody") then
		skillModList:NewMod("Damage", "INC", m_floor(skillModList:Sum("INC", nil, "Life") * 0.3), "Transfiguration of Body", ModFlag.Attack)
	end
	if skillModList:Flag(nil, "TransfigurationOfMind") then
		skillModList:NewMod("Damage", "INC", m_floor(skillModList:Sum("INC", nil, "Mana") * 0.3), "Transfiguration of Mind")
	end
	if skillModList:Flag(nil, "TransfigurationOfSoul") then
		skillModList:NewMod("Damage", "INC", m_floor(skillModList:Sum("INC", nil, "EnergyShield") * 0.3), "Transfiguration of Soul", ModFlag.Spell)
	end

	if skillModList:Flag(nil, "MinionDamageAppliesToPlayer") then
		-- Minion Damage conversion from The Scourge
		for _, value in ipairs(skillModList:List(skillCfg, "MinionModifier")) do
			if value.mod.name == "Damage" and value.mod.type == "INC" then
				skillModList:AddMod(value.mod)
			end
		end
	end
	if skillModList:Flag(nil, "MinionAttackSpeedAppliesToPlayer") then
		-- Minion Attack Speed conversion from Spiritual Command
		for _, value in ipairs(skillModList:List(skillCfg, "MinionModifier")) do
			if value.mod.name == "Speed" and value.mod.type == "INC" and (value.mod.flags == 0 or band(value.mod.flags, ModFlag.Attack) ~= 0) then
				skillModList:NewMod("Speed", "INC", value.mod.value, value.mod.source, ModFlag.Attack, value.mod.keywordFlags, unpack(value.mod))
			end
		end
	end
	if skillModList:Flag(nil, "SpellDamageAppliesToAttacks") or skillModList:Flag(nil, "ImprovedSpellDamageAppliesToAttacks") then
		-- Spell Damage conversion from Crown of Eyes, Kinetic Bolt, and the Wandslinger notable
		local multiplier = 1
		if skillModList:Flag(nil, "ImprovedSpellDamageAppliesToAttacks") then
			multiplier = 1.5
		end
		for i, value in ipairs(skillModList:Tabulate("INC", { flags = ModFlag.Spell }, "Damage")) do
			local mod = value.mod
			if band(mod.flags, ModFlag.Spell) ~= 0 then
				skillModList:NewMod("Damage", "INC", mod.value * multiplier, mod.source, bor(band(mod.flags, bnot(ModFlag.Spell)), ModFlag.Attack), mod.keywordFlags, unpack(mod))
			end
		end
	end
	if skillModList:Flag(nil, "ClawDamageAppliesToUnarmed") then
		-- Claw Damage conversion from Rigwald's Curse
		for i, value in ipairs(skillModList:Tabulate("INC", { flags = ModFlag.Claw, keywordFlags = KeywordFlag.Hit }, "Damage")) do
			local mod = value.mod
			if band(mod.flags, ModFlag.Claw) ~= 0 then
				skillModList:NewMod("Damage", mod.type, mod.value, mod.source, bor(band(mod.flags, bnot(ModFlag.Claw)), ModFlag.Unarmed), mod.keywordFlags, unpack(mod))
			end
		end
	end
	if skillModList:Flag(nil, "ClawAttackSpeedAppliesToUnarmed") then
		-- Claw Attack Speed conversion from Rigwald's Curse
		for i, value in ipairs(skillModList:Tabulate("INC", { flags = bor(ModFlag.Claw, ModFlag.Attack, ModFlag.Hit) }, "Speed")) do
			local mod = value.mod
			if band(mod.flags, ModFlag.Claw) ~= 0 and band(mod.flags, ModFlag.Attack) ~= 0 then
				skillModList:NewMod("Speed", mod.type, mod.value, mod.source, bor(band(mod.flags, bnot(ModFlag.Claw)), ModFlag.Unarmed), mod.keywordFlags, unpack(mod))
			end
		end
	end
	if skillModList:Flag(nil, "ClawCritChanceAppliesToUnarmed") then
		-- Claw Crit Chance conversion from Rigwald's Curse
		for i, value in ipairs(skillModList:Tabulate("INC", { flags = bor(ModFlag.Claw, ModFlag.Hit) }, "CritChance")) do
			local mod = value.mod
			if band(mod.flags, ModFlag.Claw) ~= 0 then
				skillModList:NewMod("CritChance", mod.type, mod.value, mod.source, bor(band(mod.flags, bnot(ModFlag.Claw)), ModFlag.Unarmed), mod.keywordFlags, unpack(mod))
			end
		end
	end
	if skillModList:Flag(nil, "LightRadiusAppliesToAccuracy") then
		-- Light Radius conversion from Corona Solaris
		for i, value in ipairs(skillModList:Tabulate("INC",  { }, "LightRadius")) do
			local mod = value.mod
			skillModList:NewMod("Accuracy", "INC", mod.value, mod.source, mod.flags, mod.keywordFlags, unpack(mod))
		end
	end
	if skillModList:Flag(nil, "LightRadiusAppliesToAreaOfEffect") then
		-- Light Radius conversion from Wreath of Phrecia
		for i, value in ipairs(skillModList:Tabulate("INC",  { }, "LightRadius")) do
			local mod = value.mod
			skillModList:NewMod("AreaOfEffect", "INC", math.floor(mod.value / 2), mod.source, mod.flags, mod.keywordFlags, unpack(mod))
		end
	end
	if skillModList:Flag(nil, "LightRadiusAppliesToDamage") then
		-- Light Radius conversion from Wreath of Phrecia
		for i, value in ipairs(skillModList:Tabulate("INC",  { }, "LightRadius")) do
			local mod = value.mod
			skillModList:NewMod("Damage", "INC", mod.value, mod.source, mod.flags, mod.keywordFlags, unpack(mod))
		end
	end
	if skillModList:Flag(nil, "CastSpeedAppliesToTrapThrowingSpeed") then
		-- Cast Speed conversion from Slavedriver's Hand
		for i, value in ipairs(skillModList:Tabulate("INC", { flags = ModFlag.Cast }, "Speed")) do
			local mod = value.mod
			if (mod.flags == 0 or band(mod.flags, ModFlag.Cast) ~= 0) then
				skillModList:NewMod("TrapThrowingSpeed", "INC", mod.value, mod.source, band(mod.flags, bnot(ModFlag.Cast), bnot(ModFlag.Attack)), mod.keywordFlags, unpack(mod))
			end
		end
	end
	if skillData.arrowSpeedAppliesToAreaOfEffect then
		-- Arrow Speed conversion for Galvanic Arrow
		for i, value in ipairs(skillModList:Tabulate("INC", { flags = ModFlag.Bow }, "ProjectileSpeed")) do
			local mod = value.mod
			skillModList:NewMod("AreaOfEffect", "INC", mod.value, mod.source, mod.flags, mod.keywordFlags, unpack(mod))
		end
	end
	if skillModList:Flag(nil, "SequentialProjectiles") and not skillModList:Flag(nil, "OneShotProj") and not skillModList:Flag(nil,"NoAdditionalProjectiles") and not skillModList:Flag(nil, "TriggeredBySnipe") then
		-- Applies DPS multiplier based on projectile count
		skillData.dpsMultiplier = skillModList:Sum("BASE", skillCfg, "ProjectileCount")
	end
	if skillData.gainPercentBaseWandDamage then
		local mult = skillData.gainPercentBaseWandDamage / 100
		if actor.weaponData1.type == "Wand" and actor.weaponData2.type == "Wand" then
			for _, damageType in ipairs(dmgTypeList) do
				skillModList:NewMod(damageType.."Min", "BASE", ((actor.weaponData1[damageType.."Min"] or 0) + (actor.weaponData2[damageType.."Min"] or 0)) / 2 * mult, "Spellslinger")
				skillModList:NewMod(damageType.."Max", "BASE", ((actor.weaponData1[damageType.."Max"] or 0) + (actor.weaponData2[damageType.."Max"] or 0)) / 2 * mult, "Spellslinger")
			end
		elseif actor.weaponData1.type == "Wand" then
			for _, damageType in ipairs(dmgTypeList) do
				skillModList:NewMod(damageType.."Min", "BASE", (actor.weaponData1[damageType.."Min"] or 0) * mult, "Spellslinger")
				skillModList:NewMod(damageType.."Max", "BASE", (actor.weaponData1[damageType.."Max"] or 0) * mult, "Spellslinger")
			end
		elseif actor.weaponData2.type == "Wand" then
			for _, damageType in ipairs(dmgTypeList) do
				skillModList:NewMod(damageType.."Min", "BASE", (actor.weaponData2[damageType.."Min"] or 0) * mult, "Spellslinger")
				skillModList:NewMod(damageType.."Max", "BASE", (actor.weaponData2[damageType.."Max"] or 0) * mult, "Spellslinger")
			end
		end
	end
	if skillModList:Flag(nil, "TriggeredBySnipe") and activeSkill.skillTypes[SkillType.Triggerable] then
		skillModList:NewMod("Damage", "MORE", 165, "Config", ModFlag.Hit, { type = "Multiplier", var = "SnipeStage" } )
		skillModList:NewMod("Damage", "MORE", 120, "Config", ModFlag.Ailment, { type = "Multiplier", var = "SnipeStage" } )
	end

	local isAttack = skillFlags.attack

	runSkillFunc("preSkillTypeFunc")

	-- Calculate skill type stats
	if skillFlags.minion then
		if activeSkill.minion and activeSkill.minion.minionData.limit then
			output.ActiveMinionLimit = m_floor(calcLib.val(skillModList, activeSkill.minion.minionData.limit, skillCfg))
		end
	end
	if skillFlags.chaining then
		if skillModList:Flag(skillCfg, "CannotChain") then
			output.ChainMaxString = "Cannot chain"
		else
			output.ChainMax = skillModList:Sum("BASE", skillCfg, "ChainCountMax", not skillFlags.projectile and "BeamChainCountMax" or nil)
			output.ChainMaxString = output.ChainMax
			output.Chain = m_min(output.ChainMax, skillModList:Sum("BASE", skillCfg, "ChainCount"))
			output.ChainRemaining = m_max(0, output.ChainMax - output.Chain)
		end
	end
	if skillFlags.projectile then
		if skillModList:Flag(nil, "PointBlank") then
			skillModList:NewMod("Damage", "MORE", 30, "Point Blank", bor(ModFlag.Attack, ModFlag.Projectile), { type = "DistanceRamp", ramp = {{10,1},{35,0},{150,-1}} })
		end
		if skillModList:Flag(nil, "FarShot") then
			skillModList:NewMod("Damage", "MORE", 30, "Far Shot", bor(ModFlag.Attack, ModFlag.Projectile), { type = "DistanceRamp", ramp = {{35,0},{70,1}} })
		end
		if skillModList:Flag(skillCfg, "NoAdditionalProjectiles") then
			output.ProjectileCount = 1
		else
			local projBase = skillModList:Sum("BASE", skillCfg, "ProjectileCount")
			local projMore = skillModList:More(skillCfg, "ProjectileCount")
			output.ProjectileCount = round((projBase - 1) * projMore + 1)
		end
		if skillModList:Flag(skillCfg, "CannotFork") then
			output.ForkCountString = "Cannot fork"
		elseif skillModList:Flag(skillCfg, "ForkOnce") then
			skillFlags.forking = true
			if skillModList:Flag(skillCfg, "ForkTwice") then
				output.ForkCountMax = m_min(skillModList:Sum("BASE", skillCfg, "ForkCountMax"), 2)
			else
				output.ForkCountMax = m_min(skillModList:Sum("BASE", skillCfg, "ForkCountMax"), 1)
			end
			output.ForkedCount = m_min(output.ForkCountMax, skillModList:Sum("BASE", skillCfg, "ForkedCount"))
			output.ForkCountString = output.ForkCountMax
			output.ForkRemaining = m_max(0, output.ForkCountMax - output.ForkedCount)
		else
			output.ForkCountString = "0"
		end
		if skillModList:Flag(skillCfg, "CannotPierce") then
			output.PierceCount = 0
			output.PierceCountString = "Cannot pierce"
		else
			if skillModList:Flag(skillCfg, "PierceAllTargets") or enemyDB:Flag(nil, "AlwaysPierceSelf") then
				output.PierceCount = 100
				output.PierceCountString = "All targets"
			else
				output.PierceCount = skillModList:Sum("BASE", skillCfg, "PierceCount")
				output.PierceCountString = output.PierceCount
			end
		end
		output.ProjectileSpeedMod = calcLib.mod(skillModList, skillCfg, "ProjectileSpeed")
		if breakdown then
			breakdown.ProjectileSpeedMod = breakdown.mod(skillCfg, "ProjectileSpeed")
		end
	end
	if skillFlags.melee then
		if skillFlags.weapon1Attack then
			actor.weaponRange1 = (actor.weaponData1.range and actor.weaponData1.range + skillModList:Sum("BASE", activeSkill.weapon1Cfg, "MeleeWeaponRange")) or (6 + skillModList:Sum("BASE", skillCfg, "UnarmedRange"))	
		end
		if skillFlags.weapon2Attack then
			actor.weaponRange2 = (actor.weaponData2.range and actor.weaponData2.range + skillModList:Sum("BASE", activeSkill.weapon2Cfg, "MeleeWeaponRange")) or (6 + skillModList:Sum("BASE", skillCfg, "UnarmedRange"))	
		end
		if activeSkill.skillTypes[SkillType.MeleeSingleTarget] then
			local range = 100
			if skillFlags.weapon1Attack then
				range = m_min(range, actor.weaponRange1)
			end
			if skillFlags.weapon2Attack then
				range = m_min(range, actor.weaponRange2)
			end
			output.WeaponRange = range + 2
			if breakdown then
				breakdown.WeaponRange = {
					radius = output.WeaponRange
				}
			end
		end
	end
	if skillFlags.area or skillData.radius or (skillFlags.mine and activeSkill.skillTypes[SkillType.Aura]) then
		output.AreaOfEffectMod = calcLib.mod(skillModList, skillCfg, "AreaOfEffect")
		if skillData.radiusIsWeaponRange then
			local range = 0
			if skillFlags.weapon1Attack then
				range = m_max(range, actor.weaponRange1)
			end
			if skillFlags.weapon2Attack then
				range = m_max(range, actor.weaponRange2)
			end
			skillData.radius = range + 2
		end
		if skillData.radius then
			skillFlags.area = true
			local baseRadius = skillData.radius + (skillData.radiusExtra or 0) + skillModList:Sum("BASE", skillCfg, "AreaOfEffect")
			output.AreaOfEffectRadius = m_floor(baseRadius * m_sqrt(output.AreaOfEffectMod))
			if breakdown then
				breakdown.AreaOfEffectRadius = breakdown.area(baseRadius, output.AreaOfEffectMod, output.AreaOfEffectRadius, skillData.radiusLabel)
			end
			if skillData.radiusSecondary then
				output.AreaOfEffectModSecondary = calcLib.mod(skillModList, skillCfg, "AreaOfEffect", "AreaOfEffectSecondary")
				baseRadius = skillData.radiusSecondary + (skillData.radiusExtra or 0)
				output.AreaOfEffectRadiusSecondary = m_floor(baseRadius * m_sqrt(output.AreaOfEffectModSecondary))
				if breakdown then
					breakdown.AreaOfEffectRadiusSecondary = breakdown.area(baseRadius, output.AreaOfEffectModSecondary, output.AreaOfEffectRadiusSecondary, skillData.radiusSecondaryLabel)
				end
			end
			if skillData.radiusTertiary then
				output.AreaOfEffectModTertiary = calcLib.mod(skillModList, skillCfg, "AreaOfEffect", "AreaOfEffectTertiary")
				baseRadius = skillData.radiusTertiary + (skillData.radiusExtra or 0)
				output.AreaOfEffectRadiusTertiary = m_floor(baseRadius * m_sqrt(output.AreaOfEffectModTertiary))
				if breakdown then
					breakdown.AreaOfEffectRadiusTertiary = breakdown.area(baseRadius, output.AreaOfEffectModTertiary, output.AreaOfEffectRadiusTertiary, skillData.radiusTertiaryLabel)
				end
			end
		end
		if breakdown then
			breakdown.AreaOfEffectMod = breakdown.mod(skillCfg, "AreaOfEffect")
		end
	end
	if activeSkill.skillTypes[SkillType.Aura] then
		output.AuraEffectMod = calcLib.mod(skillModList, skillCfg, "AuraEffect")
		if breakdown then
			breakdown.AuraEffectMod = breakdown.mod(skillCfg, "AuraEffect")
		end
	end
	if activeSkill.skillTypes[SkillType.Curse] then
		output.CurseEffectMod = calcLib.mod(skillModList, skillCfg, "CurseEffect")
		if breakdown then
			breakdown.CurseEffectMod = breakdown.mod(skillCfg, "CurseEffect")
		end
	end
	if skillFlags.trap then
		local baseSpeed = 1 / skillModList:Sum("BASE", skillCfg, "TrapThrowingTime")
		local timeMod = calcLib.mod(skillModList, skillCfg, "SkillTrapThrowingTime")
		if timeMod > 0 then
			baseSpeed = baseSpeed * (1 / timeMod)
		end
		output.TrapThrowingSpeed = baseSpeed * calcLib.mod(skillModList, skillCfg, "TrapThrowingSpeed") * output.ActionSpeedMod
		output.TrapThrowingTime = 1 / output.TrapThrowingSpeed
		if breakdown then
			breakdown.TrapThrowingSpeed = { }
			breakdown.multiChain(breakdown.TrapThrowingSpeed, {
				label = "Throwing rate:",
				base = s_format("%.2f ^8(base throwing rate)", baseSpeed),
				{ "%.2f ^8(increased/reduced throwing speed)", 1 + skillModList:Sum("INC", skillCfg, "TrapThrowingSpeed") / 100 },
				{ "%.2f ^8(more/less throwing speed)", skillModList:More(skillCfg, "TrapThrowingSpeed") },
				{ "%.2f ^8(action speed modifier)",  output.ActionSpeedMod },
				total = s_format("= %.2f ^8per second", output.TrapThrowingSpeed),
			})
		end
		if breakdown and timeMod > 0 then
			breakdown.TrapThrowingTime = { }
			breakdown.multiChain(breakdown.TrapThrowingTime, {
				label = "Throwing time:",
				base = s_format("%.2f ^8(base throwing time)", 1 / (output.TrapThrowingSpeed * timeMod)),
				{ "%.2f ^8(total modifier)", timeMod },
				total = s_format("= %.2f ^8seconds per throw", output.TrapThrowingTime),
			})
		end
		output.ActiveTrapLimit = skillModList:Sum("BASE", skillCfg, "ActiveTrapLimit")
		local baseCooldown = skillData.trapCooldown or skillData.cooldown
		if baseCooldown then
			output.TrapCooldown = baseCooldown / calcLib.mod(skillModList, skillCfg, "CooldownRecovery")
			if breakdown then
				breakdown.TrapCooldown = {
					s_format("%.2fs ^8(base)", skillData.trapCooldown or skillData.cooldown or 4),
					s_format("/ %.2f ^8(increased/reduced cooldown recovery)", 1 + skillModList:Sum("INC", skillCfg, "CooldownRecovery") / 100),
					s_format("= %.2fs", output.TrapCooldown)
				}
			end
		end
		local areaMod = calcLib.mod(skillModList, skillCfg, "TrapTriggerAreaOfEffect")
		output.TrapTriggerRadius = 10 * m_sqrt(areaMod)
		if breakdown then
			breakdown.TrapTriggerRadius = breakdown.area(10, areaMod, output.TrapTriggerRadius)
		end
	elseif skillData.cooldown then
		local cooldownOverride = skillModList:Override(skillCfg, "CooldownRecovery")
		output.Cooldown = cooldownOverride or skillData.cooldown / calcLib.mod(skillModList, skillCfg, "CooldownRecovery")
		if breakdown then
			breakdown.Cooldown = {
				s_format("%.2fs ^8(base)", skillData.cooldown),
				s_format("/ %.2f ^8(increased/reduced cooldown recovery)", 1 + skillModList:Sum("INC", skillCfg, "CooldownRecovery") / 100),
				s_format("= %.2fs", output.Cooldown)
			}
		end
	end
	if skillFlags.mine then
		local baseSpeed = 1 / skillModList:Sum("BASE", skillCfg, "MineLayingTime")
		local timeMod = calcLib.mod(skillModList, skillCfg, "SkillMineThrowingTime")
		if timeMod > 0 then
			baseSpeed = baseSpeed * (1 / timeMod)
		end
		output.MineLayingSpeed = baseSpeed * calcLib.mod(skillModList, skillCfg, "MineLayingSpeed") * output.ActionSpeedMod
		output.MineLayingTime = 1 / output.MineLayingSpeed
		if breakdown then
			breakdown.MineLayingTime = { }
			breakdown.multiChain(breakdown.MineLayingTime, {
				label = "Throwing rate:",
				base = s_format("%.2f ^8(base throwing rate)", baseSpeed),
				{ "%.2f ^8(increased/reduced throwing speed)", 1 + skillModList:Sum("INC", skillCfg, "MineLayingSpeed") / 100 },
				{ "%.2f ^8(more/less throwing speed)", skillModList:More(skillCfg, "MineLayingSpeed") },
				{ "%.2f ^8(action speed modifier)",  output.ActionSpeedMod },
				total = s_format("= %.2f ^8per second", output.MineLayingSpeed),
			})
		end
		if breakdown and timeMod > 0 then
			breakdown.MineThrowingTime = { }
			breakdown.multiChain(breakdown.MineThrowingTime, {
			label = "Throwing time:",
				base = s_format("%.2f ^8(base throwing time)", 1 / (output.MineLayingSpeed * timeMod)),
				{ "%.2f ^8(total modifier)", timeMod },
				total = s_format("= %.2f ^8seconds per throw", output.MineLayingTime),
			})
		end
		output.ActiveMineLimit = skillModList:Sum("BASE", skillCfg, "ActiveMineLimit")
		local areaMod = calcLib.mod(skillModList, skillCfg, "MineDetonationAreaOfEffect")
		output.MineDetonationRadius = 60 * m_sqrt(areaMod)
		if breakdown then
			breakdown.MineDetonationRadius = breakdown.area(60, areaMod, output.MineDetonationRadius)
		end
		if activeSkill.skillTypes[SkillType.Aura] then
			output.MineAuraRadius = 35 * m_sqrt(output.AreaOfEffectMod)
			if breakdown then
				breakdown.MineAuraRadius = breakdown.area(35, output.AreaOfEffectMod, output.MineAuraRadius)
			end
		end
	end
	if skillFlags.totem then
		if skillFlags.ballista then
			baseSpeed = 1 / skillModList:Sum("BASE", skillCfg, "BallistaPlacementTime")
		else
			baseSpeed = 1 / skillModList:Sum("BASE", skillCfg, "TotemPlacementTime")
		end
		output.TotemPlacementSpeed = baseSpeed * calcLib.mod(skillModList, skillCfg, "TotemPlacementSpeed") * output.ActionSpeedMod
		output.TotemPlacementTime = 1 / output.TotemPlacementSpeed
		if breakdown then
			breakdown.TotemPlacementTime = { }
			breakdown.multiChain(breakdown.TotemPlacementTime, {
				label = "Placement speed:",
				base = s_format("%.2f ^8(base placement speed)", baseSpeed),
				{ "%.2f ^8(increased/reduced placement speed)", 1 + skillModList:Sum("INC", skillCfg, "TotemPlacementSpeed") / 100 },
				{ "%.2f ^8(more/less placement speed)", skillModList:More(skillCfg, "TotemPlacementSpeed") },
				{ "%.2f ^8(action speed modifier)",  output.ActionSpeedMod },
				total = s_format("= %.2f ^8per second", output.TotemPlacementSpeed),
			})
		end
		output.TotemLifeMod = calcLib.mod(skillModList, skillCfg, "TotemLife")
		output.TotemLife = round(m_floor(env.data.monsterAllyLifeTable[skillData.totemLevel] * env.data.totemLifeMult[activeSkill.skillTotemId]) * output.TotemLifeMod)
		if breakdown then
			breakdown.TotemLifeMod = breakdown.mod(skillCfg, "TotemLife")
			breakdown.TotemLife = {
				"Totem level: "..skillData.totemLevel,
				env.data.monsterAllyLifeTable[skillData.totemLevel].." ^8(base life for a level "..skillData.totemLevel.." monster)",
				"x "..env.data.totemLifeMult[activeSkill.skillTotemId].." ^8(life multiplier for this totem type)",
				"x "..output.TotemLifeMod.." ^8(totem life modifier)",
				"= "..output.TotemLife,
			}
		end
	end
	if skillFlags.brand then
		output.BrandAttachmentRange = calcLib.mod(skillModList, skillCfg, "BrandAttachmentRange")
		output.ActiveBrandLimit = skillModList:Sum("BASE", skillCfg, "ActiveBrandLimit")
	end

	-- Skill duration
	local debuffDurationMult
	if env.mode_effective then
		debuffDurationMult = 1 / calcLib.mod(enemyDB, skillCfg, "BuffExpireFaster")
	else
		debuffDurationMult = 1
	end
	do
		output.DurationMod = calcLib.mod(skillModList, skillCfg, "Duration", "PrimaryDuration", "SkillAndDamagingAilmentDuration", skillData.mineDurationAppliesToSkill and "MineDuration" or nil)
		if breakdown then
			breakdown.DurationMod = breakdown.mod(skillCfg, "Duration", "PrimaryDuration", "SkillAndDamagingAilmentDuration", skillData.mineDurationAppliesToSkill and "MineDuration" or nil)
		end
		local durationBase = (skillData.duration or 0) + skillModList:Sum("BASE", skillCfg, "Duration", "PrimaryDuration")
		if durationBase > 0 then
			output.Duration = durationBase * output.DurationMod
			if skillData.debuff then
				output.Duration = output.Duration * debuffDurationMult
			end
			if breakdown and output.Duration ~= durationBase then
				breakdown.Duration = {
					s_format("%.2fs ^8(base)", durationBase),
				}
				if output.DurationMod ~= 1 then
					t_insert(breakdown.Duration, s_format("x %.2f ^8(duration modifier)", output.DurationMod))
				end
				if skillData.debuff and debuffDurationMult ~= 1 then
					t_insert(breakdown.Duration, s_format("/ %.2f ^8(debuff expires slower/faster)", 1 / debuffDurationMult))
				end
				t_insert(breakdown.Duration, s_format("= %.2fs", output.Duration))
			end
		end
		durationBase = (skillData.durationSecondary or 0) + skillModList:Sum("BASE", skillCfg, "Duration", "SecondaryDuration")
		if durationBase > 0 then
			local durationMod = calcLib.mod(skillModList, skillCfg, "Duration", "SecondaryDuration", "SkillAndDamagingAilmentDuration", skillData.mineDurationAppliesToSkill and "MineDuration" or nil)
			output.DurationSecondary = durationBase * durationMod
			if skillData.debuffSecondary then
				output.DurationSecondary = output.DurationSecondary * debuffDurationMult
			end
			if breakdown and output.DurationSecondary ~= durationBase then
				breakdown.DurationSecondary = {
					s_format("%.2fs ^8(base)", durationBase),
				}
				if output.DurationMod ~= 1 then
					t_insert(breakdown.DurationSecondary, s_format("x %.2f ^8(duration modifier)", durationMod))
				end
				if skillData.debuffSecondary and debuffDurationMult ~= 1 then
					t_insert(breakdown.DurationSecondary, s_format("/ %.2f ^8(debuff expires slower/faster)", 1 / debuffDurationMult))
				end
				t_insert(breakdown.DurationSecondary, s_format("= %.2fs", output.DurationSecondary))
			end
		end
		durationBase = (skillData.auraDuration or 0)
		if durationBase > 0 then
			local durationMod = calcLib.mod(skillModList, skillCfg, "Duration", "SkillAndDamagingAilmentDuration")
			output.AuraDuration = durationBase * durationMod
			if breakdown and output.AuraDuration ~= durationBase then
				breakdown.AuraDuration = {
					s_format("%.2fs ^8(base)", durationBase),
					s_format("x %.2f ^8(duration modifier)", durationMod),
					s_format("= %.2fs", output.AuraDuration),
				}
			end
		end
		durationBase = (skillData.reserveDuration or 0)
		if durationBase > 0 then
			local durationMod = calcLib.mod(skillModList, skillCfg, "Duration", "SkillAndDamagingAilmentDuration")
			output.ReserveDuration = durationBase * durationMod
			if breakdown and output.ReserveDuration ~= durationBase then
				breakdown.ReserveDuration = {
					s_format("%.2fs ^8(base)", durationBase),
					s_format("x %.2f ^8(duration modifier)", durationMod),
					s_format("= %.2fs", output.ReserveDuration),
				}
			end
		end
	end

	-- Calculate mana cost (may be slightly off due to rounding differences)
	do
		local mult = m_floor(skillModList:More(skillCfg, "SupportManaMultiplier") * 100 + 0.0001) / 100
		local more = m_floor(skillModList:More(skillCfg, "ManaCost") * 100 + 0.0001) / 100
		local inc = skillModList:Sum("INC", skillCfg, "ManaCost")
		local base = skillModList:Sum("BASE", skillCfg, "ManaCost")
		local manaCost = activeSkill.activeEffect.grantedEffectLevel.manaCost or 0
		if skillData.baseManaCostIsAtLeastPercentUnreservedMana then
			manaCost = m_max(manaCost, m_floor((output.ManaUnreserved or 0) * skillData.baseManaCostIsAtLeastPercentUnreservedMana / 100))
		end
		output.ManaCost = m_floor(m_max(0, manaCost * mult * more * (1 + inc / 100) + base))
		if activeSkill.skillTypes[SkillType.ManaCostPercent] and skillFlags.totem then
			output.ManaCost = m_floor(output.Mana * output.ManaCost / 100)
		end
		if breakdown and output.ManaCost ~= manaCost then
			breakdown.ManaCost = {
				s_format("%d ^8(base mana cost)", manaCost)
			}
			if mult ~= 1 then
				t_insert(breakdown.ManaCost, s_format("x %.2f ^8(mana cost multiplier)", mult))
			end
			if inc ~= 0 then
				t_insert(breakdown.ManaCost, s_format("x %.2f ^8(increased/reduced mana cost)", 1 + inc/100))
			end	
			if more ~= 0 then
				t_insert(breakdown.ManaCost, s_format("x %.2f ^8(more/less mana cost)", more))
			end	
			if base ~= 0 then
				t_insert(breakdown.ManaCost, s_format("- %d ^8(- mana cost)", -base))
			end
			t_insert(breakdown.ManaCost, s_format("= %d", output.ManaCost))
		end
	end

	runSkillFunc("preDamageFunc")

	-- Handle corpse explosions
	if skillData.explodeCorpse and skillData.corpseLife then
		local damageType = skillData.corpseExplosionDamageType or "Fire"
		skillData[damageType.."BonusMin"] = skillData.corpseLife * skillData.corpseExplosionLifeMultiplier
		skillData[damageType.."BonusMax"] = skillData.corpseLife * skillData.corpseExplosionLifeMultiplier
	end

	-- Cache global damage disabling flags
	local canDeal = { }
	for _, damageType in pairs(dmgTypeList) do
		canDeal[damageType] = not skillModList:Flag(skillCfg, "DealNo"..damageType)
	end

	-- Calculate damage conversion percentages
	activeSkill.conversionTable = wipeTable(activeSkill.conversionTable)
	for damageTypeIndex = 1, 4 do
		local damageType = dmgTypeList[damageTypeIndex]
		local globalConv = wipeTable(tempTable1)
		local skillConv = wipeTable(tempTable2)
		local add = wipeTable(tempTable3)
		local globalTotal, skillTotal = 0, 0
		for otherTypeIndex = damageTypeIndex + 1, 5 do
			-- For all possible destination types, check for global and skill conversions
			otherType = dmgTypeList[otherTypeIndex]
			globalConv[otherType] = skillModList:Sum("BASE", skillCfg, damageType.."DamageConvertTo"..otherType, isElemental[damageType] and "ElementalDamageConvertTo"..otherType or nil, damageType ~= "Chaos" and "NonChaosDamageConvertTo"..otherType or nil)
			globalTotal = globalTotal + globalConv[otherType]
			skillConv[otherType] = skillModList:Sum("BASE", skillCfg, "Skill"..damageType.."DamageConvertTo"..otherType)
			skillTotal = skillTotal + skillConv[otherType]
			add[otherType] = skillModList:Sum("BASE", skillCfg, damageType.."DamageGainAs"..otherType, isElemental[damageType] and "ElementalDamageGainAs"..otherType or nil, damageType ~= "Chaos" and "NonChaosDamageGainAs"..otherType or nil)
		end
		if skillTotal > 100 then
			-- Skill conversion exceeds 100%, scale it down and remove non-skill conversions
			local factor = 100 / skillTotal
			for type, val in pairs(skillConv) do
				-- Overconversion is fixed in 3.0, so I finally get to uncomment this line!
				skillConv[type] = val * factor
			end
			for type, val in pairs(globalConv) do
				globalConv[type] = 0
			end
		elseif globalTotal + skillTotal > 100 then
			-- Conversion exceeds 100%, scale down non-skill conversions
			local factor = (100 - skillTotal) / globalTotal
			for type, val in pairs(globalConv) do
				globalConv[type] = val * factor
			end
			globalTotal = globalTotal * factor
		end
		local dmgTable = { }
		for type, val in pairs(globalConv) do
			dmgTable[type] = (globalConv[type] + skillConv[type] + add[type]) / 100
		end
		dmgTable.mult = 1 - m_min((globalTotal + skillTotal) / 100, 1)
		activeSkill.conversionTable[damageType] = dmgTable
	end
	activeSkill.conversionTable["Chaos"] = { mult = 1 }

	-- Configure damage passes
	local passList = { }
	if isAttack then
		output.MainHand = { }
		output.OffHand = { }
		local critOverride = skillModList:Override(cfg, "WeaponBaseCritChance")
		if skillFlags.weapon1Attack then
			if breakdown then
				breakdown.MainHand = LoadModule(calcs.breakdownModule, skillModList, output.MainHand)
			end
			activeSkill.weapon1Cfg.skillStats = output.MainHand
			local source = copyTable(actor.weaponData1)
			if critOverride and source.type and source.type ~= "None" then
				source.CritChance = critOverride
			end
			t_insert(passList, {
				label = "Main Hand",
				source = source,
				cfg = activeSkill.weapon1Cfg,
				output = output.MainHand,
				breakdown = breakdown and breakdown.MainHand,
			})
		end
		if skillFlags.weapon2Attack then
			if breakdown then
				breakdown.OffHand = LoadModule(calcs.breakdownModule, skillModList, output.OffHand)
			end
			activeSkill.weapon2Cfg.skillStats = output.OffHand
			local source = copyTable(actor.weaponData2)
			if critOverride and source.type and source.type ~= "None" then
				source.CritChance = critOverride
			end
			if skillData.setOffHandBaseCritChance then
				source.CritChance = skillData.setOffHandBaseCritChance
			end
			if skillData.setOffHandPhysicalMin and skillData.setOffHandPhysicalMax then
				source.PhysicalMin = skillData.setOffHandPhysicalMin
				source.PhysicalMax = skillData.setOffHandPhysicalMax
			end
			if skillData.setOffHandAttackTime then
				source.AttackRate = 1000 / skillData.setOffHandAttackTime
			end
			t_insert(passList, {
				label = "Off Hand",
				source = source,
				cfg = activeSkill.weapon2Cfg,
				output = output.OffHand,
				breakdown = breakdown and breakdown.OffHand,
			})
		end
	else
		t_insert(passList, {
			label = "Skill",
			source = skillData,
			cfg = skillCfg,
			output = output,
			breakdown = breakdown,
		})
	end

	local function combineStat(stat, mode, ...)
		-- Combine stats from Main Hand and Off Hand according to the mode
		if mode == "OR" or not skillFlags.bothWeaponAttack then
			output[stat] = output.MainHand[stat] or output.OffHand[stat]
		elseif mode == "ADD" then
			output[stat] = (output.MainHand[stat] or 0) + (output.OffHand[stat] or 0)
		elseif mode == "AVERAGE" then
			output[stat] = ((output.MainHand[stat] or 0) + (output.OffHand[stat] or 0)) / 2
		elseif mode == "CHANCE" then
			if output.MainHand[stat] and output.OffHand[stat] then
				local mainChance = output.MainHand[...] * output.MainHand.HitChance
				local offChance = output.OffHand[...] * output.OffHand.HitChance
				local mainPortion = mainChance / (mainChance + offChance)
				local offPortion = offChance / (mainChance + offChance)
				output[stat] = output.MainHand[stat] * mainPortion + output.OffHand[stat] * offPortion
				if breakdown then
					if not breakdown[stat] then
						breakdown[stat] = { }
					end
					t_insert(breakdown[stat], "Contribution from Main Hand:")
					t_insert(breakdown[stat], s_format("%.1f", output.MainHand[stat]))
					t_insert(breakdown[stat], s_format("x %.3f ^8(portion of instances created by main hand)", mainPortion))
					t_insert(breakdown[stat], s_format("= %.1f", output.MainHand[stat] * mainPortion))
					t_insert(breakdown[stat], "Contribution from Off Hand:")
					t_insert(breakdown[stat], s_format("%.1f", output.OffHand[stat]))
					t_insert(breakdown[stat], s_format("x %.3f ^8(portion of instances created by off hand)", offPortion))
					t_insert(breakdown[stat], s_format("= %.1f", output.OffHand[stat] * offPortion))
					t_insert(breakdown[stat], "Total:")
					t_insert(breakdown[stat], s_format("%.1f + %.1f", output.MainHand[stat] * mainPortion, output.OffHand[stat] * offPortion))
					t_insert(breakdown[stat], s_format("= %.1f", output[stat]))
				end
			else
				output[stat] = output.MainHand[stat] or output.OffHand[stat]
			end
		elseif mode == "DPS" then
			output[stat] = (output.MainHand[stat] or 0) + (output.OffHand[stat] or 0)
			if not skillData.doubleHitsWhenDualWielding then
				output[stat] = output[stat] / 2
			end
		end
	end

	for _, pass in ipairs(passList) do
		local globalOutput, globalBreakdown = output, breakdown
		local source, output, cfg, breakdown = pass.source, pass.output, pass.cfg, pass.breakdown
		
		-- Calculate hit chance 
		output.Accuracy = calcLib.val(skillModList, "Accuracy", cfg)
		if breakdown then
			breakdown.Accuracy = breakdown.simple(nil, cfg, output.Accuracy, "Accuracy")
		end
		if not isAttack or skillModList:Flag(cfg, "CannotBeEvaded") or skillData.cannotBeEvaded or (env.mode_effective and enemyDB:Flag(nil, "CannotEvade")) then
			output.HitChance = 100
		else
			local enemyEvasion = round(calcLib.val(enemyDB, "Evasion"))
			output.HitChance = calcs.hitChance(enemyEvasion, output.Accuracy)
			if breakdown then
				breakdown.HitChance = {
					"Enemy level: "..env.enemyLevel..(env.configInput.enemyLevel and " ^8(overridden from the Configuration tab" or " ^8(can be overridden in the Configuration tab)"),
					"Average enemy evasion: "..enemyEvasion,
					"Approximate hit chance: "..output.HitChance.."%",
				}
			end
		end

		-- Calculate attack/cast speed
		if activeSkill.activeEffect.grantedEffect.castTime == 0 and not skillData.castTimeOverride then
			output.Time = 0
			output.Speed = 0
		elseif skillData.timeOverride then
			output.Time = skillData.timeOverride
			output.Speed = 1 / output.Time
		elseif skillData.fixedCastTime then
			output.Time = activeSkill.activeEffect.grantedEffect.castTime
			output.Speed = 1 / output.Time
		else
			local baseTime
			if isAttack then
				if skillData.castTimeOverridesAttackTime then
					-- Skill is overriding weapon attack speed
					baseTime = activeSkill.activeEffect.grantedEffect.castTime / (1 + (source.AttackSpeedInc or 0) / 100)
				elseif calcLib.mod(skillModList, skillCfg, "SkillAttackTime") > 0 then
					baseTime = (1 / ( source.AttackRate or 1 ) + skillModList:Sum("BASE", cfg, "Speed")) * calcLib.mod(skillModList, skillCfg, "SkillAttackTime")
				else
					baseTime = 1 / ( source.AttackRate or 1 ) + skillModList:Sum("BASE", cfg, "Speed")
				end
			else
				baseTime = skillData.castTimeOverride or activeSkill.activeEffect.grantedEffect.castTime or 1
			end
			local inc = skillModList:Sum("INC", cfg, "Speed")
			local more = skillModList:More(cfg, "Speed")
			output.Speed = 1 / baseTime * round((1 + inc/100) * more, 2)
			if skillData.attackRateCap then
				output.Speed = m_min(output.Speed, skillData.attackRateCap)
			end
			if skillFlags.selfCast then
				-- Self-cast skill; apply action speed
				output.Speed = output.Speed * globalOutput.ActionSpeedMod
			end
			if output.Speed == 0 then 
				output.Time = 0
			else 
				output.Time = 1 / output.Speed
			end
			if breakdown then
				breakdown.Speed = { }
				breakdown.multiChain(breakdown.Speed, {
					base = s_format("%.2f ^8(base)", 1 / baseTime),
					{ "%.2f ^8(increased/reduced)", 1 + inc/100 },
					{ "%.2f ^8(more/less)", more },
					{ "%.2f ^8(action speed modifier)", skillFlags.selfCast and globalOutput.ActionSpeedMod or 1 },
					total = s_format("= %.2f ^8per second", output.Speed)
				})
			end
			if breakdown and calcLib.mod(skillModList, skillCfg, "SkillAttackTime") > 0 then
				breakdown.Time = { }
				breakdown.multiChain(breakdown.Time, {
					base = s_format("%.2f ^8(base)", 1 / (output.Speed * calcLib.mod(skillModList, skillCfg, "SkillAttackTime") )),
					{ "%.2f ^8(total modifier)", calcLib.mod(skillModList, skillCfg, "SkillAttackTime")  },
					total = s_format("= %.2f ^8seconds per attack", output.Time)
				})
			end 
		end
		if skillData.hitTimeOverride then
			output.HitTime = skillData.hitTimeOverride
			output.HitSpeed = 1 / output.HitTime
		end
	end

	if isAttack then
		-- Combine hit chance and attack speed
		combineStat("HitChance", "AVERAGE")
		combineStat("Speed", "AVERAGE")
		combineStat("HitSpeed", "OR")
		if output.Speed == 0 then
			output.Time = 0
		else
			output.Time = 1 / output.Speed
		end
		if skillFlags.bothWeaponAttack then
			if breakdown then
				breakdown.Speed = {
					"Both weapons:",
					s_format("(%.2f + %.2f) / 2", output.MainHand.Speed, output.OffHand.Speed),
					s_format("= %.2f", output.Speed),
				}
			end
		end
	end

	for _, pass in ipairs(passList) do
		local globalOutput, globalBreakdown = output, breakdown
		local source, output, cfg, breakdown = pass.source, pass.output, pass.cfg, pass.breakdown

		-- Calculate crit chance, crit multiplier, and their combined effect
		if skillModList:Flag(nil, "NeverCrit") then
			output.PreEffectiveCritChance = 0
			output.CritChance = 0
			output.CritMultiplier = 0
			output.BonusCritDotMultiplier = 0
			output.CritEffect = 1
		else
			local baseCrit = source.CritChance or 0
			if baseCrit == 100 then
				output.PreEffectiveCritChance = 100
				output.CritChance = 100
			else
				local base = skillModList:Sum("BASE", cfg, "CritChance") + (env.mode_effective and enemyDB:Sum("BASE", nil, "SelfCritChance") or 0)
				local inc = skillModList:Sum("INC", cfg, "CritChance") + (env.mode_effective and enemyDB:Sum("INC", nil, "SelfCritChance") or 0)
				local more = skillModList:More(cfg, "CritChance")
				output.CritChance = (baseCrit + base) * (1 + inc / 100) * more
				local preCapCritChance = output.CritChance
				output.CritChance = m_min(output.CritChance, 100)
				if (baseCrit + base) > 0 then
					output.CritChance = m_max(output.CritChance, 0)
				end
				output.PreEffectiveCritChance = output.CritChance
				local preLuckyCritChance = output.CritChance
				if env.mode_effective and skillModList:Flag(cfg, "CritChanceLucky") then
					output.CritChance = (1 - (1 - output.CritChance / 100) ^ 2) * 100
				end
				local preHitCheckCritChance = output.CritChance
				if env.mode_effective then
					output.CritChance = output.CritChance * output.HitChance / 100
				end
				if breakdown and output.CritChance ~= baseCrit then
					breakdown.CritChance = { }
					if base ~= 0 then
						t_insert(breakdown.CritChance, s_format("(%g + %g) ^8(base)", baseCrit, base))
					else
						t_insert(breakdown.CritChance, s_format("%g ^8(base)", baseCrit + base))
					end
					if inc ~= 0 then
						t_insert(breakdown.CritChance, s_format("x %.2f", 1 + inc/100).." ^8(increased/reduced)")
					end
					if more ~= 1 then
						t_insert(breakdown.CritChance, s_format("x %.2f", more).." ^8(more/less)")
					end
					t_insert(breakdown.CritChance, s_format("= %.2f%% ^8(crit chance)", output.PreEffectiveCritChance))
					if preCapCritChance > 100 then
						local overCap = preCapCritChance - 100
						t_insert(breakdown.CritChance, s_format("Crit is overcapped by %.2f%% (%d%% increased Critical Strike Chance)", overCap, overCap / more / (baseCrit + base) * 100))
					end
					if env.mode_effective and skillModList:Flag(cfg, "CritChanceLucky") then
						t_insert(breakdown.CritChance, "Crit Chance is Lucky:")
						t_insert(breakdown.CritChance, s_format("1 - (1 - %.4f) x (1 - %.4f)", preLuckyCritChance / 100, preLuckyCritChance / 100))
						t_insert(breakdown.CritChance, s_format("= %.2f%%", preHitCheckCritChance))
					end
					if env.mode_effective and output.HitChance < 100 then
						t_insert(breakdown.CritChance, "Crit confirmation roll:")
						t_insert(breakdown.CritChance, s_format("%.2f%%", preHitCheckCritChance))
						t_insert(breakdown.CritChance, s_format("x %.2f ^8(chance to hit)", output.HitChance / 100))
						t_insert(breakdown.CritChance, s_format("= %.2f%%", output.CritChance))
					end
				end
			end
			if skillModList:Flag(cfg, "NoCritMultiplier") then
				output.CritMultiplier = 1
			else
				local extraDamage = skillModList:Sum("BASE", cfg, "CritMultiplier") / 100
				local multiOverride = skillModList:Override(skillCfg, "CritMultiplier")
				if multiOverride then
					extraDamage = (multiOverride - 100) / 100
				end
				if env.mode_effective then
					local enemyInc = 1 + enemyDB:Sum("INC", nil, "SelfCritMultiplier") / 100
					extraDamage = round(extraDamage * enemyInc, 2)
					if breakdown and enemyInc ~= 1 then
						breakdown.CritMultiplier = {
							s_format("%d%% ^8(additional extra damage)", skillModList:Sum("BASE", cfg, "CritMultiplier") / 100),
							s_format("x %.2f ^8(increased/reduced extra crit damage taken by enemy)", enemyInc),
							s_format("= %d%% ^8(extra crit damage)", extraDamage * 100),
						}
					end
				end
				output.CritMultiplier = 1 + m_max(0, extraDamage)
			end
			output.CritEffect = 1 - output.CritChance / 100 + output.CritChance / 100 * output.CritMultiplier
			output.BonusCritDotMultiplier = (skillModList:Sum("BASE", cfg, "CritMultiplier") - 50) * skillModList:Sum("BASE", cfg, "CritMultiplierAppliesToDegen") / 10000
			if breakdown and output.CritEffect ~= 1 then
				breakdown.CritEffect = {
					s_format("(1 - %.4f) ^8(portion of damage from non-crits)", output.CritChance/100),
					s_format("+ (%.4f x %g) ^8(portion of damage from crits)", output.CritChance/100, output.CritMultiplier),
					s_format("= %.3f", output.CritEffect),
				}
			end
		end

		-- Calculate Double Damage + Ruthless Blow chance/multipliers
		output.DoubleDamageChance = m_min(skillModList:Sum("BASE", cfg, "DoubleDamageChance") + (env.mode_effective and enemyDB:Sum("BASE", cfg, "SelfDoubleDamageChance") or 0), 100)
		output.DoubleDamageEffect = 1 + output.DoubleDamageChance / 100
		output.RuthlessBlowMaxCount = skillModList:Sum("BASE", cfg, "RuthlessBlowMaxCount")
		if output.RuthlessBlowMaxCount > 0 then
			output.RuthlessBlowChance = round(100 / output.RuthlessBlowMaxCount)
		else
			output.RuthlessBlowChance = 0
		end
		output.RuthlessBlowMultiplier = 1 + skillModList:Sum("BASE", cfg, "RuthlessBlowMultiplier") / 100
		output.RuthlessBlowEffect = 1 - output.RuthlessBlowChance / 100 + output.RuthlessBlowChance / 100 * output.RuthlessBlowMultiplier

		-- Calculate base hit damage
		for _, damageType in ipairs(dmgTypeList) do
			local damageTypeMin = damageType.."Min"
			local damageTypeMax = damageType.."Max"
			local baseMultiplier = activeSkill.activeEffect.grantedEffectLevel.baseMultiplier or 1
			local damageEffectiveness = activeSkill.activeEffect.grantedEffectLevel.damageEffectiveness or skillData.damageEffectiveness or 1
			local addedMin = skillModList:Sum("BASE", cfg, damageTypeMin) + enemyDB:Sum("BASE", cfg, "Self"..damageTypeMin)
			local addedMax = skillModList:Sum("BASE", cfg, damageTypeMax) + enemyDB:Sum("BASE", cfg, "Self"..damageTypeMax)
			local baseMin = ((source[damageTypeMin] or 0) + (source[damageType.."BonusMin"] or 0)) * baseMultiplier + addedMin * damageEffectiveness
			local baseMax = ((source[damageTypeMax] or 0) + (source[damageType.."BonusMax"] or 0)) * baseMultiplier + addedMax * damageEffectiveness
			output[damageTypeMin.."Base"] = baseMin
			output[damageTypeMax.."Base"] = baseMax
			if breakdown then
				breakdown[damageType] = { damageTypes = { } }
				if baseMin ~= 0 and baseMax ~= 0 then
					t_insert(breakdown[damageType], "Base damage:")
					local plus = ""
					if (source[damageTypeMin] or 0) ~= 0 or (source[damageTypeMax] or 0) ~= 0 then
						if baseMultiplier ~= 1 then
							t_insert(breakdown[damageType], s_format("(%d to %d) x %.2f ^8(base damage from %s multiplied by base damage multiplier)", source[damageTypeMin], source[damageTypeMax], baseMultiplier, source.type and "weapon" or "skill"))
						else
							t_insert(breakdown[damageType], s_format("%d to %d ^8(base damage from %s)", source[damageTypeMin], source[damageTypeMax], source.type and "weapon" or "skill"))
						end
						plus = "+ "
					end
					if addedMin ~= 0 or addedMax ~= 0 then
						if damageEffectiveness ~= 1 then
							t_insert(breakdown[damageType], s_format("%s(%d to %d) x %.2f ^8(added damage multiplied by damage effectiveness)", plus, addedMin, addedMax, damageEffectiveness))
						else
							t_insert(breakdown[damageType], s_format("%s%d to %d ^8(added damage)", plus, addedMin, addedMax))
						end
					end
					t_insert(breakdown[damageType], s_format("= %.1f to %.1f", baseMin, baseMax))
				end
			end
		end

		-- Calculate hit damage for each damage type
		local totalHitMin, totalHitMax, totalHitAvg = 0, 0, 0
		local totalCritMin, totalCritMax, totalCritAvg = 0, 0, 0
		local ghostReaver = skillModList:Flag(nil, "GhostReaver")
		output.LifeLeech = 0
		output.LifeLeechInstant = 0
		output.EnergyShieldLeech = 0
		output.EnergyShieldLeechInstant = 0
		output.ManaLeech = 0
		output.ManaLeechInstant = 0
        output.impaleStoredHitAvg = 0
		for pass = 1, 2 do
			-- Pass 1 is critical strike damage, pass 2 is non-critical strike
			cfg.skillCond["CriticalStrike"] = (pass == 1)
			local lifeLeechTotal = 0
			local energyShieldLeechTotal = 0
			local manaLeechTotal = 0
			local noLifeLeech = skillModList:Flag(cfg, "CannotLeechLife") or enemyDB:Flag(nil, "CannotLeechLifeFromSelf")
			local noEnergyShieldLeech = skillModList:Flag(cfg, "CannotLeechEnergyShield") or enemyDB:Flag(nil, "CannotLeechEnergyShieldFromSelf")
			local noManaLeech = skillModList:Flag(cfg, "CannotLeechMana") or enemyDB:Flag(nil, "CannotLeechManaFromSelf")
			for _, damageType in ipairs(dmgTypeList) do
				local damageTypeHitMin, damageTypeHitMax, damageTypeHitAvg = 0, 0, 0
				if skillFlags.hit and canDeal[damageType] then
					damageTypeHitMin, damageTypeHitMax = calcDamage(activeSkill, output, cfg, pass == 2 and breakdown and breakdown[damageType], damageType, 0)
					local convMult = activeSkill.conversionTable[damageType].mult
					if pass == 2 and breakdown then
						t_insert(breakdown[damageType], "Hit damage:")
						t_insert(breakdown[damageType], s_format("%d to %d ^8(total damage)", damageTypeHitMin, damageTypeHitMax))
						if convMult ~= 1 then
							t_insert(breakdown[damageType], s_format("x %g ^8(%g%% converted to other damage types)", convMult, (1-convMult)*100))
						end
						if output.DoubleDamageEffect ~= 1 then
							t_insert(breakdown[damageType], s_format("x %.2f ^8(chance to deal double damage)", output.DoubleDamageEffect))
						end
						if output.RuthlessBlowEffect ~= 1 then
							t_insert(breakdown[damageType], s_format("x %.2f ^8(ruthless blow effect modifier)", output.RuthlessBlowEffect))
						end
					end
					local allMult = convMult * output.DoubleDamageEffect * output.RuthlessBlowEffect
					if pass == 1 then
						-- Apply crit multiplier
						allMult = allMult * output.CritMultiplier
					end				
					damageTypeHitMin = damageTypeHitMin * allMult
					damageTypeHitMax = damageTypeHitMax * allMult
					if skillModList:Flag(skillCfg, "LuckyHits") or (pass == 2 and damageType == "Lightning" and skillModList:Flag(skillCfg, "LightningNoCritLucky")) then
						damageTypeHitAvg = (damageTypeHitMin / 3 + 2 * damageTypeHitMax / 3)
					else
						damageTypeHitAvg = (damageTypeHitMin / 2 + damageTypeHitMax / 2)
					end
					if (damageTypeHitMin ~= 0 or damageTypeHitMax ~= 0) and env.mode_effective then
						-- Apply enemy resistances and damage taken modifiers
						local resist = 0
						local pen = 0
						local takenInc = enemyDB:Sum("INC", cfg, "DamageTaken", damageType.."DamageTaken")
						local takenMore = enemyDB:More(cfg, "DamageTaken", damageType.."DamageTaken")
						if damageType == "Physical" then
                            if isAttack then
								-- store pre-armour physical damage from attacks for impale calculations
								if pass == 1 then
									output.impaleStoredHitAvg = output.impaleStoredHitAvg + damageTypeHitAvg * (output.CritChance / 100)
								else
									output.impaleStoredHitAvg = output.impaleStoredHitAvg + damageTypeHitAvg * (1 - output.CritChance / 100)
								end
							end
							local enemyArmour = round(calcLib.val(enemyDB, "Armour") * enemyDB:More(nil, "Armour"))
							local armourReduction = calcs.armourReductionF(enemyArmour, damageTypeHitAvg)
							resist = m_max(0, enemyDB:Sum("BASE", nil, "PhysicalDamageReduction") + skillModList:Sum("BASE", cfg, "EnemyPhysicalDamageReduction") + armourReduction)
						else
							resist = enemyDB:Sum("BASE", nil, damageType.."Resist")
							if isElemental[damageType] then
								resist = resist + enemyDB:Sum("BASE", nil, "ElementalResist")
								pen = skillModList:Sum("BASE", cfg, damageType.."Penetration", "ElementalPenetration")
								takenInc = takenInc + enemyDB:Sum("INC", nil, "ElementalDamageTaken")
							elseif damageType == "Chaos" then
								pen = skillModList:Sum("BASE", cfg, "ChaosPenetration")
							end
							resist = m_min(resist, 75)
						end
						if skillFlags.projectile then
							takenInc = takenInc + enemyDB:Sum("INC", nil, "ProjectileDamageTaken")
						end
						if skillFlags.projectile and skillFlags.attack then
							takenInc = takenInc + enemyDB:Sum("INC", nil, "ProjectileAttackDamageTaken")
						end
						if skillFlags.trap or skillFlags.mine then
							takenInc = takenInc + enemyDB:Sum("INC", nil, "TrapMineDamageTaken")
						end
						local effMult = (1 + takenInc / 100) * takenMore
						if not skillModList:Flag(cfg, "Ignore"..damageType.."Resistance", isElemental[damageType] and "IgnoreElementalResistances" or nil) and not enemyDB:Flag(nil, "SelfIgnore"..damageType.."Resistance") then
							effMult = effMult * (1 - (resist - pen) / 100)
						end
						damageTypeHitMin = damageTypeHitMin * effMult
						damageTypeHitMax = damageTypeHitMax * effMult
						damageTypeHitAvg = damageTypeHitAvg * effMult
						if env.mode == "CALCS" then
							output[damageType.."EffMult"] = effMult
						end
						if pass == 2 and breakdown and effMult ~= 1 then
							t_insert(breakdown[damageType], s_format("x %.3f ^8(effective DPS modifier)", effMult))
							breakdown[damageType.."EffMult"] = breakdown.effMult(damageType, resist, pen, takenInc, effMult, takenMore)
						end
					end
					if pass == 2 and breakdown then
						t_insert(breakdown[damageType], s_format("= %d to %d", damageTypeHitMin, damageTypeHitMax))
					end
					
					--Beginning of Leech Calculation for this DamageType
					if skillFlags.mine or skillFlags.trap or skillFlags.totem then
						if not noLifeLeech then
							local lifeLeech = skillModList:Sum("BASE", cfg, "DamageLifeLeechToPlayer")
							if lifeLeech > 0 then
								lifeLeechTotal = lifeLeechTotal + damageTypeHitAvg * lifeLeech / 100
							end
						end
					else
						if not noLifeLeech then				
							local lifeLeech
							if skillModList:Flag(nil, "LifeLeechBasedOnChaosDamage") then
								if damageType == "Chaos" then
									lifeLeech = skillModList:Sum("BASE", cfg, "DamageLeech", "DamageLifeLeech", "PhysicalDamageLifeLeech", "LightningDamageLifeLeech", "ColdDamageLifeLeech", "FireDamageLifeLeech", "ChaosDamageLifeLeech", "ElementalDamageLifeLeech") + enemyDB:Sum("BASE", cfg, "SelfDamageLifeLeech") / 100
								else
									lifeLeech = 0
								end
							else
								lifeLeech = skillModList:Sum("BASE", cfg, "DamageLeech", "DamageLifeLeech", damageType.."DamageLifeLeech", isElemental[damageType] and "ElementalDamageLifeLeech" or nil) + enemyDB:Sum("BASE", cfg, "SelfDamageLifeLeech") / 100
							end
							if lifeLeech > 0 then
								lifeLeechTotal = lifeLeechTotal + damageTypeHitAvg * lifeLeech / 100
							end
						end
						if not noEnergyShieldLeech then
							local energyShieldLeech = skillModList:Sum("BASE", cfg, "DamageEnergyShieldLeech", damageType.."DamageEnergyShieldLeech", isElemental[damageType] and "ElementalDamageEnergyShieldLeech" or nil) + enemyDB:Sum("BASE", cfg, "SelfDamageEnergyShieldLeech") / 100
							if energyShieldLeech > 0 then
								energyShieldLeechTotal = energyShieldLeechTotal + damageTypeHitAvg * energyShieldLeech / 100
							end
						end
						if not noManaLeech then
							local manaLeech = skillModList:Sum("BASE", cfg, "DamageLeech", "DamageManaLeech", damageType.."DamageManaLeech", isElemental[damageType] and "ElementalDamageManaLeech" or nil) + enemyDB:Sum("BASE", cfg, "SelfDamageManaLeech") / 100
							if manaLeech > 0 then
								manaLeechTotal = manaLeechTotal + damageTypeHitAvg * manaLeech / 100
							end
						end
					end
				else
					if breakdown then
						breakdown[damageType] = {
							"You can't deal "..damageType.." damage"
						}
					end
				end
				if pass == 1 then
					output[damageType.."CritAverage"] = damageTypeHitAvg
					totalCritAvg = totalCritAvg + damageTypeHitAvg
					totalCritMin = totalCritMin + damageTypeHitMin
					totalCritMax = totalCritMax + damageTypeHitMax
				else
					if env.mode == "CALCS" then
						output[damageType.."Min"] = damageTypeHitMin
						output[damageType.."Max"] = damageTypeHitMax
					end
					output[damageType.."HitAverage"] = damageTypeHitAvg
					totalHitAvg = totalHitAvg + damageTypeHitAvg
					totalHitMin = totalHitMin + damageTypeHitMin
					totalHitMax = totalHitMax + damageTypeHitMax
				end
			end
			if skillData.lifeLeechPerUse then
				lifeLeechTotal = lifeLeechTotal + skillData.lifeLeechPerUse
			end
			if skillData.manaLeechPerUse then
				manaLeechTotal = manaLeechTotal + skillData.manaLeechPerUse
			end
			local portion = (pass == 1) and (output.CritChance / 100) or (1 - output.CritChance / 100)
			if skillModList:Flag(cfg, "InstantLifeLeech") and not ghostReaver then
				output.LifeLeechInstant = output.LifeLeechInstant + lifeLeechTotal * portion
			else
				output.LifeLeech = output.LifeLeech + lifeLeechTotal * portion
			end
			if skillModList:Flag(cfg, "InstantEnergyShieldLeech") then
				output.EnergyShieldLeechInstant = output.EnergyShieldLeechInstant + energyShieldLeechTotal * portion
			else
				output.EnergyShieldLeech = output.EnergyShieldLeech + energyShieldLeechTotal * portion
			end
			if skillModList:Flag(cfg, "InstantManaLeech") then
				output.ManaLeechInstant = output.ManaLeechInstant + manaLeechTotal * portion
			else
				output.ManaLeech = output.ManaLeech + manaLeechTotal * portion
			end
		end
		output.TotalMin = totalHitMin
		output.TotalMax = totalHitMax

		if skillModList:Flag(skillCfg, "ElementalEquilibrium") and not env.configInput.EEIgnoreHitDamage and (output.FireHitAverage + output.ColdHitAverage + output.LightningHitAverage > 0) then
			-- Update enemy hit-by-damage-type conditions
			enemyDB.conditions.HitByFireDamage = output.FireHitAverage > 0
			enemyDB.conditions.HitByColdDamage = output.ColdHitAverage > 0
			enemyDB.conditions.HitByLightningDamage = output.LightningHitAverage > 0
		end

		if breakdown then
			-- For each damage type, calculate percentage of total damage
			for _, damageType in ipairs(dmgTypeList) do
				if output[damageType.."HitAverage"] > 0 then
					t_insert(breakdown[damageType], s_format("Portion of total damage: %d%%", output[damageType.."HitAverage"] / (totalHitMin + totalHitMax) * 200))
				end
			end
		end

		local hitRate = output.HitChance / 100 * (globalOutput.HitSpeed or globalOutput.Speed) * (skillData.dpsMultiplier or 1)

		-- Calculate leech
		local function getLeechInstances(amount, total)
			if total == 0 then
				return 0, 0
			end
			local duration = amount / total / 0.02
			return duration, duration * hitRate
		end
		if ghostReaver then
			output.EnergyShieldLeech = output.EnergyShieldLeech + output.LifeLeech
			output.EnergyShieldLeechInstant = output.EnergyShieldLeechInstant + output.LifeLeechInstant
			output.LifeLeech = 0
			output.LifeLeechInstant = 0
		end
		output.LifeLeech = m_min(output.LifeLeech, globalOutput.MaxLifeLeechInstance)
		output.LifeLeechDuration, output.LifeLeechInstances = getLeechInstances(output.LifeLeech, globalOutput.Life)
		output.LifeLeechInstantRate = output.LifeLeechInstant * hitRate
		output.EnergyShieldLeech = m_min(output.EnergyShieldLeech, globalOutput.MaxEnergyShieldLeechInstance)
		output.EnergyShieldLeechDuration, output.EnergyShieldLeechInstances = getLeechInstances(output.EnergyShieldLeech, globalOutput.EnergyShield)
		output.EnergyShieldLeechInstantRate = output.EnergyShieldLeechInstant * hitRate
		output.ManaLeech = m_min(output.ManaLeech, globalOutput.MaxManaLeechInstance)
		output.ManaLeechDuration, output.ManaLeechInstances = getLeechInstances(output.ManaLeech, globalOutput.Mana)
		output.ManaLeechInstantRate = output.ManaLeechInstant * hitRate

		-- Calculate gain on hit
		if skillFlags.mine or skillFlags.trap or skillFlags.totem then
			output.LifeOnHit = 0
			output.EnergyShieldOnHit = 0
			output.ManaOnHit = 0
		else
			output.LifeOnHit = (skillModList:Sum("BASE", cfg, "LifeOnHit") + enemyDB:Sum("BASE", cfg, "SelfLifeOnHit")) * globalOutput.LifeRecoveryMod
			output.EnergyShieldOnHit = (skillModList:Sum("BASE", cfg, "EnergyShieldOnHit") + enemyDB:Sum("BASE", cfg, "SelfEnergyShieldOnHit")) * globalOutput.EnergyShieldRecoveryMod
			output.ManaOnHit = (skillModList:Sum("BASE", cfg, "ManaOnHit") + enemyDB:Sum("BASE", cfg, "SelfManaOnHit")) * globalOutput.ManaRecoveryMod
		end
		output.LifeOnHitRate = output.LifeOnHit * hitRate
		output.EnergyShieldOnHitRate = output.EnergyShieldOnHit * hitRate
		output.ManaOnHitRate = output.ManaOnHit * hitRate

		-- Calculate average damage and final DPS
		output.AverageHit = totalHitAvg * (1 - output.CritChance / 100) + totalCritAvg * output.CritChance / 100
		output.AverageDamage = output.AverageHit * output.HitChance / 100
		output.TotalDPS = output.AverageDamage * (globalOutput.HitSpeed or globalOutput.Speed) * (skillData.dpsMultiplier or 1)
		if breakdown then
			if output.CritEffect ~= 1 then
				breakdown.AverageHit = { }
				if skillModList:Flag(skillCfg, "LuckyHits") then 
					t_insert(breakdown.AverageHit, s_format("(1/3) x %d + (2/3) x %d = %.1f ^8(average from non-crits)", totalHitMin, totalHitMax, totalHitAvg))
					t_insert(breakdown.AverageHit, s_format("(1/3) x %d + (2/3) x %d = %.1f ^8(average from crits)", totalCritMin, totalCritMax, totalCritAvg))
					t_insert(breakdown.AverageHit, "")
				end
				t_insert(breakdown.AverageHit, s_format("%.1f x (1 - %.4f) ^8(damage from non-crits)", totalHitAvg, output.CritChance / 100))
				t_insert(breakdown.AverageHit, s_format("+ %.1f x %.4f ^8(damage from crits)", totalCritAvg, output.CritChance / 100))
				t_insert(breakdown.AverageHit, s_format("= %.1f", output.AverageHit))
			end
			if isAttack then
				breakdown.AverageDamage = { }
				t_insert(breakdown.AverageDamage, s_format("%s:", pass.label))
				t_insert(breakdown.AverageDamage, s_format("%.1f ^8(average hit)", output.AverageHit))
				t_insert(breakdown.AverageDamage, s_format("x %.2f ^8(chance to hit)", output.HitChance / 100))
				t_insert(breakdown.AverageDamage, s_format("= %.1f", output.AverageDamage))
			end
		end
	end

	if isAttack then
		-- Combine crit stats, average damage and DPS
		combineStat("PreEffectiveCritChance", "AVERAGE")
		combineStat("CritChance", "AVERAGE")
		combineStat("CritMultiplier", "AVERAGE")
		combineStat("AverageDamage", "DPS")
		combineStat("TotalDPS", "DPS")
		combineStat("LifeLeechDuration", "DPS")
		combineStat("LifeLeechInstances", "DPS")
		combineStat("LifeLeechInstant", "DPS")
		combineStat("LifeLeechInstantRate", "DPS")
		combineStat("EnergyShieldLeechDuration", "DPS")
		combineStat("EnergyShieldLeechInstances", "DPS")
		combineStat("EnergyShieldLeechInstant", "DPS")
		combineStat("EnergyShieldLeechInstantRate", "DPS")
		combineStat("ManaLeechDuration", "DPS")
		combineStat("ManaLeechInstances", "DPS")
		combineStat("ManaLeechInstant", "DPS")
		combineStat("ManaLeechInstantRate", "DPS")
		combineStat("LifeOnHit", "DPS")
		combineStat("LifeOnHitRate", "DPS")
		combineStat("EnergyShieldOnHit", "DPS")
		combineStat("EnergyShieldOnHitRate", "DPS")
		combineStat("ManaOnHit", "DPS")
		combineStat("ManaOnHitRate", "DPS")
		if skillFlags.bothWeaponAttack then
			if breakdown then
				breakdown.AverageDamage = { }
				t_insert(breakdown.AverageDamage, "Both weapons:")
				if skillData.doubleHitsWhenDualWielding then
					t_insert(breakdown.AverageDamage, s_format("%.1f + %.1f ^8(skill hits with both weapons at once)", output.MainHand.AverageDamage, output.OffHand.AverageDamage))
				else
					t_insert(breakdown.AverageDamage, s_format("(%.1f + %.1f) / 2 ^8(skill alternates weapons)", output.MainHand.AverageDamage, output.OffHand.AverageDamage))
				end
				t_insert(breakdown.AverageDamage, s_format("= %.1f", output.AverageDamage))
			end
		end
	end
	if env.mode == "CALCS" then
		if skillData.showAverage then
			output.DisplayDamage = s_format("%.1f average damage", output.AverageDamage)
		else
			output.DisplayDamage = s_format("%.1f DPS", output.TotalDPS)
		end
	end
	if breakdown then
		if isAttack then
			breakdown.TotalDPS = {
				s_format("%.1f ^8(average damage)", output.AverageDamage),
				output.HitSpeed and s_format("x %.2f ^8(hit rate)", output.HitSpeed) or s_format("x %.2f ^8(attack rate)", output.Speed),
			}
		else
			breakdown.TotalDPS = {
				s_format("%.1f ^8(average hit)", output.AverageDamage),
				output.HitSpeed and s_format("x %.2f ^8(hit rate)", output.HitSpeed) or s_format("x %.2f ^8(cast rate)", output.Speed),
			}
		end
		if skillData.dpsMultiplier then
			t_insert(breakdown.TotalDPS, s_format("x %g ^8(DPS multiplier for this skill)", skillData.dpsMultiplier))
		end
		t_insert(breakdown.TotalDPS, s_format("= %.1f", output.TotalDPS))
	end

	-- Calculate leech rates
	output.LifeLeechInstanceRate = output.Life * 0.02 * calcLib.mod(skillModList, skillCfg, "LifeLeechRate")
	output.LifeLeechRate = output.LifeLeechInstantRate * output.LifeRecoveryMod + m_min(output.LifeLeechInstances * output.LifeLeechInstanceRate, output.MaxLifeLeechRate) * output.LifeRecoveryRateMod
	output.LifeLeechPerHit = output.LifeLeechInstant * output.LifeRecoveryMod + m_min(output.LifeLeechInstanceRate, output.MaxLifeLeechRate) * output.LifeLeechDuration * output.LifeRecoveryRateMod
	output.EnergyShieldLeechInstanceRate = output.EnergyShield * 0.02 * calcLib.mod(skillModList, skillCfg, "EnergyShieldLeechRate")
	output.EnergyShieldLeechRate = output.EnergyShieldLeechInstantRate * output.EnergyShieldRecoveryMod + m_min(output.EnergyShieldLeechInstances * output.EnergyShieldLeechInstanceRate, output.MaxEnergyShieldLeechRate) * output.EnergyShieldRecoveryRateMod
	output.EnergyShieldLeechPerHit = output.EnergyShieldLeechInstant * output.EnergyShieldRecoveryMod + m_min(output.EnergyShieldLeechInstanceRate, output.MaxEnergyShieldLeechRate) * output.EnergyShieldLeechDuration * output.EnergyShieldRecoveryRateMod
	output.ManaLeechInstanceRate = output.Mana * 0.02 * calcLib.mod(skillModList, skillCfg, "ManaLeechRate")
	output.ManaLeechRate = output.ManaLeechInstantRate * output.ManaRecoveryMod + m_min(output.ManaLeechInstances * output.ManaLeechInstanceRate, output.MaxManaLeechRate) * output.ManaRecoveryRateMod
	output.ManaLeechPerHit = output.ManaLeechInstant * output.ManaRecoveryMod  + m_min(output.ManaLeechInstanceRate, output.MaxManaLeechRate) * output.ManaLeechDuration * output.ManaRecoveryRateMod
	skillFlags.leechLife = output.LifeLeechRate > 0
	skillFlags.leechES = output.EnergyShieldLeechRate > 0
	skillFlags.leechMana = output.ManaLeechRate > 0
	if skillData.showAverage then
		output.LifeLeechGainPerHit = output.LifeLeechPerHit + output.LifeOnHit
		output.EnergyShieldLeechGainPerHit = output.EnergyShieldLeechPerHit + output.EnergyShieldOnHit
		output.ManaLeechGainPerHit = output.ManaLeechPerHit + output.ManaOnHit
	else
		output.LifeLeechGainRate = output.LifeLeechRate + output.LifeOnHitRate
		output.EnergyShieldLeechGainRate = output.EnergyShieldLeechRate + output.EnergyShieldOnHitRate
		output.ManaLeechGainRate = output.ManaLeechRate + output.ManaOnHitRate
	end
	if breakdown then
		if skillFlags.leechLife then
			breakdown.LifeLeech = breakdown.leech(output.LifeLeechInstant, output.LifeLeechInstantRate, output.LifeLeechInstances, output.Life, "LifeLeechRate", output.MaxLifeLeechRate, output.LifeLeechDuration)
		end
		if skillFlags.leechES then
			breakdown.EnergyShieldLeech = breakdown.leech(output.EnergyShieldLeechInstant, output.EnergyShieldLeechInstantRate, output.EnergyShieldLeechInstances, output.EnergyShield, "EnergyShieldLeechRate", output.MaxEnergyShieldLeechRate, output.EnergyShieldLeechDuration)
		end
		if skillFlags.leechMana then
			breakdown.ManaLeech = breakdown.leech(output.ManaLeechInstant, output.ManaLeechInstantRate, output.ManaLeechInstances, output.Mana, "ManaLeechRate", output.MaxManaLeechRate, output.ManaLeechDuration)
		end
	end

	-- Calculate skill DOT components
	local dotCfg = {
		skillName = skillCfg.skillName,
		skillPart = skillCfg.skillPart,
		skillTypes = skillCfg.skillTypes,
		slotName = skillCfg.slotName,
		flags = bor(ModFlag.Dot, skillData.dotIsSpell and ModFlag.Spell or 0, skillData.dotIsArea and ModFlag.Area or 0, skillData.dotIsProjectile and ModFlag.Projectile or 0),
		keywordFlags = band(skillCfg.keywordFlags, bnot(KeywordFlag.Hit)),
	}
	activeSkill.dotCfg = dotCfg
	output.TotalDotInstance = 0
	for _, damageType in ipairs(dmgTypeList) do
		local dotTypeCfg = copyTable(dotCfg, true)
		dotTypeCfg.keywordFlags = bor(dotTypeCfg.keywordFlags, KeywordFlag[damageType.."Dot"])
		activeSkill["dot"..damageType.."Cfg"] = dotTypeCfg
		local baseVal 
		if canDeal[damageType] then
			baseVal = skillData[damageType.."Dot"] or 0
		else
			baseVal = 0
		end
		if baseVal > 0 then
			skillFlags.dot = true
			local effMult = 1
			if env.mode_effective then
				local resist = 0
				local takenInc = enemyDB:Sum("INC", dotTypeCfg, "DamageTaken", "DamageTakenOverTime", damageType.."DamageTaken", damageType.."DamageTakenOverTime")
				local takenMore = enemyDB:More(dotTypeCfg, "DamageTaken", "DamageTakenOverTime", damageType.."DamageTaken", damageType.."DamageTakenOverTime")
				if damageType == "Physical" then
					resist = enemyDB:Sum("BASE", nil, "PhysicalDamageReduction")
				else
					resist = enemyDB:Sum("BASE", nil, damageType.."Resist")
					if isElemental[damageType] then
						resist = resist + enemyDB:Sum("BASE", dotTypeCfg, "ElementalResist")
						takenInc = takenInc + enemyDB:Sum("INC", dotTypeCfg, "ElementalDamageTaken")
					end
					resist = m_min(resist, 75)
				end
				effMult = (1 - resist / 100) * (1 + takenInc / 100) * takenMore
				output[damageType.."DotEffMult"] = effMult
				if breakdown and effMult ~= 1 then
					breakdown[damageType.."DotEffMult"] = breakdown.effMult(damageType, resist, 0, takenInc, effMult, takenMore)
				end
			end
			local inc = skillModList:Sum("INC", dotTypeCfg, "Damage", damageType.."Damage", isElemental[damageType] and "ElementalDamage" or nil)
			local more = round(skillModList:More(dotTypeCfg, "Damage", damageType.."Damage", isElemental[damageType] and "ElementalDamage" or nil), 2)
			local mult = skillModList:Sum("BASE", dotTypeCfg, "DotMultiplier", damageType.."DotMultiplier")
			local aura = activeSkill.skillTypes[SkillType.Aura] and calcLib.mod(skillModList, dotTypeCfg, "AuraEffect")
			local total = baseVal * (1 + inc/100) * more * (1 + mult/100) * (aura or 1) * effMult
			output[damageType.."Dot"] = total
			output.TotalDotInstance = output.TotalDotInstance + total
			if breakdown then
				breakdown[damageType.."Dot"] = { }
				breakdown.dot(breakdown[damageType.."Dot"], baseVal, inc, more, mult, nil, aura, effMult, total)
			end
		end
	end
	if skillModList:Flag(nil, "DotCanStack") then
		output.TotalDot = output.TotalDotInstance * output.Speed * output.Duration * (skillData.dpsMultiplier or 1)
		if breakdown then
			breakdown.TotalDot = {
				s_format("%.1f ^8(Damage per Instance)", output.TotalDotInstance),
				s_format("x %.2f ^8(hits per second)", output.Speed),
				s_format("x %.2f ^8(skill duration)", output.Duration),
			}
			if skillData.dpsMultiplier then
				t_insert(breakdown.TotalDot, s_format("x %g ^8(DPS multiplier for this skill)", skillData.dpsMultiplier))
			end
			t_insert(breakdown.TotalDot, s_format("= %.1f", output.TotalDot))
		end
	else
		output.TotalDot = output.TotalDotInstance
	end

	skillFlags.bleed = false
	skillFlags.poison = false
	skillFlags.ignite = false
	skillFlags.igniteCanStack = skillModList:Flag(skillCfg, "IgniteCanStack")
	skillFlags.shock = false
	skillFlags.freeze = false
	skillFlags.impale = false
	skillFlags.chill = false
	for _, pass in ipairs(passList) do
		local globalOutput, globalBreakdown = output, breakdown
		local source, output, cfg, breakdown = pass.source, pass.output, pass.cfg, pass.breakdown

		-- Calculate chance to inflict secondary dots/status effects
		cfg.skillCond["CriticalStrike"] = true
		if not skillFlags.attack or skillModList:Flag(cfg, "CannotBleed") then
			output.BleedChanceOnCrit = 0
		else
			output.BleedChanceOnCrit = m_min(100, skillModList:Sum("BASE", cfg, "BleedChance") + enemyDB:Sum("BASE", nil, "SelfBleedChance"))
		end
		if not skillFlags.hit or skillModList:Flag(cfg, "CannotPoison") then
			output.PoisonChanceOnCrit = 0
		else
			output.PoisonChanceOnCrit = m_min(100, skillModList:Sum("BASE", cfg, "PoisonChance") + enemyDB:Sum("BASE", nil, "SelfPoisonChance"))
		end
		if not skillFlags.hit or skillModList:Flag(cfg, "CannotIgnite") then
			output.IgniteChanceOnCrit = 0
		else
			output.IgniteChanceOnCrit = 100
		end
		if not skillFlags.hit or skillModList:Flag(cfg, "CannotShock") then
			output.ShockChanceOnCrit = 0
		else
			output.ShockChanceOnCrit = 100
		end
		if not skillFlags.hit or skillModList:Flag(cfg, "CannotFreeze") then
			output.FreezeChanceOnCrit = 0
		else
			output.FreezeChanceOnCrit = 100
		end
		if not skillFlags.hit or skillModList:Flag(cfg, "CannotChill") then
			output.ChillChanceOnCrit = 0
		else
			output.ChillChanceOnCrit = 100
		end
		if not skillFlags.hit or skillModList:Flag(cfg, "CannotKnockback") then
			output.KnockbackChanceOnCrit = 0
		else
			output.KnockbackChanceOnCrit = skillModList:Sum("BASE", cfg, "EnemyKnockbackChance")
		end
		cfg.skillCond["CriticalStrike"] = false
		if not skillFlags.attack or skillModList:Flag(cfg, "CannotBleed") then
			output.BleedChanceOnHit = 0
		else
			output.BleedChanceOnHit = m_min(100, skillModList:Sum("BASE", cfg, "BleedChance") + enemyDB:Sum("BASE", nil, "SelfBleedChance"))
		end
		if not skillFlags.hit or skillModList:Flag(cfg, "CannotPoison") then
			output.PoisonChanceOnHit = 0
			output.ChaosPoisonChance = 0
		else
			output.PoisonChanceOnHit = m_min(100, skillModList:Sum("BASE", cfg, "PoisonChance") + enemyDB:Sum("BASE", nil, "SelfPoisonChance"))
			output.ChaosPoisonChance = m_min(100, skillModList:Sum("BASE", cfg, "ChaosPoisonChance"))
		end
		if not skillFlags.hit or skillModList:Flag(cfg, "CannotIgnite") then
			output.IgniteChanceOnHit = 0
		else
			output.IgniteChanceOnHit = m_min(100, skillModList:Sum("BASE", cfg, "EnemyIgniteChance") + enemyDB:Sum("BASE", nil, "SelfIgniteChance"))
		end
		if not skillFlags.hit or skillModList:Flag(cfg, "CannotShock") then
			output.ShockChanceOnHit = 0
		else
			output.ShockChanceOnHit = m_min(100, skillModList:Sum("BASE", cfg, "EnemyShockChance") + enemyDB:Sum("BASE", nil, "SelfShockChance"))
		end
		if not skillFlags.hit or skillModList:Flag(cfg, "CannotFreeze") then
			output.FreezeChanceOnHit = 0
		else
			output.FreezeChanceOnHit = m_min(100, skillModList:Sum("BASE", cfg, "EnemyFreezeChance") + enemyDB:Sum("BASE", nil, "SelfFreezeChance"))
			if skillModList:Flag(cfg, "CritsDontAlwaysFreeze") then
				output.FreezeChanceOnCrit = output.FreezeChanceOnHit
			end
		end
		if not skillFlags.hit or skillModList:Flag(cfg, "CannotChill") then
			output.ChillChanceOnHit = 0
		else
			output.ChillChanceOnHit = 100
		end
		if not skillFlags.hit or skillModList:Flag(cfg, "CannotKnockback") then
			output.KnockbackChanceOnHit = 0
		else
			output.KnockbackChanceOnHit = skillModList:Sum("BASE", cfg, "EnemyKnockbackChance")
		end
		if not skillFlags.attack then
            output.ImpaleChance = 0
        else
            output.ImpaleChance = m_min(100, skillModList:Sum("BASE", cfg, "ImpaleChance"))
        end
		if env.mode_effective then
			local bleedMult = (1 - enemyDB:Sum("BASE", nil, "AvoidBleed") / 100)
			output.BleedChanceOnHit = output.BleedChanceOnHit * bleedMult
			output.BleedChanceOnCrit = output.BleedChanceOnCrit * bleedMult
			local poisonMult = (1 - enemyDB:Sum("BASE", nil, "AvoidPoison") / 100)
			output.PoisonChanceOnHit = output.PoisonChanceOnHit * poisonMult
			output.PoisonChanceOnCrit = output.PoisonChanceOnCrit * poisonMult
			output.ChaosPoisonChance = output.ChaosPoisonChance * poisonMult
			local igniteMult = (1 - enemyDB:Sum("BASE", nil, "AvoidIgnite") / 100)
			output.IgniteChanceOnHit = output.IgniteChanceOnHit * igniteMult
			output.IgniteChanceOnCrit = output.IgniteChanceOnCrit * igniteMult
			local shockMult = (1 - enemyDB:Sum("BASE", nil, "AvoidShock") / 100)
			output.ShockChanceOnHit = output.ShockChanceOnHit * shockMult
			output.ShockChanceOnCrit = output.ShockChanceOnCrit * shockMult
			local freezeMult = (1 - enemyDB:Sum("BASE", nil, "AvoidFreeze") / 100)
			output.FreezeChanceOnHit = output.FreezeChanceOnHit * freezeMult
			output.FreezeChanceOnCrit = output.FreezeChanceOnCrit * freezeMult
		end
	
		local function calcAilmentDamage(type, sourceHitDmg, sourceCritDmg)
			-- Calculate the inflict chance and base damage of a secondary effect (bleed/poison/ignite/shock/freeze)
			local chanceOnHit, chanceOnCrit = output[type.."ChanceOnHit"], output[type.."ChanceOnCrit"]
			local chanceFromHit = chanceOnHit * (1 - output.CritChance / 100)
			local chanceFromCrit = chanceOnCrit * output.CritChance / 100
			local chance = chanceFromHit + chanceFromCrit
			output[type.."Chance"] = chance
			local baseFromHit = sourceHitDmg * chanceFromHit / (chanceFromHit + chanceFromCrit)
			local baseFromCrit = sourceCritDmg * chanceFromCrit / (chanceFromHit + chanceFromCrit)
			local baseVal = baseFromHit + baseFromCrit
			if breakdown and chance ~= 0 then
				local breakdownChance = breakdown[type.."Chance"] or { }
				breakdown[type.."Chance"] = breakdownChance
				if breakdownChance[1] then
					t_insert(breakdownChance, "")
				end
				if isAttack then
					t_insert(breakdownChance, pass.label..":")
				end
				t_insert(breakdownChance, s_format("Chance on Non-crit: %d%%", chanceOnHit))
				t_insert(breakdownChance, s_format("Chance on Crit: %d%%", chanceOnCrit))
				if chanceOnHit ~= chanceOnCrit then
					t_insert(breakdownChance, "Combined chance:")
					t_insert(breakdownChance, s_format("%d x (1 - %.4f) ^8(chance from non-crits)", chanceOnHit, output.CritChance/100))
					t_insert(breakdownChance, s_format("+ %d x %.4f ^8(chance from crits)", chanceOnCrit, output.CritChance/100))
					t_insert(breakdownChance, s_format("= %.2f", chance))
				end
			end
			if breakdown and baseVal > 0 then
				local breakdownDPS = breakdown[type.."DPS"] or { }
				breakdown[type.."DPS"] = breakdownDPS
				if breakdownDPS[1] then
					t_insert(breakdownDPS, "")
				end
				if isAttack then
					t_insert(breakdownDPS, pass.label..":")
				end
				if sourceHitDmg == sourceCritDmg then
					t_insert(breakdownDPS, "Total damage:")
					t_insert(breakdownDPS, s_format("%.1f ^8(source damage)",sourceHitDmg))
				else
					if baseFromHit > 0 then
						t_insert(breakdownDPS, "Damage from Non-crits:")
						t_insert(breakdownDPS, s_format("%.1f ^8(source damage from non-crits)", sourceHitDmg))
						t_insert(breakdownDPS, s_format("x %.3f ^8(portion of instances created by non-crits)", chanceFromHit / (chanceFromHit + chanceFromCrit)))
						t_insert(breakdownDPS, s_format("= %.1f", baseFromHit))
					end
					if baseFromCrit > 0 then
						t_insert(breakdownDPS, "Damage from Crits:")
						t_insert(breakdownDPS, s_format("%.1f ^8(source damage from crits)", sourceCritDmg))
						t_insert(breakdownDPS, s_format("x %.3f ^8(portion of instances created by crits)", chanceFromCrit / (chanceFromHit + chanceFromCrit)))
						t_insert(breakdownDPS, s_format("= %.1f", baseFromCrit))
					end
					if baseFromHit > 0 and baseFromCrit > 0 then
						t_insert(breakdownDPS, "Total damage:")
						t_insert(breakdownDPS, s_format("%.1f + %.1f", baseFromHit, baseFromCrit))
						t_insert(breakdownDPS, s_format("= %.1f", baseVal))
					end
				end
			end
			return baseVal
		end

		-- Calculate bleeding chance and damage
		if canDeal.Physical and (output.BleedChanceOnHit + output.BleedChanceOnCrit) > 0 then
			if not activeSkill.bleedCfg then
				activeSkill.bleedCfg = {
					skillName = skillCfg.skillName,
					skillPart = skillCfg.skillPart,
					skillTypes = skillCfg.skillTypes,
					slotName = skillCfg.slotName,
					flags = bor(ModFlag.Dot, ModFlag.Ailment, band(cfg.flags, ModFlag.WeaponMask), band(cfg.flags, ModFlag.Melee) ~= 0 and ModFlag.MeleeHit or 0),
					keywordFlags = bor(band(cfg.keywordFlags, bnot(KeywordFlag.Hit)), KeywordFlag.Bleed, KeywordFlag.Ailment, KeywordFlag.PhysicalDot),
					skillCond = { },
				}
			end
			local dotCfg = activeSkill.bleedCfg
			local sourceHitDmg, sourceCritDmg
			if breakdown then
				breakdown.BleedPhysical = { damageTypes = { } }
			end
			for pass = 1, 2 do
				if not skillModList:Flag(dotCfg, "AilmentsAreNeverFromCrit") then
					dotCfg.skillCond["CriticalStrike"] = (pass == 1)
				end
				local min, max = calcAilmentSourceDamage(activeSkill, output, dotCfg, pass == 2 and breakdown and breakdown.BleedPhysical, "Physical", 0)
				output.BleedPhysicalMin = min
				output.BleedPhysicalMax = max
				if pass == 1 then
					sourceCritDmg = (min + max) / 2 * (1 + skillModList:Sum("BASE", dotCfg, "DotMultiplier", "PhysicalDotMultiplier") / 100 + output.BonusCritDotMultiplier)
				else
					sourceHitDmg = (min + max) / 2 * (1 + skillModList:Sum("BASE", dotCfg, "DotMultiplier", "PhysicalDotMultiplier") / 100)
				end
			end
			local basePercent = skillData.bleedBasePercent or 70
			local baseVal = calcAilmentDamage("Bleed", sourceHitDmg, sourceCritDmg) * basePercent / 100 * output.RuthlessBlowEffect
			if baseVal > 0 then
				skillFlags.bleed = true
				skillFlags.duration = true
				local effMult = 1
				if env.mode_effective then
					local resist = enemyDB:Sum("BASE", nil, "PhysicalDamageReduction")
					local takenInc = enemyDB:Sum("INC", dotCfg, "DamageTaken", "DamageTakenOverTime", "PhysicalDamageTaken", "PhysicalDamageTakenOverTime")
					local takenMore = enemyDB:More(dotCfg, "DamageTaken", "DamageTakenOverTime", "PhysicalDamageTaken", "PhysicalDamageTakenOverTime")
					effMult = (1 - resist / 100) * (1 + takenInc / 100) * takenMore
					globalOutput["BleedEffMult"] = effMult
					if breakdown and effMult ~= 1 then
						globalBreakdown.BleedEffMult = breakdown.effMult("Physical", resist, 0, takenInc, effMult, takenMore)
					end
				end
				local mult = skillModList:Sum("BASE", dotCfg, "PhysicalDotMultiplier", "BleedMultiplier")
				local effectMod = calcLib.mod(skillModList, dotCfg, "AilmentEffect")
				local rateMod = calcLib.mod(skillModList, cfg, "BleedFaster")
				local maxStacks = skillModList:Override(cfg, "BleedStacksMax") or skillModList:Sum("BASE", cfg, "BleedStacksMax")
				local configStacks = enemyDB:Sum("BASE", nil, "Multiplier:BleedStacks")
				local bleedStacks = configStacks > 0 and m_min(configStacks, maxStacks) or maxStacks
				output.BleedDPS = (baseVal * effectMod * rateMod * effMult) * bleedStacks
				local durationBase
				if skillData.bleedDurationIsSkillDuration then
					durationBase = skillData.duration
				else
					durationBase = 5
				end
				local durationMod = calcLib.mod(skillModList, dotCfg, "EnemyBleedDuration", "SkillAndDamagingAilmentDuration", skillData.bleedIsSkillEffect and "Duration" or nil) * calcLib.mod(enemyDB, nil, "SelfBleedDuration")
				globalOutput.BleedDuration = durationBase * durationMod / rateMod * debuffDurationMult
				globalOutput.BleedStacksMax = maxStacks
				globalOutput.BleedStacks = bleedStacks
				if breakdown then
					t_insert(breakdown.BleedDPS, s_format("x %.2f ^8(bleed deals %d%% per second)", basePercent/100, basePercent))
					if effectMod ~= 1 then
						t_insert(breakdown.BleedDPS, s_format("x %.2f ^8(ailment effect modifier)", effectMod))
					end
					if output.RuthlessBlowEffect ~= 0 then
						t_insert(breakdown.BleedDPS, s_format("x %.2f ^8(ruthless blow effect modifier)", output.RuthlessBlowEffect))
					end
					t_insert(breakdown.BleedDPS, s_format("= %.1f", baseVal))
					breakdown.multiChain(breakdown.BleedDPS, {
						label = "Bleed DPS:",
						base = s_format("%.1f ^8(total damage per second)", baseVal), 
						{ "%.2f ^8(ailment effect modifier)", effectMod },
						{ "%.2f ^8(damage rate modifier)", rateMod },
						{ "%.3f ^8(effective DPS modifier)", effMult },
						total = s_format("= %.1f ^8per second", output.BleedDPS),
					})
					if globalOutput.BleedDuration ~= durationBase then
						globalBreakdown.BleedDuration = {
							s_format("%.2fs ^8(base duration)", durationBase)
						}
						if durationMod ~= 1 then
							t_insert(globalBreakdown.BleedDuration, s_format("x %.2f ^8(duration modifier)", durationMod))
						end
						if rateMod ~= 1 then
							t_insert(globalBreakdown.BleedDuration, s_format("/ %.2f ^8(damage rate modifier)", rateMod))
						end
						if debuffDurationMult ~= 1 then
							t_insert(globalBreakdown.BleedDuration, s_format("/ %.2f ^8(debuff expires slower/faster)", 1 / debuffDurationMult))
						end
						t_insert(globalBreakdown.BleedDuration, s_format("= %.2fs", globalOutput.BleedDuration))
					end
				end
			end
		end

		-- Calculate poison chance and damage
		if canDeal.Chaos and (output.PoisonChanceOnHit + output.PoisonChanceOnCrit + output.ChaosPoisonChance) > 0 then
			if not activeSkill.poisonCfg then
				activeSkill.poisonCfg = {
					skillName = skillCfg.skillName,
					skillPart = skillCfg.skillPart,
					skillTypes = skillCfg.skillTypes,
					slotName = skillCfg.slotName,
					flags = bor(ModFlag.Dot, ModFlag.Ailment, band(cfg.flags, ModFlag.WeaponMask), band(cfg.flags, ModFlag.Melee) ~= 0 and ModFlag.MeleeHit or 0),
					keywordFlags = bor(band(cfg.keywordFlags, bnot(KeywordFlag.Hit)), KeywordFlag.Poison, KeywordFlag.Ailment, KeywordFlag.ChaosDot),
					skillCond = { },
				}
			end
			local dotCfg = activeSkill.poisonCfg
			local sourceHitDmg, sourceCritDmg
			if breakdown then
				breakdown.PoisonPhysical = { damageTypes = { } }
				breakdown.PoisonLightning = { damageTypes = { } }
				breakdown.PoisonCold = { damageTypes = { } }
				breakdown.PoisonFire = { damageTypes = { } }
				breakdown.PoisonChaos = { damageTypes = { } }
			end
			for pass = 1, 2 do
				if not skillModList:Flag(dotCfg, "AilmentsAreNeverFromCrit") then
					dotCfg.skillCond["CriticalStrike"] = (pass == 1)
				end
				local totalMin, totalMax = 0, 0
				do
					local min, max = calcAilmentSourceDamage(activeSkill, output, dotCfg, pass == 2 and breakdown and breakdown.PoisonChaos, "Chaos", 0)
					output.PoisonChaosMin = min
					output.PoisonChaosMax = max
					totalMin = totalMin + min
					totalMax = totalMax + max
				end
				local nonChaosMult = 1
				if output.ChaosPoisonChance > 0 and output.PoisonChaosMax > 0 then
					-- Additional chance for chaos
					local chance = (pass == 1) and "PoisonChanceOnCrit" or "PoisonChanceOnHit"
					local chaosChance = m_min(100, output[chance] + output.ChaosPoisonChance)
					nonChaosMult = output[chance] / chaosChance
					output[chance] = chaosChance
				end
				if canDeal.Lightning and skillModList:Flag(cfg, "LightningCanPoison") then
					local min, max = calcAilmentSourceDamage(activeSkill, output, dotCfg, pass == 2 and breakdown and breakdown.PoisonLightning, "Lightning", dmgTypeFlags.Chaos)
					output.PoisonLightningMin = min
					output.PoisonLightningMax = max
					totalMin = totalMin + min * nonChaosMult
					totalMax = totalMax + max * nonChaosMult
				end
				if canDeal.Cold and skillModList:Flag(cfg, "ColdCanPoison") then
					local min, max = calcAilmentSourceDamage(activeSkill, output, dotCfg, pass == 2 and breakdown and breakdown.PoisonCold, "Cold", dmgTypeFlags.Chaos)
					output.PoisonColdMin = min
					output.PoisonColdMax = max
					totalMin = totalMin + min * nonChaosMult
					totalMax = totalMax + max * nonChaosMult
				end
				if canDeal.Fire and skillModList:Flag(cfg, "FireCanPoison") then
					local min, max = calcAilmentSourceDamage(activeSkill, output, dotCfg, pass == 2 and breakdown and breakdown.PoisonFire, "Fire", dmgTypeFlags.Chaos)
					output.PoisonFireMin = min
					output.PoisonFireMax = max
					totalMin = totalMin + min * nonChaosMult
					totalMax = totalMax + max * nonChaosMult
				end
				if canDeal.Physical then
					local min, max = calcAilmentSourceDamage(activeSkill, output, dotCfg, pass == 2 and breakdown and breakdown.PoisonPhysical, "Physical", dmgTypeFlags.Chaos)
					output.PoisonPhysicalMin = min
					output.PoisonPhysicalMax = max
					totalMin = totalMin + min * nonChaosMult
					totalMax = totalMax + max * nonChaosMult
				end
				if pass == 1 then
					sourceCritDmg = (totalMin + totalMax) / 2 * (1 + skillModList:Sum("BASE", dotCfg, "DotMultiplier", "ChaosDotMultiplier") / 100 + output.BonusCritDotMultiplier)
				else
					sourceHitDmg = (totalMin + totalMax) / 2 * (1 + skillModList:Sum("BASE", dotCfg, "DotMultiplier", "ChaosDotMultiplier") / 100)
				end
			end
			local baseVal = calcAilmentDamage("Poison", sourceHitDmg, sourceCritDmg) * 0.20
			if baseVal > 0 then
				skillFlags.poison = true
				skillFlags.duration = true
				local effMult = 1
				if env.mode_effective then
					local resist = m_min(enemyDB:Sum("BASE", nil, "ChaosResist"), 75)
					local takenInc = enemyDB:Sum("INC", dotCfg, "DamageTaken", "DamageTakenOverTime", "ChaosDamageTaken", "ChaosDamageTakenOverTime")
					local takenMore = enemyDB:More(dotCfg, "DamageTaken", "DamageTakenOverTime", "ChaosDamageTaken", "ChaosDamageTakenOverTime")
					effMult = (1 - resist / 100) * (1 + takenInc / 100) * takenMore
					globalOutput["PoisonEffMult"] = effMult
					if breakdown and effMult ~= 1 then
						globalBreakdown.PoisonEffMult = breakdown.effMult("Chaos", resist, 0, takenInc, effMult, takenMore)
					end
				end
				local effectMod = calcLib.mod(skillModList, dotCfg, "AilmentEffect")
				local rateMod = calcLib.mod(skillModList, cfg, "PoisonFaster")
				output.PoisonDPS = baseVal * effectMod * rateMod * effMult
				local durationBase
				if skillData.poisonDurationIsSkillDuration then
					durationBase = skillData.duration
				else
					durationBase = 2
				end
				local durationMod = calcLib.mod(skillModList, dotCfg, "EnemyPoisonDuration", "SkillAndDamagingAilmentDuration", skillData.poisonIsSkillEffect and "Duration" or nil) * calcLib.mod(enemyDB, nil, "SelfPoisonDuration")
				globalOutput.PoisonDuration = durationBase * durationMod / rateMod * debuffDurationMult
				output.PoisonDamage = output.PoisonDPS * globalOutput.PoisonDuration
				if skillData.showAverage then
					output.TotalPoisonAverageDamage = output.HitChance / 100 * output.PoisonChance / 100 * output.PoisonDamage
				else
					output.TotalPoisonStacks = output.HitChance / 100 * output.PoisonChance / 100 * globalOutput.PoisonDuration * (globalOutput.HitSpeed or globalOutput.Speed) * (skillData.dpsMultiplier or 1)
					output.TotalPoisonDPS = output.PoisonDPS * output.TotalPoisonStacks
				end
				if breakdown then
					t_insert(breakdown.PoisonDPS, "x 0.20 ^8(poison deals 20% per second)")
					t_insert(breakdown.PoisonDPS, s_format("= %.1f", baseVal, 1))
					breakdown.multiChain(breakdown.PoisonDPS, {
						label = "Poison DPS:",
						base = s_format("%.1f ^8(total damage per second)", baseVal), 
						{ "%.2f ^8(ailment effect modifier)", effectMod },
						{ "%.2f ^8(damage rate modifier)", rateMod },
						{ "%.3f ^8(effective DPS modifier)", effMult },
						total = s_format("= %.1f ^8per second", output.PoisonDPS),
					})
					if globalOutput.PoisonDuration ~= 2 then
						globalBreakdown.PoisonDuration = {
							s_format("%.2fs ^8(base duration)", durationBase)
						}
						if durationMod ~= 1 then
							t_insert(globalBreakdown.PoisonDuration, s_format("x %.2f ^8(duration modifier)", durationMod))
						end
						if rateMod ~= 1 then
							t_insert(globalBreakdown.PoisonDuration, s_format("/ %.2f ^8(damage rate modifier)", rateMod))
						end
						if debuffDurationMult ~= 1 then
							t_insert(globalBreakdown.PoisonDuration, s_format("/ %.2f ^8(debuff expires slower/faster)", 1 / debuffDurationMult))
						end
						t_insert(globalBreakdown.PoisonDuration, s_format("= %.2fs", globalOutput.PoisonDuration))
					end
					breakdown.PoisonDamage = { }
					if isAttack then
						t_insert(breakdown.PoisonDamage, pass.label..":")
					end
					t_insert(breakdown.PoisonDamage, s_format("%.1f ^8(damage per second)", output.PoisonDPS))
					t_insert(breakdown.PoisonDamage, s_format("x %.2fs ^8(poison duration)", globalOutput.PoisonDuration))
					t_insert(breakdown.PoisonDamage, s_format("= %.1f ^8damage per poison stack", output.PoisonDamage))
					if not skillData.showAverage then
						breakdown.TotalPoisonStacks = { }
						if isAttack then
							t_insert(breakdown.TotalPoisonStacks, pass.label..":")
						end
						breakdown.multiChain(breakdown.TotalPoisonStacks, {
							base = s_format("%.2fs ^8(poison duration)", globalOutput.PoisonDuration),
							{ "%.2f ^8(poison chance)", output.PoisonChance / 100 },
							{ "%.2f ^8(hit chance)", output.HitChance / 100 },
							{ "%.2f ^8(hits per second)", globalOutput.HitSpeed or globalOutput.Speed },
							{ "%g ^8(dps multiplier for this skill)", skillData.dpsMultiplier or 1 },
							total = s_format("= %.1f", output.TotalPoisonStacks),
						})
					end
				end
			end
		end	

		-- Calculate ignite chance and damage
		if canDeal.Fire and (output.IgniteChanceOnHit + output.IgniteChanceOnCrit) > 0 then
			if not activeSkill.igniteCfg then
				activeSkill.igniteCfg = {
					skillName = skillCfg.skillName,
					skillPart = skillCfg.skillPart,
					skillTypes = skillCfg.skillTypes,
					slotName = skillCfg.slotName,
					flags = bor(ModFlag.Dot, ModFlag.Ailment, band(cfg.flags, ModFlag.WeaponMask), band(cfg.flags, ModFlag.Melee) ~= 0 and ModFlag.MeleeHit or 0),
					keywordFlags = bor(band(cfg.keywordFlags, bnot(KeywordFlag.Hit)), KeywordFlag.Ignite, KeywordFlag.Ailment, KeywordFlag.FireDot),
					skillCond = { },
				}
			end
			local dotCfg = activeSkill.igniteCfg
			local sourceHitDmg, sourceCritDmg
			if breakdown then
				breakdown.IgnitePhysical = { damageTypes = { } }
				breakdown.IgniteLightning = { damageTypes = { } }
				breakdown.IgniteCold = { damageTypes = { } }
				breakdown.IgniteFire = { damageTypes = { } }
				breakdown.IgniteChaos = { damageTypes = { } }
			end
			for pass = 1, 2 do
				if not skillModList:Flag(dotCfg, "AilmentsAreNeverFromCrit") then
					dotCfg.skillCond["CriticalStrike"] = (pass == 1)
				end
				local totalMin, totalMax = 0, 0
				if canDeal.Physical and skillModList:Flag(cfg, "PhysicalCanIgnite") then
					local min, max = calcAilmentSourceDamage(activeSkill, output, dotCfg, pass == 2 and breakdown and breakdown.IgnitePhysical, "Physical", dmgTypeFlags.Fire)
					output.IgnitePhysicalMin = min
					output.IgnitePhysicalMax = max
					totalMin = totalMin + min
					totalMax = totalMax + max
				end
				if canDeal.Lightning and skillModList:Flag(cfg, "LightningCanIgnite") then
					local min, max = calcAilmentSourceDamage(activeSkill, output, dotCfg, pass == 2 and breakdown and breakdown.IgniteLightning, "Lightning", dmgTypeFlags.Fire)
					output.IgniteLightningMin = min
					output.IgniteLightningMax = max
					totalMin = totalMin + min
					totalMax = totalMax + max
				end
				if canDeal.Cold and skillModList:Flag(cfg, "ColdCanIgnite") then
					local min, max = calcAilmentSourceDamage(activeSkill, output, dotCfg, pass == 2 and breakdown and breakdown.IgniteCold, "Cold", dmgTypeFlags.Fire)
					output.IgniteColdMin = min
					output.IgniteColdMax = max
					totalMin = totalMin + min
					totalMax = totalMax + max
				end
				if canDeal.Fire and not skillModList:Flag(cfg, "FireCannotIgnite") then
					local min, max = calcAilmentSourceDamage(activeSkill, output, dotCfg, pass == 2 and breakdown and breakdown.IgniteFire, "Fire", 0)
					output.IgniteFireMin = min
					output.IgniteFireMax = max
					totalMin = totalMin + min
					totalMax = totalMax + max
				end
				if canDeal.Chaos and skillModList:Flag(cfg, "ChaosCanIgnite") then
					local min, max = calcAilmentSourceDamage(activeSkill, output, dotCfg, pass == 2 and breakdown and breakdown.IgniteChaos, "Chaos", dmgTypeFlags.Fire)
					output.IgniteChaosMin = min
					output.IgniteChaosMax = max
					totalMin = totalMin + min
					totalMax = totalMax + max
				end
				if pass == 1 then
					sourceCritDmg = (totalMin + totalMax) / 2 * (1 + skillModList:Sum("BASE", dotCfg, "DotMultiplier", "FireDotMultiplier") / 100 + output.BonusCritDotMultiplier)
				else
					sourceHitDmg = (totalMin + totalMax) / 2 * (1 + skillModList:Sum("BASE", dotCfg, "DotMultiplier", "FireDotMultiplier") / 100)
				end
			end
			local igniteMode = env.configInput.igniteMode or "AVERAGE"
			if igniteMode == "CRIT" then
				output.IgniteChanceOnHit = 0
			end
			if globalBreakdown then
				globalBreakdown.IgniteDPS = {
					s_format("Ignite mode: %s ^8(can be changed in the Configuration tab)", igniteMode == "CRIT" and "Crit Damage" or "Average Damage")
				}
			end
			local baseVal = calcAilmentDamage("Ignite", sourceHitDmg, sourceCritDmg) * 0.5
			if baseVal > 0 then
				skillFlags.ignite = true
				local effMult = 1
				if env.mode_effective then
					local resist = m_min(enemyDB:Sum("BASE", nil, "FireResist", "ElementalResist"), 75)
					local takenInc = enemyDB:Sum("INC", dotCfg, "DamageTaken", "DamageTakenOverTime", "FireDamageTaken", "FireDamageTakenOverTime", "ElementalDamageTaken")
					local takenMore = enemyDB:More(dotCfg, "DamageTaken", "DamageTakenOverTime", "FireDamageTaken", "FireDamageTakenOverTime", "ElementalDamageTaken")
					effMult = (1 - resist / 100) * (1 + takenInc / 100) * takenMore
					globalOutput["IgniteEffMult"] = effMult
					if breakdown and effMult ~= 1 then
						globalBreakdown.IgniteEffMult = breakdown.effMult("Fire", resist, 0, takenInc, effMult, takenMore)
					end
				end
				local effectMod = calcLib.mod(skillModList, dotCfg, "AilmentEffect")
				local rateMod = calcLib.mod(skillModList, cfg, "IgniteBurnFaster") / calcLib.mod(skillModList, cfg, "IgniteBurnSlower")
				output.IgniteDPS = baseVal * effectMod * rateMod * effMult
				local incDur = skillModList:Sum("INC", dotCfg, "EnemyIgniteDuration", "SkillAndDamagingAilmentDuration") + enemyDB:Sum("INC", nil, "SelfIgniteDuration")
				local moreDur = enemyDB:More(nil, "SelfIgniteDuration")
				globalOutput.IgniteDuration = 4 * (1 + incDur / 100) * moreDur / rateMod * debuffDurationMult
				if skillFlags.igniteCanStack then
					output.IgniteDamage = output.IgniteDPS * globalOutput.IgniteDuration
					if skillData.showAverage then
						output.TotalIgniteAverageDamage = output.HitChance / 100 * output.IgniteChance / 100 * output.IgniteDamage
					else
						output.TotalIgniteStacks = output.HitChance / 100 * output.IgniteChance / 100 * globalOutput.IgniteDuration * (globalOutput.HitSpeed or globalOutput.Speed) * (skillData.dpsMultiplier or 1)
						output.TotalIgniteDPS = output.IgniteDPS * output.TotalIgniteStacks
					end
				end
				if breakdown then
					t_insert(breakdown.IgniteDPS, "x 0.5 ^8(ignite deals 50% per second)")
					t_insert(breakdown.IgniteDPS, s_format("= %.1f", baseVal, 1))
					breakdown.multiChain(breakdown.IgniteDPS, {
						label = "Ignite DPS:",
						base = s_format("%.1f ^8(total damage per second)", baseVal), 
						{ "%.2f ^8(ailment effect modifier)", effectMod },
						{ "%.2f ^8(burn rate modifier)", rateMod },
						{ "%.3f ^8(effective DPS modifier)", effMult },
						total = s_format("= %.1f ^8per second", output.IgniteDPS),
					})
					if skillFlags.igniteCanStack then
						breakdown.IgniteDamage = { }
						if isAttack then
							t_insert(breakdown.IgniteDamage, pass.label..":")
						end
						t_insert(breakdown.IgniteDamage, s_format("%.1f ^8(damage per second)", output.IgniteDPS))
						t_insert(breakdown.IgniteDamage, s_format("x %.2fs ^8(ignite duration)", globalOutput.IgniteDuration))
						t_insert(breakdown.IgniteDamage, s_format("= %.1f ^8damage per ignite stack", output.IgniteDamage))
						if not skillData.showAverage then
							breakdown.TotalIgniteStacks = { }
							if isAttack then
								t_insert(breakdown.TotalIgniteStacks, pass.label..":")
							end
							breakdown.multiChain(breakdown.TotalIgniteStacks, {
								base = s_format("%.2fs ^8(ignite duration)", globalOutput.IgniteDuration),
								{ "%.2f ^8(ignite chance)", output.IgniteChance / 100 },
								{ "%.2f ^8(hit chance)", output.HitChance / 100 },
								{ "%.2f ^8(hits per second)", globalOutput.HitSpeed or globalOutput.Speed },
								{ "%g ^8(dps multiplier for this skill)", skillData.dpsMultiplier or 1 },
								total = s_format("= %.1f", output.TotalIgniteStacks),
							})
						end
					end
					if incDur ~= 0 or moreDur ~= 1 or rateMod ~= 1 then
						globalBreakdown.IgniteDuration = {
							s_format("4.00s ^8(base duration)", durationBase)
						}
						if incDur ~= 0 then
							t_insert(globalBreakdown.IgniteDuration, s_format("x %.2f ^8(increased/reduced duration)", 1 + incDur/100))
						end
						if moreDur ~= 1 then
							t_insert(globalBreakdown.IgniteDuration, s_format("x %.2f ^8(more/less duration)", moreDur))
						end
						if rateMod ~= 1 then
							t_insert(globalBreakdown.IgniteDuration, s_format("/ %.2f ^8(burn rate modifier)", rateMod))
						end
						if debuffDurationMult ~= 1 then
							t_insert(globalBreakdown.IgniteDuration, s_format("/ %.2f ^8(debuff expires slower/faster)", 1 / debuffDurationMult))
						end
						t_insert(globalBreakdown.IgniteDuration, s_format("= %.2fs", globalOutput.IgniteDuration))
					end
				end
			end
		end

		-- Calculate shock and freeze chance + duration modifier
		-- FIXME Completely fucking wrong now
		if (output.ShockChanceOnHit + output.ShockChanceOnCrit) > 0 then
			local sourceHitDmg = 0
			local sourceCritDmg = 0
			if canDeal.Physical and skillModList:Flag(cfg, "PhysicalCanShock") then
				sourceHitDmg = sourceHitDmg + output.PhysicalHitAverage
				sourceCritDmg = sourceCritDmg + output.PhysicalCritAverage
			end
			if canDeal.Lightning and not skillModList:Flag(cfg, "LightningCannotShock") then
				sourceHitDmg = sourceHitDmg + output.LightningHitAverage
				sourceCritDmg = sourceCritDmg + output.LightningCritAverage
			end
			if canDeal.Cold and skillModList:Flag(cfg, "ColdCanShock") then
				sourceHitDmg = sourceHitDmg + output.ColdHitAverage
				sourceCritDmg = sourceCritDmg + output.ColdCritAverage
			end
			if canDeal.Fire and skillModList:Flag(cfg, "FireCanShock") then
				sourceHitDmg = sourceHitDmg + output.FireHitAverage
				sourceCritDmg = sourceCritDmg + output.FireCritAverage
			end
			if canDeal.Chaos and skillModList:Flag(cfg, "ChaosCanShock") then
				sourceHitDmg = sourceHitDmg + output.ChaosHitAverage
				sourceCritDmg = sourceCritDmg + output.ChaosCritAverage
			end
			local baseVal = calcAilmentDamage("Shock", sourceHitDmg, sourceCritDmg)
			if baseVal > 0 then
				skillFlags.shock = true
				output.ShockDurationMod = 1 + skillModList:Sum("INC", cfg, "EnemyShockDuration") / 100 + enemyDB:Sum("INC", nil, "SelfShockDuration") / 100
				output.ShockEffectMod = skillModList:Sum("INC", cfg, "EnemyShockEffect")
				if breakdown then
					t_insert(breakdown.ShockDPS, s_format("For the minimum 5%% Shock to apply for %.1f seconds, target must have no more than %.0f Ailment Threshold.", 2 * output.ShockDurationMod, (((100 + output.ShockEffectMod)^(2.5)) * baseVal) / (100 * m_sqrt(10))))
					t_insert(breakdown.ShockDPS, s_format("^8(Ailment Threshold is about equal to Life except on bosses where it is about half of their life)"))
				end
 			end
		end
		if (output.ChillChanceOnHit + output.ChillChanceOnCrit) > 0 then
			local sourceHitDmg = 0
			local sourceCritDmg = 0
			if canDeal.Cold and not skillModList:Flag(cfg, "ColdCannotChill") then
				sourceHitDmg = sourceHitDmg + output.ColdHitAverage
				sourceCritDmg = sourceCritDmg + output.ColdCritAverage
			end
			if canDeal.Physical and skillModList:Flag(cfg, "PhysicalCanChill") then
				sourceHitDmg = sourceHitDmg + output.PhysicalHitAverage
				sourceCritDmg = sourceCritDmg + output.PhysicalCritAverage
			end
			if canDeal.Lightning and skillModList:Flag(cfg, "LightningCanChill") then
				sourceHitDmg = sourceHitDmg + output.LightningHitAverage
				sourceCritDmg = sourceCritDmg + output.LightningCritAverage
			end
			if canDeal.Fire and skillModList:Flag(cfg, "FireCanChill") then
				sourceHitDmg = sourceHitDmg + output.FireHitAverage
				sourceCritDmg = sourceCritDmg + output.FireCritAverage
			end
			if canDeal.Chaos and skillModList:Flag(cfg, "ChaosCanChill") then
				sourceHitDmg = sourceHitDmg + output.ChaosHitAverage
				sourceCritDmg = sourceCritDmg + output.ChaosCritAverage
			end
			local baseVal = calcAilmentDamage("Chill", sourceHitDmg, sourceCritDmg)
			if baseVal > 0 then
				skillFlags.chill = true
				output.ChillEffectMod = skillModList:Sum("INC", cfg, "EnemyChillEffect")
				output.ChillDurationMod = 1 + skillModList:Sum("INC", cfg, "EnemyChillDuration") / 100
				if breakdown then
					t_insert(breakdown.ChillDPS, s_format("For the minimum 5%% Chill to apply for %.1f seconds, target must have no more than %.0f Ailment Threshold.", 2 * output.ChillDurationMod, (((100 + output.ChillEffectMod)^(2.5)) * baseVal) / (100 * m_sqrt(10))))
					t_insert(breakdown.ChillDPS, s_format("^8(Ailment Threshold is about equal to Life except on bosses where it is about half of their life)"))
				end
			end
		end
		if (output.FreezeChanceOnHit + output.FreezeChanceOnCrit) > 0 then
			local sourceHitDmg = 0
			local sourceCritDmg = 0
			if canDeal.Cold and not skillModList:Flag(cfg, "ColdCannotFreeze") then
				sourceHitDmg = sourceHitDmg + output.ColdHitAverage
				sourceCritDmg = sourceCritDmg + output.ColdCritAverage
			end
			if canDeal.Lightning and skillModList:Flag(cfg, "LightningCanFreeze") then
				sourceHitDmg = sourceHitDmg + output.LightningHitAverage
				sourceCritDmg = sourceCritDmg + output.LightningCritAverage
			end
			local baseVal = calcAilmentDamage("Freeze", sourceHitDmg, sourceCritDmg)
			if baseVal > 0 then
				skillFlags.freeze = true
				skillFlags.chill = true
				output.FreezeDurationMod = 1 + skillModList:Sum("INC", cfg, "EnemyFreezeDuration") / 100 + enemyDB:Sum("INC", nil, "SelfFreezeDuration") / 100
				if breakdown then
					t_insert(breakdown.FreezeDPS, s_format("For freeze to apply for the minimum of 0.3 seconds, target must have no more than %.0f Ailment Threshold.", baseVal * 20 * output.FreezeDurationMod))
					t_insert(breakdown.FreezeDPS, s_format("^8(Ailment Threshold is about equal to Life except on bosses where it is about half of their life)"))
				end
			end
		end

		-- Calculate knockback chance/distance
		output.KnockbackChance = m_min(100, output.KnockbackChanceOnHit * (1 - output.CritChance / 100) + output.KnockbackChanceOnCrit * output.CritChance / 100 + enemyDB:Sum("BASE", nil, "SelfKnockbackChance"))
		if output.KnockbackChance > 0 then
			output.KnockbackDistance = round(4 * calcLib.mod(skillModList, cfg, "EnemyKnockbackDistance"))
			if breakdown then
				breakdown.KnockbackDistance = {
					radius = output.KnockbackDistance,
				}
			end
		end

		-- Calculate enemy stun modifiers
		local enemyStunThresholdRed = -skillModList:Sum("INC", cfg, "EnemyStunThreshold")
		if enemyStunThresholdRed > 75 then
			output.EnemyStunThresholdMod = 1 - (75 + (enemyStunThresholdRed - 75) * 25 / (enemyStunThresholdRed - 50)) / 100
		else
			output.EnemyStunThresholdMod = 1 - enemyStunThresholdRed / 100
		end
		local base = skillData.baseStunDuration or 0.35
		local incDur = skillModList:Sum("INC", cfg, "EnemyStunDuration")
		local incRecov = enemyDB:Sum("INC", nil, "StunRecovery")
		output.EnemyStunDuration = base * (1 + incDur / 100) / (1 + incRecov / 100)
		if breakdown then
			if output.EnemyStunDuration ~= base then
				breakdown.EnemyStunDuration = {
					s_format("%.2fs ^8(base duration)", base),
				}
				if incDur ~= 0 then
					t_insert(breakdown.EnemyStunDuration, s_format("x %.2f ^8(increased/reduced stun duration)", 1 + incDur/100))
				end
				if incRecov ~= 0 then
					t_insert(breakdown.EnemyStunDuration, s_format("/ %.2f ^8(increased/reduced enemy stun recovery)", 1 + incRecov/100))
				end
				t_insert(breakdown.EnemyStunDuration, s_format("= %.2fs", output.EnemyStunDuration))
			end
		end
			
        -- Calculate impale chance and modifiers
		if canDeal.Physical and output.ImpaleChance > 0 then
            skillFlags.impale = true
            local impaleChance = m_min(output.ImpaleChance/100, 1)
            local maxStacks = skillModList:Sum("BASE", cfg, "ImpaleStacksMax") -- magic number: base stacks duration
			local configStacks = enemyDB:Sum("BASE", cfg, "Multiplier:ImpaleStacks")
			local impaleStacks = m_min(maxStacks, configStacks)

            local baseStoredDamage = 0.1 -- magic number: base impale stored damage
<<<<<<< HEAD
            local storedDamageInc = skillModList:Sum("INC", cfg, "ImpaleEffect")/100
            local storedDamageMore = round(skillModList:More(cfg, "ImpaleEffect"), 2)
            local storedDamageModifier = (1 + storedDamageInc) * storedDamageMore
            local impaleStoredDamage = baseStoredDamage * storedDamageModifier
            local impaleHitDamageMod = impaleStoredDamage * impaleStacks  -- Source: https://www.reddit.com/r/pathofexile/comments/chgqqt/impale_and_armor_interaction/

            local enemyArmour = round(calcLib.val(enemyDB, "Armour") * enemyDB:More(nil, "Armour"))
            local impaleArmourReduction = calcs.armourReductionF(enemyArmour, impaleHitDamageMod * output.impaleStoredHitAvg)
            local impaleResist = m_max(0, enemyDB:Sum("BASE", nil, "PhysicalDamageReduction") + skillModList:Sum("BASE", cfg, "EnemyPhysicalDamageReduction") + skillModList:Sum("BASE", cfg, "EnemyImpalePhysicalDamageReduction") + impaleArmourReduction)

            local impaleDMGModifier = impaleHitDamageMod * (1 - impaleResist / 100) * impaleChance

            globalOutput.ImpaleStacksMax = maxStacks
			globalOutput.ImpaleStacks = impaleStacks
			--ImpaleStoredDamage should be named ImpaleEffect or similar
			--Using the variable name ImpaleEffect breaks the calculations sidebar (?!)
			output.ImpaleStoredDamage = impaleStoredDamage * 100
			output.ImpaleModifier = 1 + impaleDMGModifier

			if breakdown then
				breakdown.ImpaleStoredDamage = {}
				t_insert(breakdown.ImpaleStoredDamage, "10% ^8(base value)")
				t_insert(breakdown.ImpaleStoredDamage, s_format("x %.2f ^8(increased effectiveness)", storedDamageModifier))
				t_insert(breakdown.ImpaleStoredDamage, s_format("= %.1f%%", output.ImpaleStoredDamage))

				breakdown.ImpaleModifier = {}
				t_insert(breakdown.ImpaleModifier, s_format("%d ^8(number of stacks, can be overridden in the Configuration tab)", impaleStacks))
				t_insert(breakdown.ImpaleModifier, s_format("x %.3f ^8(stored damage)", impaleStoredDamage))
				t_insert(breakdown.ImpaleModifier, s_format("x %.2f ^8(impale chance)", impaleChance))
				t_insert(breakdown.ImpaleModifier, s_format("x %.2f ^8(impale enemy physical damage reduction)", (1 - impaleResist / 100)))
				t_insert(breakdown.ImpaleModifier, s_format("= %.3f ^8(impale damage multiplier)", impaleDMGModifier))

			end
		end
	end
=======
            local storedExpectedDamageIncOnBleed = skillModList:Sum("INC", cfg, "ImpaleEffectOnBleed")*skillModList:Sum("BASE", cfg, "BleedChance")/100
            local storedExpectedDamageInc = (skillModList:Sum("INC", cfg, "ImpaleEffect") + storedExpectedDamageIncOnBleed)/100
            local storedExpectedDamageMore = round(skillModList:More(cfg, "ImpaleEffect"), 2)
            local storedExpectedDamageModifier = (1 + storedExpectedDamageInc) * storedExpectedDamageMore
            local impaleStoredDamage = baseStoredDamage * storedExpectedDamageModifier

            local impaleDMGModifier = impaleStoredDamage * impaleStacks * impaleChance

            globalOutput.ImpaleStacksMax = maxStacks
            globalOutput.ImpaleStacks = impaleStacks
            --ImpaleStoredDamage should be named ImpaleEffect or similar
            --Using the variable name ImpaleEffect breaks the calculations sidebar (?!)
            output.ImpaleStoredDamage = impaleStoredDamage * 100
            output.ImpaleModifier = 1 + impaleDMGModifier

            if breakdown then
                breakdown.ImpaleStoredDamage = {}
                t_insert(breakdown.ImpaleStoredDamage, "10% ^8(base value)")
                t_insert(breakdown.ImpaleStoredDamage, s_format("x %.2f ^8(increased effectiveness)", storedExpectedDamageModifier))
                t_insert(breakdown.ImpaleStoredDamage, s_format("= %.1f%%", output.ImpaleStoredDamage))

                breakdown.ImpaleModifier = {}
                t_insert(breakdown.ImpaleModifier, s_format("%d ^8(number of stacks, can be overridden in the Configuration tab)", impaleStacks))
                t_insert(breakdown.ImpaleModifier, s_format("x %.3f ^8(stored damage)", impaleStoredDamage))
                t_insert(breakdown.ImpaleModifier, s_format("x %.2f ^8(impale chance)", impaleChance))
                t_insert(breakdown.ImpaleModifier, s_format("= %.3f ^8(impale damage multiplier)", impaleDMGModifier))
            end
        end
    end
>>>>>>> 074c893d

	-- Combine secondary effect stats
	if isAttack then
		combineStat("BleedChance", "AVERAGE")
		combineStat("BleedDPS", "CHANCE", "BleedChance")
		combineStat("PoisonChance", "AVERAGE")
		combineStat("PoisonDPS", "CHANCE", "PoisonChance")
		combineStat("PoisonDamage", "CHANCE", "PoisonChance")
		if skillData.showAverage then
			combineStat("TotalPoisonAverageDamage", "DPS")
		else
			combineStat("TotalPoisonStacks", "DPS")
			combineStat("TotalPoisonDPS", "DPS")
		end
		combineStat("IgniteChance", "AVERAGE")
		combineStat("IgniteDPS", "CHANCE", "IgniteChance")
		if skillFlags.igniteCanStack then
			combineStat("IgniteDamage", "CHANCE", "IgniteChance")
			if skillData.showAverage then
				combineStat("TotalIgniteAverageDamage", "DPS")
			else
				combineStat("TotalIgniteStacks", "DPS")
				combineStat("TotalIgniteDPS", "DPS")
			end
		end
		combineStat("ChillEffectMod", "AVERAGE")
		combineStat("ChillDurationMod", "AVERAGE")
		combineStat("ShockChance", "AVERAGE")
		combineStat("ShockDurationMod", "AVERAGE")
		combineStat("ShockEffectMod", "AVERAGE")
		combineStat("FreezeChance", "AVERAGE")
		combineStat("FreezeDurationMod", "AVERAGE")
		combineStat("ImpaleChance", "AVERAGE")
		combineStat("ImpaleStoredDamage", "AVERAGE")
		combineStat("ImpaleModifier", "CHANCE", "ImpaleChance")
	end

	if skillFlags.hit and skillData.decay and canDeal.Chaos then
		-- Calculate DPS for Essence of Delirium's Decay effect
		skillFlags.decay = true
		activeSkill.decayCfg = {
			skillName = skillCfg.skillName,
			skillPart = skillCfg.skillPart,
			skillTypes = skillCfg.skillTypes,
			slotName = skillCfg.slotName,
			flags = ModFlag.Dot,
			keywordFlags = bor(band(skillCfg.keywordFlags, bnot(KeywordFlag.Hit)), KeywordFlag.ChaosDot),
		}
		local dotCfg = activeSkill.decayCfg
		local effMult = 1
		if env.mode_effective then
			local resist = m_min(enemyDB:Sum("BASE", nil, "ChaosResist"), 75)
			local takenInc = enemyDB:Sum("INC", nil, "DamageTaken", "DamageTakenOverTime", "ChaosDamageTaken", "ChaosDamageTakenOverTime")
			local takenMore = enemyDB:More(nil, "DamageTaken", "DamageTakenOverTime", "ChaosDamageTaken", "ChaosDamageTakenOverTime")
			effMult = (1 - resist / 100) * (1 + takenInc / 100) * takenMore
			output["DecayEffMult"] = effMult
			if breakdown and effMult ~= 1 then
				breakdown.DecayEffMult = breakdown.effMult("Chaos", resist, 0, takenInc, effMult, takenMore)
			end
		end
		local inc = skillModList:Sum("INC", dotCfg, "Damage", "ChaosDamage")
		local more = round(skillModList:More(dotCfg, "Damage", "ChaosDamage"), 2)
		local mult = skillModList:Sum("BASE", dotTypeCfg, "DotMultiplier", "ChaosDotMultiplier")
		output.DecayDPS = skillData.decay * (1 + inc/100) * more * (1 + mult/100) * effMult
		local durationMod = calcLib.mod(skillModList, dotCfg, "Duration", "SkillAndDamagingAilmentDuration")
		output.DecayDuration = 10 * durationMod * debuffDurationMult
		if breakdown then
			breakdown.DecayDPS = { }
			t_insert(breakdown.DecayDPS, "Decay DPS:")
			breakdown.dot(breakdown.DecayDPS, skillData.decay, inc, more, mult, nil, nil, effMult, output.DecayDPS)
			if output.DecayDuration ~= 2 then
				breakdown.DecayDuration = {
					s_format("%.2fs ^8(base duration)", 10)
				}
				if durationMod ~= 1 then
					t_insert(breakdown.DecayDuration, s_format("x %.2f ^8(duration modifier)", durationMod))
				end
				if debuffDurationMult ~= 1 then
					t_insert(breakdown.DecayDuration, s_format("/ %.2f ^8(debuff expires slower/faster)", 1 / debuffDurationMult))
				end
				t_insert(breakdown.DecayDuration, s_format("= %.2fs", output.DecayDuration))
			end
		end
	end

	-- Calculate combined DPS estimate, including DoTs
	local baseDPS = output[(skillData.showAverage and "AverageDamage") or "TotalDPS"] + output.TotalDot
	output.CombinedDPS = baseDPS
	if skillData.showAverage then
		output.CombinedDPS = output.CombinedDPS + (output.TotalPoisonAverageDamage or 0)
		output.WithPoisonAverageDamage = baseDPS + (output.TotalPoisonAverageDamage or 0)
	else
		output.CombinedDPS = output.CombinedDPS + (output.TotalPoisonDPS or 0)
		output.WithPoisonDPS = baseDPS + (output.TotalPoisonDPS or 0)
	end
	if skillFlags.ignite then
		if skillFlags.igniteCanStack then
			if skillData.showAverage then
				output.CombinedDPS = output.CombinedDPS + output.TotalIgniteAverageDamage
				output.WithIgniteAverageDamage = baseDPS + output.TotalIgniteAverageDamage
			else
				output.CombinedDPS = output.CombinedDPS + output.TotalIgniteDPS
				output.WithIgniteDPS = baseDPS + output.TotalIgniteDPS
			end
		else
			output.CombinedDPS = output.CombinedDPS + output.IgniteDPS
		end
	end
	if skillFlags.bleed then
		output.CombinedDPS = output.CombinedDPS + output.BleedDPS
	end
	if skillFlags.decay then
		output.CombinedDPS = output.CombinedDPS + output.DecayDPS
	end
	if skillFlags.impale then
		output.ImpaleHit = ((output.MainHand.PhysicalHitAverage or output.OffHand.PhysicalHitAverage) + (output.OffHand.PhysicalHitAverage or output.MainHand.PhysicalHitAverage)) / 2 * (1-output.CritChance/100) + ((output.MainHand.PhysicalCritAverage or output.OffHand.PhysicalCritAverage) + (output.OffHand.PhysicalCritAverage or output.MainHand.PhysicalCritAverage)) / 2 * (output.CritChance/100)
		if skillData.doubleHitsWhenDualWielding and skillFlags.bothWeaponAttack then
			output.ImpaleHit = output.ImpaleHit * 2
		end
		output.ImpaleDPS = output.ImpaleHit * ((output.ImpaleModifier or 1) - 1) * output.HitChance / 100 * (skillData.dpsMultiplier or 1)
		if skillData.showAverage then
			output.WithImpaleDPS = output.AverageDamage + output.ImpaleDPS
		else
			skillFlags.notAverage = true
			output.ImpaleDPS = output.ImpaleDPS * (output.HitSpeed or output.Speed)
			output.WithImpaleDPS = output.TotalDPS + output.ImpaleDPS
		end
		output.CombinedDPS = output.CombinedDPS + output.ImpaleDPS
		if breakdown then
			breakdown.ImpaleDPS = {}
			t_insert(breakdown.ImpaleDPS, s_format("%.2f ^8(average physical hit)", output.ImpaleHit))
			t_insert(breakdown.ImpaleDPS, s_format("x %.2f ^8(chance to hit)", output.HitChance / 100))
			if skillFlags.notAverage then
				t_insert(breakdown.ImpaleDPS, output.HitSpeed and s_format("x %.2f ^8(hit rate)", output.HitSpeed) or s_format("x %.2f ^8(attack rate)", output.Speed))
			end
			t_insert(breakdown.ImpaleDPS, s_format("x %.2f ^8(impale damage multiplier)", ((output.ImpaleModifier or 1) - 1)))
			if skillData.dpsMultiplier then
				t_insert(breakdown.ImpaleDPS, s_format("x %g ^8(dps multiplier for this skill)", skillData.dpsMultiplier))
			end
			t_insert(breakdown.ImpaleDPS, s_format("= %.1f", output.ImpaleDPS))
		end
	end
end<|MERGE_RESOLUTION|>--- conflicted
+++ resolved
@@ -2293,50 +2293,18 @@
 			local impaleStacks = m_min(maxStacks, configStacks)
 
             local baseStoredDamage = 0.1 -- magic number: base impale stored damage
-<<<<<<< HEAD
-            local storedDamageInc = skillModList:Sum("INC", cfg, "ImpaleEffect")/100
-            local storedDamageMore = round(skillModList:More(cfg, "ImpaleEffect"), 2)
-            local storedDamageModifier = (1 + storedDamageInc) * storedDamageMore
-            local impaleStoredDamage = baseStoredDamage * storedDamageModifier
-            local impaleHitDamageMod = impaleStoredDamage * impaleStacks  -- Source: https://www.reddit.com/r/pathofexile/comments/chgqqt/impale_and_armor_interaction/
-
-            local enemyArmour = round(calcLib.val(enemyDB, "Armour") * enemyDB:More(nil, "Armour"))
-            local impaleArmourReduction = calcs.armourReductionF(enemyArmour, impaleHitDamageMod * output.impaleStoredHitAvg)
-            local impaleResist = m_max(0, enemyDB:Sum("BASE", nil, "PhysicalDamageReduction") + skillModList:Sum("BASE", cfg, "EnemyPhysicalDamageReduction") + skillModList:Sum("BASE", cfg, "EnemyImpalePhysicalDamageReduction") + impaleArmourReduction)
-
-            local impaleDMGModifier = impaleHitDamageMod * (1 - impaleResist / 100) * impaleChance
-
-            globalOutput.ImpaleStacksMax = maxStacks
-			globalOutput.ImpaleStacks = impaleStacks
-			--ImpaleStoredDamage should be named ImpaleEffect or similar
-			--Using the variable name ImpaleEffect breaks the calculations sidebar (?!)
-			output.ImpaleStoredDamage = impaleStoredDamage * 100
-			output.ImpaleModifier = 1 + impaleDMGModifier
-
-			if breakdown then
-				breakdown.ImpaleStoredDamage = {}
-				t_insert(breakdown.ImpaleStoredDamage, "10% ^8(base value)")
-				t_insert(breakdown.ImpaleStoredDamage, s_format("x %.2f ^8(increased effectiveness)", storedDamageModifier))
-				t_insert(breakdown.ImpaleStoredDamage, s_format("= %.1f%%", output.ImpaleStoredDamage))
-
-				breakdown.ImpaleModifier = {}
-				t_insert(breakdown.ImpaleModifier, s_format("%d ^8(number of stacks, can be overridden in the Configuration tab)", impaleStacks))
-				t_insert(breakdown.ImpaleModifier, s_format("x %.3f ^8(stored damage)", impaleStoredDamage))
-				t_insert(breakdown.ImpaleModifier, s_format("x %.2f ^8(impale chance)", impaleChance))
-				t_insert(breakdown.ImpaleModifier, s_format("x %.2f ^8(impale enemy physical damage reduction)", (1 - impaleResist / 100)))
-				t_insert(breakdown.ImpaleModifier, s_format("= %.3f ^8(impale damage multiplier)", impaleDMGModifier))
-
-			end
-		end
-	end
-=======
             local storedExpectedDamageIncOnBleed = skillModList:Sum("INC", cfg, "ImpaleEffectOnBleed")*skillModList:Sum("BASE", cfg, "BleedChance")/100
             local storedExpectedDamageInc = (skillModList:Sum("INC", cfg, "ImpaleEffect") + storedExpectedDamageIncOnBleed)/100
             local storedExpectedDamageMore = round(skillModList:More(cfg, "ImpaleEffect"), 2)
             local storedExpectedDamageModifier = (1 + storedExpectedDamageInc) * storedExpectedDamageMore
             local impaleStoredDamage = baseStoredDamage * storedExpectedDamageModifier
-
-            local impaleDMGModifier = impaleStoredDamage * impaleStacks * impaleChance
+            local impaleHitDamageMod = impaleStoredDamage * impaleStacks  -- Source: https://www.reddit.com/r/pathofexile/comments/chgqqt/impale_and_armor_interaction/
+
+            local enemyArmour = round(calcLib.val(enemyDB, "Armour") * enemyDB:More(nil, "Armour"))
+            local impaleArmourReduction = calcs.armourReductionF(enemyArmour, impaleHitDamageMod * output.impaleStoredHitAvg)
+            local impaleResist = m_max(0, enemyDB:Sum("BASE", nil, "PhysicalDamageReduction") + skillModList:Sum("BASE", cfg, "EnemyPhysicalDamageReduction") + skillModList:Sum("BASE", cfg, "EnemyImpalePhysicalDamageReduction") + impaleArmourReduction)
+
+            local impaleDMGModifier = impaleHitDamageMod * (1 - impaleResist / 100) * impaleChance
 
             globalOutput.ImpaleStacksMax = maxStacks
             globalOutput.ImpaleStacks = impaleStacks
@@ -2355,11 +2323,11 @@
                 t_insert(breakdown.ImpaleModifier, s_format("%d ^8(number of stacks, can be overridden in the Configuration tab)", impaleStacks))
                 t_insert(breakdown.ImpaleModifier, s_format("x %.3f ^8(stored damage)", impaleStoredDamage))
                 t_insert(breakdown.ImpaleModifier, s_format("x %.2f ^8(impale chance)", impaleChance))
+                t_insert(breakdown.ImpaleModifier, s_format("x %.2f ^8(impale enemy physical damage reduction)", (1 - impaleResist / 100)))
                 t_insert(breakdown.ImpaleModifier, s_format("= %.3f ^8(impale damage multiplier)", impaleDMGModifier))
             end
         end
     end
->>>>>>> 074c893d
 
 	-- Combine secondary effect stats
 	if isAttack then
