--- conflicted
+++ resolved
@@ -1731,13 +1731,10 @@
 					end				
 					damageTypeHitMin = damageTypeHitMin * allMult
 					damageTypeHitMax = damageTypeHitMax * allMult
-<<<<<<< HEAD
 					if skillModList:Flag(skillCfg, "LuckyHits")
-							or (pass == 2 and damageType == "Lightning" and skillModList:Flag(skillCfg, "LightningNoCritLucky"))
-							or (pass == 1 and skillModList:Flag(skillCfg, "CritLucky")) then
-=======
-					if skillModList:Flag(skillCfg, "LuckyHits") or (pass == 2 and damageType == "Lightning" and skillModList:Flag(skillCfg, "LightningNoCritLucky")) or (damageType == "Lightning" or damageType == "Cold" or damageType == "Fire" and skillModList:Flag(skillCfg, "ElementalLuckHits")) then
->>>>>>> d902f8d3
+              or (pass == 2 and damageType == "Lightning" and skillModList:Flag(skillCfg, "LightningNoCritLucky"))
+              or (pass == 1 and skillModList:Flag(skillCfg, "CritLucky")) then
+              or (damageType == "Lightning" or damageType == "Cold" or damageType == "Fire" and skillModList:Flag(skillCfg, "ElementalLuckHits")) then
 						damageTypeHitAvg = (damageTypeHitMin / 3 + 2 * damageTypeHitMax / 3)
 					else
 						damageTypeHitAvg = (damageTypeHitMin / 2 + damageTypeHitMax / 2)
