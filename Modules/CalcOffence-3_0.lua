--- conflicted
+++ resolved
@@ -1537,12 +1537,8 @@
 				output.CritMultiplier = 1 + m_max(0, extraDamage)
 			end
 			local critChancePercentage = output.CritChance / 100
-<<<<<<< HEAD
 			output.CritEffect = 1 - critChancePercentage + critChancePercentage * output.CritMultiplier * output.CritDoubleDamageEffect
-=======
-			output.CritEffect = 1 - critChancePercentage + critChancePercentage * output.CritMultiplier
 			output.BonusCritDotMultiplier = (skillModList:Sum("BASE", cfg, "CritMultiplier") - 50) * skillModList:Sum("BASE", cfg, "CritMultiplierAppliesToDegen") / 10000
->>>>>>> 2bde173b
 			if breakdown and output.CritEffect ~= 1 then
 				breakdown.CritEffect = {
 					s_format("(1 - %.4f) ^8(portion of damage from non-crits)", critChancePercentage),
@@ -2437,15 +2433,11 @@
 					sourceHitDmg = (totalMin + totalMax) / 2 * globalOutput.PoisonDotMulti
 				end
 			end
-<<<<<<< HEAD
 			local igniteMode = env.configInput.igniteMode or "AVERAGE"
 			if igniteMode == "CRIT" then
 				output.PoisonChanceOnHit = 0
 			end
-			local baseVal = calcAilmentDamage("Poison", sourceHitDmg, sourceCritDmg) * data.misc.PoisonPercentBase * output.FistOfWarAilmentEffect * output.SeismicHitEffect * output.RallyingHitEffect
-=======
 			local baseVal = calcAilmentDamage("Poison", sourceHitDmg, sourceCritDmg) * data.misc.PoisonPercentBase * output.FistOfWarAilmentEffect * globalOutput.AilmentWarcryEffect
->>>>>>> 2bde173b
 			if baseVal > 0 then
 				skillFlags.poison = true
 				skillFlags.duration = true
