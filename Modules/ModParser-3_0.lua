--- conflicted
+++ resolved
@@ -929,12 +929,9 @@
 	["per (%d+) maximum energy shield on shield"] = function(num) return { tag = { type = "PerStat", stat = "EnergyShieldOnWeapon 2", div = num } } end,
 	["per (%d+)%% cold resistance above 75%%"] = function(num) return { tag  = { type = "PerStat", stat = "ColdResistOver75", div = num } } end,
 	["per (%d+)%% lightning resistance above 75%%"] = function(num) return { tag  = { type = "PerStat", stat = "LightningResistOver75", div = num } } end,
-<<<<<<< HEAD
 	["per (%d+) devotion"] = function(num) return { tag = { type = "PerStat", stat = "Devotion", div = num } } end,
-=======
 	["per (%d+)%% missing fire resistance"] = function(num) return { tag = { type = "PerStat", stat = "MissingFireResist", div = num } } end,
 	["per (%d+)%% missing cold resistance"] = function(num) return { tag = { type = "PerStat", stat = "MissingColdResist", div = num } } end,
->>>>>>> d902f8d3
 	["per totem"] = { tag = { type = "PerStat", stat = "TotemsSummoned" } }, 
 	["per summoned totem"] =  { tag = { type = "PerStat", stat = "TotemsSummoned" } },
 	["for each summoned totem"] =  { tag = { type = "PerStat", stat = "TotemsSummoned" } },
