-- Path of Building
--
-- Module: Mod Parser for 3.0
-- Parser function for modifier names
--
local pairs = pairs
local ipairs = ipairs
local t_insert = table.insert
local band = bit.band
local bor = bit.bor
local bnot = bit.bnot

local conquerorList = {
	["xibaqua"]		=	{id = 1, type = "vaal"},
	["zerphi"]		=	{id = 2, type = "vaal"},
	["doryani"]		=	{id = 3, type = "vaal"},
	["ahuana"]		=	{id = "2_v2", type = "vaal"},
	["deshret"]		=	{id = 1, type = "maraketh"},
	["asenath"]		=	{id = 2, type = "maraketh"},
	["nasima"]		=	{id = 3, type = "maraketh"},
	["balbala"]		=	{id = "1_v2", type = "maraketh"},
	["cadiro"]		=	{id = 1, type = "eternal"},
	["victario"]	=	{id = 2, type = "eternal"},
	["chitus"]		=	{id = 3, type = "eternal"},
	["caspiro"]		=	{id = "3_v2", type = "eternal"},
	["kaom"]		=	{id = 1, type = "karui"},
	["rakiata"]		=	{id = 2, type = "karui"},
	["kiloava"]		=	{id = 3, type = "karui"},
	["akoya"]		=	{id = "3_v2", type = "karui"},
	["venarius"]	=	{id = 1, type = "templar"},
	["dominus"]		=	{id = 2, type = "templar"},
	["avarius"]		=	{id = 3, type = "templar"},
	["maxarius"]	=	{id = "1_v2", type = "templar"},
}
-- List of modifier forms
local formList = {
	["^(%d+)%% increased"] = "INC",
	["^(%d+)%% faster"] = "INC",
	["^(%d+)%% reduced"] = "RED",
	["^(%d+)%% slower"] = "RED",
	["^(%d+)%% more"] = "MORE",
	["^(%d+)%% less"] = "LESS",
	["^([%+%-][%d%.]+)%%?"] = "BASE",
	["^([%+%-][%d%.]+)%%? to"] = "BASE",
	["^([%+%-]?[%d%.]+)%%? of"] = "BASE",
	["^([%+%-][%d%.]+)%%? base"] = "BASE",
	["^([%+%-]?[%d%.]+)%%? additional"] = "BASE",
	["(%d+) additional hits?"] = "BASE",
	["^you gain ([%d%.]+)"] = "BASE",
	["^gains? ([%d%.]+)%% of"] = "BASE",
	["^([%+%-]?%d+)%% chance"] = "CHANCE",
	["^([%+%-]?%d+)%% additional chance"] = "CHANCE",
	["penetrates? (%d+)%%"] = "PEN",
	["penetrates (%d+)%% of"] = "PEN",
	["penetrates (%d+)%% of enemy"] = "PEN",
	["^([%d%.]+) (.+) regenerated per second"] = "REGENFLAT",
	["^([%d%.]+)%% (.+) regenerated per second"] = "REGENPERCENT",
	["^([%d%.]+)%% of (.+) regenerated per second"] = "REGENPERCENT",
	["^regenerate ([%d%.]+) (.+) per second"] = "REGENFLAT",
	["^regenerate ([%d%.]+)%% (.-) per second"] = "REGENPERCENT",
	["^regenerate ([%d%.]+)%% of (.-) per second"] = "REGENPERCENT",
	["^regenerate ([%d%.]+)%% of your (.-) per second"] = "REGENPERCENT",
	["^you regenerate ([%d%.]+)%% of (.+) per second"] = "REGENPERCENT",
	["^([%d%.]+) (%a+) damage taken per second"] = "DEGEN",
	["^([%d%.]+) (%a+) damage per second"] = "DEGEN",
	["(%d+) to (%d+) added (%a+) damage"] = "DMG",
	["(%d+)%-(%d+) added (%a+) damage"] = "DMG",
	["(%d+) to (%d+) additional (%a+) damage"] = "DMG",
	["(%d+)%-(%d+) additional (%a+) damage"] = "DMG",
	["^(%d+) to (%d+) (%a+) damage"] = "DMG",
	["adds (%d+) to (%d+) (%a+) damage"] = "DMG",
	["adds (%d+)%-(%d+) (%a+) damage"] = "DMG",
	["adds (%d+) to (%d+) (%a+) damage to attacks"] = "DMGATTACKS",
	["adds (%d+)%-(%d+) (%a+) damage to attacks"] = "DMGATTACKS",
	["adds (%d+) to (%d+) (%a+) attack damage"] = "DMGATTACKS",
	["adds (%d+)%-(%d+) (%a+) attack damage"] = "DMGATTACKS",
	["(%d+) to (%d+) added attack (%a+) damage"] = "DMGATTACKS",
	["adds (%d+) to (%d+) (%a+) damage to spells"] = "DMGSPELLS",
	["adds (%d+)%-(%d+) (%a+) damage to spells"] = "DMGSPELLS",
	["adds (%d+) to (%d+) (%a+) spell damage"] = "DMGSPELLS",
	["adds (%d+)%-(%d+) (%a+) spell damage"] = "DMGSPELLS",
	["adds (%d+) to (%d+) (%a+) damage to attacks and spells"] = "DMGBOTH",
	["adds (%d+)%-(%d+) (%a+) damage to attacks and spells"] = "DMGBOTH",
	["adds (%d+) to (%d+) (%a+) damage to spells and attacks"] = "DMGBOTH", -- o_O
	["adds (%d+)%-(%d+) (%a+) damage to spells and attacks"] = "DMGBOTH", -- o_O
	["adds (%d+) to (%d+) (%a+) damage to hits"] = "DMGBOTH",
	["adds (%d+)%-(%d+) (%a+) damage to hits"] = "DMGBOTH",
}

-- Map of modifier names
local modNameList = {
	-- Attributes
	["strength"] = "Str",
	["dexterity"] = "Dex",
	["intelligence"] = "Int",
	["strength and dexterity"] = { "Str", "Dex" },
	["strength and intelligence"] = { "Str", "Int" },
	["dexterity and intelligence"] = { "Dex", "Int" },
	["attributes"] = { "Str", "Dex", "Int" },
	["all attributes"] = { "Str", "Dex", "Int" },
	["devotion"] = "Devotion",
	-- Life/mana
	["life"] = "Life",
	["maximum life"] = "Life",
	["mana"] = "Mana",
	["maximum mana"] = "Mana",
	["mana regeneration"] = "ManaRegen",
	["mana regeneration rate"] = "ManaRegen",
	["mana cost"] = "ManaCost",
	["mana cost of"] = "ManaCost",
	["mana cost of skills"] = "ManaCost",
	["total mana cost"] = "ManaCost",
	["total mana cost of skills"] = "ManaCost",
	["mana reserved"] = "ManaReserved",
	["mana reservation"] = "ManaReserved",
	["mana reservation of skills"] = "ManaReserved",
	["mana reservation if cast as an aura"] = { "ManaReserved", tag = { type = "SkillType", skillType = SkillType.Aura } },
	-- Primary defences
	["maximum energy shield"] = "EnergyShield",
	["energy shield recharge rate"] = "EnergyShieldRecharge",
	["start of energy shield recharge"] = "EnergyShieldRechargeFaster",
	["armour"] = "Armour",
	["to defend with double armour"] = "DoubleArmourChance",
	["evasion"] = "Evasion",
	["evasion rating"] = "Evasion",
	["energy shield"] = "EnergyShield",
	["armour and evasion"] = "ArmourAndEvasion",
	["armour and evasion rating"] = "ArmourAndEvasion",
	["evasion rating and armour"] = "ArmourAndEvasion",
	["armour and energy shield"] = "ArmourAndEnergyShield",
	["evasion rating and energy shield"] = "EvasionAndEnergyShield",
	["evasion and energy shield"] = "EvasionAndEnergyShield",
	["armour, evasion and energy shield"] = "Defences",
	["defences"] = "Defences",
	["to evade"] = "EvadeChance",
	["chance to evade"] = "EvadeChance",
	["to evade attacks"] = "EvadeChance",
	["to evade attack hits"] = "EvadeChance",
	["chance to evade attacks"] = "EvadeChance",
	["chance to evade attack hits"] = "EvadeChance",
	["chance to evade projectile attacks"] = "ProjectileEvadeChance",
	["chance to evade melee attacks"] = "MeleeEvadeChance",
	-- Resistances
	["physical damage reduction"] = "PhysicalDamageReduction",
	["physical damage reduction from hits"] = "PhysicalDamageReductionWhenHit",
	["fire resistance"] = "FireResist",
	["maximum fire resistance"] = "FireResistMax",
	["cold resistance"] = "ColdResist",
	["maximum cold resistance"] = "ColdResistMax",
	["lightning resistance"] = "LightningResist",
	["maximum lightning resistance"] = "LightningResistMax",
	["chaos resistance"] = "ChaosResist",
	["maximum chaos resistance"] = "ChaosResistMax",
	["fire and cold resistances"] = { "FireResist", "ColdResist" },
	["fire and lightning resistances"] = { "FireResist", "LightningResist" },
	["cold and lightning resistances"] = { "ColdResist", "LightningResist" },
	["elemental resistance"] = "ElementalResist",
	["elemental resistances"] = "ElementalResist",
	["all elemental resistances"] = "ElementalResist",
	["all resistances"] = { "ElementalResist", "ChaosResist" },
	["all maximum elemental resistances"] = "ElementalResistMax",
	["all maximum resistances"] = { "ElementalResistMax", "ChaosResistMax" },
	["all elemental resistances and maximum elemental resistances"] = { "ElementalResist", "ElementalResistMax" },
	["fire and chaos resistances"] = { "FireResist", "ChaosResist" },
	["cold and chaos resistances"] = { "ColdResist", "ChaosResist" },
	["lightning and chaos resistances"] = { "LightningResist", "ChaosResist" },
	-- Damage taken
	["damage taken"] = "DamageTaken",
	["damage taken when hit"] = "DamageTakenWhenHit",
	["damage taken from damage over time"] = "DamageTakenOverTime",
	["physical damage taken"] = "PhysicalDamageTaken",
	["physical damage from hits taken"] = "PhysicalDamageTaken",
	["physical damage taken when hit"] = "PhysicalDamageTakenWhenHit",
	["physical damage taken over time"] = "PhysicalDamageTakenOverTime",
	["physical damage over time damage taken"] = "PhysicalDamageTakenOverTime",
	["reflected physical damage taken"] = "PhysicalReflectedDamageTaken",
	["lightning damage taken"] = "LightningDamageTaken",
	["lightning damage from hits taken"] = "LightningDamageTaken",
	["lightning damage taken when hit"] = "LightningDamageTakenWhenHit",
	["lightning damage taken over time"] = "LightningDamageTakenOverTime",
	["cold damage taken"] = "ColdDamageTaken",
	["cold damage from hits taken"] = "ColdDamageTaken",
	["cold damage taken when hit"] = "ColdDamageTakenWhenHit",
	["cold damage taken over time"] = "ColdDamageTakenOverTime",
	["fire damage taken"] = "FireDamageTaken",
	["fire damage from hits taken"] = "FireDamageTaken",
	["fire damage taken when hit"] = "FireDamageTakenWhenHit",
	["fire damage taken over time"] = "FireDamageTakenOverTime",
	["chaos damage taken"] = "ChaosDamageTaken",
	["chaos damage from hits taken"] = "ChaosDamageTaken",
	["chaos damage taken when hit"] = "ChaosDamageTakenWhenHit",
	["chaos damage taken over time"] = "ChaosDamageTakenOverTime",
	["chaos damage over time taken"] = "ChaosDamageTakenOverTime",
	["elemental damage taken"] = "ElementalDamageTaken",
	["elemental damage from hits taken"] = "ElementalDamageTaken",
	["elemental damage taken when hit"] = "ElementalDamageTakenWhenHit",
	["elemental damage taken from hits"] = "ElementalDamageTakenWhenHit",
	["elemental damage taken over time"] = "ElementalDamageTakenOverTime",
	["cold and lightning damage taken"] = { "ColdDamageTaken", "LightningDamageTaken" },
	["reflected elemental damage taken"] = "ElementalReflectedDamageTaken",
	-- Other defences
	["to dodge attacks"] = "AttackDodgeChance",
	["to dodge attack hits"] = "AttackDodgeChance",
	["to dodge spells"] = "SpellDodgeChance",
	["to dodge spell hits"] = "SpellDodgeChance",
	["to dodge spell damage"] = "SpellDodgeChance",
	["to dodge attacks and spells"] = { "AttackDodgeChance", "SpellDodgeChance" },
	["to dodge attacks and spell damage"] = { "AttackDodgeChance", "SpellDodgeChance" },
	["to dodge attack and spell hits"] = { "AttackDodgeChance", "SpellDodgeChance" },
	["to dodge attack or spell hits"] = { "AttackDodgeChance", "SpellDodgeChance" },
	["to block"] = "BlockChance",
	["to block attacks"] = "BlockChance",
	["to block attack damage"] = "BlockChance",
	["block chance"] = "BlockChance",
	["block chance with staves"] = { "BlockChance", tag = { type = "Condition", var = "UsingStaff" } },
	["to block with staves"] = { "BlockChance", tag = { type = "Condition", var = "UsingStaff" } },
	["block chance against projectiles"] = "ProjectileBlockChance",
	["to block projectile attack damage"] = "ProjectileBlockChance",
	["spell block chance"] = "SpellBlockChance",
	["to block spells"] = "SpellBlockChance",
	["to block spell damage"] = "SpellBlockChance",
	["chance to block attacks and spells"] = { "BlockChance", "SpellBlockChance" },
	["to block attack and spell damage"] = { "BlockChance", "SpellBlockChance" },
	["maximum block chance"] = "BlockChanceMax",
	["maximum chance to block attack damage"] = "BlockChanceMax",
	["maximum chance to block spell damage"] = "SpellBlockChanceMax",
	["life gained when you block"] = "LifeOnBlock",
	["mana gained when you block"] = "ManaOnBlock",
	["to avoid physical damage from hits"] = "AvoidPhysicalDamageChance",
	["to avoid fire damage when hit"] = "AvoidFireDamageChance",
	["to avoid fire damage from hits"] = "AvoidFireDamageChance",
	["to avoid cold damage when hit"] = "AvoidColdDamageChance",
	["to avoid cold damage from hits"] = "AvoidColdDamageChance",
	["to avoid lightning damage when hit"] = "AvoidLightningDamageChance",
	["to avoid lightning damage from hits"] = "AvoidLightningDamageChance",
	["to avoid elemental damage when hit"] = {"AvoidFireDamageChance", "AvoidColdDamageChance", "AvoidLightningDamageChance"},
	["to avoid elemental damage from hits"] = {"AvoidFireDamageChance", "AvoidColdDamageChance", "AvoidLightningDamageChance"},
	["to avoid projectiles"] = "AvoidProjectilesChance",
	["to avoid being stunned"] = "AvoidStun",
	["to avoid interruption from stuns while casting"] = "AvoidInteruptStun",
	["to avoid being shocked"] = "AvoidShock",
	["to avoid being frozen"] = "AvoidFreeze",
	["to avoid being chilled"] = "AvoidChill",
	["to avoid being ignited"] = "AvoidIgnite",
	["to avoid elemental ailments"] = { "AvoidShock", "AvoidFreeze", "AvoidChill", "AvoidIgnite" },
	["to avoid elemental status ailments"] = { "AvoidShock", "AvoidFreeze", "AvoidChill", "AvoidIgnite" },
	["to avoid bleeding"] = "AvoidBleed",
	["to avoid being poisoned"] = "AvoidPoison",
	["damage is taken from mana before life"] = "DamageTakenFromManaBeforeLife",
	["lightning damage is taken from mana before life"] = "LightningDamageTakenFromManaBeforeLife",
	["damage taken from mana before life"] = "DamageTakenFromManaBeforeLife",
	["effect of curses on you"] = "CurseEffectOnSelf",
	["life recovery rate"] = "LifeRecoveryRate",
	["mana recovery rate"] = "ManaRecoveryRate",
	["energy shield recovery rate"] = "EnergyShieldRecoveryRate",
	["energy shield regeneration rate"] = "EnergyShieldRegen",
	["recovery rate of life, mana and energy shield"] = { "LifeRecoveryRate", "ManaRecoveryRate", "EnergyShieldRecoveryRate" },
	["recovery rate of life and energy shield"] = { "LifeRecoveryRate", "EnergyShieldRecoveryRate" },
	["maximum life, mana and global energy shield"] = { "Life", "Mana", "EnergyShield", tag = { type = "Global" } },
	["non-chaos damage taken bypasses energy shield"] = {"PhysicalEnergyShieldBypass", "LightningEnergyShieldBypass", "ColdEnergyShieldBypass", "FireEnergyShieldBypass" },
	-- Stun/knockback modifiers
	["stun recovery"] = "StunRecovery",
	["stun and block recovery"] = "StunRecovery",
	["block and stun recovery"] = "StunRecovery",
	["stun threshold"] = "StunThreshold",
	["block recovery"] = "BlockRecovery",
	["enemy stun threshold"] = "EnemyStunThreshold",
	["stun duration on enemies"] = "EnemyStunDuration",
	["stun duration"] = "EnemyStunDuration",
	["to knock enemies back on hit"] = "EnemyKnockbackChance",
	["knockback distance"] = "EnemyKnockbackDistance",
	-- Auras/curses/buffs
	["aura effect"] = "AuraEffect",
	["effect of non-curse auras you cast"] = "AuraEffect",
	["effect of non-curse auras from your skills"] = "AuraEffect",
	["effect of your curses"] = "CurseEffect",
	["effect of auras on you"] = "AuraEffectOnSelf",
	["effect of auras on your minions"] = { "AuraEffectOnSelf", addToMinion = true },
	["effect of auras from mines"] = { "AuraEffect", keywordFlags = KeywordFlag.Mine },
	["curse effect"] = "CurseEffect",
	["effect of curses applied by bane"] = { "CurseEffect", tag = { type = "Condition", var = "AppliedByBane" } },
	["effect of arcane surge on you"] = "ArcaneSurgeEffect",
	["curse duration"] = { "Duration", keywordFlags = KeywordFlag.Curse },
	["hex duration"] = { "Duration", tag = { type = "SkillType", skillType = SkillType.Hex } },
	["radius of auras"] = { "AreaOfEffect", keywordFlags = KeywordFlag.Aura },
	["radius of curses"] = { "AreaOfEffect", keywordFlags = KeywordFlag.Curse },	
	["buff effect"] = "BuffEffect",
	["effect of buffs on you"] = "BuffEffectOnSelf",
	["effect of buffs granted by your golems"] = { "BuffEffect", tag = { type = "SkillType", skillType = SkillType.Golem } },
	["effect of buffs granted by socketed golem skills"] = { "BuffEffect", addToSkill = { type = "SocketedIn", slotName = "{SlotName}", keyword = "golem" } },
	["effect of the buff granted by your stone golems"] = { "BuffEffect", tag = { type = "SkillName", skillName = "Summon Stone Golem" } },
	["effect of the buff granted by your lightning golems"] = { "BuffEffect", tag = { type = "SkillName", skillName = "Summon Lightning Golem" } },
	["effect of the buff granted by your ice golems"] = { "BuffEffect", tag = { type = "SkillName", skillName = "Summon Ice Golem" } },
	["effect of the buff granted by your flame golems"] = { "BuffEffect", tag = { type = "SkillName", skillName = "Summon Flame Golem" } },
	["effect of the buff granted by your chaos golems"] = { "BuffEffect", tag = { type = "SkillName", skillName = "Summon Chaos Golem" } },
	["effect of the buff granted by your carrion golems"] = { "BuffEffect", tag = { type = "SkillName", skillName = "Summon Carrion Golem" } },
	["effect of offering spells"] = { "BuffEffect", tag = { type = "SkillName", skillNameList = { "Bone Offering", "Flesh Offering", "Spirit Offering" } } },
	["effect of offerings"] = { "BuffEffect", tag = { type = "SkillName", skillNameList = { "Bone Offering", "Flesh Offering", "Spirit Offering" } } },
	["effect of heralds on you"] = { "BuffEffect", tag = { type = "SkillType", skillType = SkillType.Herald } },
	["effect of herald buffs on you"] = { "BuffEffect", tag = { type = "SkillType", skillType = SkillType.Herald } },
	["effect of buffs granted by your active ancestor totems"] = { "BuffEffect", tag = { type = "SkillName", skillNameList = { "Ancestral Warchief", "Ancestral Protector" } } },
	["effect of withered"] = "WitherEffect",
	["warcry effect"] = { "BuffEffect", keywordFlags = KeywordFlag.Warcry },
	["aspect of the avian buff effect"] = { "BuffEffect", tag = { type = "SkillName", skillName = "Aspect of the Avian" } },
	["maximum rage"] = "MaximumRage",
	-- Charges
	["maximum power charge"] = "PowerChargesMax",
	["maximum power charges"] = "PowerChargesMax",
	["minimum power charge"] = "PowerChargesMin",
	["minimum power charges"] = "PowerChargesMin",
	["power charge duration"] = "PowerChargesDuration",
	["maximum frenzy charge"] = "FrenzyChargesMax",
	["maximum frenzy charges"] = "FrenzyChargesMax",
	["minimum frenzy charge"] = "FrenzyChargesMin",
	["minimum frenzy charges"] = "FrenzyChargesMin",
	["frenzy charge duration"] = "FrenzyChargesDuration",
	["maximum endurance charge"] = "EnduranceChargesMax",
	["maximum endurance charges"] = "EnduranceChargesMax",
	["minimum endurance charge"] = "EnduranceChargesMin",
	["minimum endurance charges"] = "EnduranceChargesMin",
	["endurance charge duration"] = "EnduranceChargesDuration",
	["maximum frenzy charges and maximum power charges"] = { "FrenzyChargesMax", "PowerChargesMax" },
	["endurance, frenzy and power charge duration"] = { "PowerChargesDuration", "FrenzyChargesDuration", "EnduranceChargesDuration" },
	["maximum siphoning charge"] = "SiphoningChargesMax",
	["maximum siphoning charges"] = "SiphoningChargesMax",
	["maximum challenger charges"] = "ChallengerChargesMax",
	["maximum blitz charges"] = "BlitzChargesMax",
	["maximum number of crab barriers"] = "CrabBarriersMax",
	-- On hit/kill/leech effects
	["life gained on kill"] = "LifeOnKill",
	["mana gained on kill"] = "ManaOnKill",
	["life gained for each enemy hit"] = { "LifeOnHit" },
	["life gained for each enemy hit by attacks"] = { "LifeOnHit", flags = ModFlag.Attack },
	["life gained for each enemy hit by your attacks"] = { "LifeOnHit", flags = ModFlag.Attack },
	["life gained for each enemy hit by spells"] = { "LifeOnHit", flags = ModFlag.Spell },
	["life gained for each enemy hit by your spells"] = { "LifeOnHit", flags = ModFlag.Spell },
	["mana gained for each enemy hit by attacks"] = { "ManaOnHit", flags = ModFlag.Attack },
	["mana gained for each enemy hit by your attacks"] = { "ManaOnHit", flags = ModFlag.Attack },
	["energy shield gained for each enemy hit"] = { "EnergyShieldOnHit" },
	["energy shield gained for each enemy hit by attacks"] = { "EnergyShieldOnHit", flags = ModFlag.Attack },
	["energy shield gained for each enemy hit by your attacks"] = { "EnergyShieldOnHit", flags = ModFlag.Attack },
	["life and mana gained for each enemy hit"] = { "LifeOnHit", "ManaOnHit", flags = ModFlag.Attack },
	["damage as life"] = "DamageLifeLeech",
	["life leeched per second"] = "LifeLeechRate",
	["mana leeched per second"] = "ManaLeechRate",
	["total recovery per second from life leech"] = "LifeLeechRate",
	["total recovery per second from energy shield leech"] = "EnergyShieldLeechRate",
	["total recovery per second from mana leech"] = "ManaLeechRate",
	["total recovery per second from life, mana, or energy shield leech"] = { "LifeLeechRate", "ManaLeechRate", "EnergyShieldLeechRate" },
	["maximum recovery per life leech"] = "MaxLifeLeechInstance",
	["maximum recovery per energy shield leech"] = "MaxEnergyShieldLeechInstance",
	["maximum recovery per mana leech"] = "MaxManaLeechInstance",
	["maximum total recovery per second from life leech"] = "MaxLifeLeechRate",
	["maximum total recovery per second from energy shield leech"] = "MaxEnergyShieldLeechRate",
	["maximum total recovery per second from mana leech"] = "MaxManaLeechRate",
	["to impale enemies on hit"] = "ImpaleChance",
    ["impale effect"] = "ImpaleEffect",
	["effect of impales you inflict"] = "ImpaleEffect",
	-- Projectile modifiers
	["projectile"] = "ProjectileCount",
	["projectiles"] = "ProjectileCount",
	["projectile speed"] = "ProjectileSpeed",
	["arrow speed"] = { "ProjectileSpeed", flags = ModFlag.Bow },
	-- Totem/trap/mine/brand modifiers
	["totem placement speed"] = "TotemPlacementSpeed",
	["totem life"] = "TotemLife",
	["totem duration"] = "TotemDuration",
	["maximum number of summoned totems"] = "ActiveTotemLimit",
	["maximum number of summoned totems."] = "ActiveTotemLimit", -- Mark plz
	["maximum number of summoned ballista totems"] = "ActiveBallistaLimit", -- Mark plz
	["trap throwing speed"] = "TrapThrowingSpeed",
	["trap trigger area of effect"] = "TrapTriggerAreaOfEffect",
	["trap duration"] = "TrapDuration",
	["cooldown recovery speed for throwing traps"] = { "CooldownRecovery", keywordFlags = KeywordFlag.Trap },
	["cooldown recovery rate for throwing traps"] = { "CooldownRecovery", keywordFlags = KeywordFlag.Trap },
	["mine laying speed"] = "MineLayingSpeed",
	["mine throwing speed"] = "MineLayingSpeed",
	["mine detonation area of effect"] = "MineDetonationAreaOfEffect",
	["mine duration"] = "MineDuration",
	["activation frequency"] = "BrandActivationFrequency",
	["brand activation frequency"] = "BrandActivationFrequency",
	["brand attachment range"] = "BrandAttachmentRange",
	-- Minion modifiers
	["maximum number of skeletons"] = "ActiveSkeletonLimit",
	["maximum number of zombies"] = "ActiveZombieLimit",
	["maximum number of raised zombies"] = "ActiveZombieLimit",
	["number of zombies allowed"] = "ActiveZombieLimit",
	["maximum number of spectres"] = "ActiveSpectreLimit",
	["maximum number of golems"] = "ActiveGolemLimit",
	["maximum number of summoned golems"] = "ActiveGolemLimit",
	["maximum number of summoned raging spirits"] = "ActiveRagingSpiritLimit",
	["maximum number of raging spirits"] = "ActiveRagingSpiritLimit",
	["maximum number of summoned phantasms"] = "ActivePhantasmLimit",
	["maximum number of summoned holy relics"] = "ActiveHolyRelicLimit",
	["minion duration"] = { "Duration", tag = { type = "SkillType", skillType = SkillType.CreateMinion } },
	["skeleton duration"] = { "Duration", tag = { type = "SkillName", skillName = "Summon Skeleton" } },
	["sentinel of dominance duration"] = { "Duration", tag = { type = "SkillName", skillName = "Dominating Blow" } },
	-- Other skill modifiers
	["radius"] = "AreaOfEffect",
	["radius of area skills"] = "AreaOfEffect",
	["area of effect radius"] = "AreaOfEffect",
	["area of effect"] = "AreaOfEffect",
	["area of effect of skills"] = "AreaOfEffect",
	["area of effect of area skills"] = "AreaOfEffect",
	["aspect of the spider area of effect"] = { "AreaOfEffect", tag = { type = "SkillName", skillName = "Aspect of the Spider" } },
	["firestorm explosion area of effect"] = { "AreaOfEffectSecondary", tag = { type = "SkillName", skillName = "Firestorm" } },
	["duration"] = "Duration",
	["skill effect duration"] = "Duration",
	["chaos skill effect duration"] = { "Duration", keywordFlags = KeywordFlag.Chaos },
	["aspect of the spider debuff duration"] = { "Duration", tag = { type = "SkillName", skillName = "Aspect of the Spider" } },
	["fire trap burning ground duration"] = { "Duration", tag = { type = "SkillName", skillName = "Fire Trap" } },
	["cooldown recovery"] = "CooldownRecovery",
	["cooldown recovery speed"] = "CooldownRecovery",
	["cooldown recovery rate"] = "CooldownRecovery",
	["weapon range"] = "WeaponRange",
	["melee range"] = "MeleeWeaponRange",
	["melee weapon range"] = "MeleeWeaponRange",
	["melee strike range"] = { "MeleeWeaponRange", "UnarmedRange" },
	["melee weapon and unarmed range"] = { "MeleeWeaponRange", "UnarmedRange" },
	["melee weapon and unarmed attack range"] = { "MeleeWeaponRange", "UnarmedRange" },
	["melee strike range"] = { "MeleeWeaponRange", "UnarmedRange" },
	["to deal double damage"] = "DoubleDamageChance",
	-- Buffs
	["onslaught effect"] = "OnslaughtEffect",
	["fortify duration"] = "FortifyDuration",
	["adrenaline duration"] = "AdrenalineDuration",
	["effect of fortify on you"] = "FortifyEffectOnSelf",
	["effect of tailwind on you"] = "TailwindEffectOnSelf",
	["elusive effect"] = "ElusiveEffect",
	["effect of elusive on you"] = "ElusiveEffect",
	["effect of infusion"] = "InfusionEffect",
	-- Basic damage types
	["damage"] = "Damage",
	["physical damage"] = "PhysicalDamage",
	["lightning damage"] = "LightningDamage",
	["cold damage"] = "ColdDamage",
	["fire damage"] = "FireDamage",
	["chaos damage"] = "ChaosDamage",
	["non-chaos damage"] = "NonChaosDamage",
	["elemental damage"] = "ElementalDamage",
	-- Other damage forms
	["attack damage"] = { "Damage", flags = ModFlag.Attack },
	["attack physical damage"] = { "PhysicalDamage", flags = ModFlag.Attack },
	["physical attack damage"] = { "PhysicalDamage", flags = ModFlag.Attack },
	["minimum physical attack damage"] = { "MinPhysicalDamage", flags = ModFlag.Attack },
	["maximum physical attack damage"] = { "MaxPhysicalDamage", flags = ModFlag.Attack },
	["physical weapon damage"] = { "PhysicalDamage", flags = ModFlag.Weapon },
	["physical damage with weapons"] = { "PhysicalDamage", flags = ModFlag.Weapon },
	["physical melee damage"] = { "PhysicalDamage", flags = ModFlag.Melee },
	["melee physical damage"] = { "PhysicalDamage", flags = ModFlag.Melee },
	["projectile damage"] = { "Damage", flags = ModFlag.Projectile },
	["projectile attack damage"] = { "Damage", flags = bor(ModFlag.Projectile, ModFlag.Attack) },
	["bow damage"] = { "Damage", flags = bor(ModFlag.Bow, ModFlag.Hit) },
	["damage with arrow hits"] = { "Damage", flags = bor(ModFlag.Bow, ModFlag.Hit) },
	["wand damage"] = { "Damage", flags = bor(ModFlag.Wand, ModFlag.Hit) },
	["wand physical damage"] = { "PhysicalDamage", flags = bor(ModFlag.Wand, ModFlag.Hit) },
	["claw physical damage"] = { "PhysicalDamage", flags = bor(ModFlag.Claw, ModFlag.Hit) },
	["sword physical damage"] = { "PhysicalDamage", flags = bor(ModFlag.Sword, ModFlag.Hit) },
	["damage over time"] = { "Damage", flags = ModFlag.Dot },
	["physical damage over time"] = { "PhysicalDamage", keywordFlags = KeywordFlag.PhysicalDot },
	["burning damage"] = { "FireDamage", keywordFlags = KeywordFlag.FireDot },
	["damage with ignite"] = { "Damage", keywordFlags = KeywordFlag.Ignite },
	["damage with ignites"] = { "Damage", keywordFlags = KeywordFlag.Ignite },
	["incinerate damage for each stage"] = { "Damage", tagList = { { type = "Multiplier", var = "IncinerateStage" }, { type = "SkillName", skillName = "Incinerate" } } },
	["physical damage over time multiplier"] = "PhysicalDotMultiplier",
	["fire damage over time multiplier"] = "FireDotMultiplier",
	["cold damage over time multiplier"] = "ColdDotMultiplier",
	["chaos damage over time multiplier"] = "ChaosDotMultiplier",
	["damage over time multiplier"] = "DotMultiplier",
	-- Crit/accuracy/speed modifiers
	["critical strike chance"] = "CritChance",
	["attack critical strike chance"] = { "CritChance", flags = ModFlag.Attack },
	["critical strike multiplier"] = "CritMultiplier",
	["attack critical strike multiplier"] = { "CritMultiplier", flags = ModFlag.Attack },
	["accuracy"] = "Accuracy",
	["accuracy rating"] = "Accuracy",
	["minion accuracy rating"] = { "Accuracy", addToMinion = true },
	["attack speed"] = { "Speed", flags = ModFlag.Attack },
	["cast speed"] = { "Speed", flags = ModFlag.Cast },
	["warcry speed"] = { "WarcrySpeed", keywordFlags = KeywordFlag.Warcry },
	["attack and cast speed"] = "Speed",
	["attack and movement speed"] = { "Speed", "MovementSpeed" },
	-- Elemental ailments
	["to shock"] = "EnemyShockChance",
	["shock chance"] = "EnemyShockChance",
	["to freeze"] = "EnemyFreezeChance",
	["freeze chance"] = "EnemyFreezeChance",
	["to ignite"] = "EnemyIgniteChance",
	["ignite chance"] = "EnemyIgniteChance",
	["to freeze, shock and ignite"] = { "EnemyFreezeChance", "EnemyShockChance", "EnemyIgniteChance" },
	["to scorch enemies"] = "ScorchChance",
	["to inflict brittle"] = "BrittleChance",
	["to sap enemies"] = "SapChance",
	["effect of shock"] = "EnemyShockEffect",
	["effect of shock you inflict"] = "EnemyShockEffect",
	["effect of lightning ailments"] = { "EnemyShockEffect" , "EnemySapEffect" },
	["effect of chill"] = "EnemyChillEffect",
	["chill effect"] = "EnemyChillEffect",
	["effect of chill you inflict"] = "EnemyChillEffect",
	["effect of cold ailments"] = { "EnemyChillEffect" , "EnemyBrittleEffect" },
	["effect of chill on you"] = "SelfChillEffect",
	["effect of non-damaging ailments"] = { "EnemyShockEffect", "EnemyChillEffect", "EnemyFreezeEffect", "EnemyScorchEffect", "EnemyBrittleEffect", "EnemySapEffect" },
	["shock duration"] = "EnemyShockDuration",
	["duration of lightning ailments"] = { "EnemyShockDuration" , "EnemySapDuration" },
	["freeze duration"] = "EnemyFreezeDuration",
	["chill duration"] = "EnemyChillDuration",
	["duration of cold ailments"] = { "EnemyFreezeDuration" , "EnemyChillDuration", "EnemyBrittleDuration" },
	["ignite duration"] = "EnemyIgniteDuration",
	["duration of elemental ailments"] = { "EnemyShockDuration", "EnemyFreezeDuration", "EnemyChillDuration", "EnemyIgniteDuration", "EnemyScorchDuration", "EnemyBrittleDuration", "EnemySapDuration" },
	["duration of elemental status ailments"] = { "EnemyShockDuration", "EnemyFreezeDuration", "EnemyChillDuration", "EnemyIgniteDuration", "EnemyScorchDuration", "EnemyBrittleDuration", "EnemySapDuration" },
	["duration of ailments"] = { "EnemyShockDuration", "EnemyFreezeDuration", "EnemyChillDuration", "EnemyIgniteDuration", "EnemyPoisonDuration", "EnemyBleedDuration", "EnemyScorchDuration", "EnemyBrittleDuration", "EnemySapDuration" },
	["duration of ailments you inflict"] = { "EnemyShockDuration", "EnemyFreezeDuration", "EnemyChillDuration", "EnemyIgniteDuration", "EnemyPoisonDuration", "EnemyBleedDuration", "EnemyScorchDuration", "EnemyBrittleDuration", "EnemySapDuration" },
	["duration of ailments inflicted"] = { "EnemyShockDuration", "EnemyFreezeDuration", "EnemyChillDuration", "EnemyIgniteDuration", "EnemyPoisonDuration", "EnemyBleedDuration", "EnemyScorchDuration", "EnemyBrittleDuration", "EnemySapDuration" },
	-- Other ailments
	["to poison"] = "PoisonChance",
	["to cause poison"] = "PoisonChance",
	["to poison on hit"] = "PoisonChance",
	["poison duration"] = { "EnemyPoisonDuration" },
	["duration of poisons you inflict"] = { "EnemyPoisonDuration" },
	["to cause bleeding"] = "BleedChance",
	["to cause bleeding on hit"] = "BleedChance",
	["to inflict bleeding"] = "BleedChance",
	["to inflict bleeding on hit"] = "BleedChance",
	["bleed duration"] = { "EnemyBleedDuration" },
	["bleeding duration"] = { "EnemyBleedDuration" },
	-- Misc modifiers
	["movement speed"] = "MovementSpeed",
	["attack, cast and movement speed"] = { "Speed", "MovementSpeed" },
	["light radius"] = "LightRadius",
	["rarity of items found"] = "LootRarity",
	["quantity of items found"] = "LootQuantity",
	["item quantity"] = "LootQuantity",
	["strength requirement"] = "StrRequirement",
	["dexterity requirement"] = "DexRequirement",
	["intelligence requirement"] = "IntRequirement",
	["strength and intelligence requirement"] = { "StrRequirement", "IntRequirement" },
	["attribute requirements"] = { "StrRequirement", "DexRequirement", "IntRequirement" },
	["effect of socketed jewels"] = "SocketedJewelEffect",
	["to inflict fire exposure on hit"] = "FireExposureChance",
	["to inflict cold exposure on hit"] = "ColdExposureChance",
	["to inflict lightning exposure on hit"] = "LightningExposureChance",
	-- Flask modifiers
	["effect"] = "FlaskEffect",
	["effect of flasks"] = "FlaskEffect",
	["effect of flasks on you"] = "FlaskEffect",
	["amount recovered"] = "FlaskRecovery",
	["life recovered"] = "FlaskRecovery",
	["life recovery from flasks used"] = "FlaskLifeRecovery",
	["mana recovered"] = "FlaskRecovery",
	["life recovery from flasks"] = "FlaskLifeRecovery",
	["mana recovery from flasks"] = "FlaskManaRecovery",
	["life and mana recovery from flasks"] = { "FlaskLifeRecovery", "FlaskManaRecovery" },
	["flask effect duration"] = "FlaskDuration",
	["recovery speed"] = "FlaskRecoveryRate",
	["recovery rate"] = "FlaskRecoveryRate",
	["flask recovery rate"] = "FlaskRecoveryRate",
	["flask recovery speed"] = "FlaskRecoveryRate",
	["flask life recovery rate"] = "FlaskLifeRecoveryRate",
	["flask mana recovery rate"] = "FlaskManaRecoveryRate",
	["extra charges"] = "FlaskCharges",
	["maximum charges"] = "FlaskCharges",
	["charges used"] = "FlaskChargesUsed",
	["flask charges used"] = "FlaskChargesUsed",
	["flask charges gained"] = "FlaskChargesGained",
	["charge recovery"] = "FlaskChargeRecovery",
	["impales you inflict last"] = "ImpaleStacksMax",
}

-- List of modifier flags
local modFlagList = {
	-- Weapon types
	["with axes"] = { flags = bor(ModFlag.Axe, ModFlag.Hit) },
	["to axe attacks"] = { flags = bor(ModFlag.Axe, ModFlag.Hit) },
	["with axes or swords"] = { flags = ModFlag.Hit, tag = { type = "ModFlagOr", modFlags = bor(ModFlag.Axe, ModFlag.Sword) } },
	["with bows"] = { flags = bor(ModFlag.Bow, ModFlag.Hit) },
	["to bow attacks"] = { flags = bor(ModFlag.Bow, ModFlag.Hit) },
	["with claws"] = { flags = bor(ModFlag.Claw, ModFlag.Hit) },
	["with claws or daggers"] = { flags = ModFlag.Hit, tag = { type = "ModFlagOr", modFlags = bor(ModFlag.Claw, ModFlag.Dagger) } },
	["to claw attacks"] = { flags = bor(ModFlag.Claw, ModFlag.Hit) },
	["dealt with claws"] = { flags = bor(ModFlag.Claw, ModFlag.Hit) },
	["with daggers"] = { flags = bor(ModFlag.Dagger, ModFlag.Hit) },
	["to dagger attacks"] = { flags = bor(ModFlag.Dagger, ModFlag.Hit) },
	["with maces"] = { flags = bor(ModFlag.Mace, ModFlag.Hit) },
	["to mace attacks"] = { flags = bor(ModFlag.Mace, ModFlag.Hit) },
	["with maces and sceptres"] = { flags = bor(ModFlag.Mace, ModFlag.Hit) },
	["with maces or sceptres"] = { flags = bor(ModFlag.Mace, ModFlag.Hit) },
	["with maces, sceptres or staves"] = { flags = ModFlag.Hit, tag = { type = "ModFlagOr", modFlags = bor(ModFlag.Mace, ModFlag.Staff) } },
	["to mace and sceptre attacks"] = { flags = bor(ModFlag.Mace, ModFlag.Hit) },
	["to mace or sceptre attacks"] = { flags = bor(ModFlag.Mace, ModFlag.Hit) },
	["with staves"] = { flags = bor(ModFlag.Staff, ModFlag.Hit) },
	["to staff attacks"] = { flags = bor(ModFlag.Staff, ModFlag.Hit) },
	["with swords"] = { flags = bor(ModFlag.Sword, ModFlag.Hit) },
	["to sword attacks"] = { flags = bor(ModFlag.Sword, ModFlag.Hit) },
	["with wands"] = { flags = bor(ModFlag.Wand, ModFlag.Hit) },
	["to wand attacks"] = { flags = bor(ModFlag.Wand, ModFlag.Hit) },
	["unarmed"] = { flags = bor(ModFlag.Unarmed, ModFlag.Hit) },
	["with unarmed attacks"] = { flags = bor(ModFlag.Unarmed, ModFlag.Hit) },
	["to unarmed attacks"] = { flags = bor(ModFlag.Unarmed, ModFlag.Hit) },
	["with one handed weapons"] = { flags = bor(ModFlag.Weapon1H, ModFlag.Hit) },
	["with one handed melee weapons"] = { flags = bor(ModFlag.Weapon1H, ModFlag.WeaponMelee, ModFlag.Hit) },
	["with two handed weapons"] = { flags = bor(ModFlag.Weapon2H, ModFlag.Hit) },
	["with two handed melee weapons"] = { flags = bor(ModFlag.Weapon2H, ModFlag.WeaponMelee, ModFlag.Hit) },
	["with ranged weapons"] = { flags = bor(ModFlag.WeaponRanged, ModFlag.Hit) },
	-- Skill types
	["spell"] = { flags = ModFlag.Spell },
	["with spells"] = { flags = ModFlag.Spell },
	["with spell damage"] = { flags = ModFlag.Spell },
	["for spells"] = { flags = ModFlag.Spell },
	["with attacks"] = { keywordFlags = KeywordFlag.Attack },
	["with attack skills"] = { keywordFlags = KeywordFlag.Attack },
	["for attacks"] = { flags = ModFlag.Attack },
	["weapon"] = { flags = ModFlag.Weapon },
	["with weapons"] = { flags = ModFlag.Weapon },
	["melee"] = { flags = ModFlag.Melee },
	["with melee attacks"] = { flags = ModFlag.Melee },
	["with melee critical strikes"] = { flags = ModFlag.Melee, tag = { type = "Condition", var = "CriticalStrike" } },
	["with bow skills"] = { keywordFlags = KeywordFlag.Bow },
	["on melee hit"] = { flags = ModFlag.Melee },
	["with hits"] = { keywordFlags = KeywordFlag.Hit },
	["with hits and ailments"] = { keywordFlags = bor(KeywordFlag.Hit, KeywordFlag.Ailment) },
	["with ailments"] = { flags = ModFlag.Ailment },
	["with ailments from attack skills"] = { flags = ModFlag.Ailment, keywordFlags = KeywordFlag.Attack },
	["with poison"] = { keywordFlags = KeywordFlag.Poison },
	["with bleeding"] = { keywordFlags = KeywordFlag.Bleed },
	["for ailments"] = { flags = ModFlag.Ailment },
	["for poison"] = { keywordFlags = bor(KeywordFlag.Poison, KeywordFlag.MatchAll) },
	["for bleeding"] = { keywordFlags = KeywordFlag.Bleed },
	["for ignite"] = { keywordFlags = KeywordFlag.Ignite },
	["area"] = { flags = ModFlag.Area },
	["mine"] = { keywordFlags = KeywordFlag.Mine },
	["with mines"] = { keywordFlags = KeywordFlag.Mine },
	["trap"] = { keywordFlags = KeywordFlag.Trap },
	["with traps"] = { keywordFlags = KeywordFlag.Trap },
	["for traps"] = { keywordFlags = KeywordFlag.Trap },
	["that place mines or throw traps"] = { keywordFlags = bor(KeywordFlag.Mine, KeywordFlag.Trap) },
	["that throw mines"] = { keywordFlags = KeywordFlag.Mine },
	["that throw traps"] = { keywordFlags = KeywordFlag.Trap },
	["brand"] = { tag = { type = "SkillType", skillType = SkillType.Brand } },
	["totem"] = { keywordFlags = KeywordFlag.Totem },
	["with totem skills"] = { keywordFlags = KeywordFlag.Totem },
	["for skills used by totems"] = { keywordFlags = KeywordFlag.Totem },
	["totem skills that cast an aura"] = { tag = { type = "SkillType", skillType = SkillType.Aura }, keywordFlags = KeywordFlag.Totem },
	["of aura skills"] = { tag = { type = "SkillType", skillType = SkillType.Aura } },
	["of curse skills"] = { keywordFlags = KeywordFlag.Curse },
	["with curse skills"] = { keywordFlags = KeywordFlag.Curse },
	["of curse aura skills"] = { tag = { type = "SkillType", skillType = SkillType.Aura }, keywordFlags = KeywordFlag.Curse },
	["of curse auras"] = { keywordFlags = bor(KeywordFlag.Curse, KeywordFlag.Aura, KeywordFlag.MatchAll) },
	["of hex skills"] = { tag = { type = "SkillType", skillType = SkillType.Hex } },
	["with hex skills"] = { tag = { type = "SkillType", skillType = SkillType.Hex } },
	["of herald skills"] = { tag = { type = "SkillType", skillType = SkillType.Herald } },
	["with herald skills"] = { tag = { type = "SkillType", skillType = SkillType.Herald } },
	["with hits from herald skills"] = { tag = { type = "SkillType", skillType = SkillType.Herald }, keywordFlags = KeywordFlag.Hit },
	["minion skills"] = { tag = { type = "SkillType", skillType = SkillType.Minion } },
	["of minion skills"] = { tag = { type = "SkillType", skillType = SkillType.Minion } },
	["for curses"] = { keywordFlags = KeywordFlag.Curse },
	["for hexes"] = { tag = { type = "SkillType", skillType = SkillType.Hex } },
	["warcry"] = { keywordFlags = KeywordFlag.Warcry },
	["vaal"] = { keywordFlags = KeywordFlag.Vaal },
	["vaal skill"] = { keywordFlags = KeywordFlag.Vaal },
	["with movement skills"] = { keywordFlags = KeywordFlag.Movement },
	["of movement skills"] = { keywordFlags = KeywordFlag.Movement },
	["of travel skills"] = { tag = { type = "SkillType", skillType = SkillType.TravelSkill } },
	["of banner skills"] = { tag = { type = "SkillType", skillType = SkillType.Banner } },
	["with lightning skills"] = { keywordFlags = KeywordFlag.Lightning },
	["with cold skills"] = { keywordFlags = KeywordFlag.Cold },
	["with fire skills"] = { keywordFlags = KeywordFlag.Fire },
	["with elemental skills"] = { keywordFlags = bor(KeywordFlag.Lightning, KeywordFlag.Cold, KeywordFlag.Fire) },
	["with chaos skills"] = { keywordFlags = KeywordFlag.Chaos },
	["with channelling skills"] = { tag = { type = "SkillType", skillType = SkillType.Channelled } },
	["channelling skills"] = { tag = { type = "SkillType", skillType = SkillType.Channelled } },
	["with brand skills"] = { tag = { type = "SkillType", skillType = SkillType.Brand } },
	["for stance skills"] = { tag = { type = "SkillName", skillNameList = { "Blood and Sand", "Flesh and Stone" } } },
	["zombie"] = { addToMinion = true, addToMinionTag = { type = "SkillName", skillName = "Raise Zombie" } },
	["raised zombie"] = { addToMinion = true, addToMinionTag = { type = "SkillName", skillName = "Raise Zombie" } },
	["skeleton"] = { addToMinion = true, addToMinionTag = { type = "SkillName", skillName = "Summon Skeleton" } },
	["spectre"] = { addToMinion = true, addToMinionTag = { type = "SkillName", skillName = "Raise Spectre" } },
	["raised spectre"] = { addToMinion = true, addToMinionTag = { type = "SkillName", skillName = "Raise Spectre" } },
	["golem"] = { addToMinion = true, addToMinionTag = { type = "SkillType", skillType = SkillType.Golem } },
	["chaos golem"] = { addToMinion = true, addToMinionTag = { type = "SkillName", skillName = "Summon Chaos Golem" } },
	["flame golem"] = { addToMinion = true, addToMinionTag = { type = "SkillName", skillName = "Summon Flame Golem" } },
	["increased flame golem"] = { addToMinion = true, addToMinionTag = { type = "SkillName", skillName = "Summon Flame Golem" } },
	["ice golem"] = { addToMinion = true, addToMinionTag = { type = "SkillName", skillName = "Summon Ice Golem" } },
	["lightning golem"] = { addToMinion = true, addToMinionTag = { type = "SkillName", skillName = "Summon Lightning Golem" } },
	["stone golem"] = { addToMinion = true, addToMinionTag = { type = "SkillName", skillName = "Summon Stone Golem" } },
	["animated guardian"] = { addToMinion = true, addToMinionTag = { type = "SkillName", skillName = "Animate Guardian" } },
	-- Other
	["global"] = { tag = { type = "Global" } },
	["from equipped shield"] = { tag = { type = "SlotName", slotName = "Weapon 2" } },
	["from body armour"] = { tag = { type = "SlotName", slotName = "Body Armour" } },
}

-- List of modifier flags/tags that appear at the start of a line
local preFlagList = {
	-- Weapon types
	["^axe attacks [hd][ae][va][el] "] = { flags = ModFlag.Axe },
	["^axe or sword attacks [hd][ae][va][el] "] = { tag = { type = "ModFlagOr", modFlags = bor(ModFlag.Axe, ModFlag.Sword) } },
	["^bow attacks [hd][ae][va][el] "] = { flags = ModFlag.Bow },
	["^claw attacks [hd][ae][va][el] "] = { flags = ModFlag.Claw },
	["^claw or dagger attacks [hd][ae][va][el] "] = { tag = { type = "ModFlagOr", modFlags = bor(ModFlag.Claw, ModFlag.Dagger) } },
	["^dagger attacks [hd][ae][va][el] "] = { flags = ModFlag.Dagger },
	["^mace or sceptre attacks [hd][ae][va][el] "] = { flags = ModFlag.Mace },
	["^mace, sceptre or staff attacks [hd][ae][va][el] "] = { tag = { type = "ModFlagOr", modFlags = bor(ModFlag.Mace, ModFlag.Staff) } },
	["^staff attacks [hd][ae][va][el] "] = { flags = ModFlag.Staff },
	["^sword attacks [hd][ae][va][el] "] = { flags = ModFlag.Sword },
	["^wand attacks [hd][ae][va][el] "] = { flags = ModFlag.Wand },
	["^unarmed attacks [hd][ae][va][el] "] = { flags = ModFlag.Unarmed },
	["^attacks with one handed weapons [hd][ae][va][el] "] = { flags = ModFlag.Weapon1H },
	["^attacks with two handed weapons [hd][ae][va][el] "] = { flags = ModFlag.Weapon2H },
	["^attacks with melee weapons [hd][ae][va][el] "] = { flags = ModFlag.WeaponMelee },
	["^attacks with one handed melee weapons [hd][ae][va][el] "] = { flags = bor(ModFlag.Weapon1H, ModFlag.WeaponMelee) },
	["^attacks with two handed melee weapons [hd][ae][va][el] "] = { flags = bor(ModFlag.Weapon2H, ModFlag.WeaponMelee) },
	["^attacks with ranged weapons [hd][ae][va][el] "] = { flags = ModFlag.WeaponRanged },
	-- Damage types
	["^hits deal "] = { keywordFlags = KeywordFlag.Hit },
	["^critical strikes deal "] = { tag = { type = "Condition", var = "CriticalStrike" } },
	-- Add to minion
	["^minions "] = { addToMinion = true },
	["^minions [hd][ae][va][el] "] = { addToMinion = true },
	["^minions leech "] = { addToMinion = true },
	["^minions' attacks deal "] = { addToMinion = true, flags = ModFlag.Attack },
	["^golems [hd][ae][va][el] "] = { addToMinion = true, addToMinionTag = { type = "SkillType", skillType = SkillType.Golem } },
	["^summoned golems [hd][ae][va][el] "] = { addToMinion = true, addToMinionTag = { type = "SkillType", skillType = SkillType.Golem } },
	["^golem skills have "] = { tag = { type = "SkillType", skillType = SkillType.Golem } },
	["^zombies [hd][ae][va][el] "] = { addToMinion = true, addToMinionTag = { type = "SkillName", skillName = "Raise Zombie" } },
	["^raised zombies [hd][ae][va][el] "] = { addToMinion = true, addToMinionTag = { type = "SkillName", skillName = "Raise Zombie" } },
	["^skeletons [hd][ae][va][el] "] = { addToMinion = true, addToMinionTag = { type = "SkillName", skillName = "Summon Skeleton" } },
	["^raging spirits [hd][ae][va][el] "] = { addToMinion = true, addToMinionTag = { type = "SkillName", skillName = "Summon Raging Spirit" } },
	["^summoned raging spirits [hd][ae][va][el] "] = { addToMinion = true, addToMinionTag = { type = "SkillName", skillName = "Summon Raging Spirit" } },
	["^spectres [hd][ae][va][el] "] = { addToMinion = true, addToMinionTag = { type = "SkillName", skillName = "Raise Spectre" } },
	["^chaos golems [hd][ae][va][el] "] = { addToMinion = true, addToMinionTag = { type = "SkillName", skillName = "Summon Chaos Golem" } },
	["^summoned chaos golems [hd][ae][va][el] "] = { addToMinion = true, addToMinionTag = { type = "SkillName", skillName = "Summon Chaos Golem" } },
	["^flame golems [hd][ae][va][el] "] = { addToMinion = true, addToMinionTag = { type = "SkillName", skillName = "Summon Flame Golem" } },
	["^summoned flame golems [hd][ae][va][el] "] = { addToMinion = true, addToMinionTag = { type = "SkillName", skillName = "Summon Flame Golem" } },
	["^ice golems [hd][ae][va][el] "] = { addToMinion = true, addToMinionTag = { type = "SkillName", skillName = "Summon Ice Golem" } },
	["^summoned ice golems [hd][ae][va][el] "] = { addToMinion = true, addToMinionTag = { type = "SkillName", skillName = "Summon Ice Golem" } },
	["^lightning golems [hd][ae][va][el] "] = { addToMinion = true, addToMinionTag = { type = "SkillName", skillName = "Summon Lightning Golem" } },
	["^summoned lightning golems [hd][ae][va][el] "] = { addToMinion = true, addToMinionTag = { type = "SkillName", skillName = "Summon Lightning Golem" } },
	["^stone golems [hd][ae][va][el] "] = { addToMinion = true, addToMinionTag = { type = "SkillName", skillName = "Summon Stone Golem" } },
	["^summoned stone golems [hd][ae][va][el] "] = { addToMinion = true, addToMinionTag = { type = "SkillName", skillName = "Summon Stone Golem" } },
	["^summoned carrion golems [hd][ae][va][el] "] = { addToMinion = true, addToMinionTag = { type = "SkillName", skillName = "Summon Carrion Golem" } },
	["^summoned skitterbots [hd][ae][va][el] "] = { addToMinion = true, addToMinionTag = { type = "SkillName", skillName = "Summon Carrion Golem" } },
	["^blink arrow and blink arrow clones [hd][ae][va][el] "] = { addToMinion = true, addToMinionTag = { type = "SkillName", skillName = "Blink Arrow" } },
	["^mirror arrow and mirror arrow clones [hd][ae][va][el] "] = { addToMinion = true, addToMinionTag = { type = "SkillName", skillName = "Mirror Arrow" } },
	["^animated weapons [hd][ae][va][el] "] = { addToMinion = true, addToMinionTag = { type = "SkillName", skillName = "Animate Weapon" } },
	["^animated guardian deals "] = { addToMinion = true, addToMinionTag = { type = "SkillName", skillName = "Animate Guardian" } },
	["^summoned holy relics [hd][ae][va][el] "] = { addToMinion = true, addToMinionTag = { type = "SkillName", skillName = "Summon Holy Relic" } },
	["^herald skills [hd][ae][va][el] "] = { tag = { type = "SkillType", skillType = SkillType.Herald } },
	["^agony crawler deals "] = { addToMinion = true, addToMinionTag = { type = "SkillName", skillName = "Herald of Agony" } },
	["^sentinels of purity deal "] = { addToMinion = true, addToMinionTag = { type = "SkillName", skillName = "Herald of Purity" } },
	["^summoned sentinels have "] = { addToMinion = true, addToMinionTag = { type = "SkillName", skillName = "Herald of Purity" } },
	["^raised zombies' slam attack has "] = { addToMinion = true, tag = { type = "SkillId", skillId = "ZombieSlam" } },
	["^raised spectres, raised zombies, and summoned skeletons have "] = { addToMinion = true, addToMinionTag = { type = "SkillName", skillNameList = { "Raise Spectre", "Raise Zombie", "Summon Skeleton" } } },
	-- Totem/trap/mine
	["^attacks used by totems have "] = { flags = ModFlag.Attack, keywordFlags = KeywordFlag.Totem },
	["^spells cast by totems [hd][ae][va][el] "] = { flags = ModFlag.Spell, keywordFlags = KeywordFlag.Totem },
	["^trap and mine damage "] = { keywordFlags = bor(KeywordFlag.Trap, KeywordFlag.Mine) },
	["^skills used by traps [hd][ae][va][el] "] = { keywordFlags = KeywordFlag.Trap },
	["^skills used by mines [hd][ae][va][el] "] = { keywordFlags = KeywordFlag.Mine },
	-- Local damage
	["^attacks with this weapon "] = { tagList = { { type = "Condition", var = "{Hand}Attack" }, { type = "SkillType", skillType = SkillType.Attack } } },
	["^attacks with this weapon [hd][ae][va][el] "] = { tagList = { { type = "Condition", var = "{Hand}Attack" }, { type = "SkillType", skillType = SkillType.Attack } } },
	["^hits with this weapon [hd][ae][va][el] "] = { flags = ModFlag.Hit, tagList = { { type = "Condition", var = "{Hand}Attack" }, { type = "SkillType", skillType = SkillType.Attack } } },
	-- Skill types
	["^attacks [hd][ae][va][el] "] = { flags = ModFlag.Attack },
	["^attack skills [hd][ae][va][el] "] = { keywordFlags = KeywordFlag.Attack },
	["^spells [hd][ae][va][el] a? ?"] = { flags = ModFlag.Spell },
	["^spell skills [hd][ae][va][el] "] = { keywordFlags = KeywordFlag.Spell },
	["^projectile attack skills [hd][ae][va][el] "] = { tagList = { { type = "SkillType", skillType = SkillType.Attack }, { type = "SkillType", skillType = SkillType.Projectile } } },
	["^projectiles from attacks [hd][ae][va][el] "] = { tagList = { { type = "SkillType", skillType = SkillType.Attack }, { type = "SkillType", skillType = SkillType.Projectile } } },
	["^arrows [hd][ae][va][el] "] = { keywordFlags = KeywordFlag.Bow },
	["^bow skills [hdf][aei][var][el] "] = { keywordFlags = KeywordFlag.Bow },
	["^projectiles [hdf][aei][var][el] "] = { flags = ModFlag.Projectile },
	["^melee attacks have "] = { flags = ModFlag.Melee },
	["^movement attack skills have "] = { flags = ModFlag.Attack, keywordFlags = KeywordFlag.Movement },
	["^travel skills have "] = { tag = { type = "SkillType", skillType = SkillType.TravelSkill } },
	["^lightning skills [hd][ae][va][el] "] = { keywordFlags = KeywordFlag.Lightning },
	["^lightning spells [hd][ae][va][el] "] = { keywordFlags = KeywordFlag.Lightning, flags = ModFlag.Spell },
	["^cold skills [hd][ae][va][el] "] = { keywordFlags = KeywordFlag.Cold },
	["^cold spells [hd][ae][va][el] "] = { keywordFlags = KeywordFlag.Cold, flags = ModFlag.Spell },
	["^fire skills [hd][ae][va][el] "] = { keywordFlags = KeywordFlag.Fire },
	["^fire spells [hd][ae][va][el] "] = { keywordFlags = KeywordFlag.Fire, flags = ModFlag.Spell },
	["^chaos skills [hd][ae][va][el] "] = { keywordFlags = KeywordFlag.Chaos },
	["^vaal skills [hd][ae][va][el] "] = { keywordFlags = KeywordFlag.Vaal },
	["^brand skills [hd][ae][va][el] "] = { keywordFlags = KeywordFlag.Brand },
	["^channelling skills [hd][ae][va][el] "] = { tag = { type = "SkillType", skillType = SkillType.Channelled } },
	["^curse skills [hd][ae][va][el] "] = { keywordFlags = KeywordFlag.Curse },
	["^hex skills [hd][ae][va][el] "] = { tag = { type = "SkillType", skillType = SkillType.Hex } },
	["^mark skills [hd][ae][va][el] "] = { tag = { type = "SkillType", skillType = SkillType.Mark } },
	["^melee skills [hd][ae][va][el] "] = { tag = { type = "SkillType", skillType = SkillType.Melee } },
	["^guard skills [hd][ae][va][el] "] = { tag = { type = "SkillType", skillType = SkillType.GuardSkill } },
	["^nova spells [hd][ae][va][el] "] = { tag = { type = "SkillType", skillType = SkillType.NovaSpell } },
	["^area skills [hd][ae][va][el] "] = { tag = { type = "SkillType", skillType = SkillType.Area } },
	["^warcry skills have "] = { tag = { type = "SkillType", skillType = SkillType.Warcry } },
	["^non%-curse aura skills have "] = { tag = { type = "SkillType", skillType = SkillType.Aura } },
	["^non%-channelling skills have "] = { tag = { type = "SkillType", skillType = SkillType.Channelled, neg = true } },
	["^skills [hdfg][aei][vari][eln] "] = { },
	-- Slot specific
	["^left ring slot: "] = { tag = { type = "SlotNumber", num = 1 } },
	["^right ring slot: "] = { tag = { type = "SlotNumber", num = 2 } },
	["^socketed gems [hgd][ae][via][enl] "] = { addToSkill = { type = "SocketedIn", slotName = "{SlotName}" } },
	["^socketed skills [hgd][ae][via][enl] "] = { addToSkill = { type = "SocketedIn", slotName = "{SlotName}" } },
	["^socketed attacks [hgd][ae][via][enl] "] = { addToSkill = { type = "SocketedIn", slotName = "{SlotName}", keyword = "attack" } },
	["^socketed spells [hgd][ae][via][enl] "] = { addToSkill = { type = "SocketedIn", slotName = "{SlotName}", keyword = "spell" } },
	["^socketed curse gems [hgd][ae][via][enl] "] = { addToSkill = { type = "SocketedIn", slotName = "{SlotName}", keyword = "curse" } },
	["^socketed melee gems [hgd][ae][via][enl] "] = { addToSkill = { type = "SocketedIn", slotName = "{SlotName}", keyword = "melee" } },
	["^socketed golem gems [hgd][ae][via][enl] "] = { addToSkill = { type = "SocketedIn", slotName = "{SlotName}", keyword = "golem" } },
	["^socketed golem skills [hgd][ae][via][enl] "] = { addToSkill = { type = "SocketedIn", slotName = "{SlotName}", keyword = "golem" } },
	["^socketed golem skills have minions "] = { addToSkill = { type = "SocketedIn", slotName = "{SlotName}", keyword = "golem" } },
	-- Other
	["^your flasks grant "] = { },
	["^when hit, "] = { },
	["^you and allies [hgd][ae][via][enl] "] = { },
	["^auras from your skills grant "] = { addToAura = true },
	["^you and nearby allies "] = { newAura = true },
	["^you and nearby allies [hgd][ae][via][enl] "] = { newAura = true },
	["^nearby allies [hgd][ae][via][enl] "] = { newAura = true, newAuraOnlyAllies = true },
	["^you and allies affected by auras from your skills [hgd][ae][via][enl] "] = { affectedByAura = true },
	["^take "] = { modSuffix = "Taken" },
	["^fortify buffs you create instead grant "] = { convertFortifyEffect = true },
	["^marauder: melee skills have "] = { flags = ModFlag.Melee, tag = { type = "Condition", var = "ConnectedToMarauderStart" } },
	["^marauder: "] = { tag = { type = "Condition", var = "ConnectedToDuelistStart" } },
	["^duelist: "] = { tag = { type = "Condition", var = "ConnectedToDuelistStart" } },
	["^ranger: "] = { tag = { type = "Condition", var = "ConnectedToRangerStart" } },
	["^shadow: "] = { tag = { type = "Condition", var = "ConnectedToShadowStart" } },
	["^witch: "] = { tag = { type = "Condition", var = "ConnectedToWitchStart" } },
	["^templar: "] = { tag = { type = "Condition", var = "ConnectedToTemplarStart" } },
	["^scion: "] = { tag = { type = "Condition", var = "ConnectedToScionStart" } },
	["^skills supported by spellslinger have "] = { tag = { type = "Condition", var = "SupportedBySpellslinger" } },
}

-- List of modifier tags
local modTagList = {
	["on enemies"] = { },
	["while active"] = { },
	[" on critical strike"] = { tag = { type = "Condition", var = "CriticalStrike" } },
	["from critical strikes"] = { tag = { type = "Condition", var = "CriticalStrike" } },
	["with critical strikes"] = { tag = { type = "Condition", var = "CriticalStrike" } },
	["while affected by auras you cast"] = { affectedByAura = true },
	["for you and nearby allies"] = { newAura = true },
	-- Multipliers
	["per power charge"] = { tag = { type = "Multiplier", var = "PowerCharge" } },
	["per frenzy charge"] = { tag = { type = "Multiplier", var = "FrenzyCharge" } },
	["per endurance charge"] = { tag = { type = "Multiplier", var = "EnduranceCharge" } },
	["per siphoning charge"] = { tag = { type = "Multiplier", var = "SiphoningCharge" } },
	["per challenger charge"] = { tag = { type = "Multiplier", var = "ChallengerCharge" } },
	["per intensity"] = { tag = { type = "Multiplier", var = "Intensity" } },
	["per brand"] = { tag = { type = "Multiplier", var = "ActiveBrand" } },
	["per blitz charge"] = { tag = { type = "Multiplier", var = "BlitzCharge" } },
	["per ghost shroud"] = { tag = { type = "Multiplier", var = "GhostShroud" } },
	["per crab barrier"] = { tag = { type = "Multiplier", var = "CrabBarrier" } },
	["per rage"] = { tag = { type = "Multiplier", var = "Rage" } },
	["per (%d+) rage"] = function(num) return { tag = { type = "Multiplier", var = "Rage", div = num } } end,
	["per level"] = { tag = { type = "Multiplier", var = "Level" } },
	["per (%d+) player levels"] = function(num) return { tag = { type = "Multiplier", var = "Level", div = num } } end,
	["for each equipped normal item"] = { tag = { type = "Multiplier", var = "NormalItem" } },
	["for each normal item equipped"] = { tag = { type = "Multiplier", var = "NormalItem" } },
	["for each normal item you have equipped"] = { tag = { type = "Multiplier", var = "NormalItem" } },
	["for each equipped magic item"] = { tag = { type = "Multiplier", var = "MagicItem" } },
	["for each magic item equipped"] = { tag = { type = "Multiplier", var = "MagicItem" } },
	["for each magic item you have equipped"] = { tag = { type = "Multiplier", var = "MagicItem" } },
	["for each equipped rare item"] = { tag = { type = "Multiplier", var = "RareItem" } },
	["for each rare item equipped"] = { tag = { type = "Multiplier", var = "RareItem" } },
	["for each rare item you have equipped"] = { tag = { type = "Multiplier", var = "RareItem" } },
	["for each equipped unique item"] = { tag = { type = "Multiplier", var = "UniqueItem" } },
	["for each unique item equipped"] = { tag = { type = "Multiplier", var = "UniqueItem" } },
	["for each unique item you have equipped"] = { tag = { type = "Multiplier", var = "UniqueItem" } },
	["per elder item equipped"] = { tag = { type = "Multiplier", var = "ElderItem" } },
	["per shaper item equipped"] = { tag = { type = "Multiplier", var = "ShaperItem" } },
	["per elder or shaper item equipped"] = { tag = { type = "Multiplier", varList = { "ElderItem", "ShaperItem" } } },
	["for each corrupted item equipped"] = { tag = { type = "Multiplier", var = "CorruptedItem" } },
	["for each equipped corrupted item"] = { tag = { type = "Multiplier", var = "CorruptedItem" } },
	["for each uncorrupted item equipped"] = { tag = { type = "Multiplier", var = "NonCorruptedItem" } },
	["per abyssa?l? jewel affecting you"] = { tag = { type = "Multiplier", var = "AbyssJewel" } },
	["for each herald s?k?i?l?l? ?affecting you"] = { tag = { type = "Multiplier", var = "Herald" } },
	["for each type of abyssa?l? jewel affecting you"] = { tag = { type = "Multiplier", var = "AbyssJewelType" } },
	["per sextant affecting the area"] = { tag = { type = "Multiplier", var = "Sextant" } },
	["per buff on you"] = { tag = { type = "Multiplier", var = "BuffOnSelf" } },
	["per curse on enemy"] = { tag = { type = "Multiplier", var = "CurseOnEnemy" } },
	["for each curse on enemy"] = { tag = { type = "Multiplier", var = "CurseOnEnemy" } },
	["per curse on you"] = { tag = { type = "Multiplier", var = "CurseOnSelf" } },
	["per poison on you"] = { tag = { type = "Multiplier", var = "PoisonStack" } },
	["per poison on you, up to (%d+) per second"] = function(num) return { tag = { type = "Multiplier", var = "PoisonStack", limit = tonumber(num), limitTotal = true } } end,
	["for each poison you have inflicted recently"] = { tag = { type = "Multiplier", var = "PoisonAppliedRecently" } },
	["for each shocked enemy you've killed recently"] = { tag = { type = "Multiplier", var = "ShockedEnemyKilledRecently" } },
	["per enemy killed recently, up to (%d+)%%"] = function(num) return { tag = { type = "Multiplier", var = "EnemyKilledRecently", limit = tonumber(num), limitTotal = true } } end,
	["per (%d+) rampage kills"] = function(num) return { tag = { type = "Multiplier", var = "Rampage", div = num, limit = 1000 / num, limitTotal = true } } end,
	["per minion, up to (%d+)%%"] = function(num) return { tag = { type = "Multiplier", var = "SummonedMinion", limit = tonumber(num), limitTotal = true } } end,
	["for each enemy you or your minions have killed recently, up to (%d+)%%"] = function(num) return { tag = { type = "Multiplier", varList = { "EnemyKilledRecently","EnemyKilledByMinionsRecently" }, limit = tonumber(num), limitTotal = true } } end,
	["for each enemy you or your minions have killed recently, up to (%d+)%% per second"] = function(num) return { tag = { type = "Multiplier", varList = { "EnemyKilledRecently","EnemyKilledByMinionsRecently" }, limit = tonumber(num), limitTotal = true } } end,
	["for each (%d+) total mana you have spent recently"] = function(num) return { tag = { type = "Multiplier", var = "ManaSpentRecently", div = num } } end,
	["for each (%d+) total mana you have spent recently, up to (%d+)%%"] = function(num, _, limit) return { tag = { type = "Multiplier", var = "ManaSpentRecently", div = num, limit = tonumber(limit), limitTotal = true } } end,
	["per (%d+) mana spent recently, up to (%d+)%%"] = function(num, _, limit) return { tag = { type = "Multiplier", var = "ManaSpentRecently", div = num, limit = tonumber(limit), limitTotal = true } } end,
	["for each time you've blocked in the past 10 seconds"] = { tag = { type = "Multiplier", var =  "BlockedPast10Sec" } },
	["per enemy killed by you or your totems recently"] = { tag = { type = "Multiplier", varList = { "EnemyKilledRecently","EnemyKilledByTotemsRecently" } } },
	["per nearby enemy, up to %+?(%d+)%%"] = function(num) return { tag = { type = "Multiplier", var = "NearbyEnemies", limit = num, limitTotal = true } } end,
	["to you and allies"] = { },
	["per red socket"] = { tag = { type = "Multiplier", var = "RedSocketIn{SlotName}" } },
	["per green socket"] = { tag = { type = "Multiplier", var = "GreenSocketIn{SlotName}" } },
	["per blue socket"] = { tag = { type = "Multiplier", var = "BlueSocketIn{SlotName}" } },
	["per white socket"] = { tag = { type = "Multiplier", var = "WhiteSocketIn{SlotName}" } },
	["for each impale on enemy"] = { tag = { type = "Multiplier", var = "ImpaleStacks", actor = "enemy" } },
	["per animated weapon"] = { tag = { type = "Multiplier", var = "AnimatedWeapon", actor = "parent" } },
	["per grasping vine"] = { tag =  { type = "Multiplier", var = "GraspingVinesCount" } },
	["per fragile regrowth"] = { tag =  { type = "Multiplier", var = "FragileRegrowthCount" } },
	-- Per stat
	["per (%d+) strength"] = function(num) return { tag = { type = "PerStat", stat = "Str", div = num } } end,
	["per (%d+) dexterity"] = function(num) return { tag = { type = "PerStat", stat = "Dex", div = num } } end,
	["per (%d+) intelligence"] = function(num) return { tag = { type = "PerStat", stat = "Int", div = num } } end,
	["per (%d+) total attributes"] = function(num) return { tag = { type = "PerStat", statList = { "Str", "Dex", "Int" }, div = num } } end,
	["per (%d+) of your lowest attribute"] = function(num) return { tag = { type = "PerStat", stat = "LowestAttribute", div = num } } end,
	["per (%d+) reserved life"] = function(num) return { tag = { type = "PerStat", stat = "LifeReserved", div = num } } end,
	["per (%d+) unreserved maximum mana"] = function(num) return { tag = { type = "PerStat", stat = "ManaUnreserved", div = num } } end,
	["per (%d+) unreserved maximum mana, up to (%d+)%%"] = function(num, _, limit) return { tag = { type = "PerStat", stat = "ManaUnreserved", div = num, limit = tonumber(limit), limitTotal = true } } end,
	["per (%d+) armour"] = function(num) return { tag = { type = "PerStat", stat = "Armour", div = num } } end,
	["per (%d+) evasion rating"] = function(num) return { tag = { type = "PerStat", stat = "Evasion", div = num } } end,
	["per (%d+) evasion rating, up to (%d+)%%"] = function(num, _, limit) return { tag = { type = "PerStat", stat = "Evasion", div = num, limit = tonumber(limit), limitTotal = true } } end,
	["per (%d+) maximum energy shield"] = function(num) return { tag = { type = "PerStat", stat = "EnergyShield", div = num } } end,
	["per (%d+) maximum life"] = function(num) return { tag = { type = "PerStat", stat = "Life", div = num } } end,
	["per (%d+) maximum mana, up to (%d+)%%"] = function(num, _, limit) return { tag = { type = "PerStat", stat = "Mana", div = num, limit = tonumber(limit), limitTotal = true } } end,
	["per (%d+) maximum mana, up to a maximum of (%d+)%%"] = function(num, _, limit) return { tag = { type = "PerStat", stat = "Mana", div = num, limit = tonumber(limit), limitTotal = true } } end,
	["per (%d+) accuracy rating"] = function(num) return { tag = { type = "PerStat", stat = "Accuracy", div = num } } end,
	["per (%d+)%% block chance"] = function(num) return { tag = { type = "PerStat", stat = "BlockChance", div = num } } end,
	["per (%d+)%% chance to block attack damage"] = function(num) return { tag = { type = "PerStat", stat = "BlockChance", div = num } } end,
	["per (%d+)%% chance to block spell damage"] = function(num) return { tag = { type = "PerStat", stat = "SpellBlockChance", div = num } } end,
	["per (%d+) of the lowest of armour and evasion rating"] = function(num) return { tag = { type = "PerStat", stat = "LowestOfArmourAndEvasion", div = num } } end,
	["per (%d+) maximum energy shield on helmet"] = function(num) return { tag = { type = "PerStat", stat = "EnergyShieldOnHelmet", div = num } } end,
	["per (%d+) evasion rating on body armour"] = function(num) return { tag = { type = "PerStat", stat = "EvasionOnBody Armour", div = num } } end,
	["per (%d+) armour on equipped shield"] = function(num) return { tag = { type = "PerStat", stat = "ArmourOnWeapon 2", div = num } } end,
	["per (%d+) armour or evasion rating on shield"] = function(num) return { tag = { type = "PerStat", statList = { "ArmourOnWeapon 2", "EvasionOnWeapon 2" }, div = num } } end,
	["per (%d+) evasion rating on equipped shield"] = function(num) return { tag = { type = "PerStat", stat = "EvasionOnWeapon 2", div = num } } end,
	["per (%d+) maximum energy shield on equipped shield"] = function(num) return { tag = { type = "PerStat", stat = "EnergyShieldOnWeapon 2", div = num } } end,
	["per (%d+) maximum energy shield on shield"] = function(num) return { tag = { type = "PerStat", stat = "EnergyShieldOnWeapon 2", div = num } } end,
	["per (%d+)%% cold resistance above 75%%"] = function(num) return { tag  = { type = "PerStat", stat = "ColdResistOver75", div = num } } end,
	["per (%d+)%% lightning resistance above 75%%"] = function(num) return { tag  = { type = "PerStat", stat = "LightningResistOver75", div = num } } end,
	["per (%d+) devotion"] = function(num) return { tag = { type = "PerStat", stat = "Devotion", div = num } } end,
	["per (%d+)%% missing fire resistance"] = function(num) return { tag = { type = "PerStat", stat = "MissingFireResist", div = num } } end,
	["per (%d+)%% missing cold resistance"] = function(num) return { tag = { type = "PerStat", stat = "MissingColdResist", div = num } } end,
	["per totem"] = { tag = { type = "PerStat", stat = "TotemsSummoned" } }, 
	["per summoned totem"] =  { tag = { type = "PerStat", stat = "TotemsSummoned" } },
	["for each summoned totem"] =  { tag = { type = "PerStat", stat = "TotemsSummoned" } },
	["for each time they have chained"] = { tag = { type = "PerStat", stat = "Chain" } },
	["for each time it has chained"] = { tag = { type = "PerStat", stat = "Chain" } },
	["for each summoned golem"] = { tag = { type = "PerStat", stat = "ActiveGolemLimit" } },
	["for each golem you have summoned"] = { tag = { type = "PerStat", stat = "ActiveGolemLimit" } },
	["per summoned golem"] = { tag = { type = "PerStat", stat = "ActiveGolemLimit" } },
	["per summoned sentinel of purity"] = { tag = { type = "PerStat", stat = "ActiveSentinelOfPurityLimit" } },
	["per summoned skeleton"] = { tag = { type = "PerStat", stat = "ActiveSkeletonLimit" } },
	["per summoned raging spirit"] = { tag = { type = "PerStat", stat = "ActiveRagingSpiritLimit" } },
	["for each raised zombie"] = { tag = { type = "PerStat", stat = "ActiveZombieLimit" } },
	["per raised spectre"] = { tag = { type = "PerStat", stat = "ActiveSpectreLimit" } },
	-- Stat conditions
	["with (%d+) or more strength"] = function(num) return { tag = { type = "StatThreshold", stat = "Str", threshold = num } } end,
	["with at least (%d+) strength"] = function(num) return { tag = { type = "StatThreshold", stat = "Str", threshold = num } } end,
	["w?h?i[lf]e? you have at least (%d+) strength"] = function(num) return { tag = { type = "StatThreshold", stat = "Str", threshold = num } } end,
	["w?h?i[lf]e? you have at least (%d+) dexterity"] = function(num) return { tag = { type = "StatThreshold", stat = "Dex", threshold = num } } end,
	["w?h?i[lf]e? you have at least (%d+) intelligence"] = function(num) return { tag = { type = "StatThreshold", stat = "Int", threshold = num } } end,
	["at least (%d+) intelligence"] = function(num) return { tag = { type = "StatThreshold", stat = "Int", threshold = num } } end, -- lol
	["if dexterity is higher than intelligence"] = { tag = { type = "Condition", var = "DexHigherThanInt" } },
	["if strength is higher than intelligence"] = { tag = { type = "Condition", var = "StrHigherThanInt" } },
	["w?h?i[lf]e? you have at least (%d+) maximum energy shield"] = function(num) return { tag = { type = "StatThreshold", stat = "EnergyShield", threshold = num } } end,
	["against targets they pierce"] = { tag = { type = "StatThreshold", stat = "PierceCount", threshold = 1 } },
	["against pierced targets"] = { tag = { type = "StatThreshold", stat = "PierceCount", threshold = 1 } },
	["to targets they pierce"] = { tag = { type = "StatThreshold", stat = "PierceCount", threshold = 1 } },
	["while you have at least (%d+) devotion"] = function(num) return { tag = { type = "StatThreshold", stat = "Devotion", threshold = num } } end,
	-- Slot conditions
	["when in main hand"] = { tag = { type = "SlotNumber", num = 1 } },
	["when in off hand"] = { tag = { type = "SlotNumber", num = 2 } },
	["in main hand"] = { tag = { type = "InSlot", num = 1 } },
	["in off hand"] = { tag = { type = "InSlot", num = 2 } },
	["with main hand"] = { tagList = { { type = "Condition", var = "MainHandAttack" }, { type = "SkillType", skillType = SkillType.Attack } } },
	["with off hand"] = { tagList = { { type = "Condition", var = "OffHandAttack" }, { type = "SkillType", skillType = SkillType.Attack } } },
	["with this weapon"] = { tagList = { { type = "Condition", var = "{Hand}Attack" }, { type = "SkillType", skillType = SkillType.Attack } } },
	["if your other ring is a shaper item"] = { tag = { type = "Condition", var = "ShaperItemInRing {OtherSlotNum}" } },
	["if your other ring is an elder item"] = { tag = { type = "Condition", var = "ElderItemInRing {OtherSlotNum}" } },
	-- Equipment conditions
	["while holding a shield"] = { tag = { type = "Condition", var = "UsingShield" } },
	["while your off hand is empty"] = { tag = { type = "Condition", var = "OffHandIsEmpty" } },
	["with shields"] = { tag = { type = "Condition", var = "UsingShield" } },
	["while dual wielding"] = { tag = { type = "Condition", var = "DualWielding" } },
	["while dual wielding claws"] = { tag = { type = "Condition", var = "DualWieldingClaws" } },
	["while dual wielding or holding a shield"] = { tag = { type = "Condition", varList = { "DualWielding", "UsingShield" } } },
	["while wielding an axe"] = { tag = { type = "Condition", var = "UsingAxe" } },
	["while wielding an axe or sword"] = { tag = { type = "Condition", varList = { "UsingAxe", "UsingSword" } } },
	["while wielding a bow"] = { tag = { type = "Condition", var = "UsingBow" } },
	["while wielding a claw"] = { tag = { type = "Condition", var = "UsingClaw" } },
	["while wielding a dagger"] = { tag = { type = "Condition", var = "UsingDagger" } },
	["while wielding a claw or dagger"] = { tag = { type = "Condition", varList = { "UsingClaw", "UsingDagger" } } },
	["while wielding a mace"] = { tag = { type = "Condition", var = "UsingMace" } },
	["while wielding a mace or sceptre"] = { tag = { type = "Condition", var = "UsingMace" } },
	["while wielding a mace, sceptre or staff"] = { tag = { type = "Condition", varList = { "UsingMace", "UsingStaff" } } },
	["while wielding a staff"] = { tag = { type = "Condition", var = "UsingStaff" } },
	["while wielding a sword"] = { tag = { type = "Condition", var = "UsingSword" } },
	["while wielding a melee weapon"] = { tag = { type = "Condition", var = "UsingMeleeWeapon" } },
	["while wielding a one handed weapon"] = { tag = { type = "Condition", var = "UsingOneHandedWeapon" } },
	["while wielding a two handed weapon"] = { tag = { type = "Condition", var = "UsingTwoHandedWeapon" } },
	["while wielding a two handed melee weapon"] = { tagList = { { type = "Condition", var = "UsingTwoHandedWeapon" }, { type = "Condition", var = "UsingMeleeWeapon" } } },
	["while wielding a wand"] = { tag = { type = "Condition", var = "UsingWand" } },
	["while wielding two different weapon types"] = { tag = { type = "Condition", var = "WieldingDifferentWeaponTypes" } },
	["while unarmed"] = { tag = { type = "Condition", var = "Unarmed" } },
	["while you are unencumbered"] = { tag = { type = "Condition", var = "Unencumbered" } },
	["with a normal item equipped"] = { tag = { type = "MultiplierThreshold", var = "NormalItem", threshold = 1 } },
	["with a magic item equipped"] = { tag = { type = "MultiplierThreshold", var = "MagicItem", threshold = 1 } },
	["with a rare item equipped"] = { tag = { type = "MultiplierThreshold", var = "RareItem", threshold = 1 } },
	["with a unique item equipped"] = { tag = { type = "MultiplierThreshold", var = "UniqueItem", threshold = 1 } },
	["if you wear no corrupted items"] = { tag = { type = "MultiplierThreshold", var = "CorruptedItem", threshold = 0, upper = true } },
	["if no worn items are corrupted"] = { tag = { type = "MultiplierThreshold", var = "CorruptedItem", threshold = 0, upper = true } },
	["if no equipped items are corrupted"] = { tag = { type = "MultiplierThreshold", var = "CorruptedItem", threshold = 0, upper = true } },
	["if all worn items are corrupted"] = { tag = { type = "MultiplierThreshold", var = "NonCorruptedItem", threshold = 0, upper = true } },
	["if all equipped items are corrupted"] = { tag = { type = "MultiplierThreshold", var = "NonCorruptedItem", threshold = 0, upper = true } },
	["if equipped shield has at least (%d+)%% chance to block"] = function(num) return { tag = { type = "StatThreshold", stat = "ShieldBlockChance", threshold = num } } end,
	["if you have (%d+) primordial items socketed or equipped"] = function(num) return { tag = { type = "MultiplierThreshold", var = "PrimordialItem", threshold = num } } end,
	-- Player status conditions
	["wh[ie][ln]e? on low life"] = { tag = { type = "Condition", var = "LowLife" } },
	["wh[ie][ln]e? not on low life"] = { tag = { type = "Condition", var = "LowLife", neg = true } },
	["wh[ie][ln]e? on full life"] = { tag = { type = "Condition", var = "FullLife" } },
	["wh[ie][ln]e? not on full life"] = { tag = { type = "Condition", var = "FullLife", neg = true } },
	["wh[ie][ln]e? no life is reserved"] = { tag = { type = "StatThreshold", stat = "LifeReserved", threshold = 0, upper = true } },
	["wh[ie][ln]e? no mana is reserved"] = { tag = { type = "StatThreshold", stat = "ManaReserved", threshold = 0, upper = true } },
	["wh[ie][ln]e? on full energy shield"] = { tag = { type = "Condition", var = "FullEnergyShield" } },
	["wh[ie][ln]e? not on full energy shield"] = { tag = { type = "Condition", var = "FullEnergyShield", neg = true } },
	["wh[ie][ln]e? you have energy shield"] = { tag = { type = "Condition", var = "HaveEnergyShield" } },
	["wh[ie][ln]e? you have no energy shield"] = { tag = { type = "Condition", var = "HaveEnergyShield", neg = true } },
	["if you have energy shield"] = { tag = { type = "Condition", var = "HaveEnergyShield" } },
	["while stationary"] = { tag = { type = "Condition", var = "Stationary" } },
	["while moving"] = { tag = { type = "Condition", var = "Moving" } },
	["while channelling"] = { tag = { type = "Condition", var = "Channelling" } },
	["if you've been channelling for at least 1 second"] = { tag = { type = "Condition", var = "Channelling" } },
	["while you have no power charges"] = { tag = { type = "StatThreshold", stat = "PowerCharges", threshold = 0, upper = true } },
	["while you have no frenzy charges"] = { tag = { type = "StatThreshold", stat = "FrenzyCharges", threshold = 0, upper = true } },
	["while you have no endurance charges"] = { tag = { type = "StatThreshold", stat = "EnduranceCharges", threshold = 0, upper = true } },
	["while you have a power charge"] = { tag = { type = "StatThreshold", stat = "PowerCharges", threshold = 1 } },
	["while you have a frenzy charge"] = { tag = { type = "StatThreshold", stat = "FrenzyCharges", threshold = 1 } },
	["while you have an endurance charge"] = { tag = { type = "StatThreshold", stat = "EnduranceCharges", threshold = 1 } },
	["while at maximum power charges"] = { tag = { type = "StatThreshold", stat = "PowerCharges", thresholdStat = "PowerChargesMax" } },
	["while at maximum frenzy charges"] = { tag = { type = "StatThreshold", stat = "FrenzyCharges", thresholdStat = "FrenzyChargesMax" } },
	["while at maximum endurance charges"] = { tag = { type = "StatThreshold", stat = "EnduranceCharges", thresholdStat = "EnduranceChargesMax" } },
	["while you have at least (%d+) crab barriers"] = function(num) return { tag = { type = "StatThreshold", stat = "CrabBarriers", threshold = num } } end,
	["while you have at least (%d+) total endurance, frenzy and power charges"] = function(num) return { tag = { type = "MultiplierThreshold", var = "TotalCharges", threshold = num } } end,
	["while you have a totem"] = { tag = { type = "Condition", var = "HaveTotem" } },
	["while you have at least one nearby ally"] = { tag = { type = "MultiplierThreshold", var = "NearbyAlly", threshold = 1 } },
	["while you have fortify"] = { tag = { type = "Condition", var = "Fortify" } },
	["while physical aegis is depleted"] = { tag = { type = "Condition", var = "PhysicalAegisDepleted" } },
	["during onslaught"] = { tag = { type = "Condition", var = "Onslaught" } },
	["while you have onslaught"] = { tag = { type = "Condition", var = "Onslaught" } },
	["while phasing"] = { tag = { type = "Condition", var = "Phasing" } },
	["while you have tailwind"] = { tag = { type = "Condition", var = "Tailwind" } },
	["while elusive"] = { tag = { type = "Condition", var = "Elusive" } },
	["gain elusive"] = { tag = { type = "Condition", varList = { "CanBeElusive", "Elusive" } } },
	["while you have arcane surge"] = { tag = { type = "Condition", var = "AffectedByArcaneSurge" } },
	["while you have cat's stealth"] = { tag = { type = "Condition", var = "AffectedByCat'sStealth" } },
	["while you have cat's agility"] = { tag = { type = "Condition", var = "AffectedByCat'sAgility" } },
	["while you have avian's might"] = { tag = { type = "Condition", var = "AffectedByAvian'sMight" } },
	["while you have avian's flight"] = { tag = { type = "Condition", var = "AffectedByAvian'sFlight" } },
	["while affected by aspect of the cat"] = { tag = { type = "Condition", varList = { "AffectedByCat'sStealth", "AffectedByCat'sAgility" } } },
	["while affected by a non%-vaal guard skill"] = { tag = { type = "Condition", varList = { "AffectedByImmortalCall", "AffectedByMoltenShell", "AffectedBySteelskin" } } },
	["if a non%-vaal guard buff was lost recently"] = { tag = { type = "Condition", var = "LostNonVaalBuffRecently" } },
	["while affected by a guard skill buff"] = { tag = { type = "Condition", varList = { "AffectedByImmortalCall", "AffectedByVaalImmortalCall", "AffectedByMoltenShell", "AffectedByVaalMoltenShell", "AffectedBySteelskin" } } },
	["while affected by a herald"] = { tag = { type = "Condition", var = "AffectedByHerald" } },
	["while in blood stance"] = { tag = { type = "Condition", var = "BloodStance" } },
	["while in sand stance"] = { tag = { type = "Condition", var = "SandStance" } },
	["while you have a bestial minion"] = { tag = { type = "Condition", var = "HaveBestialMinion" } },
	["while you have infusion"] = { tag = { type = "Condition", var = "InfusionActive" } },
	["while focussed"] = { tag = { type = "Condition", var = "Focused" } },
	["while leeching"] = { tag = { type = "Condition", var = "Leeching" } },
	["while leeching energy shield"] = { tag = { type = "Condition", var = "LeechingEnergyShield" } },
	["while using a flask"] = { tag = { type = "Condition", var = "UsingFlask" } },
	["during effect"] = { tag = { type = "Condition", var = "UsingFlask" } },
	["during flask effect"] = { tag = { type = "Condition", var = "UsingFlask" } },
	["during any flask effect"] = { tag = { type = "Condition", var = "UsingFlask" } },
	["while under no flask effects"] = { tag = { type = "Condition", var = "UsingFlask", neg = true } },
	["during effect of any mana flask"] = { tag = { type = "Condition", var = "UsingManaFlask" } },
	["during effect of any life flask"] = { tag = { type = "Condition", var = "UsingLifeFlask" } },
	["during effect of any life or mana flask"] = { tag = { type = "Condition", varList = { "UsingManaFlask", "UsingLifeFlask" } } },
	["while on consecrated ground"] = { tag = { type = "Condition", var = "OnConsecratedGround" } },
	["on burning ground"] = { tag = { type = "Condition", var = "OnBurningGround" } },
	["while on burning ground"] = { tag = { type = "Condition", var = "OnBurningGround" } },
	["on chilled ground"] = { tag = { type = "Condition", var = "OnChilledGround" } },
	["on shocked ground"] = { tag = { type = "Condition", var = "OnShockedGround" } },
	["while in a caustic cloud"] = { tag = { type = "Condition", var = "OnCausticCloud" } },
	["while blinded"] = { tag = { type = "Condition", var = "Blinded" } },
	["while burning"] = { tag = { type = "Condition", var = "Burning" } },
	["while ignited"] = { tag = { type = "Condition", var = "Ignited" } },
	["while you are ignited"] = { tag = { type = "Condition", var = "Ignited" } },
	["while chilled"] = { tag = { type = "Condition", var = "Chilled" } },
	["while you are chilled"] = { tag = { type = "Condition", var = "Chilled" } },
	["while frozen"] = { tag = { type = "Condition", var = "Frozen" } },
	["while shocked"] = { tag = { type = "Condition", var = "Shocked" } },
	["while you are shocked"] = { tag = { type = "Condition", var = "Shocked" } },
	["while not ignited, frozen or shocked"] = { tag = { type = "Condition", varList = { "Ignited", "Frozen", "Shocked" }, neg = true } },
	["while bleeding"] = { tag = { type = "Condition", var = "Bleeding" } },
	["while poisoned"] = { tag = { type = "Condition", var = "Poisoned" } },
	["while cursed"] = { tag = { type = "Condition", var = "Cursed" } },
	["while not cursed"] = { tag = { type = "Condition", var = "Cursed", neg = true } },
	["against damage over time"] = { tag = { type = "Condition", varList = { "AgainstDamageOverTime" } } },
	["while there is only one nearby enemy"] = { tag = { type = "Condition", var = "OnlyOneNearbyEnemy" } },
	["while t?h?e?r?e? ?i?s? ?a rare or unique enemy i?s? ?nearby"] = { tag = { type = "ActorCondition", actor = "enemy", varList = { "NearbyRareOrUniqueEnemy", "RareOrUnique" } } },
	["if you[' ]h?a?ve hit recently"] = { tag = { type = "Condition", var = "HitRecently" } },
	["if you[' ]h?a?ve hit an enemy recently"] = { tag = { type = "Condition", var = "HitRecently" } },
	["if you[' ]h?a?ve hit with your main hand weapon recently"] = { tag = { type = "Condition", var = "HitRecentlyWithWeapon" } },
	["if you[' ]h?a?ve hit with your off hand weapon recently"] = { tagList = { { type = "Condition", var = "HitRecentlyWithWeapon" }, { type = "Condition", var = "DualWielding" } } },
	["if you[' ]h?a?ve hit a cursed enemy recently"] = { tagList = { { type = "Condition", var = "HitRecently" }, { type = "ActorCondition", actor = "enemy", var = "Cursed" } } },
	["if you[' ]h?a?ve crit recently"] = { tag = { type = "Condition", var = "CritRecently" } },
	["if you[' ]h?a?ve dealt a critical strike recently"] = { tag = { type = "Condition", var = "CritRecently" } },
	["if you[' ]h?a?ve dealt a critical strike with this weapon recently"] = { tag = { type = "Condition", var = "CritRecently" } }, -- Replica Kongor's
	["if you[' ]h?a?ve crit in the past 8 seconds"] = { tag = { type = "Condition", var = "CritInPast8Sec" } },
	["if you[' ]h?a?ve dealt a crit in the past 8 seconds"] = { tag = { type = "Condition", var = "CritInPast8Sec" } },
	["if you[' ]h?a?ve dealt a critical strike in the past 8 seconds"] = { tag = { type = "Condition", var = "CritInPast8Sec" } },
	["if you haven't crit recently"] = { tag = { type = "Condition", var = "CritRecently", neg = true } },
	["if you haven't dealt a critical strike recently"] = { tag = { type = "Condition", var = "CritRecently", neg = true } },
	["if you[' ]h?a?ve dealt a non%-critical strike recently"] = { tag = { type = "Condition", var = "NonCritRecently" } },
	["if your skills have dealt a critical strike recently"] = { tag = { type = "Condition", var = "SkillCritRecently" } },
	["if you dealt a critical strike with a herald skill recently"] = { tag = { type = "Condition", var = "CritWithHeraldSkillRecently" } },
	["if you[' ]h?a?ve dealt a critical strike with a two handed melee weapon recently"] = { flags = bor(ModFlag.Weapon2H, ModFlag.WeaponMelee), tag = { type = "Condition", var = "CritRecently" } },
	["if you[' ]h?a?ve killed recently"] = { tag = { type = "Condition", var = "KilledRecently" } },
	["if you[' ]h?a?ve killed an enemy recently"] = { tag = { type = "Condition", var = "KilledRecently" } },
	["if you[' ]h?a?ve killed at least (%d) enemies recently"] = function(num) return { tag = { type = "MultiplierThreshold", var = "EnemyKilledRecently", threshold = num } } end,
	["if you haven't killed recently"] = { tag = { type = "Condition", var = "KilledRecently", neg = true } },
	["if you or your totems have killed recently"] = { tag = { type = "Condition", varList = { "KilledRecently","TotemsKilledRecently" } } },
	["if you[' ]h?a?ve thrown a trap or mine recently"] = { tag = { type = "Condition", var = "TrapOrMineThrownRecently" } },
	["if you[' ]h?a?ve killed a maimed enemy recently"] = { tagList = { { type = "Condition", var = "KilledRecently" }, { type = "ActorCondition", actor = "enemy", var = "Maimed" } } },
	["if you[' ]h?a?ve killed a cursed enemy recently"] = { tagList = { { type = "Condition", var = "KilledRecently" }, { type = "ActorCondition", actor = "enemy", var = "Cursed" } } },
	["if you[' ]h?a?ve killed a bleeding enemy recently"] = { tagList = { { type = "Condition", var = "KilledRecently" }, { type = "ActorCondition", actor = "enemy", var = "Bleeding" } } },
	["if you[' ]h?a?ve killed an enemy affected by your damage over time recently"] = { tag = { type = "Condition", var = "KilledAffectedByDotRecently" } },
	["if you[' ]h?a?ve frozen an enemy recently"] = { tag = { type = "Condition", var = "FrozenEnemyRecently" } },
	["if you[' ]h?a?ve chilled an enemy recently"] = { tag = { type = "Condition", var = "ChilledEnemyRecently" } },
	["if you[' ]h?a?ve ignited an enemy recently"] = { tag = { type = "Condition", var = "IgnitedEnemyRecently" } },
	["if you[' ]h?a?ve shocked an enemy recently"] = { tag = { type = "Condition", var = "ShockedEnemyRecently" } },
	["if you[' ]h?a?ve stunned an enemy recently"] = { tag = { type = "Condition", var = "StunnedEnemyRecently" } },
	["if you[' ]h?a?ve stunned an enemy with a two handed melee weapon recently"] = { flags = bor(ModFlag.Weapon2H, ModFlag.WeaponMelee), tag = { type = "Condition", var = "StunnedEnemyRecently" } },
	["if you[' ]h?a?ve been hit recently"] = { tag = { type = "Condition", var = "BeenHitRecently" } },
	["if you were hit recently"] = { tag = { type = "Condition", var = "BeenHitRecently" } },
	["if you were damaged by a hit recently"] = { tag = { type = "Condition", var = "BeenHitRecently" } },
	["if you[' ]h?a?ve taken a critical strike recently"] = { tag = { type = "Condition", var = "BeenCritRecently" } },
	["if you[' ]h?a?ve taken a savage hit recently"] = { tag = { type = "Condition", var = "BeenSavageHitRecently" } },
	["if you have ?n[o']t been hit recently"] = { tag = { type = "Condition", var = "BeenHitRecently", neg = true } },
	["if you[' ]h?a?ve taken no damage from hits recently"] = { tag = { type = "Condition", var = "BeenHitRecently", neg = true } },
	["if you[' ]h?a?ve taken fire damage from a hit recently"] = { tag = { type = "Condition", var = "HitByFireDamageRecently" } },
	["if you[' ]h?a?ve taken fire damage from an enemy hit recently"] = { tag = { type = "Condition", var = "TakenFireDamageFromEnemyHitRecently" } },
	["if you[' ]h?a?ve taken spell damage recently"] = { tag = { type = "Condition", var = "HitBySpellDamageRecently" } },
	["if you[' ]h?a?ve blocked recently"] = { tag = { type = "Condition", var = "BlockedRecently" } },
	["if you haven't blocked recently"] = { tag = { type = "Condition", var = "BlockedRecently", neg = true } },
	["if you[' ]h?a?ve blocked an attack recently"] = { tag = { type = "Condition", var = "BlockedAttackRecently" } },
	["if you[' ]h?a?ve blocked attack damage recently"] = { tag = { type = "Condition", var = "BlockedAttackRecently" } },
	["if you[' ]h?a?ve blocked a spell recently"] = { tag = { type = "Condition", var = "BlockedSpellRecently" } },
	["if you[' ]h?a?ve blocked spell damage recently"] = { tag = { type = "Condition", var = "BlockedSpellRecently" } },
	["if you[' ]h?a?ve blocked damage from a unique enemy in the past 10 seconds"] = { tag = { type = "Condition", var = "BlockedHitFromUniqueEnemyInPast10Sec" } },
	["if you[' ]h?a?ve attacked recently"] = { tag = { type = "Condition", var = "AttackedRecently" } },
	["if you[' ]h?a?ve cast a spell recently"] = { tag = { type = "Condition", var = "CastSpellRecently" } },
	["if you[' ]h?a?ve consumed a corpse recently"] = { tag = { type = "Condition", var = "ConsumedCorpseRecently" } },
	["if you[' ]h?a?ve cursed an enemy recently"] = { tag = { type = "Condition", var = "CursedEnemyRecently" } },
	["if you have ?n[o']t consumed a corpse recently"] = { tag = { type = "Condition", var = "ConsumedCorpseRecently", neg = true } },
	["for each corpse consumed recently"] = { tag = { type = "Multiplier", var = "CorpseConsumedRecently" } },
	["if you[' ]h?a?ve taunted an enemy recently"] = { tag = { type = "Condition", var = "TauntedEnemyRecently" } },
	["if you[' ]h?a?ve used a skill recently"] = { tag = { type = "Condition", var = "UsedSkillRecently" } },
	["if you[' ]h?a?ve used a travel skill recently"] = { tag = { type = "Condition", var = "UsedTravelSkillRecently" } },
	["for each skill you've used recently, up to (%d+)%%"] = function(num) return { tag = { type = "Multiplier", var = "SkillUsedRecently", limit = num, limitTotal = true } } end,
	["if you[' ]h?a?ve used a warcry recently"] = { tag = { type = "Condition", var = "UsedWarcryRecently" } },
	["if you[' ]h?a?ve warcried recently"] = { tag = { type = "Condition", var = "UsedWarcryRecently" } },
	["for each time you[' ]h?a?ve warcried recently"] = { tag = { type = "Multiplier", var = "WarcryUsedRecently" } },
	["if you[' ]h?a?ve warcried in the past 8 seconds"] = { tag = { type = "Condition", var = "UsedWarcryInPast8Seconds" } },
	["for each of your mines detonated recently, up to (%d+)%%"] = function(num) return { tag = { type = "Multiplier", var = "MineDetonatedRecently", limit = num, limitTotal = true } } end,
	["for each mine detonated recently, up to (%d+)%%"] = function(num) return { tag = { type = "Multiplier", var = "MineDetonatedRecently", limit = num, limitTotal = true } } end,
	["for each mine detonated recently, up to (%d+)%% per second"] = function(num) return { tag = { type = "Multiplier", var = "MineDetonatedRecently", limit = num, limitTotal = true } } end,
	["for each of your traps triggered recently, up to (%d+)%%"] = function(num) return { tag = { type = "Multiplier", var = "TrapTriggeredRecently", limit = num, limitTotal = true } } end,
	["for each trap triggered recently, up to (%d+)%%"] = function(num) return { tag = { type = "Multiplier", var = "TrapTriggeredRecently", limit = num, limitTotal = true } } end,
	["for each trap triggered recently, up to (%d+)%% per second"] = function(num) return { tag = { type = "Multiplier", var = "TrapTriggeredRecently", limit = num, limitTotal = true } } end,
	["if you[' ]h?a?ve used a fire skill recently"] = { tag = { type = "Condition", var = "UsedFireSkillRecently" } },
	["if you[' ]h?a?ve used a cold skill recently"] = { tag = { type = "Condition", var = "UsedColdSkillRecently" } },
	["if you[' ]h?a?ve used a fire skill in the past 10 seconds"] = { tag = { type = "Condition", var = "UsedFireSkillInPast10Sec" } },
	["if you[' ]h?a?ve used a cold skill in the past 10 seconds"] = { tag = { type = "Condition", var = "UsedColdSkillInPast10Sec" } },
	["if you[' ]h?a?ve used a lightning skill in the past 10 seconds"] = { tag = { type = "Condition", var = "UsedLightningSkillInPast10Sec" } },
	["if you[' ]h?a?ve summoned a totem recently"] = { tag = { type = "Condition", var = "SummonedTotemRecently" } },
	["if you summoned a golem in the past 8 seconds"] = { tag = { type = "Condition", var = "SummonedGolemInPast8Sec" } },
	["if you haven't summoned a totem in the past 2 seconds"] = { tag = { type = "Condition", var = "NoSummonedTotemsInPastTwoSeconds" }  },
	["if you[' ]h?a?ve used a minion skill recently"] = { tag = { type = "Condition", var = "UsedMinionSkillRecently" } },
	["if you[' ]h?a?ve used a movement skill recently"] = { tag = { type = "Condition", var = "UsedMovementSkillRecently" } },
	["if you[' ]h?a?ve used a vaal skill recently"] = { tag = { type = "Condition", var = "UsedVaalSkillRecently" } },
	["if you haven't used a brand skill recently"] = { tag = { type = "Condition", var = "UsedBrandRecently", neg = true } },
	["if you[' ]h?a?ve used a brand skill recently"] = { tag = { type = "Condition", var = "UsedBrandRecently" } },
	["if you[' ]h?a?ve spent (%d+) total mana recently"] = function(num) return { tag = { type = "MultiplierThreshold", var = "ManaSpentRecently", threshold = num } } end,
	["for 4 seconds after spending a total of (%d+) mana"] = function(num) return { tag = { type = "MultiplierThreshold", var = "ManaSpentRecently", threshold = num } } end,
	["if you've impaled an enemy recently"] = { tag = { type = "Condition", var = "ImpaledRecently" } },
	["if you've changed stance recently"] = { tag = { type = "Condition", var = "ChangedStanceRecently" } },
	["if you've gained a power charge recently"] = { tag = { type = "Condition", var = "GainedPowerChargeRecently" } },
	["if you've stopped taking damage over time recently"] = { tag = { type = "Condition", var = "StoppedTakingDamageOverTimeRecently" } },
	["during soul gain prevention"] = { tag = { type = "Condition", var = "SoulGainPrevention" } },
	["if you detonated mines recently"] = { tag = { type = "Condition", var = "DetonatedMinesRecently" } },
	["if you detonated a mine recently"] = { tag = { type = "Condition", var = "DetonatedMinesRecently" } },
	["if energy shield recharge has started recently"] = { tag = { type = "Condition", var = "EnergyShieldRechargeRecently" } },
	["when cast on frostbolt"] = { tag = { type = "Condition", var = "CastOnFrostbolt" } },
	["branded enemy's"] = { tag = { type = "MultiplierThreshold", var = "BrandsAttachedToEnemy", threshold = 1 } },
	["to enemies they're attached to"] = { tag = { type = "MultiplierThreshold", var = "BrandsAttachedToEnemy", threshold = 1 } },
	["for each hit you've taken recently up to a maximum of (%d+)%%"] = function(num) return { tag = { type = "Multiplier", var = "BeenHitRecently", limit = num, limitTotal = true } } end,
	["for each nearby enemy, up to (%d+)%%"] = function(num) return { tag = { type = "Multiplier", var = "NearbyEnemies", limit = num, limitTotal = true } } end,
	["while you have iron reflexes"] = { tag = { type = "Condition", var = "HaveIronReflexes" } },
	["while you do not have iron reflexes"] = { tag = { type = "Condition", var = "HaveIronReflexes", neg = true } },
	["while you have elemental overload"] = { tag = { type = "Condition", var = "HaveElementalOverload" } },
	["while you do not have elemental overload"] = { tag = { type = "Condition", var = "HaveElementalOverload", neg = true } },
	["while you have resolute technique"] = { tag = { type = "Condition", var = "HaveResoluteTechnique" } },
	["while you do not have resolute technique"] = { tag = { type = "Condition", var = "HaveResoluteTechnique", neg = true } },
	["while you have avatar of fire"] = { tag = { type = "Condition", var = "HaveAvatarOfFire" } },
	["while you do not have avatar of fire"] = { tag = { type = "Condition", var = "HaveAvatarOfFire", neg = true } },
	["if you have a summoned golem"] = { tag = { type = "Condition", varList = { "HavePhysicalGolem", "HaveLightningGolem", "HaveColdGolem", "HaveFireGolem", "HaveChaosGolem", "HaveCarrionGolem" } } },
	["while you have a summoned golem"] = { tag = { type = "Condition", varList = { "HavePhysicalGolem", "HaveLightningGolem", "HaveColdGolem", "HaveFireGolem", "HaveChaosGolem", "HaveCarrionGolem" } } },
	["if a minion has died recently"] = { tag = { type = "Condition", var = "MinionsDiedRecently" } },
	-- Enemy status conditions
	["at close range"] = { tag = { type = "Condition", var = "AtCloseRange" } },
	["against rare and unique enemies"] = { tag = { type = "ActorCondition", actor = "enemy", var = "RareOrUnique" } },
	["against unique enemies"] = { tag = { type = "ActorCondition", actor = "enemy", var = "RareOrUnique" } },
	["against enemies on full life"] = { tag = { type = "ActorCondition", actor = "enemy", var = "FullLife" } },
	["against enemies that are on full life"] = { tag = { type = "ActorCondition", actor = "enemy", var = "FullLife" } },
	["against enemies on low life"] = { tag = { type = "ActorCondition", actor = "enemy", var = "LowLife" } },
	["against enemies that are on low life"] = { tag = { type = "ActorCondition", actor = "enemy", var = "LowLife" } },
	["against cursed enemies"] = { tag = { type = "ActorCondition", actor = "enemy", var = "Cursed" } },
	["when hitting cursed enemies"] = { tag = { type = "ActorCondition", actor = "enemy", var = "Cursed" }, keywordFlags = KeywordFlag.Hit },
	["from cursed enemies"] = { tag = { type = "ActorCondition", actor = "enemy", var = "Cursed" } },
	["against marked enemy"] = { tag = { type = "ActorCondition", actor = "enemy", var = "Marked" } },
	["when hitting marked enemy"] = { tag = { type = "ActorCondition", actor = "enemy", var = "Marked" }, keywordFlags = KeywordFlag.Hit },
	["from marked enemy"] = { tag = { type = "ActorCondition", actor = "enemy", var = "Marked" } },
	["against taunted enemies"] = { tag = { type = "ActorCondition", actor = "enemy", var = "Taunted" } },
	["against bleeding enemies"] = { tag = { type = "ActorCondition", actor = "enemy", var = "Bleeding" } },
	["you inflict on bleeding enemies"] = { tag = { type = "ActorCondition", actor = "enemy", var = "Bleeding" } },
	["to bleeding enemies"] = { tag = { type = "ActorCondition", actor = "enemy", var = "Bleeding" } },
	["from bleeding enemies"] = { tag = { type = "ActorCondition", actor = "enemy", var = "Bleeding" } },
	["against poisoned enemies"] = { tag = { type = "ActorCondition", actor = "enemy", var = "Poisoned" } },
	["you inflict on poisoned enemies"] = { tag = { type = "ActorCondition", actor = "enemy", var = "Poisoned" } },
	["to poisoned enemies"] = { tag = { type = "ActorCondition", actor = "enemy", var = "Poisoned" } },
	["against enemies affected by (%d+) or more poisons"] = function(num) return { tag = { type = "MultiplierThreshold", actor = "enemy", var = "PoisonStack", threshold = num } } end,
	["against enemies affected by at least (%d+) poisons"] = function(num) return { tag = { type = "MultiplierThreshold", actor = "enemy", var = "PoisonStack", threshold = num } } end,
	["against hindered enemies"] = { tag = { type = "ActorCondition", actor = "enemy", var = "Hindered" } },
	["against maimed enemies"] = { tag = { type = "ActorCondition", actor = "enemy", var = "Maimed" } },
	["you inflict on maimed enemies"] = { tag = { type = "ActorCondition", actor = "enemy", var = "Maimed" } },
	["against blinded enemies"] = { tag = { type = "ActorCondition", actor = "enemy", var = "Blinded" } },
	["from blinded enemies"] = { tag = { type = "ActorCondition", actor = "enemy", var = "Blinded" } },
	["against burning enemies"] = { tag = { type = "ActorCondition", actor = "enemy", var = "Burning" } },
	["against ignited enemies"] = { tag = { type = "ActorCondition", actor = "enemy", var = "Ignited" } },
	["to ignited enemies"] = { tag = { type = "ActorCondition", actor = "enemy", var = "Ignited" } },
	["against shocked enemies"] = { tag = { type = "ActorCondition", actor = "enemy", var = "Shocked" } },
	["to shocked enemies"] = { tag = { type = "ActorCondition", actor = "enemy", var = "Shocked" } },
	["against frozen enemies"] = { tag = { type = "ActorCondition", actor = "enemy", var = "Frozen" } },
	["to frozen enemies"] = { tag = { type = "ActorCondition", actor = "enemy", var = "Frozen" } },
	["against chilled enemies"] = { tag = { type = "ActorCondition", actor = "enemy", var = "Chilled" } },
	["to chilled enemies"] = { tag = { type = "ActorCondition", actor = "enemy", var = "Chilled" } },
	["inflicted on chilled enemies"] = { tag = { type = "ActorCondition", actor = "enemy", var = "Chilled" } },
	["enemies which are chilled"] = { tag = { type = "ActorCondition", actor = "enemy", var = "Chilled" } },
	["against chilled or frozen enemies"] = { tag = { type = "ActorCondition", actor = "enemy", varList = { "Chilled","Frozen" } } },
	["against frozen, shocked or ignited enemies"] = { tag = { type = "ActorCondition", actor = "enemy", varList = { "Frozen","Shocked","Ignited" } } },
	["against enemies affected by elemental ailments"] = { tag = { type = "ActorCondition", actor = "enemy", varList = { "Frozen","Chilled","Shocked","Ignited","Scorched","Brittle","Sapped" } } },
	["against enemies affected by ailments"] = { tag = { type = "ActorCondition", actor = "enemy", varList = { "Frozen","Chilled","Shocked","Ignited","Scorched","Brittle","Sapped","Poisoned","Bleeding" } } },
	["against enemies that are affected by elemental ailments"] = { tag = { type = "ActorCondition", actor = "enemy", varList = { "Frozen","Chilled","Shocked","Ignited","Scorched","Brittle","Sapped" } } },
	["against enemies that are affected by no elemental ailments"] = { tagList = { { type = "ActorCondition", actor = "enemy", varList = { "Frozen","Chilled","Shocked","Ignited","Scorched","Brittle","Sapped" }, neg = true }, { type = "Condition", var = "Effective" } } },
	["against enemies affected by (%d+) spider's webs"] = function(num) return { tag = { type = "MultiplierThreshold", actor = "enemy", var = "Spider's WebStack", threshold = num } } end,
	["against enemies on consecrated ground"] = { tag = { type = "ActorCondition", actor = "enemy", var = "OnConsecratedGround" } },
	-- Enemy multipliers
	["per freeze, shock and ignite on enemy"] = { tag = { type = "Multiplier", var = "FreezeShockIgniteOnEnemy" } },
	["per poison affecting enemy"] = { tag = { type = "Multiplier", actor = "enemy", var = "PoisonStack" } },
	["per poison affecting enemy, up to %+([%d%.]+)%%"] = function(num) return { tag = { type = "Multiplier", actor = "enemy", var = "PoisonStack", limit = num, limitTotal = true } } end,
	["for each spider's web on the enemy"] = { tag = { type = "Multiplier", actor = "enemy", var = "Spider's WebStack" } },
}

local mod = modLib.createMod
local function flag(name, ...)
	return mod(name, "FLAG", true, ...)
end

local gemIdLookup = {
	["power charge on critical strike"] = "SupportPowerChargeOnCrit",
}
for name, grantedEffect in pairs(data["3_0"].skills) do
	if not grantedEffect.hidden or grantedEffect.fromItem then
		gemIdLookup[grantedEffect.name:lower()] = grantedEffect.id
	end
end
local function extraSkill(name, level, noSupports)
	name = name:gsub(" skill","")
	if gemIdLookup[name] then
		return {
			mod("ExtraSkill", "LIST", { skillId = gemIdLookup[name], level = level, noSupports = noSupports })
		}
	end
end

-- List of special modifiers
local specialModList = {
	-- Keystones
	["your hits can't be evaded"] = { flag("CannotBeEvaded") },
	["never deal critical strikes"] = { flag("NeverCrit") },
	["no critical strike multiplier"] = { flag("NoCritMultiplier") },
	["ailments never count as being from critical strikes"] = { flag("AilmentsAreNeverFromCrit") },
	["the increase to physical damage from strength applies to projectile attacks as well as melee attacks"] = { flag("IronGrip") },
	["strength%'s damage bonus applies to projectile attack damage as well as melee damage"] = { flag("IronGrip") },
	["converts all evasion rating to armour%. dexterity provides no bonus to evasion rating"] = { flag("IronReflexes") },
	["30%% chance to dodge attack hits%. 50%% less armour, 30%% less energy shield, 30%% less chance to block spell and attack damage"] = {
		mod("AttackDodgeChance", "BASE", 30),
		mod("Armour", "MORE", -50),
		mod("EnergyShield", "MORE", -30),
		mod("BlockChance", "MORE", -30),
		mod("SpellBlockChance", "MORE", -30),
	},
	["maximum life becomes 1, immune to chaos damage"] = { flag("ChaosInoculation") },
	["life regeneration is applied to energy shield instead"] = { flag("ZealotsOath") },
	["life leeched per second is doubled"] = { mod("LifeLeechRate", "MORE", 100) },
	["total recovery per second from life leech is doubled"] = { mod("LifeLeechRate", "MORE", 100) },
	["maximum total recovery per second from life leech is doubled"] = { mod("MaxLifeLeechRate", "MORE", 100) },
	["maximum total recovery per second from energy shield leech is doubled"] = { mod("MaxEnergyShieldLeechRate", "MORE", 100) },
	["life regeneration has no effect"] = { flag("NoLifeRegen") },
	["(%d+)%% less life regeneration rate"] = function(num) return { mod("LifeRegen", "MORE", -num) } end,
	["energy shield recharge instead applies to life"] = { flag("EnergyShieldRechargeAppliesToLife") },
	["deal no non%-fire damage"] = { flag("DealNoPhysical"), flag("DealNoLightning"), flag("DealNoCold"), flag("DealNoChaos") },
	["(%d+)%% of physical, cold and lightning damage converted to fire damage"] = function(num) return {
		mod("PhysicalDamageConvertToFire", "BASE", num),
		mod("LightningDamageConvertToFire", "BASE", num),
		mod("ColdDamageConvertToFire", "BASE", num),
	} end,
	["removes all mana%. spend life instead of mana for skills"] = { mod("Mana", "MORE", -100), flag("BloodMagic") },
	["enemies you hit with elemental damage temporarily get (%+%d+)%% resistance to those elements and (%-%d+)%% resistance to other elements"] = function(plus, _, minus)
		minus = tonumber(minus)
		return {
			flag("ElementalEquilibrium"),
			mod("EnemyModifier", "LIST", { mod = mod("FireResist", "BASE", plus, { type = "Condition", var = "HitByFireDamage" }) }),
			mod("EnemyModifier", "LIST", { mod = mod("FireResist", "BASE", minus, { type = "Condition", var = "HitByFireDamage", neg = true }, { type = "Condition", varList={ "HitByColdDamage","HitByLightningDamage" } }) }),
			mod("EnemyModifier", "LIST", { mod = mod("ColdResist", "BASE", plus, { type = "Condition", var = "HitByColdDamage" }) }),
			mod("EnemyModifier", "LIST", { mod = mod("ColdResist", "BASE", minus, { type = "Condition", var = "HitByColdDamage", neg = true }, { type = "Condition", varList={ "HitByFireDamage","HitByLightningDamage" } }) }),
			mod("EnemyModifier", "LIST", { mod = mod("LightningResist", "BASE", plus, { type = "Condition", var = "HitByLightningDamage" }) }),
			mod("EnemyModifier", "LIST", { mod = mod("LightningResist", "BASE", minus, { type = "Condition", var = "HitByLightningDamage", neg = true }, { type = "Condition", varList={ "HitByFireDamage","HitByColdDamage" } }) }),
		}
	end,
	["projectile attack hits deal up to 30%% more damage to targets at the start of their movement, dealing less damage to targets as the projectile travels farther"] = { flag("PointBlank") },
	["leech energy shield instead of life"] = { flag("GhostReaver") },
	["minions explode when reduced to low life, dealing 33%% of their maximum life as fire damage to surrounding enemies"] = { mod("ExtraMinionSkill", "LIST", { skillId = "MinionInstability" }) },
	["minions explode when reduced to low life, dealing 33%% of their life as fire damage to surrounding enemies"] = { mod("ExtraMinionSkill", "LIST", { skillId = "MinionInstability" }) },
	["all bonuses from an equipped shield apply to your minions instead of you"] = { }, -- The node itself is detected by the code that handles it
	["spend energy shield before mana for skill costs"] = { },
	["you have perfect agony if you've dealt a critical strike recently"] = {mod("Keystone", "LIST", "Perfect Agony", { type = "Condition", var = "CritRecently" })},
	["energy shield protects mana instead of life"] = { flag("EnergyShieldProtectsMana") },
	["modifiers to critical strike multiplier also apply to damage over time multiplier for ailments from critical strikes at (%d+)%% of their value"] = function(num) return { mod("CritMultiplierAppliesToDegen", "BASE", num) } end,
	["your bleeding does not deal extra damage while the enemy is moving"] = { flag("Condition:NoExtraBleedDamageToMovingEnemy") },
	["you can inflict bleeding on an enemy up to (%d+) times?"] = function(num) return { mod("BleedStacksMax", "OVERRIDE", num) } end,
	["your minions spread caustic ground on death, dealing 20%% of their maximum life as chaos damage per second"] = { mod("ExtraMinionSkill", "LIST", { skillId = "SiegebreakerCausticGround" }) },
	["you can have an additional brand attached to an enemy"] = { mod("BrandsAttachedLimit", "BASE", 1) },
	["gain (%d+) grasping vines each second while stationary"] = function(num) return {
		flag("Condition:Stationary"),
		mod("Dummy", "DUMMY", 1, { type = "Condition", var = "Stationary" }), -- Make the Configuration option appear
		mod("Multiplier:GraspingVinesCount", "BASE", num, { type = "Multiplier", var = "StationarySeconds", limit = 10, limitTotal = true }),
	} end,
	["attack projectiles always inflict bleeding and maim, and knock back enemies"] = {
		mod("BleedChance", "BASE", 100, nil, bor(ModFlag.Attack, ModFlag.Projectile)),
		mod("EnemyKnockbackChance", "BASE", 100, nil, bor(ModFlag.Attack, ModFlag.Projectile)),
	},
	["projectiles cannot pierce, fork or chain"] = {
		flag("CannotPierce", nil, ModFlag.Projectile),
		flag("CannotChain", nil, ModFlag.Projectile),
		flag("CannotFork", nil, ModFlag.Projectile),
	},
	["critical strikes inflict scorch, brittle and sapped"] = { flag("CritAlwaysAltAilments") },
	["chance to block attack damage is doubled"] = { mod("BlockChance", "MORE", 100) },
	["chance to block spell damage is doubled"] = { mod("SpellBlockChance", "MORE", 100) },
	["you take (%d+)%% of damage from blocked hits"] = function(num) return { mod("BlockEffect", "BASE", 100 - num) } end,
	["ignore attribute requirements"] = { flag("IgnoreAttributeRequirements") },
	["gain no inherent bonuses from attributes"] = { flag("NoAttributeBonuses") },
	["all damage taken bypasses energy shield"] = {
		mod("PhysicalEnergyShieldBypass", "BASE", 100),
		mod("LightningEnergyShieldBypass", "BASE", 100),
		mod("ColdEnergyShieldBypass", "BASE", 100),
		mod("FireEnergyShieldBypass", "BASE", 100),
	},
	["auras from your skills do not affect allies"] = { flag("SelfAurasCannotAffectAllies") },
	["auras from your skills have (%d+)%% more effect on you"] = function(num) return { mod("SkillAuraEffectOnSelf", "MORE", num) } end,
	["increases and reductions to mana regeneration rate instead apply to rage regeneration rate"] = { flag("ManaRegenToRageRegen") },
	["maximum energy shield is (%d+)"] = function(num) return { mod("EnergyShield", "OVERRIDE", num ) } end,
	["while not on full life, sacrifice ([%d%.]+)%% of mana per second to recover that much life"] = function(num) return { 
		mod("ManaDegen", "BASE", 1, { type = "PercentStat", stat = "ManaUnreserved", percent = num }, { type = "Condition", var = "FullLife", neg = true }),
		mod("LifeRecovery", "BASE", 1, { type = "PercentStat", stat = "ManaUnreserved", percent = num }, { type = "Condition", var = "FullLife", neg = true }) 
	} end,
	["you are blind"] = { flag("Condition:Blinded") },
	["armour applies to fire, cold and lightning damage taken from hits instead of physical damage"] = { flag("ArmourAppliesToFireDamageTaken"), flag("ArmourAppliesToColdDamageTaken"), flag("ArmourAppliesToLightningDamageTaken"), flag("ArmourDoesNotApplyToPhysicalDamageTaken") },
	["maximum damage reduction for any damage type is (%d+)%%"] = function(num) return { mod("DamageReductionMax", "OVERRIDE", num) } end,
	["(%d+)%% of maximum mana is converted to twice that much armour"] = function(num) return {
		mod("ManaConvertToArmour", "BASE", num),
	} end,
	["life leech effects recover energy shield instead while on full life"] = function(num) return { flag("GhostReaver", { type = "Condition", var = "FullLife" }) } end,
	-- Exerted Attacks
	["exerted attacks deal (%d+)%% increased damage"] = function(num) return { mod("ExertIncrease", "INC", num, nil, ModFlag.Attack, 0) } end,
	["exerted attacks have (%d+)%% chance to deal double damage"] = function(num) return { mod("ExertDoubleDamageChance", "BASE", num, nil, ModFlag.Attack, 0) } end,
	-- Ascendant
	["grants (%d+) passive skill points?"] = function(num) return { mod("ExtraPoints", "BASE", num) } end,
	["can allocate passives from the %a+'s starting point"] = { },
	["projectiles gain damage as they travel farther, dealing up to (%d+)%% increased damage with hits to targets"] = function(num) return { mod("Damage", "INC", num, nil, bor(ModFlag.Attack, ModFlag.Projectile), { type = "DistanceRamp", ramp = {{35,0},{70,1}} }) } end,
	["(%d+)%% chance to gain elusive on kill"] = {
		flag("Condition:CanBeElusive"),
		mod("Dummy", "DUMMY", 1, { type = "Condition", var = "CanBeElusive" }), -- Make the Configuration option appear
	},
	["immune to elemental ailments while on consecrated ground"] = {
		mod("AvoidChill", "BASE", 100, { type = "Condition", var = "OnConsecratedGround" }),
		mod("AvoidFreeze", "BASE", 100, { type = "Condition", var = "OnConsecratedGround" }),
		mod("AvoidIgnite", "BASE", 100, { type = "Condition", var = "OnConsecratedGround" }),
		mod("AvoidShock", "BASE", 100, { type = "Condition", var = "OnConsecratedGround" }),
	},
	-- Assassin
	["poison you inflict with critical strikes deals (%d+)%% more damage"] = function(num) return { mod("Damage", "MORE", num, nil, 0, KeywordFlag.Poison, { type = "Condition", var = "CriticalStrike" }) } end,
	["(%d+)%% chance to gain elusive on critical strike"] = {
		flag("Condition:CanBeElusive"),
		mod("Dummy", "DUMMY", 1, { type = "Condition", var = "CanBeElusive" }), -- Make the Configuration option appear
	},
	["(%d+)%% more damage while there is at most one rare or unique enemy nearby"] = function(num) return { mod("Damage", "MORE", num, nil, 0, { type = "Condition", var = "AtMostOneNearbyRareOrUniqueEnemy" }) } end,
	["(%d+)%% reduced damage taken while there are at least two rare or unique enemies nearby"] = function(num) return { mod("DamageTaken", "INC", -num, nil, 0, { type = "MultiplierThreshold", var = "NearbyRareOrUniqueEnemies", threshold = 2 }) } end,
	-- Berserker
	["gain %d+ rage when you kill an enemy"] = {
		flag("Condition:CanGainRage"),
		mod("Dummy", "DUMMY", 1, { type = "Condition", var = "CanGainRage" }), -- Make the Configuration option appear
	},
	["gain %d+ rage when you use a warcry"] = {
		flag("Condition:CanGainRage"),
		mod("Dummy", "DUMMY", 1, { type = "Condition", var = "CanGainRage" }), -- Make the Configuration option appear
	},
	["you and nearby party members gain %d+ rage when you warcry"] = {
		flag("Condition:CanGainRage"),
		mod("Dummy", "DUMMY", 1, { type = "Condition", var = "CanGainRage" }), -- Make the Configuration option appear
	},
	["gain %d+ rage on hit with attacks, no more than once every [%d%.]+ seconds"] = {
		flag("Condition:CanGainRage"),
		mod("Dummy", "DUMMY", 1, { type = "Condition", var = "CanGainRage" }), -- Make the Configuration option appear
	},
	["inherent effects from having rage are tripled"] = { mod("Multiplier:RageEffect", "BASE", 2) },
	["cannot be stunned while you have at least (%d+) rage"] = function(num) return { mod("AvoidStun", "BASE", 100, { type = "MultiplierThreshold", var = "Rage", threshold = num }) } end,
	["lose ([%d%.]+)%% of life per second per rage while you are not losing rage"] = function(num) return { mod("LifeDegen", "BASE", 1, { type = "PercentStat", stat = "Life", percent = num }, { type = "Multiplier", var = "Rage"}) } end,
	["if you've warcried recently, you and nearby allies have (%d+)%% increased attack speed"] = function(num) return { mod("ExtraAura", "LIST", { mod = mod("Speed", "INC", num, nil, ModFlag.Attack) }, { type = "Condition", var = "UsedWarcryRecently" }) } end,
	["gain (%d+)%% increased armour per (%d+) power for 8 seconds when you warcry, up to a maximum of (%d+)%%"] = function(num, _, mp, max_inc) return {
		mod("Armour", "INC", num, { type = "Multiplier", var = "WarcryPower", div = tonumber(mp), limit = tonumber(max_inc), limitTotal = true }, { type = "Condition", var = "UsedWarcryInPast8Seconds" })
	} end,
	["warcries grant (%d+) rage per (%d+) power if you have less than (%d+) rage"] = {
		flag("Condition:CanGainRage"),
		mod("Dummy", "DUMMY", 1, { type = "Condition", var = "CanGainRage" }), -- Make the Configuration option appear
	},
	["exerted attacks deal (%d+)%% more damage if a warcry sacrificed rage recently"] = function(num) return { mod("ExertIncrease", "MORE", num, nil, ModFlag.Attack, 0) } end,
	-- Champion
	["you have fortify"] = { flag("Condition:Fortify") },
	["cannot be stunned while you have fortify"] = { mod("AvoidStun", "BASE", 100, { type = "Condition", var = "Fortify" }) },
	["enemies taunted by you take (%d+)%% increased damage"] = function(num) return { mod("EnemyModifier", "LIST", { mod = mod("DamageTaken", "INC", num, { type = "Condition", var = "Taunted" }) }) } end,
	["enemies taunted by you cannot evade attacks"] = { mod("EnemyModifier", "LIST", { mod = flag("CannotEvade", { type = "Condition", var = "Taunted" }) }) },
	["if you've impaled an enemy recently, you and nearby allies have %+(%d+) to armour"] = function (num) return { mod("ExtraAura", "LIST", { mod = mod("Armour", "BASE", num) }, { type = "Condition", var = "ImpaledRecently" }) } end,
	-- Chieftain
	["enemies near your totems take (%d+)%% increased physical and fire damage"] = function(num) return {
		mod("EnemyModifier", "LIST", { mod = mod("PhysicalDamageTaken", "INC", num) }),
		mod("EnemyModifier", "LIST", { mod = mod("FireDamageTaken", "INC", num) }),
	} end,
	["every %d+ seconds, gain (%d+)%% of physical damage as extra fire damage for %d+ seconds"] = function(_, num, _) return {
		mod("PhysicalDamageGainAsFire", "BASE", num, { type = "Condition", var = "NgamahuFlamesAdvance" }),
	} end,
	["(%d+)%% more damage for each endurance charge lost recently, up to (%d+)%%"] = function(num, _, limit) return {
		mod("Damage", "MORE", num, { type = "Multiplier", var = "EnduranceChargesLostRecently", limit = tonumber(limit), limitTotal = true }),
	} end,
	["(%d+)%% more damage if you've lost an endurance charge in the past 8 seconds"] = function(num) return { mod("Damage", "MORE", num, { type = "Condition", var = "LostEnduranceChargeInPast8Sec" })	} end,
	-- Deadeye
	["projectiles pierce all nearby targets"] = { flag("PierceAllTargets") },
	["gain %+(%d+) life when you hit a bleeding enemy"] = function(num) return { mod("LifeOnHit", "BASE", num, { type = "ActorCondition", actor = "enemy", var = "Bleeding" }) } end,
	["accuracy rating is doubled"] = { mod("Accuracy", "MORE", 100) },
	["(%d+)%% increased blink arrow and mirror arrow cooldown recovery speed"] = function(num) return {
		mod("CooldownRecovery", "INC", num, { type = "SkillName", skillNameList = { "Blink Arrow", "Mirror Arrow" } }),
	} end,
	["if you've used a skill recently, you and nearby allies have tailwind"] = { mod("ExtraAura", "LIST", { mod = flag("Condition:Tailwind") }, { type = "Condition", var = "UsedSkillRecently" }) },
	["projectiles deal (%d+)%% more damage for each remaining chain"] = function(num) return { mod("Damage", "MORE", num, nil, ModFlag.Projectile, { type = "PerStat", stat = "ChainRemaining" }) } end,
	["projectiles deal (%d+)%% increased damage for each remaining chain"] = function(num) return { mod("Damage", "INC", num, nil, ModFlag.Projectile, { type = "PerStat", stat = "ChainRemaining" }) } end,
	["far shot"] = { flag("FarShot") },
	-- Elementalist
	["gain (%d+)%% increased area of effect for %d+ seconds"] = function(num) return { mod("AreaOfEffect", "INC", num, { type = "Condition", var = "PendulumOfDestructionAreaOfEffect" }) } end,
	["gain (%d+)%% increased elemental damage for %d+ seconds"] = function(num) return { mod("ElementalDamage", "INC", num, { type = "Condition", var = "PendulumOfDestructionElementalDamage" }) } end,
	["for each element you've been hit by damage of recently, (%d+)%% increased damage of that element"] = function(num) return {
		mod("FireDamage", "INC", num, { type = "Condition", var = "HitByFireDamageRecently" }),
		mod("ColdDamage", "INC", num, { type = "Condition", var = "HitByColdDamageRecently" }),
		mod("LightningDamage", "INC", num, { type = "Condition", var = "HitByLightningDamageRecently" }),
	} end,
	["for each element you've been hit by damage of recently, (%d+)%% reduced damage taken of that element"] = function(num) return {
		mod("FireDamageTaken", "INC", -num, { type = "Condition", var = "HitByFireDamageRecently" }),
		mod("ColdDamageTaken", "INC", -num, { type = "Condition", var = "HitByColdDamageRecently" }),
		mod("LightningDamageTaken", "INC", -num, { type = "Condition", var = "HitByLightningDamageRecently" }),
	} end,
	["cannot take reflected elemental damage"] = { mod("ElementalReflectedDamageTaken", "MORE", -100) },
	["every %d+ seconds:"] = { },
	["gain chilling conflux for %d seconds"] = {
		flag("PhysicalCanChill", { type = "Condition", var = "ChillingConflux" }),
		flag("LightningCanChill", { type = "Condition", var = "ChillingConflux" }),
		flag("FireCanChill", { type = "Condition", var = "ChillingConflux" }),
		flag("ChaosCanChill", { type = "Condition", var = "ChillingConflux" }),
	},
	["gain shocking conflux for %d seconds"] = {
		mod("EnemyShockChance", "BASE", 100, { type = "Condition", var = "ShockingConflux" }),
		flag("PhysicalCanShock", { type = "Condition", var = "ShockingConflux" }),
		flag("ColdCanShock", { type = "Condition", var = "ShockingConflux" }),
		flag("FireCanShock", { type = "Condition", var = "ShockingConflux" }),
		flag("ChaosCanShock", { type = "Condition", var = "ShockingConflux" }),
	},
	["gain igniting conflux for %d seconds"] = {
		mod("EnemyIgniteChance", "BASE", 100, { type = "Condition", var = "IgnitingConflux" }),
		flag("PhysicalCanIgnite", { type = "Condition", var = "IgnitingConflux" }),
		flag("LightningCanIgnite", { type = "Condition", var = "IgnitingConflux" }),
		flag("ColdCanIgnite", { type = "Condition", var = "IgnitingConflux" }),
		flag("ChaosCanIgnite", { type = "Condition", var = "IgnitingConflux" }),
	},
	["gain chilling, shocking and igniting conflux for %d seconds"] = { },
	["summoned golems are immune to elemental damage"] = {
		mod("MinionModifier", "LIST", { mod = mod("FireResist", "OVERRIDE", 100) }, { type = "SkillType", skillType = SkillType.Golem }),
		mod("MinionModifier", "LIST", { mod = mod("FireResistMax", "OVERRIDE", 100) }, { type = "SkillType", skillType = SkillType.Golem }),
		mod("MinionModifier", "LIST", { mod = mod("ColdResist", "OVERRIDE", 100) }, { type = "SkillType", skillType = SkillType.Golem }),
		mod("MinionModifier", "LIST", { mod = mod("ColdResistMax", "OVERRIDE", 100) }, { type = "SkillType", skillType = SkillType.Golem }),
		mod("MinionModifier", "LIST", { mod = mod("LightningResist", "OVERRIDE", 100) }, { type = "SkillType", skillType = SkillType.Golem }),
		mod("MinionModifier", "LIST", { mod = mod("LightningResistMax", "OVERRIDE", 100) }, { type = "SkillType", skillType = SkillType.Golem }),
	},
	["(%d+)%% increased golem damage per summoned golem"] = function(num) return { mod("MinionModifier", "LIST", { mod = mod("Damage", "INC", num) }, { type = "SkillType", skillType = SkillType.Golem }, { type = "PerStat", stat = "ActiveGolemLimit" }) } end,
	["shocks from your hits always increase damage taken by at least (%d+)%%"] = function(num) return { mod("ShockBase", "BASE", num) } end,
	-- Gladiator
	["enemies maimed by you take (%d+)%% increased physical damage"] = function(num) return { mod("EnemyModifier", "LIST", { mod = mod("PhysicalDamageTaken", "INC", num, { type = "Condition", var = "Maimed" }) }) } end,
	["chance to block spell damage is equal to chance to block attack damage"] = { flag("SpellBlockChanceIsBlockChance") },
	["maximum chance to block spell damage is equal to maximum chance to block attack damage"] = { flag("SpellBlockChanceMaxIsBlockChanceMax") },
	["your counterattacks deal double damage"] = {
		mod("DoubleDamageChance", "BASE", 100, { type = "SkillName", skillName = "Reckoning" }),
		mod("DoubleDamageChance", "BASE", 100, { type = "SkillName", skillName = "Riposte" }),
		mod("DoubleDamageChance", "BASE", 100, { type = "SkillName", skillName = "Vengeance" }),
	},
	-- Guardian
	["grants armour equal to (%d+)%% of your reserved life to you and nearby allies"] = function(num) return { mod("GrantReservedLifeAsAura", "LIST", { mod = mod("Armour", "BASE", num / 100) }) } end,
	["grants maximum energy shield equal to (%d+)%% of your reserved mana to you and nearby allies"] = function(num) return { mod("GrantReservedManaAsAura", "LIST", { mod = mod("EnergyShield", "BASE", num / 100) }) } end,
	["warcries cost no mana"] = { mod("ManaCost", "MORE", -100, nil, 0, KeywordFlag.Warcry) },
	["%+(%d+)%% chance to block attack damage for %d seconds? every %d seconds"] = function(num) return { mod("BlockChance", "BASE", num, { type = "Condition", var = "BastionOfHopeActive" }) } end,
	["if you've attacked recently, you and nearby allies have %+(%d+)%% chance to block attack damage"] = function(num) return { mod("ExtraAura", "LIST", { mod = mod("BlockChance", "BASE", num) }, { type = "Condition", var = "AttackedRecently" }) } end,
	["if you've cast a spell recently, you and nearby allies have %+(%d+)%% chance to block spell damage"] = function(num) return { mod("ExtraAura", "LIST", { mod = mod("SpellBlockChance", "BASE", num) }, { type = "Condition", var = "CastSpellRecently" }) } end,
	["while there is at least one nearby ally, you and nearby allies deal (%d+)%% more damage"] = function(num) return { mod("ExtraAura", "LIST", { mod = mod("Damage", "MORE", num) }, { type = "MultiplierThreshold", var = "NearbyAlly", threshold = 1 }) } end,
	["while there are at least five nearby allies, you and nearby allies have onslaught"] = { mod("ExtraAura", "LIST", { mod = flag("Onslaught") }, { type = "MultiplierThreshold", var = "NearbyAlly", threshold = 5 }) },
	-- Hierophant
	["you and your totems regenerate ([%d%.]+)%% of life per second for each summoned totem"] = function (num) return {
		mod("LifeRegenPercent", "BASE", num, { type = "PerStat", stat = "TotemsSummoned" }),
		mod("LifeRegenPercent", "BASE", num, { type = "PerStat", stat = "TotemsSummoned" }, 0, KeywordFlag.Totem),
	} end,
	["enemies take (%d+)%% increased damage for each of your brands attached to them"] = function(num) return { mod("EnemyModifier", "LIST", { mod = mod("DamageTaken", "INC", num, { type = "Multiplier", var = "BrandsAttached" }) }) } end,
	["immune to elemental ailments while you have arcane surge"] = {
		mod("AvoidChill", "BASE", 100, { type = "Condition", var = "AffectedByArcaneSurge" }),
		mod("AvoidFreeze", "BASE", 100, { type = "Condition", var = "AffectedByArcaneSurge" }),
		mod("AvoidIgnite", "BASE", 100, { type = "Condition", var = "AffectedByArcaneSurge" }),
		mod("AvoidShock", "BASE", 100, { type = "Condition", var = "AffectedByArcaneSurge" }),
	},
	["brands have (%d+)%% more activation frequency if (%d+)%% of attached duration expired"] = function(num) return { mod("BrandActivationFrequency", "MORE", num, { type = "Condition", var = "BrandLastQuarter"} ) } end,
	-- Inquisitor
	["critical strikes ignore enemy monster elemental resistances"] = { flag("IgnoreElementalResistances", { type = "Condition", var = "CriticalStrike" }) },
	["non%-critical strikes penetrate (%d+)%% of enemy elemental resistances"] = function(num) return { mod("ElementalPenetration", "BASE", num, { type = "Condition", var = "CriticalStrike", neg = true }) } end,
	["consecrated ground you create applies (%d+)%% increased damage taken to enemies"] = function(num) return { mod("EnemyModifier", "LIST", { mod = mod("DamageTaken", "INC", num, { type = "Condition", var = "OnConsecratedGround" }) }) } end,
	["nearby enemies take (%d+)%% increased elemental damage"] = function(num) return { mod("EnemyModifier", "LIST", { mod = mod("ElementalDamageTaken", "INC", num) }) } end,
	["you have consecrated ground around you while stationary"] = { flag("Condition:OnConsecratedGround", { type = "Condition", var = "Stationary" }) },
	["consecrated ground you create grants immunity to elemental ailments to you and allies"] = {
		mod("AvoidChill", "BASE", 100, { type = "Condition", var = "OnConsecratedGround" }),
		mod("AvoidFreeze", "BASE", 100, { type = "Condition", var = "OnConsecratedGround" }),
		mod("AvoidIgnite", "BASE", 100, { type = "Condition", var = "OnConsecratedGround" }),
		mod("AvoidShock", "BASE", 100, { type = "Condition", var = "OnConsecratedGround" }),
	},
	-- Juggernaut
	["armour received from body armour is doubled"] = { flag("Unbreakable") },
	["action speed cannot be modified to below base value"] = { flag("ActionSpeedCannotBeBelowBase") },
	["movement speed cannot be modified to below base value"] = { flag("MovementSpeedCannotBeBelowBase") },
	["you cannot be slowed to below base speed"] = { flag("ActionSpeedCannotBeBelowBase") },
	["cannot be slowed to below base speed"] = { flag("ActionSpeedCannotBeBelowBase") },
	["gain accuracy rating equal to your strength"] = { mod("Accuracy", "BASE", 1, { type = "PerStat", stat = "Str" }) },
	-- Necromancer
	["your offering skills also affect you"] = { mod("ExtraSkillMod", "LIST", { mod = mod("SkillData", "LIST", { key = "buffNotPlayer", value = false }) }, { type = "SkillName", skillNameList = { "Bone Offering", "Flesh Offering", "Spirit Offering" } }) },
	["your offerings have (%d+)%% reduced effect on you"] = function(num) return { mod("ExtraSkillMod", "LIST", { mod = mod("BuffEffectOnPlayer", "INC", -num) }, { type = "SkillName", skillNameList = { "Bone Offering", "Flesh Offering", "Spirit Offering" } }) } end,
	["if you've consumed a corpse recently, you and your minions have (%d+)%% increased area of effect"] = function(num) return { mod("AreaOfEffect", "INC", num, { type = "Condition", var = "ConsumedCorpseRecently" }), mod("MinionModifier", "LIST", { mod = mod("AreaOfEffect", "INC", num) }, { type = "Condition", var = "ConsumedCorpseRecently" }) } end,
	["with at least one nearby corpse, you and nearby allies deal (%d+)%% more damage"] = function(num) return { mod("ExtraAura", "LIST", { mod = mod("Damage", "MORE", num) }, { type = "MultiplierThreshold", var = "NearbyCorpse", threshold = 1 }) } end,
	["for each nearby corpse, you and nearby allies regenerate ([%d%.]+)%% of energy shield per second, up to ([%d%.]+)%% per second"] = function(num, _, limit) return { mod("ExtraAura", "LIST", { mod = mod("EnergyShieldRegenPercent", "BASE", num) }, { type = "Multiplier", var = "NearbyCorpse", limit = tonumber(limit), limitTotal = true }) } end,
	["for each nearby corpse, you and nearby allies regenerate (%d+) mana per second, up to (%d+) per second"] = function(num, _, limit) return { mod("ExtraAura", "LIST", { mod = mod("ManaRegen", "BASE", num) }, { type = "Multiplier", var = "NearbyCorpse", limit = tonumber(limit), limitTotal = true }) } end,
	["(%d+)%% increased attack and cast speed for each corpse consumed recently, up to a maximum of (%d+)%%"] = function(num, _, limit) return { mod("Speed", "INC", num, { type = "Multiplier", var = "CorpseConsumedRecently", limit = tonumber(limit / num)}) } end,
	["enemies near corpses you spawned recently are chilled and shocked"] = {
		mod("EnemyModifier", "LIST", { mod = mod("Condition:Chilled", "FLAG", true) }, { type = "Condition", var = "SpawnedCorpseRecently" }),
		mod("EnemyModifier", "LIST", { mod = mod("Condition:Shocked", "FLAG", true) }, { type = "Condition", var = "SpawnedCorpseRecently" }),
		mod("ShockBase", "BASE", 15, { type = "Condition", var = "SpawnedCorpseRecently"}),
	},
	["regenerate (%d+)%% of energy shield over 2 seconds when you consume a corpse"] = function(num) return { mod("EnergyShieldRegenPercent", "BASE", num / 2, { type = "Condition", var = "ConsumedCorpseInPast2Sec" }) } end,
	["regenerate (%d+)%% of mana over 2 seconds when you consume a corpse"] = function(num) return { mod("ManaRegen", "BASE", 1, { type = "PercentStat", stat = "Mana", percent = num / 2 }, { type = "Condition", var = "ConsumedCorpseInPast2Sec" }) } end,
	-- Occultist
	["enemies you curse have malediction"] = { mod("AffectedByCurseMod", "LIST", { mod = mod("DamageTaken", "INC", 10) }) },
	["nearby enemies have (%-%d+)%% to chaos resistance"] = function(num) return { mod("EnemyModifier", "LIST", { mod = mod("ChaosResist", "BASE", num) }) } end,
	["nearby enemies have (%-%d+)%% to cold resistance"] = function(num) return { mod("EnemyModifier", "LIST", { mod = mod("ColdResist", "BASE", num) }) } end,
	["when you kill an enemy, for each curse on that enemy, gain (%d+)%% of non%-chaos damage as extra chaos damage for 4 seconds"] = function(num) return {
		mod("NonChaosDamageGainAsChaos", "BASE", num, { type = "Condition", var = "KilledRecently" }, { type = "Multiplier", var = "CurseOnEnemy" }),
	} end,
	["cannot be stunned while you have energy shield"] = { mod("AvoidStun", "BASE", 100, { type = "Condition", var = "HaveEnergyShield" }) },
	["every second, inflict withered on nearby enemies for (%d+) seconds"] = { flag("Condition:CanWither") },
	-- Pathfinder
	["always poison on hit while using a flask"] = { mod("PoisonChance", "BASE", 100, { type = "Condition", var = "UsingFlask" }) },
	["poisons you inflict during any flask effect have (%d+)%% chance to deal (%d+)%% more damage"] = function(num, _, more) return { mod("Damage", "MORE", tonumber(more) * num / 100, nil, 0, KeywordFlag.Poison, { type = "Condition", var = "UsingFlask" }) } end,
	["immune to elemental ailments during any flask effect"] = {
		mod("AvoidChill", "BASE", 100, { type = "Condition", var = "UsingFlask" }),
		mod("AvoidFreeze", "BASE", 100, { type = "Condition", var = "UsingFlask" }),
		mod("AvoidIgnite", "BASE", 100, { type = "Condition", var = "UsingFlask" }),
		mod("AvoidShock", "BASE", 100, { type = "Condition", var = "UsingFlask" }),
	},
	-- Raider
	["nearby enemies have (%d+)%% less accuracy rating while you have phasing"] = function(num) return { mod("EnemyModifier", "LIST", { mod = mod("Accuracy", "MORE", -num) }, { type = "Condition", var = "Phasing" } )} end,
	["you have phasing while at maximum frenzy charges"] = { flag("Condition:Phasing", { type = "StatThreshold", stat = "FrenzyCharges", thresholdStat = "FrenzyChargesMax" }) },
	["you have phasing during onslaught"] = { flag("Condition:Phasing", { type = "Condition", var = "Onslaught" }) },
	["you have onslaught while on full frenzy charges"] = { flag("Condition:Onslaught", { type = "StatThreshold", stat = "FrenzyCharges", thresholdStat = "FrenzyChargesMax" }) },
	["you have onslaught while at maximum endurance charges"] = { flag("Condition:Onslaught", { type = "StatThreshold", stat = "EnduranceCharges", thresholdStat = "EnduranceChargesMax" }) },
	["immune to elemental ailments while phasing"] = {
		mod("AvoidChill", "BASE", 100, { type = "Condition", var = "Phasing" }),
		mod("AvoidFreeze", "BASE", 100, { type = "Condition", var = "Phasing" }),
		mod("AvoidIgnite", "BASE", 100, { type = "Condition", var = "Phasing" }),
		mod("AvoidShock", "BASE", 100, { type = "Condition", var = "Phasing" }),
	},
	["nearby enemies have fire, cold and lightning exposure while you have phasing, applying %-(%d+)%% to those resistances"] = function(num) return {
		mod("EnemyModifier", "LIST", { mod = mod("FireExposure", "BASE", -num) }, { type = "Condition", var = "Phasing" } ),
		mod("EnemyModifier", "LIST", { mod = mod("ColdExposure", "BASE", -num) }, { type = "Condition", var = "Phasing" } ),
		mod("EnemyModifier", "LIST", { mod = mod("LightningExposure", "BASE", -num) }, { type = "Condition", var = "Phasing" } ),
	} end,
	-- Saboteur
	["immune to ignite and shock"] = {
		mod("AvoidIgnite", "BASE", 100),
		mod("AvoidShock", "BASE", 100),
	},
	-- Slayer
	["deal up to (%d+)%% more melee damage to enemies, based on proximity"] = function(num) return { mod("Damage", "MORE", num, nil, bor(ModFlag.Attack, ModFlag.Melee), { type = "MeleeProximity", ramp = {1,0} }) } end,
	["cannot be stunned while leeching"] = { mod("AvoidStun", "BASE", 100, { type = "Condition", var = "Leeching" }) },
	["you are immune to bleeding while leeching"] = { mod("AvoidBleed", "BASE", 100, { type = "Condition", var = "Leeching" }) },
	["life leech effects are not removed at full life"] = { flag("CanLeechLifeOnFullLife") },
	["energy shield leech effects from attacks are not removed at full energy shield"] = { flag("CanLeechLifeOnFullEnergyShield") },
	["cannot take reflected physical damage"] = { mod("PhysicalReflectedDamageTaken", "MORE", -100) },
	["gain (%d+)%% increased movement speed for 20 seconds when you kill an enemy"] = function(num) return { mod("MovementSpeed", "INC", num, { type = "Condition", var = "KilledRecently" }) } end,
	["gain (%d+)%% increased attack speed for 20 seconds when you kill a rare or unique enemy"] = function(num) return { mod("Speed", "INC", num, { type = "Condition", var = "KilledUniqueEnemy" }) } end,
	-- Trickster
	["(%d+)%% chance to gain (%d+)%% of non%-chaos damage with hits as extra chaos damage"] = function(num, _, perc) return { mod("NonChaosDamageGainAsChaos", "BASE", num / 100 * tonumber(perc)) } end,
	["movement skills cost no mana"] = { mod("ManaCost", "MORE", -100, nil, 0, KeywordFlag.Movement) },
	["cannot be stunned while you have ghost shrouds"] = function(num) return { mod("AvoidStun", "BASE", 100, { type = "MultiplierThreshold", var = "GhostShroud", threshold = 1 }) } end,
	-- Item local modifiers
	["has no sockets"] = { flag("NoSockets") },
	["has (%d+) sockets?"] = function(num) return { mod("SocketCount", "BASE", num) } end,
	["has (%d+) abyssal sockets?"] = function(num) return { mod("AbyssalSocketCount", "BASE", num) } end,
	["no physical damage"] = { mod("WeaponData", "LIST", { key = "PhysicalMin" }), mod("WeaponData", "LIST", { key = "PhysicalMax" }), mod("WeaponData", "LIST", { key = "PhysicalDPS" }) },
	["all attacks with this weapon are critical strikes"] = { mod("WeaponData", "LIST", { key = "CritChance", value = 100 }) },
	["counts as dual wielding"] = { mod("WeaponData", "LIST", { key = "countsAsDualWielding", value = true}) },
	["counts as all one handed melee weapon types"] = { mod("WeaponData", "LIST", { key = "countsAsAll1H", value = true }) },
	["no block chance"] = { mod("ArmourData", "LIST", { key = "BlockChance", value = 0 }) },
	["hits can't be evaded"] = { flag("CannotBeEvaded", { type = "Condition", var = "{Hand}Attack" }) },
	["causes bleeding on hit"] = { mod("BleedChance", "BASE", 100, { type = "Condition", var = "{Hand}Attack" }) },
	["poisonous hit"] = { mod("PoisonChance", "BASE", 100, { type = "Condition", var = "{Hand}Attack" }) },
	["attacks with this weapon deal double damage"] = { mod("DoubleDamageChance", "BASE", 100, nil, ModFlag.Hit, { type = "Condition", var = "{Hand}Attack" }, { type = "SkillType", skillType = SkillType.Attack }) },
	["hits with this weapon gain (%d+)%% of physical damage as extra cold or lightning damage"] = function(num) return {
		mod("PhysicalDamageGainAsColdOrLightning", "BASE", num / 2, nil, ModFlag.Hit, { type = "Condition", var = "DualWielding"}, { type = "SkillType", skillType = SkillType.Attack }),
		mod("PhysicalDamageGainAsColdOrLightning", "BASE", num, nil, ModFlag.Hit, { type = "Condition", var = "DualWielding", neg = true}, { type = "SkillType", skillType = SkillType.Attack })
	} end,
	["attacks with this weapon deal double damage to chilled enemies"] = { mod("DoubleDamageChance", "BASE", 100, nil, ModFlag.Hit, { type = "Condition", var = "{Hand}Attack" }, { type = "SkillType", skillType = SkillType.Attack }, { type = "ActorCondition", actor = "enemy", var = "Chilled" }) },
	["life leech from hits with this weapon applies instantly"] = { flag("InstantLifeLeech", { type = "Condition", var = "{Hand}Attack" }) },
	["life leech from hits with this weapon is instant"] = { flag("InstantLifeLeech", { type = "Condition", var = "{Hand}Attack" }) },
	["gain life from leech instantly from hits with this weapon"] = { flag("InstantLifeLeech", { type = "Condition", var = "{Hand}Attack" }, { type = "SkillType", skillType = SkillType.Attack }) },
	["instant recovery"] = {  mod("FlaskInstantRecovery", "BASE", 100) },
	["(%d+)%% of recovery applied instantly"] = function(num) return { mod("FlaskInstantRecovery", "BASE", num) } end,
	["has no attribute requirements"] = { flag("NoAttributeRequirements") },
	-- Socketed gem modifiers
	["%+(%d+) to level of socketed gems"] = function(num) return { mod("GemProperty", "LIST", { keyword = "all", key = "level", value = num }, { type = "SocketedIn", slotName = "{SlotName}" }) } end,
	["%+(%d+) to level of socketed ([%a ]+) gems"] = function(num, _, type) return { mod("GemProperty", "LIST", { keyword = type, key = "level", value = num }, { type = "SocketedIn", slotName = "{SlotName}" }) } end,
	["%+(%d+)%% to quality of socketed gems"] = function(num, _, type) return { mod("GemProperty", "LIST", { keyword = "all", key = "quality", value = num }, { type = "SocketedIn", slotName = "{SlotName}" }) } end,
	["%+(%d+)%% to quality of socketed ([%a ]+) gems"] = function(num, _, type) return { mod("GemProperty", "LIST", { keyword = "all", key = "quality", value = num }, { type = "SocketedIn", slotName = "{SlotName}" }) } end,
	["%+(%d+) to level of active socketed skill gems"] = function(num) return { mod("GemProperty", "LIST", { keyword = "active_skill", key = "level", value = num }, { type = "SocketedIn", slotName = "{SlotName}" }) } end,
	["%+(%d+) to level of socketed active skill gems"] = function(num) return { mod("GemProperty", "LIST", { keyword = "active_skill", key = "level", value = num }, { type = "SocketedIn", slotName = "{SlotName}" }) } end,
	["%+(%d+) to level of socketed active skill gems per (%d+) player levels"] = function(num, _, div) return { mod("GemProperty", "LIST", { keyword = "active_skill", key = "level", value = num }, { type = "SocketedIn", slotName = "{SlotName}" }, { type = "Multiplier", var = "Level", div = tonumber(div) }) } end,
	["socketed gems fire an additional projectile"] = { mod("ExtraSkillMod", "LIST", { mod = mod("ProjectileCount", "BASE", 1) }, { type = "SocketedIn", slotName = "{SlotName}" }) },
	["socketed gems fire (%d+) additional projectiles"] = function(num) return { mod("ExtraSkillMod", "LIST", { mod = mod("ProjectileCount", "BASE", num) }, { type = "SocketedIn", slotName = "{SlotName}" }) } end,
	["socketed gems reserve no mana"] = { mod("ManaReserved", "MORE", -100, { type = "SocketedIn", slotName = "{SlotName}" }) },
	["socketed skill gems get a (%d+)%% mana multiplier"] = function(num) return { mod("ExtraSkillMod", "LIST", { mod = mod("SupportManaMultiplier", "MORE", num - 100) }, { type = "SocketedIn", slotName = "{SlotName}" }) } end,
	["socketed gems have blood magic"] = { flag("SkillBloodMagic", { type = "SocketedIn", slotName = "{SlotName}" }) },
<<<<<<< HEAD
	["socketed gems have elemental equilibrium"] = function() 
		--Currently hardcoded to what Elemental Equilibrium node is
		return {
			flag("ElementalEquilibrium"),
			mod("EnemyModifier", "LIST", { mod = mod("FireResist", "BASE", 25, { type = "Condition", var = "HitByFireDamage" }) }),
			mod("EnemyModifier", "LIST", { mod = mod("FireResist", "BASE", -50, { type = "Condition", var = "HitByFireDamage", neg = true }, { type = "Condition", varList={ "HitByColdDamage","HitByLightningDamage" } }) }),
			mod("EnemyModifier", "LIST", { mod = mod("ColdResist", "BASE", 25, { type = "Condition", var = "HitByColdDamage" }) }),
			mod("EnemyModifier", "LIST", { mod = mod("ColdResist", "BASE", -50, { type = "Condition", var = "HitByColdDamage", neg = true }, { type = "Condition", varList={ "HitByFireDamage","HitByLightningDamage" } }) }),
			mod("EnemyModifier", "LIST", { mod = mod("LightningResist", "BASE", 25, { type = "Condition", var = "HitByLightningDamage" }) }),
			mod("EnemyModifier", "LIST", { mod = mod("LightningResist", "BASE", -50, { type = "Condition", var = "HitByLightningDamage", neg = true }, { type = "Condition", varList={ "HitByFireDamage","HitByColdDamage" } }) }),
		}
	end,
	["socketed gems have secrets of suffering"] = { 
		flag("CannotIgnite", { type = "SocketedIn", slotName = "{SlotName}" }), 
		flag("CannotChill", { type = "SocketedIn", slotName = "{SlotName}" }), 
		flag("CannotFreeze", { type = "SocketedIn", slotName = "{SlotName}" }), 
		flag("CannotShock", { type = "SocketedIn", slotName = "{SlotName}" }),
		flag("CritAlwaysAltAilments", { type = "SocketedIn", slotName = "{SlotName}" })
    },
=======
	["socketed skills deal double damage"] = { mod("ExtraSkillMod", "LIST", { mod = mod("DoubleDamageChance", "BASE", 100) }, { type = "SocketedIn", slotName = "{SlotName}" }) },
>>>>>>> a88f5923
	["socketed gems gain (%d+)%% of physical damage as extra lightning damage"] = function(num) return { mod("ExtraSkillMod", "LIST", { mod = mod("PhysicalDamageGainAsLightning", "BASE", num) }, { type = "SocketedIn", slotName = "{SlotName}" }) } end,
	["socketed red gems get (%d+)%% physical damage as extra fire damage"] = function(num) return { mod("ExtraSkillMod", "LIST", { mod = mod("PhysicalDamageGainAsFire", "BASE", num) }, { type = "SocketedIn", slotName = "{SlotName}", keyword = "strength" }) } end,
	["socketed non%-channelling bow skills are triggered by snipe"] = { 
		mod("ExtraSkillMod", "LIST", { mod = flag("TriggeredBySnipe") },  { type = "SocketedIn", slotName = "{SlotName}", keyword = "bow" }, { type = "SkillType", skillType = SkillType.Triggerable } ),
		mod("ExtraSkillMod", "LIST", { mod = mod("SkillData", "LIST", { key = "showAverage", value = true } ) }, { type = "SocketedIn", slotName = "{SlotName}", keyword = "bow" }, { type = "SkillType", skillType = SkillType.Triggerable } ),
		mod("ExtraSkillMod", "LIST", { mod = mod("SkillData", "LIST", { key = "triggered", value = 1 } ) }, { type = "SocketedIn", slotName = "{SlotName}", keyword = "bow" }, { type = "SkillType", skillType = SkillType.Triggerable } ),
	},
	["socketed triggered bow skills deal (%d+)%% less damage"] = function(num) return { mod("ExtraSkillMod", "LIST", { mod = mod("Damage", "MORE", -num) }, { type = "SocketedIn", slotName = "{SlotName}", keyword = "bow" }, { type = "SkillType", skillType = SkillType.Triggerable } ) } end,
	["socketed travel skills deal (%d+)%% more damage"] = function(num) return { mod("ExtraSkillMod", "LIST", { mod = mod("Damage", "MORE", num) }, { type = "SocketedIn", slotName = "{SlotName}" }, { type = "SkillType", skillType = SkillType.TravelSkill } ) } end,
	-- Global gem modifiers
	["%+(%d+) to level of all minion skill gems"] = function(num) return { mod("GemProperty", "LIST", { keywordList = { "minion", "active_skill" }, key = "level", value = num }) } end,
	["%+(%d+) to level of all spell skill gems"] = function(num) return { mod("GemProperty", "LIST", { keywordList = { "spell", "active_skill" }, key = "level", value = num }) } end,
	["%+(%d+) to level of all physical spell skill gems"] = function(num) return { mod("GemProperty", "LIST", { keywordList = { "spell", "physical", "active_skill" }, key = "level", value = num }) } end,
	["%+(%d+) to level of all physical skill gems"] = function(num) return { mod("GemProperty", "LIST", { keywordList = { "physical", "active_skill" }, key = "level", value = num }) } end,
	["%+(%d+) to level of all lightning spell skill gems"] = function(num) return { mod("GemProperty", "LIST", { keywordList = { "spell", "lightning", "active_skill" }, key = "level", value = num }) } end,
	["%+(%d+) to level of all lightning skill gems"] = function(num) return { mod("GemProperty", "LIST", { keywordList = { "lightning", "active_skill" }, key = "level", value = num }) } end,
	["%+(%d+) to level of all cold spell skill gems"] = function(num) return { mod("GemProperty", "LIST", { keywordList = { "spell", "cold", "active_skill" }, key = "level", value = num }) } end,
	["%+(%d+) to level of all cold skill gems"] = function(num) return { mod("GemProperty", "LIST", { keywordList = { "cold", "active_skill" }, key = "level", value = num }) } end,
	["%+(%d+) to level of all fire spell skill gems"] = function(num) return { mod("GemProperty", "LIST", { keywordList = { "spell", "fire", "active_skill" }, key = "level", value = num }) } end,
	["%+(%d+) to level of all fire skill gems"] = function(num) return { mod("GemProperty", "LIST", { keywordList = { "fire", "active_skill" }, key = "level", value = num }) } end,
	["%+(%d+) to level of all chaos spell skill gems"] = function(num) return { mod("GemProperty", "LIST", { keywordList = { "spell", "chaos", "active_skill" }, key = "level", value = num }) } end,
	["%+(%d+) to level of all chaos skill gems"] = function(num) return { mod("GemProperty", "LIST", { keywordList = { "chaos", "active_skill" }, key = "level", value = num }) } end,
	["%+(%d+) to level of all strength skill gems"] = function(num) return { mod("GemProperty", "LIST", { keywordList = { "strength", "active_skill" }, key = "level", value = num }) } end,
	["%+(%d+) to level of all dexterity skill gems"] = function(num) return { mod("GemProperty", "LIST", { keywordList = { "dexterity", "active_skill" }, key = "level", value = num }) } end,
	["%+(%d+) to level of all intelligence skill gems"] = function(num) return { mod("GemProperty", "LIST", { keywordList = { "intelligence", "active_skill" }, key = "level", value = num }) } end,
	["%+(%d+) to level of all (.+) gems"] = function(num, _, skill) return { mod("GemProperty", "LIST", {keyword = skill, key = "level", value = num }) } end,
	-- Extra skill/support
	["grants (%D+)"] = function(_, skill) return extraSkill(skill, 1) end,
	["grants level (%d+) (.+)"] = function(num, _, skill) return extraSkill(skill, num) end,
	["[ct][ar][si][tg]g?e?r?s? level (%d+) (.+) when equipped"] = function(num, _, skill) return extraSkill(skill, num) end,
	["[ct][ar][si][tg]g?e?r?s? level (%d+) (.+) on %a+"] = function(num, _, skill) return extraSkill(skill, num) end,
	["use level (%d+) (.+) on %a+"] = function(num, _, skill) return extraSkill(skill, num) end,
	["[ct][ar][si][tg]g?e?r?s? level (%d+) (.+) when you attack"] = function(num, _, skill) return extraSkill(skill, num) end,
	["[ct][ar][si][tg]g?e?r?s? level (%d+) (.+) when you deal a critical strike"] = function(num, _, skill) return extraSkill(skill, num) end,
	["[ct][ar][si][tg]g?e?r?s? level (%d+) (.+) when hit"] = function(num, _, skill) return extraSkill(skill, num) end,
	["[ct][ar][si][tg]g?e?r?s? level (%d+) (.+) when you kill an enemy"] = function(num, _, skill) return extraSkill(skill, num) end,
	["[ct][ar][si][tg]g?e?r?s? level (%d+) (.+) when you use a skill"] = function(num, _, skill) return extraSkill(skill, num) end,
	["trigger level (%d+) (.+) when you use a skill while you have a spirit charge"] = function(num, _, skill) return extraSkill(skill, num) end,
	["trigger level (%d+) (.+) when you hit an enemy while cursed"] = function(num, _, skill) return extraSkill(skill, num) end,
	["trigger level (%d+) (.+) when you hit a bleeding enemy"] = function(num, _, skill) return extraSkill(skill, num) end,
	["trigger level (%d+) (.+) when you hit a rare or unique enemy"] = function(num, _, skill) return extraSkill(skill, num) end,
	["trigger level (%d+) (.+) when you kill a frozen enemy"] = function(num, _, skill) return extraSkill(skill, num) end,
	["trigger level (%d+) (.+) when you consume a corpse"] = function(num, _, skill) return skill == "summon phantasm skill" and extraSkill("triggered summon phantasm skill", num) or extraSkill(skill, num) end,
	["trigger level (%d+) (.+) when you attack with a bow"] = function(num, _, skill) return extraSkill(skill, num) end,
	["trigger level (%d+) (.+) when you block"] = function(num, _, skill) return extraSkill(skill, num) end,
	["trigger level (%d+) (.+) when animated guardian kills an enemy"] = function(num, _, skill) return extraSkill(skill, num) end,
	["trigger level (%d+) (.+) when you lose cat's stealth"] = function(num, _, skill) return extraSkill(skill, num) end,
	["trigger level (%d+) (.+) when your trap is triggered"] = function(num, _, skill) return extraSkill(skill, num) end,
	["trigger level (%d+) (.+) on hit with this weapon"] = function(num, _, skill) return extraSkill(skill, num) end,
	["trigger level (%d+) (.+) on melee hit while cursed"] = function(num, _, skill) return extraSkill(skill, num) end,
	["trigger level (%d+) (.+) every [%d%.]+ seconds while phasing"] = function(num, _, skill) return extraSkill(skill, num) end,
	["trigger level (%d+) (.+) when you gain avian's might or avian's flight"] = function(num, _, skill) return extraSkill(skill, num) end,
	["triggers level (%d+) (.+) when equipped"] = function(num, _, skill) return extraSkill(skill, num) end,
	["%d+%% chance to attack with level (%d+) (.+) on melee hit"] = function(num, _, skill) return extraSkill(skill, num) end,
	["%d+%% chance to trigger level (%d+) (.+) when animated weapon kills an enemy"] = function(num, _, skill) return extraSkill(skill, num) end,
	["%d+%% chance to trigger level (%d+) (.+) on melee hit"] = function(num, _, skill) return extraSkill(skill, num) end,
	["%d+%% chance to trigger level (%d+) (.+) [ow][nh]e?n? ?y?o?u? kill ?a?n? ?e?n?e?m?y?"] = function(num, _, skill) return extraSkill(skill, num) end,
	["%d+%% chance to trigger level (%d+) (.+) when you use a socketed skill"] = function(num, _, skill) return extraSkill(skill, num) end,
	["%d+%% chance to trigger level (%d+) (.+) when you gain avian's might or avian's flight"] = function(num, _, skill) return extraSkill(skill, num) end,
	["%d+%% chance to trigger level (%d+) (.+) on critical strike with this weapon"] = function(num, _, skill) return extraSkill(skill, num) end,
	["%d+%% chance to [ct][ar][si][tg]g?e?r? level (%d+) (.+) on %a+"] = function(num, _, skill) return extraSkill(skill, num) end,
	["attack with level (%d+) (.+) when you kill a bleeding enemy"] = function(num, _, skill) return extraSkill(skill, num) end,
	["triggers? level (%d+) (.+) when you kill a bleeding enemy"] = function(num, _, skill) return extraSkill(skill, num) end,
	["curse enemies with (%D+) on %a+"] = function(_, skill) return extraSkill(skill, 1, true) end,
	["curse enemies with (%D+) on %a+, with (%d+)%% increased effect"] = function(_, skill, num) return {
		mod("ExtraSkill", "LIST", { skillId = gemIdLookup[skill], level = 1 }),
		mod("CurseEffect", "INC", tonumber(num), { type = "SkillName", skillName = gemIdLookup[skill] }),
	} end,
	["curse enemies with level (%d+) (%D+) on %a+, which can apply to hexproof enemies"] = function(num, _, skill) return extraSkill(skill, num, true) end,
	["curse enemies with level (%d+) (.+) on %a+"] = function(num, _, skill) return extraSkill(skill, num, true) end,
	["[ct][ar][si][tg]g?e?r?s? (.+) on %a+"] = function(_, skill) return extraSkill(skill, 1, true) end,
	["[at][tr][ti][ag][cg][ke]r? (.+) on %a+"] = function(_, skill) return extraSkill(skill, 1, true) end,
	["[at][tr][ti][ag][cg][ke]r? with (.+) on %a+"] = function(_, skill) return extraSkill(skill, 1, true) end,
	["[ct][ar][si][tg]g?e?r?s? (.+) when hit"] = function(_, skill) return extraSkill(skill, 1, true) end,
	["[at][tr][ti][ag][cg][ke]r? (.+) when hit"] = function(_, skill) return extraSkill(skill, 1, true) end,
	["[at][tr][ti][ag][cg][ke]r? with (.+) when hit"] = function(_, skill) return extraSkill(skill, 1, true) end,
	["[ct][ar][si][tg]g?e?r?s? (.+) when your skills or minions kill"] = function(_, skill) return extraSkill(skill, 1, true) end,
	["[at][tr][ti][ag][cg][ke]r? (.+) when you take a critical strike"] = function( _, skill) return extraSkill(skill, 1, true) end,
	["[at][tr][ti][ag][cg][ke]r? with (.+) when you take a critical strike"] = function( _, skill) return extraSkill(skill, 1, true) end,
	["trigger (.+) on critical strike"] = function( _, skill) return extraSkill(skill, 1, true) end,
	["triggers? (.+) when you take a critical strike"] = function( _, skill) return extraSkill(skill, 1, true) end,
	["socketed [%a+]* ?gems a?r?e? ?supported by level (%d+) (.+)"] = function(num, _, support) return { mod("ExtraSupport", "LIST", { skillId = gemIdLookup[support] or gemIdLookup[support:gsub("^increased ","")] or "Unknown", level = num }, { type = "SocketedIn", slotName = "{SlotName}" }) } end,
	["trigger level (%d+) (.+) every (%d+) seconds"] = function(num, _, skill) return extraSkill(skill, num) end,
	["trigger level (%d+) (.+), (.+) or (.+) every (%d+) seconds"] = function(num, _, skill1, skill2, skill3) return {
		mod("ExtraSkill", "LIST", { skillId = gemIdLookup[skill1], level = num }),
		mod("ExtraSkill", "LIST", { skillId = gemIdLookup[skill2], level = num }),
		mod("ExtraSkill", "LIST", { skillId = gemIdLookup[skill3], level = num }),
	} end,
	["offering skills triggered this way also affect you"] = { mod("ExtraSkillMod", "LIST", { mod = mod("SkillData", "LIST", { key = "buffNotPlayer", value = false }) }, { type = "SkillName", skillNameList = { "Bone Offering", "Flesh Offering", "Spirit Offering" } }, { type = "SocketedIn", slotName = "{SlotName}" }) },
	["trigger level (%d+) (.+) after spending a total of (%d+) mana"] = function(num, _, skill) return extraSkill(skill, num) end,
	["consumes a void charge to trigger level (%d+) (.+) when you fire arrows"] = function(num, _, skill) return extraSkill(skill, num) end,
	-- Conversion
	["increases and reductions to minion damage also affects? you"] = { flag("MinionDamageAppliesToPlayer") },
	["increases and reductions to minion damage also affects? you at (%d+)%% of their value"] = { flag("ImprovedMinionDamageAppliesToPlayer") },
	["increases and reductions to minion attack speed also affects? you"] = { flag("MinionAttackSpeedAppliesToPlayer") },
	["increases and reductions to cast speed apply to attack speed at (%d+)%% of their value"] =  function(num) return { flag("CastSpeedAppliesToAttacks"), mod("ImprovedCastSpeedAppliesToAttacks", "INC", num) } end,
	["increases and reductions to spell damage also apply to attacks"] = { flag("SpellDamageAppliesToAttacks") },
	["increases and reductions to spell damage also apply to attacks at (%d+)%% of their value"] = { flag("ImprovedSpellDamageAppliesToAttacks") },
	["increases and reductions to spell damage also apply to attacks while wielding a wand"] = { flag("SpellDamageAppliesToAttacks", { type = "Condition", var = "UsingWand" }) },
	["modifiers to claw damage also apply to unarmed"] = { flag("ClawDamageAppliesToUnarmed") },
	["modifiers to claw damage also apply to unarmed attack damage"] = { flag("ClawDamageAppliesToUnarmed") },
	["modifiers to claw attack speed also apply to unarmed"] = { flag("ClawAttackSpeedAppliesToUnarmed") },
	["modifiers to claw attack speed also apply to unarmed attack speed"] = { flag("ClawAttackSpeedAppliesToUnarmed") },
	["modifiers to claw critical strike chance also apply to unarmed"] = { flag("ClawCritChanceAppliesToUnarmed") },
	["modifiers to claw critical strike chance also apply to unarmed attack critical strike chance"] = { flag("ClawCritChanceAppliesToUnarmed") },
	["increases and reductions to light radius also apply to accuracy"] = { flag("LightRadiusAppliesToAccuracy") },
	["increases and reductions to light radius also apply to area of effect at 50%% of their value"] = { flag("LightRadiusAppliesToAreaOfEffect") },
	["increases and reductions to light radius also apply to damage"] = { flag("LightRadiusAppliesToDamage") },
	["increases and reductions to cast speed also apply to trap throwing speed"] = { flag("CastSpeedAppliesToTrapThrowingSpeed") },
	["gain (%d+)%% of bow physical damage as extra damage of each element"] = function(num) return {
		mod("PhysicalDamageGainAsLightning", "BASE", num, nil, ModFlag.Bow),
		mod("PhysicalDamageGainAsCold", "BASE", num, nil, ModFlag.Bow),
		mod("PhysicalDamageGainAsFire", "BASE", num, nil, ModFlag.Bow),
	} end,
	["gain (%d+)%% of weapon physical damage as extra damage of each element"] = function(num) return {
		mod("PhysicalDamageGainAsLightning", "BASE", num, nil, ModFlag.Weapon),
		mod("PhysicalDamageGainAsCold", "BASE", num, nil, ModFlag.Weapon),
		mod("PhysicalDamageGainAsFire", "BASE", num, nil, ModFlag.Weapon),
	} end,
	["gain (%d+)%% of weapon physical damage as extra damage of an element"] = function(num) return { mod("PhysicalDamageGainAsRandom", "BASE", num, nil, ModFlag.Weapon) } end,
	["gain (%d+)%% of physical damage as extra damage of a random element"] = function(num) return { mod("PhysicalDamageGainAsRandom", "BASE", num ) } end,
	["gain (%d+)%% of physical damage as extra damage of a random element while you are ignited"] = function(num) return { mod("PhysicalDamageGainAsRandom", "BASE", num, { type = "Condition", var = "Ignited" } ) } end,
	["(%d+)%% of physical damage from hits with this weapon is converted to a random element"] = function(num) return { mod("PhysicalDamageConvertToRandom", "BASE", num ) } end,
	-- Crit
	["your critical strike chance is lucky"] = { flag("CritChanceLucky") },
	["your critical strike chance is lucky while focussed"] = { flag("CritChanceLucky", { type = "Condition", var = "Focused" }) },
	["your critical strikes do not deal extra damage"] = { flag("NoCritMultiplier") },
	["lightning damage with non%-critical strikes is lucky"] = { flag("LightningNoCritLucky") },
	["your damage with critical strikes is lucky"] = { flag("CritLucky") },
	["critical strikes deal no damage"] = { mod("Damage", "MORE", -100, { type = "Condition", var = "CriticalStrike" }) },
	["critical strike chance is increased by uncapped lightning resistance"] = { mod("CritChance", "INC", 1, { type = "PerStat", stat = "LightningResistTotal", div = 1 }) },
	["critical strike chance is increased by lightning resistance"] = { mod("CritChance", "INC", 1, { type = "PerStat", stat = "LightningResist", div = 1 }) },
	["non%-critical strikes deal (%d+)%% damage"] = function(num) return { mod("Damage", "MORE", -100 + num, nil, ModFlag.Hit, { type = "Condition", var = "CriticalStrike", neg = true }) } end,
	["critical strikes penetrate (%d+)%% of enemy elemental resistances while affected by zealotry"] = function(num) return { mod("ElementalPenetration", "BASE", num, { type = "Condition", var = "CriticalStrike" }, { type = "Condition", var = "AffectedByZealotry" }) } end,
	-- Generic Ailments
	["enemies take (%d+)%% increased damage for each type of ailment you have inflicted on them"] = function(num) return {
		mod("EnemyModifier", "LIST", { mod = mod("DamageTaken", "INC", num) }, { type = "ActorCondition", actor = "enemy", var = "Frozen" }),
		mod("EnemyModifier", "LIST", { mod = mod("DamageTaken", "INC", num) }, { type = "ActorCondition", actor = "enemy", var = "Chilled" }),
		mod("EnemyModifier", "LIST", { mod = mod("DamageTaken", "INC", num) }, { type = "ActorCondition", actor = "enemy", var = "Ignited" }),
		mod("EnemyModifier", "LIST", { mod = mod("DamageTaken", "INC", num) }, { type = "ActorCondition", actor = "enemy", var = "Shocked" }),
		mod("EnemyModifier", "LIST", { mod = mod("DamageTaken", "INC", num) }, { type = "ActorCondition", actor = "enemy", var = "Scorched" }),
		mod("EnemyModifier", "LIST", { mod = mod("DamageTaken", "INC", num) }, { type = "ActorCondition", actor = "enemy", var = "Brittle" }),
		mod("EnemyModifier", "LIST", { mod = mod("DamageTaken", "INC", num) }, { type = "ActorCondition", actor = "enemy", var = "Sapped" }),
		mod("EnemyModifier", "LIST", { mod = mod("DamageTaken", "INC", num) }, { type = "ActorCondition", actor = "enemy", var = "Bleeding" }),
		mod("EnemyModifier", "LIST", { mod = mod("DamageTaken", "INC", num) }, { type = "ActorCondition", actor = "enemy", var = "Poisoned" }),
	} end,
	-- Elemental Ailments
	["your shocks can increase damage taken by up to a maximum of (%d+)%%"] = function(num) return { mod("ShockMax", "OVERRIDE", num) } end,
	["your elemental damage can shock"] = { flag("ColdCanShock"), flag("FireCanShock") },
	["all your damage can freeze"] = { flag("PhysicalCanFreeze"), flag("LightningCanFreeze"), flag("ColdCanFreeze"), flag("FireCanFreeze"), flag("ChaosCanFreeze") },
	["your cold damage can ignite"] = { flag("ColdCanIgnite") },
	["your lightning damage can ignite"] = { flag("LightningCanIgnite") },
	["your fire damage can shock but not ignite"] = { flag("FireCanShock"), flag("FireCannotIgnite") },
	["your cold damage can ignite but not freeze or chill"] = { flag("ColdCanIgnite"), flag("ColdCannotFreeze"), flag("ColdCannotChill") },
	["your cold damage cannot freeze"] = { flag("ColdCannotFreeze") },
	["your lightning damage can freeze but not shock"] = { flag("LightningCanFreeze"), flag("LightningCannotShock") },
	["your chaos damage can shock"] = { flag("ChaosCanShock") },
	["your chaos damage can chill"] = { flag("ChaosCanChill") },
	["your chaos damage can ignite"] = { flag("ChaosCanIgnite") },
	["chaos damage can ignite, chill and shock"] = { flag("ChaosCanIgnite"), flag("ChaosCanChill"), flag("ChaosCanShock") },
	["your physical damage can chill"] = { flag("PhysicalCanChill") },
	["your physical damage can shock"] = { flag("PhysicalCanShock") },
	["your physical damage can freeze"] = { flag("PhysicalCanFreeze") },
	["you always ignite while burning"] = { mod("EnemyIgniteChance", "BASE", 100, { type = "Condition", var = "Burning" }) },
	["critical strikes do not always freeze"] = { flag("CritsDontAlwaysFreeze") },
	["you can inflict up to (%d+) ignites on an enemy"] = { flag("IgniteCanStack") },
	["you can inflict an additional ignite on an enemy"] = { flag("IgniteCanStack"), mod("IgniteStacks", "BASE", 1) },
	["enemies chilled by you take (%d+)%% increased burning damage"] = function(num) return { mod("EnemyModifier", "LIST", { mod = mod("FireDamageTakenOverTime", "INC", num) }, { type = "ActorCondition", actor = "enemy", var = "Chilled" }) } end,
	["enemies frozen by you take (%d+)%% increased damage"] = function(num) return { mod("EnemyModifier", "LIST", { mod = mod("DamageTaken", "INC", num) }, { type = "ActorCondition", actor = "enemy", var = "Frozen" }) } end,
	["damaging ailments deal damage (%d+)%% faster"] = function(num) return { mod("IgniteBurnFaster", "INC", num), mod("BleedFaster", "INC", num), mod("PoisonFaster", "INC", num) } end,
	["damaging ailments you inflict deal damage (%d+)%% faster while affected by malevolence"] = function(num) return {
		mod("IgniteBurnFaster", "INC", num, { type = "Condition", var = "AffectedByMalevolence" }),
		mod("BleedFaster", "INC", num, { type = "Condition", var = "AffectedByMalevolence" }),
		mod("PoisonFaster", "INC", num, { type = "Condition", var = "AffectedByMalevolence" }),
	} end,
	["ignited enemies burn (%d+)%% faster"] = function(num) return { mod("IgniteBurnFaster", "INC", num) } end,
	["ignited enemies burn (%d+)%% slower"] = function(num) return { mod("IgniteBurnSlower", "INC", num) } end,
	["enemies ignited by an attack burn (%d+)%% faster"] = function(num) return { mod("IgniteBurnFaster", "INC", num, nil, ModFlag.Attack) } end,
	["ignites you inflict with attacks deal damage (%d+)%% faster"] = function(num) return { mod("IgniteBurnFaster", "INC", num, nil, ModFlag.Attack) } end,
	["ignites you inflict deal damage (%d+)%% faster"] = function(num) return { mod("IgniteBurnFaster", "INC", num) } end,
	["enemies ignited by you during flask effect take (%d+)%% increased damage"] = function(num) return { mod("EnemyModifier", "LIST", { mod = mod("DamageTaken", "INC", num) }, { type = "ActorCondition", actor = "enemy", var = "Ignited" }) } end,
	["enemies ignited by you have (%-%d+)%% to fire resistance"] = function(num) return { mod("EnemyModifier", "LIST", { mod = mod("FireResist", "BASE", num) }, { type = "ActorCondition", actor = "enemy", var = "Ignited" }) } end,
	["enemies chilled by your hits are shocked"] = { 
		mod("ShockBase", "BASE", 15, { type = "ActorCondition", actor = "enemy", var = "ChilledByYourHits" } ),
		mod("EnemyModifier", "LIST", { mod = mod("Condition:Shocked", "FLAG", true, { type = "Condition", var = "ChilledByYourHits" } ) } )
	},
	["cannot inflict ignite"] = { flag("CannotIgnite") },
	["cannot inflict freeze or chill"] = { flag("CannotFreeze"), flag("CannotChill") },
	["cannot inflict shock"] = { flag("CannotShock") },
	["cannot ignite, chill, freeze or shock"] = { flag("CannotIgnite"), flag("CannotChill"), flag("CannotFreeze"), flag("CannotShock") },
	["shock enemies as though dealing (%d+)%% more damage"] = function(num) return { mod("ShockAsThoughDealing", "MORE", num) } end,
	["inflict non%-damaging ailments as though dealing (%d+)%% more damage"] = function(num) return {
		mod("ShockAsThoughDealing", "MORE", num),
		mod("ChillAsThoughDealing", "MORE", num),
		mod("FreezeAsThoughDealing", "MORE", num)
	} end,
	["freeze chilled enemies as though dealing (%d+)%% more damage"] = function(num) return { mod("FreezeAsThoughDealing", "MORE", num, { type = "ActorCondition", actor = "enemy", var = "Chilled" } ) } end,
	["(%d+)%% chance to shock attackers for (%d+) seconds on block"] = { mod("ShockBase", "BASE", 15) },
	["shock attackers for (%d+) seconds on block"]  = {
		mod("ShockBase", "BASE", 15, { type = "Condition", var = "BlockedRecently" }),
		mod("EnemyModifier", "LIST", { mod = flag("Condition:Shocked") }, { type = "Condition", var = "BlockedRecently" } ),
	},
	["shock nearby enemies for (%d+) seconds when you focus"]  = { 
		mod("ShockBase", "BASE", 15, { type = "Condition", var = "Focused" }),
		mod("EnemyModifier", "LIST", { mod = flag("Condition:Shocked") }, { type = "Condition", var = "Focused" } ),
	},
	["drops shocked ground while moving, lasting (%d+) seconds"] = { mod("ShockOverride", "BASE", 10, { type = "ActorCondition", actor = "enemy", var = "OnShockedGround"} ) },
	-- Bleed
	["melee attacks cause bleeding"] = { mod("BleedChance", "BASE", 100, nil, ModFlag.Melee) },
	["attacks cause bleeding when hitting cursed enemies"] = { mod("BleedChance", "BASE", 100, nil, ModFlag.Attack, { type = "ActorCondition", actor = "enemy", var = "Cursed" }) },
	["melee critical strikes cause bleeding"] = { mod("BleedChance", "BASE", 100, nil, ModFlag.Melee, { type = "Condition", var = "CriticalStrike" }) },
	["causes bleeding on melee critical strike"] = { mod("BleedChance", "BASE", 100, nil, ModFlag.Melee, { type = "Condition", var = "CriticalStrike" }) },
	["melee critical strikes have (%d+)%% chance to cause bleeding"] = function(num) return { mod("BleedChance", "BASE", num, nil, ModFlag.Melee, { type = "Condition", var = "CriticalStrike" }) } end,
	["attacks always inflict bleeding while you have cat's stealth"] = { mod("BleedChance", "BASE", 100, nil, ModFlag.Attack, { type = "Condition", var = "AffectedByCat'sStealth" }) },
	["you have crimson dance while you have cat's stealth"] = { mod("Keystone", "LIST", "Crimson Dance", { type = "Condition", var = "AffectedByCat'sStealth" }) },
	["you have crimson dance if you have dealt a critical strike recently"] = { mod("Keystone", "LIST", "Crimson Dance", { type = "Condition", var = "CritRecently" }) },
	["bleeding you inflict deals damage (%d+)%% faster"] = function(num) return { mod("BleedFaster", "INC", num) } end,
	["(%d+)%% chance for bleeding inflicted with this weapon to deal (%d+)%% more damage"] = function(num, _, more) return {
		mod("Damage", "MORE", tonumber(more) * num / 200, nil, 0, KeywordFlag.Bleed, { type = "Condition", var = "DualWielding"}, { type = "SkillType", skillType = SkillType.Attack }),
		mod("Damage", "MORE", tonumber(more) * num / 100, nil, 0, KeywordFlag.Bleed, { type = "Condition", var = "DualWielding", neg = true }, { type = "SkillType", skillType = SkillType.Attack })
	} end,
	-- Impale and Bleed
	["(%d+)%% increased effect of impales inflicted by hits that also inflict bleeding"] = function(num) return {
		mod("ImpaleEffectOnBleed", "INC", num, nil, 0, KeywordFlag.Hit)
	} end,
	-- Poison
	["y?o?u?r? ?fire damage can poison"] = { flag("FireCanPoison") },
	["y?o?u?r? ?cold damage can poison"] = { flag("ColdCanPoison") },
	["y?o?u?r? ?lightning damage can poison"] = { flag("LightningCanPoison") },
	["your chaos damage poisons enemies"] = { mod("ChaosPoisonChance", "BASE", 100) },
	["your chaos damage has (%d+)%% chance to poison enemies"] = function(num) return { mod("ChaosPoisonChance", "BASE", num) } end,
	["melee attacks poison on hit"] = { mod("PoisonChance", "BASE", 100, nil, ModFlag.Melee) },
	["melee critical strikes have (%d+)%% chance to poison the enemy"] = function(num) return { mod("PoisonChance", "BASE", num, nil, ModFlag.Melee, { type = "Condition", var = "CriticalStrike" }) } end,
	["critical strikes with daggers have a (%d+)%% chance to poison the enemy"] = function(num) return { mod("PoisonChance", "BASE", num, nil, ModFlag.Dagger, { type = "Condition", var = "CriticalStrike" }) } end,
	["poison cursed enemies on hit"] = { mod("PoisonChance", "BASE", 100, { type = "ActorCondition", actor = "enemy", var = "Cursed" }) },
	["wh[ie][ln]e? at maximum frenzy charges, attacks poison enemies"] = { mod("PoisonChance", "BASE", 100, nil, ModFlag.Attack, { type = "StatThreshold", stat = "FrenzyCharges", thresholdStat = "FrenzyChargesMax" }) },
	["traps and mines have a (%d+)%% chance to poison on hit"] = function(num) return { mod("PoisonChance", "BASE", num, nil, 0, bor(KeywordFlag.Trap, KeywordFlag.Mine)) } end,
	["poisons you inflict deal damage (%d+)%% faster"] = function(num) return { mod("PoisonFaster", "INC", num) } end,
	["(%d+)%% chance for poisons inflicted with this weapon to deal (%d+)%% more damage"] = function(num, _, more) return {
		mod("Damage", "MORE", tonumber(more) * num / 200, nil, 0, KeywordFlag.Poison, { type = "Condition", var = "DualWielding"}, { type = "SkillType", skillType = SkillType.Attack }),
		mod("Damage", "MORE", tonumber(more) * num / 100, nil, 0, KeywordFlag.Poison, { type = "Condition", var = "DualWielding", neg = true }, { type = "SkillType", skillType = SkillType.Attack })
	} end,
	["enemies poisoned by you have (%-%d+)%% to chaos resistance"] = function(num) return { mod("EnemyModifier", "LIST", { mod = mod("ChaosResist", "BASE", num) }, { type = "ActorCondition", actor = "enemy", var = "Poisoned" }) } end,
	-- Buffs/debuffs
	["phasing"] = { flag("Condition:Phasing") },
	["onslaught"] = { flag("Condition:Onslaught") },
	["unholy might"] = { flag("Condition:UnholyMight") },
	["you have phasing if you've killed recently"] = { flag("Condition:Phasing", { type = "Condition", var = "KilledRecently" }) },
	["you have phasing if you have blocked recently"] = { flag("Condition:Phasing", { type = "Condition", var = "BlockedRecently" }) },
	["you have phasing while affected by haste"] = { flag("Condition:Phasing", { type = "Condition", var = "AffectedByHaste" }) },
	["you have phasing while you have cat's stealth"] = { flag("Condition:Phasing", { type = "Condition", var = "AffectedByCat'sStealth" }) },
	["you have onslaught while you have cat's agility"] = { flag("Condition:Onslaught", { type = "Condition", var = "AffectedByCat'sAgility" }) },
	["you have onslaught while on low life"] = { flag("Condition:Onslaught", { type = "Condition", var = "LowLife" }) },
	["you have onslaught while not on low mana"] = { flag("Condition:Onslaught", { type = "Condition", var = "LowMana", neg = true }) },
	["you have tailwind if you have dealt a critical strike recently"] = { flag("Condition:Tailwind", { type = "Condition", var = "CritRecently" }) },
	["you have unholy might while you have no energy shield"] = { flag("Condition:UnholyMight", { type = "Condition", var = "HaveEnergyShield", neg = true }) },
	["your aura buffs do not affect allies"] = { flag("SelfAurasCannotAffectAllies") },
	["aura buffs from skills have (%d+)%% increased effect on you for each herald affecting you"] = function(num) return { mod("AuraBuffEffect", "INC", num, { type = "Multiplier", var = "Herald"}) } end,
	["aura buffs from skills have (%d+)%% increased effect on you for each herald affecting you, up to (%d+)%%"] = function(num, _, limit) return {
		mod("PurpHarbAuraBuffEffect", "INC", num, { type = "Multiplier", var = "Herald" })
		-- Maximum buff effect is handled in CalcPerform, PurpHarbAuraBuffEffect is capped with a constant there.
	} end,
	["nearby allies' damage with hits is lucky"] = { mod("ExtraAura", "LIST", { onlyAllies = true, mod = mod("LuckyHits", "FLAG", true) }) },
	["your damage with hits is lucky"] = { flag("LuckyHits") },
	["elemental damage with hits is lucky while you are shocked"] = { flag("ElementalLuckHits", { type = "Condition", var = "Shocked" }) },
	["allies' aura buffs do not affect you"] = { flag("AlliesAurasCannotAffectSelf") },
	["(%d+)%% increased effect of non%-curse auras from your skills on enemies"] = function(num) return {
		mod("DebuffEffect", "INC", num, { type = "SkillType", skillType = SkillType.Aura }),
		mod("AuraEffect", "INC", num, { type = "SkillName", skillName = "Death Aura" }),
	} end,
	["enemies can have 1 additional curse"] = { mod("EnemyCurseLimit", "BASE", 1) },
	["you can apply an additional curse"] = { mod("EnemyCurseLimit", "BASE", 1) },
	["you can apply one fewer curse"] = { mod("EnemyCurseLimit", "BASE", -1) },
	["hexes you inflict have their effect increased by twice their doom instead"] = { mod("DoomEffect", "MORE", 100) },
	["nearby enemies have (%d+)%% increased effect of curses on them"] = function(num) return { mod("EnemyModifier", "LIST", { mod = mod("CurseEffectOnSelf", "INC", num) }) } end,
	["nearby enemies have an additional (%d+)%% chance to receive a critical strike"] = function(num) return { mod("EnemyModifier", "LIST", { mod = mod("SelfExtraCritChance", "BASE", num) }) } end,
	["nearby enemies have (%-%d+)%% to all resistances"] = function(num) return {
		mod("EnemyModifier", "LIST", { mod = mod("ElementalResist", "BASE", num) }),
		mod("EnemyModifier", "LIST", { mod = mod("ChaosResist", "BASE", num) }),
	} end,
	["your hits inflict decay, dealing (%d+) chaos damage per second for %d+ seconds"] = function(num) return { mod("SkillData", "LIST", { key = "decay", value = num, merge = "MAX" }) } end,
	["temporal chains has (%d+)%% reduced effect on you"] = function(num) return { mod("CurseEffectOnSelf", "INC", -num, { type = "SkillName", skillName = "Temporal Chains" }) } end,
	["unaffected by temporal chains"] = { mod("CurseEffectOnSelf", "MORE", -100, { type = "SkillName", skillName = "Temporal Chains" }) },
	["([%+%-][%d%.]+) seconds to cat's stealth duration"] = function(num) return { mod("PrimaryDuration", "BASE", num, { type = "SkillName", skillName = "Aspect of the Cat" }) } end,
	["([%+%-][%d%.]+) seconds to cat's agility duration"] = function(num) return { mod("SecondaryDuration", "BASE", num, { type = "SkillName", skillName = "Aspect of the Cat" }) } end,
	["([%+%-][%d%.]+) seconds to avian's might duration"] = function(num) return { mod("PrimaryDuration", "BASE", num, { type = "SkillName", skillName = "Aspect of the Avian" }) } end,
	["([%+%-][%d%.]+) seconds to avian's flight duration"] = function(num) return { mod("SecondaryDuration", "BASE", num, { type = "SkillName", skillName = "Aspect of the Avian" }) } end,
	["aspect of the spider can inflict spider's web on enemies an additional time"] = { mod("ExtraSkillMod", "LIST", { mod = mod("Multiplier:SpiderWebApplyStackMax", "BASE", 1) }, { type = "SkillName", skillName = "Aspect of the Spider" }) },
	["aspect of the avian also grants avian's might and avian's flight to nearby allies"] = { mod("ExtraSkillMod", "LIST", { mod = mod("BuffEffectOnMinion", "MORE", 100) }, { type = "SkillName", skillName = "Aspect of the Avian" }) },
	["enemies affected by your spider's webs have (%-%d+)%% to all resistances"] = function(num) return {
		mod("EnemyModifier", "LIST", { mod = mod("ElementalResist", "BASE", num, { type = "MultiplierThreshold", var = "Spider's WebStack", threshold = 1 }) }),
		mod("EnemyModifier", "LIST", { mod = mod("ChaosResist", "BASE", num, { type = "MultiplierThreshold", var = "Spider's WebStack", threshold = 1 }) }),
	} end,
	["marked enemy takes (%d+)%% increased damage"] = function(num) return {
		mod("EnemyModifier", "LIST", { mod = mod("DamageTaken", "INC", num) }, {type = "ActorCondition", actor = "enemy", var = "Marked"}),
	} end,
	["marked enemy has (%d+)%% reduced accuracy rating"] = function(num) return {
		mod("EnemyModifier", "LIST", { mod = mod("Accuracy", "INC", -num) }, {type = "ActorCondition", actor = "enemy", var = "Marked"}),
	} end,
	["you are cursed with level (%d+) (%D+)"] = function(num, _, name) return { mod("ExtraCurse", "LIST", { skillId = gemIdLookup[name], level = num, applyToPlayer = true }) } end,
	["you count as on low life while you are cursed with vulnerability"] = { flag("Condition:LowLife", { type = "Condition", var = "AffectedByVulnerability" }) },
	["if you consumed a corpse recently, you and nearby allies regenerate (%d+)%% of life per second"] = function (num) return { mod("ExtraAura", "LIST", { mod = mod("LifeRegenPercent", "BASE", num) }, { type = "Condition", var = "ConsumedCorpseRecently" }) } end,
	["if you have blocked recently, you and nearby allies regenerate (%d+)%% of life per second"] = function (num) return { mod("ExtraAura", "LIST", { mod = mod("LifeRegenPercent", "BASE", num) }, { type = "Condition", var = "BlockedRecently" }) } end,
	["you are at maximum chance to block attack damage if you have not blocked recently"] = { flag("MaxBlockIfNotBlockedRecently", { type = "Condition", var = "BlockedRecently", neg = true }) },
	["%+(%d+)%% chance to block spell damage if you have not blocked recently"] = function(num) return { mod("SpellBlockChance", "BASE", num, { type = "Condition", var = "BlockedRecently", neg = true }) } end,
	["(%d+)%% of evasion rating is regenerated as life per second while focussed"] = function(num) return { mod("LifeRegen", "BASE", 1, { type = "PercentStat", stat = "Evasion", percent = num }, { type = "Condition", var = "Focused" }) } end,
	["nearby allies have (%d+)%% increased defences per (%d+) strength you have"] = function(num, _, div) return { mod("ExtraAura", "LIST", { onlyAllies = true, mod = mod("Defences", "INC", num) }, { type = "PerStat", stat = "Str", div = tonumber(div) }) } end,
	["nearby allies have %+(%d+)%% to critical strike multiplier per (%d+) dexterity you have"] = function(num, _, div) return { mod("ExtraAura", "LIST", { onlyAllies = true, mod = mod("CritMultiplier", "BASE", num) }, { type = "PerStat", stat = "Dex", div = tonumber(div) }) } end,
	["nearby allies have (%d+)%% increased cast speed per (%d+) intelligence you have"] = function(num, _, div) return { mod("ExtraAura", "LIST", { onlyAllies = true, mod = mod("Speed", "INC", num, nil, ModFlag.Cast ) }, { type = "PerStat", stat = "Int", div = tonumber(div) }) } end,
	["you gain divinity for %d+ seconds on reaching maximum divine charges"] = {
		mod("ElementalDamage", "MORE", 50, { type = "Condition", var = "Divinity" }),
		mod("ElementalDamageTaken", "MORE", -20, { type = "Condition", var = "Divinity" }),
	},
	["your maximum endurance charges is equal to your maximum frenzy charges"] = { flag("MaximumEnduranceChargesIsMaximumFrenzyCharges") },
	["your maximum frenzy charges is equal to your maximum power charges"] = { flag("MaximumFrenzyChargesIsMaximumPowerCharges") },
	["consecrated ground you create while affected by zealotry causes enemies to take (%d+)%% increased damage"] = function(num) return { mod("EnemyModifier", "LIST", { mod = mod("DamageTaken", "INC", num) }, { type = "ActorCondition", actor = "enemy", var = "OnConsecratedGround" }, { type = "Condition", var = "AffectedByZealotry" }) } end,
	["if you've warcried recently, you and nearby allies have (%d+)%% increased attack, cast and movement speed"] = function(num) return {
		mod("ExtraAura", "LIST", { mod = mod("Speed", "INC", num) }, { type = "Condition", var = "UsedWarcryRecently" }),
		mod("ExtraAura", "LIST", { mod = mod("MovementSpeed", "INC", num) }, { type = "Condition", var = "UsedWarcryRecently" }),
	} end,
	["when you warcry, you and nearby allies gain onslaught for 4 seconds"] = { mod("ExtraAura", "LIST", { mod = flag("Onslaught") }, { type = "Condition", var = "UsedWarcryRecently" }) },
	["enemies in your chilling areas take (%d+)%% increased lightning damage"] = function(num) return { mod("EnemyModifier", "LIST", { mod = mod("LightningDamageTaken", "INC", num) }, { type = "ActorCondition", actor = "enemy", var = "InChillingArea" }) } end,
	["(%d+)%% chance to sap enemies in chilling areas"] = function(num) return { mod("SapChance", "BASE", num, { type = "ActorCondition", actor = "enemy", var = "InChillingArea" } ) } end,
	["enemies hindered by you take (%d+)%% increased chaos damage"] = function(num) return { mod("EnemyModifier", "LIST", { mod = mod("ChaosDamageTaken", "INC", num) }, { type = "ActorCondition", actor = "enemy", var = "Hindered" }) } end,
	["warcries count as having (%d+) additional nearby enemies"] = function(num) return {
		mod("Multiplier:WarcryNearbyEnemies", "BASE", num),
	} end,
	["warcries share their cooldown"] = { flag("WarcryShareCooldown") },
	["warcries have minimum of (%d+) power"] = { flag("CryWolfMinimumPower") },
	["enemies you curse take (%d+)%% increased damage"] = function(num) return { mod("EnemyModifier", "LIST", { mod = mod("DamageTaken", "INC", num, { type = "Condition", var = "Cursed" }) }) } end,
	["(%d+)%% chance to inflict withered for (%d+) seconds on hit"] = { flag("Condition:CanWither") },
	["(%d+)%% chance to inflict withered for (%d+) seconds on hit with this weapon"] = { flag("Condition:CanWither") },
	["(%d+)%% chance to inflict withered for two seconds on hit if there are (%d+) or fewer withered debuffs on enemy"] = { flag("Condition:CanWither") },
	["inflict withered for (%d+) seconds on hit with this weapon"] = { flag("Condition:CanWither") },
	["enemies take (%d+)%% increased elemental damage from your hits for"] = { flag("Condition:CanElementalWithered") },
	["each withered you have inflicted on them"] = { },
	["your hits cannot penetrate or ignore elemental resistances"] = { flag("CannotElePenIgnore") },
	["you have fortify during effect of any life flask"] = { flag("Condition:Fortify", { type = "Condition", var = "UsingLifeFlask" }) },
	["you take (%d+) chaos damage per second for 3 seconds on kill"] = function(num) return { mod("ChaosDegen", "BASE", num, { type = "Condition", var = "KilledLast3Seconds" }) } end,
	["regenerate (%d+) life over 1 second for each spell you cast"] = function(num) return { mod("LifeRegen", "BASE", num, { type = "Condition", var = "CastLast1Seconds" }) } end,
	["and nearby allies regenerate (%d+) life per second"] = function(num) return { mod("LifeRegen", "BASE", num, { type = "Condition", var = "KilledPosionedLast2Seconds" }) } end,
	["fire skills have a (%d+)%% chance to apply fire exposure on hit"] = function(num) return { mod("FireExposureChance", "BASE", num) } end,
	["cold skills have a (%d+)%% chance to apply cold exposure on hit"] = function(num) return { mod("ColdExposureChance", "BASE", num) } end,
	["lightning skills have a (%d+)%% chance to apply lightning exposure on hit"] = function(num) return { mod("LightningExposureChance", "BASE", num) } end,
	["nearby enemies have fire exposure"] = {
		mod("EnemyModifier", "LIST", { mod = mod("FireExposure", "BASE", -10) }, { type = "Condition", var = "Effective" }),
	},
	["nearby enemies have cold exposure"] = {
		mod("EnemyModifier", "LIST", { mod = mod("ColdExposure", "BASE", -10) }, { type = "Condition", var = "Effective" }),
	},
	["nearby enemies have lightning exposure"] = {
		mod("EnemyModifier", "LIST", { mod = mod("LightningExposure", "BASE", -10) }, { type = "Condition", var = "Effective" }),
	},
	["nearby enemies have fire exposure while you are affected by herald of ash"] = {
		mod("EnemyModifier", "LIST", { mod = mod("FireExposure", "BASE", -10) }, { type = "Condition", var = "Effective" }, { type = "Condition", var = "AffectedByHeraldofAsh" }),
	},
	["nearby enemies have cold exposure while you are affected by herald of ice"] = {
		mod("EnemyModifier", "LIST", { mod = mod("ColdExposure", "BASE", -10) }, { type = "Condition", var = "Effective" }, { type = "Condition", var = "AffectedByHeraldofIce" }),
	},
	["nearby enemies have lightning exposure while you are affected by herald of thunder"] = {
		mod("EnemyModifier", "LIST", { mod = mod("LightningExposure", "BASE", -10) }, { type = "Condition", var = "Effective" }, { type = "Condition", var = "AffectedByHeraldofThunder" }),
	},
	-- Traps, Mines and Totems
	["traps and mines deal (%d+)%-(%d+) additional physical damage"] = function(_, min, max) return { mod("PhysicalMin", "BASE", tonumber(min), nil, 0, bor(KeywordFlag.Trap, KeywordFlag.Mine)), mod("PhysicalMax", "BASE", tonumber(max), nil, 0, bor(KeywordFlag.Trap, KeywordFlag.Mine)) } end,
	["traps and mines deal (%d+) to (%d+) additional physical damage"] = function(_, min, max) return { mod("PhysicalMin", "BASE", tonumber(min), nil, 0, bor(KeywordFlag.Trap, KeywordFlag.Mine)), mod("PhysicalMax", "BASE", tonumber(max), nil, 0, bor(KeywordFlag.Trap, KeywordFlag.Mine)) } end,
	["can have up to (%d+) additional traps? placed at a time"] = function(num) return { mod("ActiveTrapLimit", "BASE", num) } end,
	["can have (%d+) fewer traps placed at a time"] = function(num) return { mod("ActiveTrapLimit", "BASE", -num) } end,
	["can have up to (%d+) additional remote mines? placed at a time"] = function(num) return { mod("ActiveMineLimit", "BASE", num) } end,
	["can have up to (%d+) additional totems? summoned at a time"] = function(num) return { mod("ActiveTotemLimit", "BASE", num) } end,
	["attack skills can have (%d+) additional totems? summoned at a time"] = function(num) return { mod("ActiveTotemLimit", "BASE", num, nil, 0, KeywordFlag.Attack) } end,
	["can [hs][au][vm][em]o?n? 1 additional siege ballista totem per (%d+) dexterity"] = function(num) return { mod("ActiveBallistaLimit", "BASE", 1, { type = "SkillName", skillName = "Siege Ballista" }, { type = "PerStat", stat = "Dex", div = num }) } end,
	["totems fire (%d+) additional projectiles"] = function(num) return { mod("ProjectileCount", "BASE", num, nil, 0, KeywordFlag.Totem) } end,
	["([%d%.]+)%% of damage dealt by y?o?u?r? ?totems is leeched to you as life"] = function(num) return { mod("DamageLifeLeechToPlayer", "BASE", num, nil, 0, KeywordFlag.Totem) } end,
	["([%d%.]+)%% of damage dealt by y?o?u?r? ?mines is leeched to you as life"] = function(num) return { mod("DamageLifeLeechToPlayer", "BASE", num, nil, 0, KeywordFlag.Mine) } end,
	["you can cast an additional brand"] = { mod("ActiveBrandLimit", "BASE", 1) },
	-- Minions
	["your strength is added to your minions"] = { flag("HalfStrengthAddedToMinions") },
	["half of your strength is added to your minions"] = { flag("HalfStrengthAddedToMinions") },
	["minions created recently have (%d+)%% increased attack and cast speed"] = function(num) return { mod("MinionModifier", "LIST", { mod = mod("Speed", "INC", num) }, { type = "Condition", var = "MinionsCreatedRecently" }) } end,
	["minions created recently have (%d+)%% increased movement speed"] = function(num) return { mod("MinionModifier", "LIST", { mod = mod("MovementSpeed", "INC", num) }, { type = "Condition", var = "MinionsCreatedRecently" }) } end,
	["minions poison enemies on hit"] = { mod("MinionModifier", "LIST", { mod = mod("PoisonChance", "BASE", 100) }) },
	["minions have (%d+)%% chance to poison enemies on hit"] = function(num) return { mod("MinionModifier", "LIST", { mod = mod("PoisonChance", "BASE", num) }) } end,
	["(%d+)%% increased minion damage if you have hit recently"] = function(num) return { mod("MinionModifier", "LIST", { mod = mod("Damage", "INC", num) }, { type = "Condition", var = "HitRecently" }) } end,
	["(%d+)%% increased minion damage if you've used a minion skill recently"] = function(num) return { mod("MinionModifier", "LIST", { mod = mod("Damage", "INC", num) }, { type = "Condition", var = "UsedMinionSkillRecently" }) } end,
	["minions deal (%d+)%% increased damage if you've used a minion skill recently"] = function(num) return { mod("MinionModifier", "LIST", { mod = mod("Damage", "INC", num) }, { type = "Condition", var = "UsedMinionSkillRecently" }) } end,
	["minions have (%d+)%% increased attack and cast speed if you or your minions have killed recently"] = function(num) return { mod("MinionModifier", "LIST", { mod = mod("Speed", "INC", num) }, { type = "Condition", varList = { "KilledRecently", "MinionsKilledRecently" } }) } end,
	["(%d+)%% increased minion attack speed per (%d+) dexterity"] = function(num, _, div) return { mod("MinionModifier", "LIST", { mod = mod("Speed", "INC", num, nil, ModFlag.Attack) }, { type = "PerStat", stat = "Dex", div = tonumber(div) }) } end,
	["(%d+)%% increased minion movement speed per (%d+) dexterity"] = function(num, _, div) return { mod("MinionModifier", "LIST", { mod = mod("MovementSpeed", "INC", num) }, { type = "PerStat", stat = "Dex", div = tonumber(div) }) } end,
	["minions deal (%d+)%% increased damage per (%d+) dexterity"] = function(num, _, div) return { mod("MinionModifier", "LIST", { mod = mod("Damage", "INC", num) }, { type = "PerStat", stat = "Dex", div = tonumber(div) }) } end,
	["minions have (%d+)%% chance to deal double damage while they are on full life"] = function(num) return { mod("MinionModifier", "LIST", { mod = mod("DoubleDamageChance", "BASE", num, { type = "Condition", var = "FullLife" }) }) } end,
	["(%d+)%% increased golem damage for each type of golem you have summoned"] = function(num) return {
		mod("MinionModifier", "LIST", { mod = mod("Damage", "INC", num, { type = "ActorCondition", actor = "parent", var = "HavePhysicalGolem" }) }, { type = "SkillType", skillType = SkillType.Golem }),
		mod("MinionModifier", "LIST", { mod = mod("Damage", "INC", num, { type = "ActorCondition", actor = "parent", var = "HaveLightningGolem" }) }, { type = "SkillType", skillType = SkillType.Golem }),
		mod("MinionModifier", "LIST", { mod = mod("Damage", "INC", num, { type = "ActorCondition", actor = "parent", var = "HaveColdGolem" }) }, { type = "SkillType", skillType = SkillType.Golem }),
		mod("MinionModifier", "LIST", { mod = mod("Damage", "INC", num, { type = "ActorCondition", actor = "parent", var = "HaveFireGolem" }) }, { type = "SkillType", skillType = SkillType.Golem }),
		mod("MinionModifier", "LIST", { mod = mod("Damage", "INC", num, { type = "ActorCondition", actor = "parent", var = "HaveChaosGolem" }) }, { type = "SkillType", skillType = SkillType.Golem }),
		mod("MinionModifier", "LIST", { mod = mod("Damage", "INC", num, { type = "ActorCondition", actor = "parent", var = "HaveCarrionGolem" }) }, { type = "SkillType", skillType = SkillType.Golem }),
	} end,
	["can summon up to (%d) additional golems? at a time"] = function(num) return { mod("ActiveGolemLimit", "BASE", num) } end,
	["%+(%d) to maximum number of sentinels of purity"] = function(num) return { mod("ActiveSentinelOfPurityLimit", "BASE", num) } end,
	["if you have 3 primordial jewels, can summon up to (%d) additional golems? at a time"] = function(num) return { mod("ActiveGolemLimit", "BASE", num, { type = "MultiplierThreshold", var = "PrimordialItem", threshold = 3 }) } end,
	["golems regenerate (%d)%% of their maximum life per second"] = function(num) return { mod("MinionModifier", "LIST", { mod = mod("LifeRegenPercent", "BASE", num) }, { type = "SkillType", skillType = SkillType.Golem }) } end,
	["summoned golems regenerate (%d)%% of their life per second"] = function(num) return { mod("MinionModifier", "LIST", { mod = mod("LifeRegenPercent", "BASE", num) }, { type = "SkillType", skillType = SkillType.Golem }) } end,
	["golems summoned in the past 8 seconds deal (%d+)%% increased damage"] = function(num) return { mod("MinionModifier", "LIST", { mod = mod("Damage", "INC", num, { type = "ActorCondition", actor = "parent", var = "SummonedGolemInPast8Sec" }) }, { type = "SkillType", skillType = SkillType.Golem }) } end,
	["gain onslaught for 10 seconds when you cast socketed golem skill"] = function(num) return { flag("Condition:Onslaught", { type = "Condition", var = "SummonedGolemInPast10Sec" }) } end,
	["raging spirits' hits always ignite"] = { mod("MinionModifier", "LIST", { mod = mod("EnemyIgniteChance", "BASE", 100) }, { type = "SkillName", skillName = "Summon Raging Spirit" }) },
	["raised zombies have avatar of fire"] = { mod("MinionModifier", "LIST", { mod = mod("Keystone", "LIST", "Avatar of Fire") }, { type = "SkillName", skillName = "Raise Zombie" }) },
	["raised zombies take ([%d%.]+)%% of their maximum life per second as fire damage"] = function(num) return { mod("MinionModifier", "LIST", { mod = mod("FireDegen", "BASE", 1, { type = "PercentStat", stat = "Life", percent = num }) }, { type = "SkillName", skillName = "Raise Zombie" }) } end,
	["summoned skeletons have avatar of fire"] = { mod("MinionModifier", "LIST", { mod = mod("Keystone", "LIST", "Avatar of Fire") }, { type = "SkillName", skillName = "Summon Skeleton" }) },
	["summoned skeletons take ([%d%.]+)%% of their maximum life per second as fire damage"] = function(num) return { mod("MinionModifier", "LIST", { mod = mod("FireDegen", "BASE", 1, { type = "PercentStat", stat = "Life", percent = num }) }, { type = "SkillName", skillName = "Summon Skeleton" }) } end,
	["summoned skeletons have (%d+)%% chance to wither enemies for (%d+) seconds on hit"] = { mod("ExtraSkillMod", "LIST", { mod = mod("Condition:CanWither", "FLAG", true) }, { type = "SkillName", skillName = "Summon Skeleton" } ) },
	["summoned skeletons have (%d+)%% of physical damage converted to chaos damage"] = function(num) return { mod("MinionModifier", "LIST", { mod = mod("PhysicalDamageConvertToChaos", "BASE", num) }, { type = "SkillName", skillName = "Summon Skeleton" }) } end,
	["minions convert (%d+)%% of physical damage to fire damage per red socket"] = function(num) return { mod("MinionModifier", "LIST", { mod = mod("PhysicalDamageConvertToFire", "BASE", num) }, { type = "Multiplier", var = "RedSocketIn{SlotName}" }) } end,
	["minions convert (%d+)%% of physical damage to cold damage per green socket"] = function(num) return { mod("MinionModifier", "LIST", { mod = mod("PhysicalDamageConvertToCold", "BASE", num) }, { type = "Multiplier", var = "GreenSocketIn{SlotName}" }) } end,
	["minions convert (%d+)%% of physical damage to lightning damage per blue socket"] = function(num) return { mod("MinionModifier", "LIST", { mod = mod("PhysicalDamageConvertToLightning", "BASE", num) }, { type = "Multiplier", var = "BlueSocketIn{SlotName}" }) } end,
	["minions convert (%d+)%% of physical damage to chaos damage per white socket"] = function(num) return { mod("MinionModifier", "LIST", { mod = mod("PhysicalDamageConvertToChaos", "BASE", num) }, { type = "Multiplier", var = "WhiteSocketIn{SlotName}" }) } end,
	["minions have a (%d+)%% chance to impale on hit with attacks"] = function(num) return { mod("MinionModifier", "LIST", { mod = mod("ImpaleChance", "BASE", num ) }) } end,
	["minions from herald skills deal (%d+)%% more damage"] = function(num) return { mod("MinionModifier", "LIST", { mod = mod("Damage", "MORE", num) }, { type = "SkillType", skillType = SkillType.Herald }) } end,
	["minions have (%d+)%% increased movement speed for each herald affecting you"] = function(num) return { mod("MinionModifier", "LIST", { mod = mod("MovementSpeed", "INC", num, { type = "Multiplier", var = "Herald", actor = "parent" }) }) } end,
	["minions deal (%d+)%% increased damage while you are affected by a herald"] = function(num) return { mod("MinionModifier", "LIST", { mod = mod("Damage", "INC", num, { type = "ActorCondition", actor = "parent", var = "AffectedByHerald" }) }) } end,
	["summoned skeleton warriors deal triple damage with this weapon if you've hit with this weapon recently"] = {
		mod("Dummy", "DUMMY", 1, { type = "Condition", var = "HitRecentlyWithWeapon" }), -- Make the Configuration option appear
	},
	["summoned skeleton warriors wield a copy of this weapon while in your main hand"] = { }, -- just make the mod blue, handled in CalcSetup
	-- Projectiles
	["skills chain %+(%d) times"] = function(num) return { mod("ChainCountMax", "BASE", num) } end,
	["skills chain an additional time while at maximum frenzy charges"] = { mod("ChainCountMax", "BASE", 1, { type = "StatThreshold", stat = "FrenzyCharges", thresholdStat = "FrenzyChargesMax" }) },
	["attacks chain an additional time when in main hand"] = { mod("ChainCountMax", "BASE", 1, nil, ModFlag.Attack, { type = "SlotNumber", num = 1 }) },
	["projectiles chain %+(%d) times while you have phasing"] = function(num) return { mod("ChainCountMax", "BASE", num, nil, ModFlag.Projectile, { type = "Condition", var = "Phasing" }) } end,
	["adds an additional arrow"] = { mod("ProjectileCount", "BASE", 1, nil, ModFlag.Attack) },
	["(%d+) additional arrows"] = function(num) return { mod("ProjectileCount", "BASE", num, nil, ModFlag.Attack) } end,
	["bow attacks fire an additional arrow"] = { mod("ProjectileCount", "BASE", 1, nil, ModFlag.Bow) },
	["bow attacks fire (%d+) additional arrows"] = function(num) return { mod("ProjectileCount", "BASE", num, nil, ModFlag.Bow) } end,
	["skills fire an additional projectile"] = { mod("ProjectileCount", "BASE", 1) },
	["spells have an additional projectile"] = { mod("ProjectileCount", "BASE", 1, nil, ModFlag.Spell) },
	["attacks fire an additional projectile"] = { mod("ProjectileCount", "BASE", 1, nil, ModFlag.Attack) },
	["attacks have an additional projectile when in off hand"] = { mod("ProjectileCount", "BASE", 1, nil, ModFlag.Attack, { type = "SlotNumber", num = 2 }) },
	["projectiles pierce an additional target"] = { mod("PierceCount", "BASE", 1) },
	["projectiles pierce (%d+) targets?"] = function(num) return { mod("PierceCount", "BASE", num) } end,
	["projectiles pierce (%d+) additional targets?"] = function(num) return { mod("PierceCount", "BASE", num) } end,
	["projectiles pierce (%d+) additional targets while you have phasing"] = function(num) return { mod("PierceCount", "BASE", num, { type = "Condition", var = "Phasing" }) } end,
	["arrows pierce an additional target"] = { mod("PierceCount", "BASE", 1, nil, ModFlag.Attack) },
	["arrows pierce one target"] = { mod("PierceCount", "BASE", 1, nil, ModFlag.Attack) },
	["arrows pierce (%d+) targets?"] = function(num) return { mod("PierceCount", "BASE", num, nil, ModFlag.Attack) } end,
	["always pierce with arrows"] = { flag("PierceAllTargets", nil, ModFlag.Attack) },
	["arrows always pierce"] = { flag("PierceAllTargets", nil, ModFlag.Attack) },
	["arrows pierce all targets"] = { flag("PierceAllTargets", nil, ModFlag.Attack) },
	["arrows that pierce cause bleeding"] = { mod("BleedChance", "BASE", 100, nil, bor(ModFlag.Attack, ModFlag.Projectile), { type = "StatThreshold", stat = "PierceCount", threshold = 1 }) },
	["arrows that pierce have (%d+)%% chance to cause bleeding"] = function(num) return { mod("BleedChance", "BASE", num, nil, bor(ModFlag.Attack, ModFlag.Projectile), { type = "StatThreshold", stat = "PierceCount", threshold = 1 }) } end,
	["arrows that pierce deal (%d+)%% increased damage"] = function(num) return { mod("Damage", "INC", num, nil, bor(ModFlag.Attack, ModFlag.Projectile), { type = "StatThreshold", stat = "PierceCount", threshold = 1 }) } end,
	["projectiles gain (%d+)%% of non%-chaos damage as extra chaos damage per chain"] = function(num) return { mod("NonChaosDamageGainAsChaos", "BASE", num, nil, ModFlag.Projectile, { type = "PerStat", stat = "Chain" }) } end,
	["projectiles that have chained gain (%d+)%% of non%-chaos damage as extra chaos damage"] = function(num) return { mod("NonChaosDamageGainAsChaos", "BASE", num, nil, ModFlag.Projectile, { type = "StatThreshold", stat = "Chain", threshold = 1 }) } end,
	["left ring slot: projectiles from spells cannot chain"] = { flag("CannotChain", nil, bor(ModFlag.Spell, ModFlag.Projectile), { type = "SlotNumber", num = 1 }) },
	["left ring slot: projectiles from spells fork"] = { flag("ForkOnce", nil, bor(ModFlag.Spell, ModFlag.Projectile), { type = "SlotNumber", num = 1 }), mod("ForkCountMax", "BASE", 1, nil, bor(ModFlag.Spell, ModFlag.Projectile), { type = "SlotNumber", num = 1 }) },
	["left ring slot: your chilling skitterbot's aura applies socketed curse instead"] = { flag("SkitterbotsCannotChill", { type = "SlotNumber", num = 1 }) },
	["right ring slot: projectiles from spells chain %+1 times"] = { mod("ChainCountMax", "BASE", 1, nil, bor(ModFlag.Spell, ModFlag.Projectile), { type = "SlotNumber", num = 2 }) },
	["right ring slot: projectiles from spells cannot fork"] = { flag("CannotFork", nil, bor(ModFlag.Spell, ModFlag.Projectile), { type = "SlotNumber", num = 2 }) },
	["right ring slot: your shocking skitterbot's aura applies socketed curse instead"] = { flag("SkitterbotsCannotShock", { type = "SlotNumber", num = 2 }) },
	["projectiles from spells cannot pierce"] = { flag("CannotPierce", nil, ModFlag.Spell) },
	["projectiles fork"] = { flag("ForkOnce", nil, ModFlag.Projectile), mod("ForkCountMax", "BASE", 1, nil, ModFlag.Projectile) },
	["(%d+)%% increased critical strike chance with arrows that fork"] = function(num) return { 
		mod("CritChance", "INC", num, nil, ModFlag.Bow, { type = "StatThreshold", stat = "ForkRemaining", threshold = 1 }, { type = "StatThreshold", stat = "PierceCount", threshold = 0, upper = true }) }
	end,
	["arrows that pierce have %+(%d+)%% to critical strike multiplier"] = function (num) return { 
		mod("CritMultiplier", "BASE", num, nil, ModFlag.Bow, { type = "StatThreshold", stat = "PierceCount", threshold = 1 }) } end,
	["arrows pierce all targets after forking"] = { flag("PierceAllTargets", nil, ModFlag.Bow, { type = "StatThreshold", stat = "ForkedCount", threshold = 1 }) },
	["modifiers to number of projectiles instead apply to the number of targets projectiles split towards"] = { flag("NoAdditionalProjectiles") },
	["attack skills fire an additional projectile while wielding a claw or dagger"] = { mod("ProjectileCount", "BASE", 1, nil, ModFlag.Attack, { type = "ModFlagOr", modFlags = bor(ModFlag.Claw, ModFlag.Dagger) }) },
	-- Leech/Gain on Hit
	["cannot leech life"] = { flag("CannotLeechLife") },
	["cannot leech mana"] = { flag("CannotLeechMana") },
	["cannot leech when on low life"] = { flag("CannotLeechLife", { type = "Condition", var = "LowLife" }), flag("CannotLeechMana", { type = "Condition", var = "LowLife" }) },
	["cannot leech life from critical strikes"] = { flag("CannotLeechLife", { type = "Condition", var = "CriticalStrike" }) },
	["leech applies instantly on critical strike"] = { flag("InstantLifeLeech", { type = "Condition", var = "CriticalStrike" }), flag("InstantManaLeech", { type = "Condition", var = "CriticalStrike" }) },
	["gain life and mana from leech instantly on critical strike"] = { flag("InstantLifeLeech", { type = "Condition", var = "CriticalStrike" }), flag("InstantManaLeech", { type = "Condition", var = "CriticalStrike" }) },
	["life and mana leech from critical strikes are instant"] = { flag("InstantLifeLeech", { type = "Condition", var = "CriticalStrike" }), flag("InstantManaLeech", { type = "Condition", var = "CriticalStrike" }) },
	["leech applies instantly during flask effect"] = { flag("InstantLifeLeech", { type = "Condition", var = "UsingFlask" }), flag("InstantManaLeech", { type = "Condition", var = "UsingFlask" }) },
	["gain life and mana from leech instantly during flask effect"] = { flag("InstantLifeLeech", { type = "Condition", var = "UsingFlask" }), flag("InstantManaLeech", { type = "Condition", var = "UsingFlask" }) },
	["life and mana leech from critical strikes are instant"] = { flag("InstantLifeLeech", { type = "Condition", var = "CriticalStrike" }), flag("InstantManaLeech", { type = "Condition", var = "CriticalStrike" }) },
	["gain life and mana from leech instantly during effect"] = { flag("InstantLifeLeech", { type = "Condition", var = "UsingFlask" }), flag("InstantManaLeech", { type = "Condition", var = "UsingFlask" }) },
	["with 5 corrupted items equipped: life leech recovers based on your chaos damage instead"] = { flag("LifeLeechBasedOnChaosDamage", { type = "MultiplierThreshold", var = "CorruptedItem", threshold = 5 }) },
	["you have vaal pact if you've dealt a critical strike recently"] = { mod("Keystone", "LIST", "Vaal Pact", { type = "Condition", var = "CritRecently" }) },
	["gain (%d+) energy shield for each enemy you hit which is affected by a spider's web"] = function(num) return { mod("EnergyShieldOnHit", "BASE", num, { type = "MultiplierThreshold", actor = "enemy", var = "Spider's WebStack", threshold = 1 }) } end,
	["(%d+) life gained for each enemy hit if you have used a vaal skill recently"] = function(num) return { mod("LifeOnHit", "BASE", num, { type = "Condition", var = "UsedVaalSkillRecently" }) } end,
	-- Defences
	["chaos damage does not bypass energy shield"] = { flag("ChaosNotBypassEnergyShield") },
	["chaos damage does not bypass energy shield while not on low life or low mana"] = { flag("ChaosNotBypassEnergyShield", { type = "Condition", varList = { "LowLife", "LowMana" }, neg = true }) },
	["chaos damage is taken from mana before life"] = function() return { mod("ChaosDamageTakenFromManaBeforeLife", "BASE", 100) } end,
	["cannot evade enemy attacks"] = { flag("CannotEvade") },
	["cannot block"] = { flag("CannotBlockAttacks"), flag("CannotBlockSpells") },
	["cannot block while you have no energy shield"] = { flag("CannotBlockAttacks", { type = "Condition", var = "HaveEnergyShield", neg = true }), flag("CannotBlockSpells", { type = "Condition", var = "HaveEnergyShield", neg = true }) },
	["cannot block attacks"] = { flag("CannotBlockAttacks") },
	["cannot block spells"] = { flag("CannotBlockSpells") },
	["damage from blocked hits cannot bypass energy shield"] = { flag("BlockedDamageDoesntBypassES", { type = "Condition", var = "EVBypass", neg = true }) },
	["damage from unblocked hits always bypasses energy shield"] = { flag("UnblockedDamageDoesBypassES", { type = "Condition", var = "EVBypass", neg = true }) },
	["recover (%d+) life when you block"] = function(num) return { mod("LifeOnBlock", "BASE", num) } end,
	["recover (%d+)%% of life when you block"] = function(num) return { mod("LifeOnBlock", "BASE", 1,  { type = "PerStat", stat = "Life", div = 100 / num }) } end,
	["recover (%d+)%% of your maximum mana when you block"] = function(num) return { mod("ManaOnBlock", "BASE", 1,  { type = "PerStat", stat = "Mana", div = 100 / num }) } end,
	["recover (%d+)%% of energy shield when you block"] = function(num) return { mod("EnergyShieldOnBlock", "BASE", 1,  { type = "PerStat", stat = "EnergyShield", div = 100 / num }) } end,
	["replenishes energy shield by (%d+)%% of armour when you block"] = function(num) return { mod("EnergyShieldOnBlock", "BASE", 1,  { type = "PerStat", stat = "Armour", div = 100 / num }) } end,
	["you have no life regeneration"] = { flag("NoLifeRegen") },
	["cannot leech or regenerate mana"] = { flag("NoManaRegen"), flag("CannotLeechMana") },
	["right ring slot: you cannot regenerate mana" ] = { flag("NoManaRegen", { type = "SlotNumber", num = 2 }) },
	["you cannot recharge energy shield"] = { flag("NoEnergyShieldRecharge") },
	["you cannot regenerate energy shield" ] = { flag("NoEnergyShieldRegen") },
	["cannot recharge or regenerate energy shield"] = { flag("NoEnergyShieldRecharge"), flag("NoEnergyShieldRegen") },
	["left ring slot: you cannot recharge or regenerate energy shield"] = { flag("NoEnergyShieldRecharge", { type = "SlotNumber", num = 1 }), flag("NoEnergyShieldRegen", { type = "SlotNumber", num = 1 }) },
	["cannot gain energy shield"] = { flag("NoEnergyShieldRegen"), flag("NoEnergyShieldRecharge"), flag("CannotLeechEnergyShield") },
	["you lose (%d+)%% of energy shield per second"] = function(num) return { mod("EnergyShieldDegen", "BASE", 1, { type = "PercentStat", stat = "EnergyShield", percent = num }) } end,
	["lose (%d+)%% of energy shield per second"] = function(num) return { mod("EnergyShieldDegen", "BASE", 1, { type = "PercentStat", stat = "EnergyShield", percent = num }) } end,
	["lose (%d+)%% of life per second if you have been hit recently"] = function(num) return { mod("LifeDegen", "BASE", 1, { type = "PercentStat", stat = "Life", percent = num }, { type = "Condition", var = "BeenHitRecently" }) } end,
	["you have no armour or energy shield"] = {
		mod("Armour", "MORE", -100),
		mod("EnergyShield", "MORE", -100),
	},
	["defences are zero"] = {
		mod("Armour", "MORE", -100),
		mod("EnergyShield", "MORE", -100),
		mod("Evasion", "MORE", -100),
	},
	["you have no intelligence"] = {
		mod("Int", "MORE", -100),
	},
	["elemental resistances are zero"] = {
		mod("FireResist", "OVERRIDE", 0),
		mod("ColdResist", "OVERRIDE", 0),
		mod("LightningResist", "OVERRIDE", 0),
	},
	["your maximum resistances are (%d+)%%"] = function(num) return {
		mod("FireResistMax", "OVERRIDE", num),
		mod("ColdResistMax", "OVERRIDE", num),
		mod("LightningResistMax", "OVERRIDE", num),
		mod("ChaosResistMax", "OVERRIDE", num),
	} end,
	["fire resistance is (%d+)%%"] = function(num) return { mod("FireResist", "OVERRIDE", num) } end,
	["cold resistance is (%d+)%%"] = function(num) return { mod("ColdResist", "OVERRIDE", num) } end,
	["lightning resistance is (%d+)%%"] = function(num) return { mod("LightningResist", "OVERRIDE", num) } end,
	["chaos resistance is doubled"] = { mod("ChaosResist", "MORE", 100) },
	["nearby enemies have (%d+)%% increased fire and cold resistances"] = function(num) return { 
		mod("EnemyModifier", "LIST", { mod = mod("FireResist", "INC", num) }),
		mod("EnemyModifier", "LIST", { mod = mod("ColdResist", "INC", num) }),
	} end,
	["nearby enemies are chilled"] = { mod("EnemyModifier", "LIST", { mod = mod("Condition:Chilled", "FLAG", true) }) },
	["nearby enemies are blinded while physical aegis is not depleted"] = { mod("EnemyModifier", "LIST", { mod = mod("Condition:Blinded", "FLAG", true) }, { type = "Condition", var = "PhysicalAegisDepleted", neg = true }) },
	["armour is increased by uncapped fire resistance"] = { mod("Armour", "INC", 1, { type = "PerStat", stat = "FireResistTotal", div = 1 }) },
	["evasion rating is increased by uncapped cold resistance"] = { mod("Evasion", "INC", 1, { type = "PerStat", stat = "ColdResistTotal", div = 1 }) },
	["reflects (%d+) physical damage to melee attackers"] = { },
	["ignore all movement penalties from armour"] = { flag("Condition:IgnoreMovementPenalties") },
	["gain armour equal to your reserved mana"] = { mod("Armour", "BASE", 1, { type = "PerStat", stat = "ManaReserved", div = 1 }) },
	["cannot be stunned"] = { mod("AvoidStun", "BASE", 100) },
	["cannot be stunned if you haven't been hit recently"] = { mod("AvoidStun", "BASE", 100, { type = "Condition", var = "BeenHitRecently", neg = true }) },
	["cannot be stunned if you have at least (%d+) crab barriers"] = function(num) return { mod("AvoidStun", "BASE", 100, { type = "StatThreshold", stat = "CrabBarriers", threshold = num }) } end,
	["cannot be blinded"] = { mod("AvoidBlind", "BASE", 100) },
	["cannot be shocked"] = { mod("AvoidShock", "BASE", 100) },
	["immune to shock"] = { mod("AvoidShock", "BASE", 100) },
	["cannot be frozen"] = { mod("AvoidFreeze", "BASE", 100) },
	["immune to freeze"] = { mod("AvoidFreeze", "BASE", 100) },
	["cannot be chilled"] = { mod("AvoidChill", "BASE", 100) },
	["immune to chill"] = { mod("AvoidChill", "BASE", 100) },
	["cannot be ignited"] = { mod("AvoidIgnite", "BASE", 100) },
	["immune to ignite"] = { mod("AvoidIgnite", "BASE", 100) },
	["you cannot be shocked while at maximum endurance charges"] = { mod("AvoidShock", "BASE", 100, { type = "StatThreshold", stat = "EnduranceCharges", thresholdStat = "EnduranceChargesMax" }) },
	["cannot be shocked if intelligence is higher than strength"] = { mod("AvoidShock", "BASE", 100, { type = "Condition", var = "IntHigherThanStr" }) },
	["cannot be frozen if dexterity is higher than intelligence"] = { mod("AvoidFreeze", "BASE", 100, { type = "Condition", var = "DexHigherThanInt" }) },
	["cannot be ignited if strength is higher than dexterity"] = { mod("AvoidIgnite", "BASE", 100, { type = "Condition", var = "StrHigherThanDex" }) },
	["cannot be inflicted with bleeding"] = { mod("AvoidBleed", "BASE", 100) },
	["bleeding cannot be inflicted on you"] = { mod("AvoidBleed", "BASE", 100) },
	["you are immune to bleeding"] = { mod("AvoidBleed", "BASE", 100) },
	["immune to poison"] = { mod("AvoidPoison", "BASE", 100) },
	["immunity to shock during flask effect"] = { mod("AvoidShock", "BASE", 100, { type = "Condition", var = "UsingFlask" }) },
	["immunity to freeze and chill during flask effect"] = {
		mod("AvoidFreeze", "BASE", 100, { type = "Condition", var = "UsingFlask" }),
		mod("AvoidChill", "BASE", 100, { type = "Condition", var = "UsingFlask" }),
	},
	["immunity to ignite during flask effect"] = { mod("AvoidIgnite", "BASE", 100, { type = "Condition", var = "UsingFlask" }) },
	["immunity to bleeding during flask effect"] = { mod("AvoidBleed", "BASE", 100, { type = "Condition", var = "UsingFlask" }) },
	["immune to poison during flask effect"] = { mod("AvoidPoison", "BASE", 100, { type = "Condition", var = "UsingFlask" }) },
	["immune to curses during flask effect"] = { mod("AvoidCurse", "BASE", 100, { type = "Condition", var = "UsingFlask" }) },
	["immune to freeze, chill, curses and stuns during flask effect"] = {
		mod("AvoidFreeze", "BASE", 100, { type = "Condition", var = "UsingFlask" }),
		mod("AvoidChill", "BASE", 100, { type = "Condition", var = "UsingFlask" }),
		mod("AvoidCurse", "BASE", 100, { type = "Condition", var = "UsingFlask" }),
		mod("AvoidStun", "BASE", 100, { type = "Condition", var = "UsingFlask" }),
	},
	["unaffected by curses"] = { mod("CurseEffectOnSelf", "MORE", -100) },
	["immune to curses while you have at least (%d+) rage"] = function(num) return { mod("AvoidCurse", "BASE", 100, { type = "MultiplierThreshold", var = "Rage", threshold = num }) } end,
	["the effect of chill on you is reversed"] = { flag("SelfChillEffectIsReversed") },
	["your movement speed is (%d+)%% of its base value"] = function(num) return { mod("MovementSpeed", "OVERRIDE", num / 100) } end,
	["armour also applies to lightning damage taken from hits"] = { flag("ArmourAppliesToLightningDamageTaken") },
	["lightning resistance does not effect lightning damage taken"] = { flag("SelfIgnoreLightningResistance") },
	-- Knockback
	["cannot knock enemies back"] = { flag("CannotKnockback") },
	["knocks back enemies if you get a critical strike with a staff"] = { mod("EnemyKnockbackChance", "BASE", 100, nil, ModFlag.Staff, { type = "Condition", var = "CriticalStrike" }) },
	["knocks back enemies if you get a critical strike with a bow"] = { mod("EnemyKnockbackChance", "BASE", 100, nil, ModFlag.Bow, { type = "Condition", var = "CriticalStrike" }) },
	["bow knockback at close range"] = { mod("EnemyKnockbackChance", "BASE", 100, nil, ModFlag.Bow, { type = "Condition", var = "AtCloseRange" }) },
	["adds knockback during flask effect"] = { mod("EnemyKnockbackChance", "BASE", 100, { type = "Condition", var = "UsingFlask" }) },
	["adds knockback to melee attacks during flask effect"] = { mod("EnemyKnockbackChance", "BASE", 100, nil, ModFlag.Melee, { type = "Condition", var = "UsingFlask" }) },
	["knockback direction is reversed"] = { mod("EnemyKnockbackDistance", "MORE", -200) },
	-- Flasks
	["flasks do not apply to you"] = { flag("FlasksDoNotApplyToPlayer") },
	["flasks apply to your zombies and spectres"] = { flag("FlasksApplyToMinion", { type = "SkillName", skillNameList = { "Raise Zombie", "Raise Spectre" } }) },
	["flasks apply to your raised zombies and spectres"] = { flag("FlasksApplyToMinion", { type = "SkillName", skillNameList = { "Raise Zombie", "Raise Spectre" } }) },
	["your minions use your flasks when summoned"] = { flag("FlasksApplyToMinion") },
	["creates a smoke cloud on use"] = { },
	["creates chilled ground on use"] = { },
	["creates consecrated ground on use"] = { },
	["removes bleeding on use"] = { },
	["removes burning on use"] = { },
	["removes curses on use"] = { },
	["removes freeze and chill on use"] = { },
	["removes poison on use"] = { },
	["removes shock on use"] = { },
	["gain unholy might during flask effect"] = { flag("Condition:UnholyMight", { type = "Condition", var = "UsingFlask" }) },
	["zealot's oath during flask effect"] = { mod("ZealotsOath", "FLAG", true, { type = "Condition", var = "UsingFlask" }) },
	["grants level (%d+) (.+) curse aura during flask effect"] = function(num, _, skill) return { mod("ExtraCurse", "LIST", { skillId = gemIdLookup[skill:gsub(" skill","")] or "Unknown", level = num }, { type = "Condition", var = "UsingFlask" }) } end,
	["shocks nearby enemies during flask effect, causing (%d+)%% increased damage taken"] = function(num) return { 
		mod("ShockOverride", "BASE", num, { type = "Condition", var = "UsingFlask" } )
	} end,
	["during flask effect, (%d+)%% reduced damage taken of each element for which your uncapped elemental resistance is lowest"] = function(num) return {
		mod("LightningDamageTaken", "INC", -num, { type = "StatThreshold", stat = "LightningResistTotal", thresholdStat = "ColdResistTotal", upper = true }, { type = "StatThreshold", stat = "LightningResistTotal", thresholdStat = "FireResistTotal", upper = true }),
		mod("ColdDamageTaken", "INC", -num, { type = "StatThreshold", stat = "ColdResistTotal", thresholdStat = "LightningResistTotal", upper = true }, { type = "StatThreshold", stat = "ColdResistTotal", thresholdStat = "FireResistTotal", upper = true }),
		mod("FireDamageTaken", "INC", -num, { type = "StatThreshold", stat = "FireResistTotal", thresholdStat = "LightningResistTotal", upper = true }, { type = "StatThreshold", stat = "FireResistTotal", thresholdStat = "ColdResistTotal", upper = true }),
	} end,
	["during flask effect, damage penetrates (%d+)%% o?f? ?resistance of each element for which your uncapped elemental resistance is highest"] = function(num) return {
		mod("LightningPenetration", "BASE", num, { type = "StatThreshold", stat = "LightningResistTotal", thresholdStat = "ColdResistTotal" }, { type = "StatThreshold", stat = "LightningResistTotal", thresholdStat = "FireResistTotal" }),
		mod("ColdPenetration", "BASE", num, { type = "StatThreshold", stat = "ColdResistTotal", thresholdStat = "LightningResistTotal" }, { type = "StatThreshold", stat = "ColdResistTotal", thresholdStat = "FireResistTotal" }),
		mod("FirePenetration", "BASE", num, { type = "StatThreshold", stat = "FireResistTotal", thresholdStat = "LightningResistTotal" }, { type = "StatThreshold", stat = "FireResistTotal", thresholdStat = "ColdResistTotal" }),
	} end,
	["(%d+)%% of maximum life taken as chaos damage per second"] = function(num) return { mod("ChaosDegen", "BASE", 1, { type = "PercentStat", stat = "Life", percent = num }) } end,
	["your critical strikes do not deal extra damage during flask effect"] = { flag("NoCritMultiplier", { type = "Condition", var = "UsingFlask" }) },
	["grants perfect agony during flask effect"] = { mod("Keystone", "LIST", "Perfect Agony", { type = "Condition", var = "UsingFlask" }) },
	["grants eldritch battery during flask effect"] = { mod("Keystone", "LIST", "Eldritch Battery", { type = "Condition", var = "UsingFlask" }) },
	["eldritch battery during flask effect"] = { mod("Keystone", "LIST", "Eldritch Battery", { type = "Condition", var = "UsingFlask" }) },
	["chaos damage does not bypass energy shield during effect"] = { flag("ChaosNotBypassEnergyShield") },
	["consecrated ground created during effect applies (%d+)%% increased damage taken to enemies"] = function(num) return { mod("EnemyModifier", "LIST", { mod = mod("DamageTaken", "INC", num, { type = "Condition", var = "OnConsecratedGround" }) }, { type = "Condition", var = "UsingFlask" }) } end,
	["gain alchemist's genius when you use a flask"] = {
		flag("Condition:CanHaveAlchemistGenius"),
		mod("Dummy", "DUMMY", 1, { type = "Condition", var = "CanHaveAlchemistGenius" }), -- Make the Configuration option appear
	},
	-- Jewels
	["passives in radius can be allocated without being connected to your tree"] = { mod("JewelData", "LIST", { key = "intuitiveLeapLike", value = true }) },
	["affects passives in small ring"] = { mod("JewelData", "LIST", { key = "radiusIndex", value = 4 }) },
	["affects passives in medium ring"] = { mod("JewelData", "LIST", { key = "radiusIndex", value = 5 }) },
	["affects passives in large ring"] = { mod("JewelData", "LIST", { key = "radiusIndex", value = 6 }) },
	["affects passives in very large ring"] = { mod("JewelData", "LIST", { key = "radiusIndex", value = 7 }) },
	["only affects passives in small ring"] = { mod("JewelData", "LIST", { key = "radiusIndex", value = 4 }) },
	["only affects passives in medium ring"] = { mod("JewelData", "LIST", { key = "radiusIndex", value = 5 }) },
	["only affects passives in large ring"] = { mod("JewelData", "LIST", { key = "radiusIndex", value = 6 }) },
	["only affects passives in very large ring"] = { mod("JewelData", "LIST", { key = "radiusIndex", value = 7 }) },
	["(%d+)%% increased elemental damage per grand spectrum"] = function(num) return {
		mod("ElementalDamage", "INC", num, { type = "Multiplier", var = "GrandSpectrum" }),
		mod("Multiplier:GrandSpectrum", "BASE", 1),
	} end,
	["gain (%d+) armour per grand spectrum"] = function(num) return {
		mod("Armour", "BASE", num, { type = "Multiplier", var = "GrandSpectrum" }),
		mod("Multiplier:GrandSpectrum", "BASE", 1),
	} end,
	["+(%d+)%% to all elemental resistances per grand spectrum"] = function(num) return {
		mod("ElementalResist", "BASE", num, { type = "Multiplier", var = "GrandSpectrum" }),
		mod("Multiplier:GrandSpectrum", "BASE", 1)
	} end,
	["gain (%d+) mana per grand spectrum"] = function(num) return {
		mod("Mana", "BASE", num, { type = "Multiplier", var = "GrandSpectrum" }),
		mod("Multiplier:GrandSpectrum", "BASE", 1),
	} end,
	["(%d+)%% increased critical strike chance per grand spectrum"] = function(num) return {
		mod("CritChance", "INC", num, { type = "Multiplier", var = "GrandSpectrum" }),
		mod("Multiplier:GrandSpectrum", "BASE", 1)
	} end,
	["primordial"] = { mod("Multiplier:PrimordialItem", "BASE", 1) },
	["spectres have a base duration of (%d+) seconds"] = function(num) return { mod("SkillData", "LIST", { key = "duration", value = 6 }, { type = "SkillName", skillName = "Raise Spectre" }) } end,
	["flasks applied to you have (%d+)%% increased effect"] = function(num) return { mod("FlaskEffect", "INC", num) } end,
	["adds (%d+) passive skills"] = function(num) return { mod("JewelData", "LIST", { key = "clusterJewelNodeCount", value = num }) } end,
	["1 added passive skill is a jewel socket"] = { mod("JewelData", "LIST", { key = "clusterJewelSocketCount", value = 1 }) },
	["(%d+) added passive skills are jewel sockets"] = function(num) return { mod("JewelData", "LIST", { key = "clusterJewelSocketCount", value = num }) } end,
	["adds (%d+) jewel socket passive skills"] = function(num) return { mod("JewelData", "LIST", { key = "clusterJewelSocketCountOverride", value = num }) } end,
	["adds (%d+) small passive skills? which grants? nothing"] = function(num) return { mod("JewelData", "LIST", { key = "clusterJewelNothingnessCount", value = num }) } end,
	["added small passive skills grant nothing"] = { mod("JewelData", "LIST", { key = "clusterJewelSmallsAreNothingness", value = true }) },
	["added small passive skills have (%d+)%% increased effect"] = function(num) return { mod("JewelData", "LIST", { key = "clusterJewelIncEffect", value = num }) } end,
	["this jewel's socket has (%d+)%% increased effect per allocated passive skill between it and your class' starting location"] = function(num) return { mod("JewelData", "LIST", { key = "jewelIncEffectFromClassStart", value = num }) } end,
	-- Misc
	["warcries exert (%d+) additional attacks?"] = function(num) return { mod("ExtraExertedAttacks", "BASE", num) } end,
	["iron will"] = { flag("IronWill") },
	["iron reflexes while stationary"] = { mod("Keystone", "LIST", "Iron Reflexes", { type = "Condition", var = "Stationary" }) },
	["you have zealot's oath if you haven't been hit recently"] = { mod("Keystone", "LIST", "Zealot's Oath", { type = "Condition", var = "BeenHitRecently", neg = true }) },
	["deal no physical damage"] = { flag("DealNoPhysical") },
	["deal no cold damage"] = { flag("DealNoCold") },
	["deal no fire damage"] = { flag("DealNoFire") },
	["deal no lightning damage"] = { flag("DealNoLightning") },
	["deal no elemental damage"] = { flag("DealNoLightning"), flag("DealNoCold"), flag("DealNoFire") },
	["deal no chaos damage"] = { flag("DealNoChaos") },
	["deal no damage"] = { flag("DealNoLightning"), flag("DealNoCold"), flag("DealNoFire"), flag("DealNoChaos"), flag("DealNoPhysical") },
	["deal no non%-elemental damage"] = { flag("DealNoPhysical"), flag("DealNoChaos") },
	["deal no non%-lightning damage"] = { flag("DealNoPhysical"), flag("DealNoCold"), flag("DealNoFire"), flag("DealNoChaos") },
	["cannot deal non%-chaos damage"] = { flag("DealNoPhysical"), flag("DealNoCold"), flag("DealNoFire"), flag("DealNoLightning") },
	["chaos damage does not bypass energy shield while not on low life or low mana"] = { flag("ChaosNotBypassEnergyShield", { type = "Condition", varList = { "LowLife", "LowMana" }, neg = true }) },
	["deal no damage when not on low life"] = {
		flag("DealNoLightning", { type = "Condition", var = "LowLife", neg = true }),
		flag("DealNoCold", { type = "Condition", var = "LowLife", neg = true }),
		flag("DealNoFire", { type = "Condition", var = "LowLife", neg = true }),
		flag("DealNoChaos",{ type = "Condition", var = "LowLife", neg = true }),
		flag("DealNoPhysical", { type = "Condition", var = "LowLife", neg = true }),
	},
	["attacks have blood magic"] = { flag("SkillBloodMagic", nil, ModFlag.Attack) },
	["(%d+)%% chance to cast a? ?socketed lightning spells? on hit"] = function(num) return { mod("ExtraSupport", "LIST", { skillId = "SupportUniqueMjolnerLightningSpellsCastOnHit", level = 1 }, { type = "SocketedIn", slotName = "{SlotName}" }) } end,
	["cast a socketed lightning spell on hit"] = { mod("ExtraSupport", "LIST", { skillId = "SupportUniqueMjolnerLightningSpellsCastOnHit", level = 1 }, { type = "SocketedIn", slotName = "{SlotName}" }) },
	["trigger a socketed lightning spell on hit"] = { mod("ExtraSupport", "LIST", { skillId = "SupportUniqueMjolnerLightningSpellsCastOnHit", level = 1 }, { type = "SocketedIn", slotName = "{SlotName}" }) },
	["cast a socketed cold s[pk][ei]ll on melee critical strike"] = { mod("ExtraSupport", "LIST", { skillId = "SupportUniqueCosprisMaliceColdSpellsCastOnMeleeCriticalStrike", level = 1 }, { type = "SocketedIn", slotName = "{SlotName}" }) },
	["your curses can apply to hexproof enemies"] = { flag("CursesIgnoreHexproof") },
	["you have onslaught while you have fortify"] = { flag("Condition:Onslaught", { type = "Condition", var = "Fortify" }) },
	["reserves (%d+)%% of life"] = function(num) return { mod("ExtraLifeReserved", "BASE", num) } end,
	["(%d+)%% of cold damage taken as lightning"] = function(num) return { mod("ColdDamageTakenAsLightning", "BASE", num) } end,
	["(%d+)%% of fire damage taken as lightning"] = function(num) return { mod("FireDamageTakenAsLightning", "BASE", num) } end,
	["items and gems have (%d+)%% reduced attribute requirements"] = function(num) return { mod("GlobalAttributeRequirements", "INC", -num) } end,
	["items and gems have (%d+)%% increased attribute requirements"] = function(num) return { mod("GlobalAttributeRequirements", "INC", num) } end,
	["mana reservation of herald skills is always (%d+)%%"] = function(num) return { mod("SkillData", "LIST", { key = "manaCostForced", value = num }, { type = "SkillType", skillType = SkillType.Herald }) } end,
	["([%a%s]+) reserves no mana"] = function(_, name) return { mod("SkillData", "LIST", { key = "manaCostForced", value = 0 }, { type = "SkillId", skillId = gemIdLookup[name] }) } end,
	["banner skills reserve no mana"] = { mod("SkillData", "LIST", { key = "manaCostForced", value = 0 }, { type = "SkillName", skillNameList = { "Dread Banner", "War Banner" } }) },
	["placed banners also grant (%d+)%% increased attack damage to you and allies"] = function(num) return { mod("ExtraAura", "LIST", { mod = mod("Damage", "INC", num, nil, ModFlag.Attack) }, { type = "Condition", var = "BannerPlanted" }) } end,
	["your aura skills are disabled"] = { flag("DisableSkill", { type = "SkillType", skillType = SkillType.Aura }) },
	["your spells are disabled"] = { flag("DisableSkill", { type = "SkillType", skillType = SkillType.Spell }) },
	["strength's damage bonus instead grants (%d+)%% increased melee physical damage per (%d+) strength"] = function(num, _, perStr) return { mod("StrDmgBonusRatioOverride", "BASE", num / tonumber(perStr)) } end,
	["while in her embrace, take ([%d%.]+)%% of your total maximum life and energy shield as fire damage per second per level"] = function(num) return {
		mod("FireDegen", "BASE", 1, { type = "PercentStat", stat = "Life", percent = num }, { type = "Multiplier", var = "Level" }, { type = "Condition", var = "HerEmbrace" }),
		mod("FireDegen", "BASE", 1, { type = "PercentStat", stat = "EnergyShield", percent = num }, { type = "Multiplier", var = "Level" }, { type = "Condition", var = "HerEmbrace" }),
	} end,
	["gain her embrace for %d+ seconds when you ignite an enemy"] = { flag("Condition:CanGainHerEmbrace") },
	["when you cast a spell, sacrifice all mana to gain added maximum lightning damage equal to (%d+)%% of sacrificed mana for 4 seconds"] = function(num) return {
		flag("Condition:HaveManaStorm"),
		mod("Dummy", "DUMMY", 1, { type = "Condition", var = "HaveManaStorm" }), -- Make the Configuration option appear
		mod("LightningMax", "BASE", 1, { type = "PerStat", stat = "ManaUnreserved" , div = 100 / num}, { type = "Condition", var = "SacrificeManaForLightning" }),
	} end,
	["every 16 seconds you gain iron reflexes for 8 seconds"] = {
		flag("Condition:HaveArborix"),
		mod("Dummy", "DUMMY", 1, { type = "Condition", var = "HaveArborix" }), -- Make the Configuration option appear
	},
	["every 16 seconds you gain elemental overload for 8 seconds"] = {
		flag("Condition:HaveAugyre"),
		mod("Dummy", "DUMMY", 1, { type = "Condition", var = "HaveAugyre" }), -- Make the Configuration option appear
	},
	["every 8 seconds, gain avatar of fire for 4 seconds"] = {
		flag("Condition:HaveVulconus"),
		mod("Dummy", "DUMMY", 1, { type = "Condition", var = "HaveVulconus" }), -- Make the Configuration option appear
	},
	["you have far shot while you do not have iron reflexes"] = { flag("FarShot", { neg = true, type = "Condition", var = "HaveIronReflexes" }) },
	["you have resolute technique while you do not have elemental overload"] = { mod("Keystone", "LIST", "Resolute Technique", { neg = true, type = "Condition", var = "HaveElementalOverload" }) },
	["hits ignore enemy monster fire resistance while you are ignited"] = { flag("IgnoreFireResistance", { type = "Condition", var = "Ignited" }) },
	["your hits can't be evaded by blinded enemies"] = { flag("CannotBeEvaded", { type = "ActorCondition", actor = "enemy", var = "Blinded" }) },
	["blind does not affect your chance to hit"] = { flag("IgnoreBlindHitChance") },
	["skills which throw traps have blood magic"] = { flag("BloodMagic", { type = "SkillType", skillType = SkillType.Trap }) },
	["lose ([%d%.]+) mana per second"] = function(num) return { mod("ManaDegen", "BASE", num) } end,
	["lose ([%d%.]+)%% of maximum mana per second"] = function(num) return { mod("ManaDegen", "BASE", 1, { type = "PercentStat", stat = "Mana", percent = num }) } end,
	["strength provides no bonus to maximum life"] = { flag("NoStrBonusToLife") },
	["intelligence provides no bonus to maximum mana"] = { flag("NoIntBonusToMana") },
	["with a ghastly eye jewel socketed, minions have %+(%d+) to accuracy rating"] = function(num) return { mod("MinionModifier", "LIST", { mod = mod("Accuracy", "BASE", num) }, { type = "Condition", var = "HaveGhastlyEyeJewelIn{SlotName}" }) } end,
	["hits ignore enemy monster chaos resistance if all equipped items are shaper items"] = { flag("IgnoreChaosResistance", { type = "MultiplierThreshold", var = "NonShaperItem", upper = true, threshold = 0 }) },
	["hits ignore enemy monster chaos resistance if all equipped items are elder items"] = { flag("IgnoreChaosResistance", { type = "MultiplierThreshold", var = "NonElderItem", upper = true, threshold = 0 }) },
	["gain %d+ rage on critical hit with attacks, no more than once every [%d%.]+ seconds"] = {
		flag("Condition:CanGainRage"),
		mod("Dummy", "DUMMY", 1, { type = "Condition", var = "CanGainRage" }), -- Make the Configuration option appear
	},
	["warcry skills' cooldown time is (%d+) seconds"] = function(num) return { mod("CooldownRecovery", "OVERRIDE", num, nil, 0, KeywordFlag.Warcry) } end,
	["using warcries is instant"] = { flag("InstantWarcry") },
	["attacks with axes or swords grant (%d+) rage on hit, no more than once every second"] = {
		flag("Condition:CanGainRage", { type = "Condition", varList = { "UsingAxe", "UsingSword" } }),
		mod("Dummy", "DUMMY", 1, { type = "Condition", var = "CanGainRage" }), -- Make the Configuration option appear
	},
	["your critical strike multiplier is (%d+)%%"] = function(num) return { mod("CritMultiplier", "OVERRIDE", num) } end,
	["base critical strike chance for attacks with weapons is ([%d%.]+)%%"] = function(num) return { mod("WeaponBaseCritChance", "OVERRIDE", num) } end,
	["allocates (.+)"] = function(_, passive) return { mod("GrantedPassive", "LIST", passive) } end,
	["transfiguration of body"] = { flag("TransfigurationOfBody") },
	["transfiguration of mind"] = { flag("TransfigurationOfMind") },
	["transfiguration of soul"] = { flag("TransfigurationOfSoul") },
	["offering skills have (%d+)%% reduced duration"] = function(num) return {
		mod("Duration", "INC", -num, { type = "SkillName", skillNameList = { "Bone Offering", "Flesh Offering", "Spirit Offering" } }),
	} end,
	["enemies have %-(%d+)%% to total physical damage reduction against your hits"] = function(num) return {
		mod("EnemyPhysicalDamageReduction", "BASE", -num),
	} end,
	["enemies you impale have %-(%d+)%% to total physical damage reduction against impale hits"] = function(num) return {
		mod("EnemyImpalePhysicalDamageReduction", "BASE", -num)
	} end,
	["overwhelm (%d+)%% physical damage reduction"] = function(num) return {
		mod("EnemyPhysicalDamageReduction", "BASE", -num)
	} end,
	["impale damage dealt to enemies impaled by you overwhelms (%d+)%% physical damage reduction"] = function(num) return {
		mod("EnemyImpalePhysicalDamageReduction", "BASE", -num)
	} end,
	["nearby enemies are crushed while you have least (%d+) rage"] = function(num) return { mod("EnemyPhysicalDamageReduction", "BASE", -15, { type = "MultiplierThreshold", var = "Rage", threshold = num }) } end,
	["enemies on fungal ground you kill explode, dealing 5%% of their life as chaos damage"] = {},
	["you have fungal ground around you while stationary"] = {
		mod("ExtraAura", "LIST", { mod = mod("NonChaosDamageGainAsChaos", "BASE", 10, { type = "Condition", var = "OnFungalGround" }, { type = "Condition", var = "Stationary" }) }),
		mod("EnemyModifier", "LIST", { mod = mod("Damage", "MORE", -10, { type = "ActorCondition", actor = "enemy", var = "OnFungalGround" }, { type = "Condition", var = "Stationary" }) }),
	},
	["create profane ground instead of consecrated ground"] = { 
		flag("Condition:CreateProfaneGround"),
		mod("Dummy", "DUMMY", 1, { type = "Condition", var = "CreateProfaneGround" }), -- Make the Configuration option appear
	},
	["nearby enemies have (%-%d+)%% to fire resistance"] = function(num) return { mod("EnemyModifier", "LIST", { mod = mod("FireResist", "BASE", num) }) } end,
	["nearby enemies have (%-%d+)%% to lightning resistance"] = function(num) return { mod("EnemyModifier", "LIST", { mod = mod("LightningResist", "BASE", num) }) } end,
	["nearby enemies take (%d+)%% increased physical damage"] = function(num) return { mod("EnemyModifier", "LIST", { mod = mod("PhysicalDamageTaken", "INC", num) }) } end,
	["you count as dual wielding while you are unencumbered"] = { flag("Condition:DualWielding", { type = "Condition", var = "Unencumbered" }) },
	["skills supported by intensify have %+(%d) to maximum intensity"] = function(num) return { mod("Multiplier:IntensityLimit", "BASE", num) } end,
	["spells which can gain intensity have %+(%d) to maximum intensity"] = function(num) return { mod("Multiplier:IntensityLimit", "BASE", num) } end,
	["hexes you inflict have %+(%d+) to maximum doom"] = function(num) return { mod("MaxDoom", "BASE", num) } end,
	["while stationary, gain (%d+)%% increased area of effect every second, up to a maximum of (%d+)%%"] = function(num, _, limit) return {
		flag("Condition:Stationary"),
		mod("Dummy", "DUMMY", 1, { type = "Condition", var = "Stationary" }), -- Make the Configuration option appear 
		mod("AreaOfEffect", "INC", num, { type = "Multiplier", var = "StationarySeconds", limit = tonumber(limit), limitTotal = true }),
	} end,
	["attack skills have added lightning damage equal to (%d+)%% of maximum mana"] = function(num) return {
		mod("LightningMin", "BASE", 1, nil, ModFlag.Attack, { type = "PerStat", stat = "Mana", div = 100 / num }),
		mod("LightningMax", "BASE", 1, nil, ModFlag.Attack, { type = "PerStat", stat = "Mana", div = 100 / num }),
	} end,
	["herald of thunder's storms hit enemies with (%d+)%% increased frequency"] = function(num) return { mod("HeraldStormFrequency", "INC", num), } end,
	["your critical strikes have a (%d+)%% chance to deal double damage"] = function(num) return { mod("DoubleDamageChanceOnCrit", "BASE", num) } end,
	["gain elusive on critical strike"] = {
		flag("Condition:CanBeElusive"),
		mod("Dummy", "DUMMY", 1, { type = "Condition", var = "CanBeElusive" }), -- Make the Configuration option appear
	},
	["for each nearby corpse, regenerate ([%d%.]+)%% life per second, up to ([%d%.]+)%%"] = function(num, _, limit) return { mod("LifeRegenPercent", "BASE", num, { type = "Multiplier", var = "NearbyCorpse", limit = tonumber(limit), limitTotal = true }) } end,
	-- Pantheon: Soul of Tukohama support
	["while stationary, gain ([%d%.]+)%% of life regenerated per second every second, up to a maximum of (%d+)%%"] = function(num, _, limit) return {
		flag("Condition:Stationary"),
		mod("Dummy", "DUMMY", 1, { type = "Condition", var = "Stationary" }), -- Make the Configuration option appear 
		mod("LifeRegenPercent", "BASE", num, { type = "Multiplier", var = "StationarySeconds", limit = tonumber(limit), limitTotal = true }),
	} end,
	-- Pantheon: Soul of Tukohama support
	["while stationary, gain (%d+)%% additional physical damage reduction every second, up to a maximum of (%d+)%%"] = function(num, _, limit) return {
		flag("Condition:Stationary"),
		mod("Dummy", "DUMMY", 1, { type = "Condition", var = "Stationary" }), -- Make the Configuration option appear 
		mod("PhysicalDamageReduction", "BASE", num, { type = "Multiplier", var = "StationarySeconds", limit = tonumber(limit), limitTotal = true }),
	} end,
	-- Skill-specific enchantment modifiers
	["(%d+)%% increased decoy totem life"] = function(num) return { mod("TotemLife", "INC", num, { type = "SkillName", skillName = "Decoy Totem" }) } end,
	["(%d+)%% increased ice spear critical strike chance in second form"] = function(num) return { mod("CritChance", "INC", num, { type = "SkillName", skillName = "Ice Spear" }, { type = "SkillPart", skillPart = 2 }) } end,
	["shock nova ring deals (%d+)%% increased damage"] = function(num) return { mod("Damage", "INC", num, { type = "SkillName", skillName = "Shock Nova" }, { type = "SkillPart", skillPart = 1 }) } end,
	["lightning strike pierces (%d) additional targets?"] = function(num) return { mod("PierceCount", "BASE", num, { type = "SkillName", skillName = "Lightning Strike" }) } end,
	["lightning trap pierces (%d) additional targets?"] = function(num) return { mod("PierceCount", "BASE", num, { type = "SkillName", skillName = "Lightning Trap" }) } end,
	["enemies affected by bear trap take (%d+)%% increased damage from trap or mine hits"] = function(num) return { mod("ExtraSkillMod", "LIST", { mod = mod("TrapMineDamageTaken", "INC", num, { type = "GlobalEffect", effectType = "Debuff" }) }, { type = "SkillName", skillName = "Bear Trap" }) } end,
	["blade vortex has %+(%d+)%% to critical strike multiplier for each blade"] = function(num) return { mod("CritMultiplier", "BASE", num, { type = "Multiplier", var = "BladeVortexBlade" }, { type = "SkillName", skillName = "Blade Vortex" }) } end,
	["burning arrow has (%d+)%% increased debuff effect"] = function(num) return { mod("DebuffEffect", "INC", num, { type = "SkillName", skillName = "Burning Arrow"}) } end,
	["double strike has a (%d+)%% chance to deal double damage to bleeding enemies"] = function(num) return { mod("DoubleDamageChance", "BASE", num, { type = "ActorCondition", actor = "enemy", var = "Bleeding" }, { type = "SkillName", skillName = "Double Strike" }) } end,
	["ethereal knives pierces an additional target"] = { mod("PierceCount", "BASE", 1, { type = "SkillName", skillName = "Ethereal Knives" }) },
	["frost bomb has (%d+)%% increased debuff duration"] = function(num) return { mod("SecondaryDuration", "INC", num, { type = "SkillName", skillName = "Frost Bomb" }) } end,
	["incinerate has %+(%d+) to maximum stages"] = function(num) return {
		mod("Multiplier:IncinerateStage", "BASE", num / 2, 0, 0, { type = "SkillPart", skillPart = 2 }),
		mod("Multiplier:IncinerateStage", "BASE", num, 0, 0, { type = "SkillPart", skillPart = 3 }),
	} end,
	["perforate creates %+(%d+) spikes?"] = function(num) return { mod("Multiplier:PerforateMaxSpikes", "BASE", num) } end,
	["scourge arrow has (%d+)%% chance to poison per stage"] = function(num) return { mod("PoisonChance", "BASE", num, { type = "SkillName", skillName = "Scourge Arrow" }, { type = "Multiplier", var = "ScourgeArrowStage" }) } end,
	["winter orb has %+(%d+) maximum stages"] = function(num) return { mod("Multiplier:WinterOrbMaxStage", "BASE", num) } end,
	["%+(%d) to maximum virulence"] = function(num) return { mod("Multiplier:VirulenceStacksMax", "BASE", num) } end,
	["winter orb has (%d+)%% increased area of effect per stage"] = function(num) return { mod("AreaOfEffect", "INC", num, { type = "SkillName", skillName = "Winter Orb" }, { type = "Multiplier", var = "WinterOrbStage" }) } end,
	["wintertide brand has %+(%d+) to maximum stages"] = function(num) return { mod("Multiplier:WintertideBrandMaxStage", "BASE", num, { type = "SkillName", skillName = "Wintertide Brand" }) } end,
	["wave of conviction's exposure applies (%-%d+)%% elemental resistance"] = function(num) return { mod("ExtraSkillStat", "LIST", { key = "purge_expose_resist_%_matching_highest_element_damage", value = num }, { type = "SkillName", skillName = "Wave of Conviction" }) } end,
	["arcane cloak spends an additional (%d+)%% of current mana"] = function(num) return { mod("ExtraSkillStat", "LIST", { key = "arcane_cloak_consume_%_of_mana", value = num }, { type = "SkillName", skillName = "Arcane Cloak" }) } end,
	["caustic arrow has (%d+)%% chance to inflict withered on hit for (%d+) seconds base duration"] = { mod("ExtraSkillMod", "LIST", { mod = mod("Condition:CanWither", "FLAG", true) }, { type = "SkillName", skillName = "Caustic Arrow" } ) },
	["venom gyre has a (%d+)%% chance to inflict withered for (%d+) seconds on hit"] = { mod("ExtraSkillMod", "LIST", { mod = mod("Condition:CanWither", "FLAG", true) }, { type = "SkillName", skillName = "Venom Gyre" } ) },
	-- Alternate Quality
	["quality does not increase physical damage"] = { mod("AlternateQualityWeapon", "BASE", 1) },
	["(%d+)%% increased critical strike chance per 4%% quality"] = function(num) return { mod("AlternateQualityLocalCritChancePer4Quality", "INC", num) } end,
	["grants (%d+)%% increased accuracy per (%d+)%% quality"] = function(num, _, div) return { mod("Accuracy", "INC", num, { type = "Condition", var = "{Hand}Attack" }, { type = "Multiplier", var = "QualityOn{SlotName}", div = tonumber(div) }) } end,
	["(%d+)%% increased attack speed per 8%% quality"] = function(num) return { mod("AlternateQualityLocalAttackSpeedPer8Quality", "INC", num) } end,
	["%+(%d+) weapon range per 10%% quality"] = function(num) return { mod("AlternateQualityLocalWeaponRangePer10Quality", "BASE", num) } end,
	["grants (%d+)%% increased elemental damage per (%d+)%% quality"] = function(num, _, div) return { mod("ElementalDamage", "INC", num, { type = "Multiplier", var = "QualityOn{SlotName}", div = tonumber(div) }) } end,
	["grants (%d+)%% increased area of effect per (%d+)%% quality"] = function(num, _, div) return { mod("AreaOfEffect", "INC", num, { type = "Multiplier", var = "QualityOn{SlotName}", div = tonumber(div) }) } end,
	["quality does not increase defences"] = { mod("AlternateQualityArmour", "BASE", 1) },
	["grants %+(%d+) to maximum life per (%d+)%% quality"] = function(num, _, div) return { mod("Life", "BASE", num, { type = "Multiplier", var = "QualityOn{SlotName}", div = tonumber(div) }) } end,
	["grants %+(%d+) to maximum mana per (%d+)%% quality"] = function(num, _, div) return { mod("Mana", "BASE", num, { type = "Multiplier", var = "QualityOn{SlotName}", div = tonumber(div) }) } end,
	["grants %+(%d+) to strength per (%d+)%% quality"] = function(num, _, div) return { mod("Str", "BASE", num, { type = "Multiplier", var = "QualityOn{SlotName}", div = tonumber(div) }) } end,
	["grants %+(%d+) to dexterity per (%d+)%% quality"] = function(num, _, div) return { mod("Dex", "BASE", num, { type = "Multiplier", var = "QualityOn{SlotName}", div = tonumber(div) }) } end,
	["grants %+(%d+) to intelligence per (%d+)%% quality"] = function(num, _, div) return { mod("Int", "BASE", num, { type = "Multiplier", var = "QualityOn{SlotName}", div = tonumber(div) }) } end,
	["grants %+(%d+)%% to fire resistance per (%d+)%% quality"] = function(num, _, div) return { mod("FireResist", "BASE", num, { type = "Multiplier", var = "QualityOn{SlotName}", div = tonumber(div) }) } end,
	["grants %+(%d+)%% to cold resistance per (%d+)%% quality"] = function(num, _, div) return { mod("ColdResist", "BASE", num, { type = "Multiplier", var = "QualityOn{SlotName}", div = tonumber(div) }) } end,
	["grants %+(%d+)%% to lightning resistance per (%d+)%% quality"] = function(num, _, div) return { mod("LightningResist", "BASE", num, { type = "Multiplier", var = "QualityOn{SlotName}", div = tonumber(div) }) } end,
	-- Display-only modifiers
	["extra gore"] = { },
	["prefixes:"] = { },
	["suffixes:"] = { },
	["while your passive skill tree connects to a class' starting location, you gain:"] = { },
	["socketed lightning spells [hd][ae][va][el] (%d+)%% increased spell damage if triggered"] = { },
	["manifeste?d? dancing dervish disables both weapon slots"] = { },
	["manifeste?d? dancing dervish dies when rampage ends"] = { },
	-- Legion modifiers
	["bathed in the blood of (%d+) sacrificed in the name of (.+)"] =  function(num, _, name)
		return { mod("JewelData", "LIST",
				{key = "conqueredBy", value = {id = num, conqueror = conquerorList[name:lower()] } }) } end,
	["carved to glorify (%d+) new faithful converted by high templar (.+)"] =  function(num, _, name)
		return { mod("JewelData", "LIST",
				{key = "conqueredBy", value = {id = num, conqueror = conquerorList[name:lower()] } }) } end,
	["commanded leadership over (%d+) warriors under (.+)"] =  function(num, _, name)
		return { mod("JewelData", "LIST",
				{key = "conqueredBy", value = {id = num, conqueror = conquerorList[name:lower()] } }) } end,
	["commissioned (%d+) coins to commemorate (.+)"] =  function(num, _, name)
		return { mod("JewelData", "LIST",
				{key = "conqueredBy", value = {id = num, conqueror = conquerorList[name:lower()] } }) } end,
	["denoted service of (%d+) dekhara in the akhara of (.+)"] =  function(num, _, name)
		return { mod("JewelData", "LIST",
				{key = "conqueredBy", value = {id = num, conqueror = conquerorList[name:lower()] } }) } end,
	["passives in radius are conquered by the (%D+)"] = { },
	["historic"] = { },
	["you can have two different banners at the same time"] = { },
	["can have a second enchantment modifier"] = { },
	["this item can be anointed by cassia"] = { },
	["every (%d+) seconds, regenerate (%d+)%% of life over one second"] = function (num, _, percent) return {
		mod("LifeRegenPercent", "BASE", tonumber(percent), { type = "Condition", var = "LifeRegenBurstFull" }),
		mod("LifeRegenPercent", "BASE", tonumber(percent) / num, { type = "Condition", var = "LifeRegenBurstAvg" }),
	} end,
	["you take (%d+)%% reduced extra damage from critical strikes"] = function(num) return { mod("ReduceCritExtraDamage", "BASE", num) } end,
	["you take (%d+)%% reduced extra damage from critical strikes while you have no power charges"] = function(num) return { mod("ReduceCritExtraDamage", "BASE", num, { type = "StatThreshold", stat = "PowerCharges", threshold = 0, upper = true }) } end,
}
for _, name in pairs(data.keystones) do
	specialModList[name:lower()] = { mod("Keystone", "LIST", name) }
end
local oldList = specialModList
specialModList = { }
for k, v in pairs(oldList) do
	specialModList["^"..k.."$"] = v
end

-- Modifiers that are recognised but unsupported
local unsupportedModList = {
	["culling strike"] = true,
	["properties are doubled while in a breach"] = true,
}

-- Special lookups used for various modifier forms
local suffixTypes = {
	["as extra lightning damage"] = "GainAsLightning",
	["added as lightning damage"] = "GainAsLightning",
	["gained as extra lightning damage"] = "GainAsLightning",
	["as extra cold damage"] = "GainAsCold",
	["added as cold damage"] = "GainAsCold",
	["gained as extra cold damage"] = "GainAsCold",
	["as extra fire damage"] = "GainAsFire",
	["added as fire damage"] = "GainAsFire",
	["gained as extra fire damage"] = "GainAsFire",
	["as extra chaos damage"] = "GainAsChaos",
	["added as chaos damage"] = "GainAsChaos",
	["gained as extra chaos damage"] = "GainAsChaos",
	["converted to lightning"] = "ConvertToLightning",
	["converted to lightning damage"] = "ConvertToLightning",
	["converted to cold damage"] = "ConvertToCold",
	["converted to fire damage"] = "ConvertToFire",
	["converted to fire"] = "ConvertToFire",
	["converted to chaos damage"] = "ConvertToChaos",
	["added as energy shield"] = "GainAsEnergyShield",
	["as extra maximum energy shield"] = "GainAsEnergyShield",
	["converted to energy shield"] = "ConvertToEnergyShield",
	["as extra armour"] = "GainAsArmour",
	["as physical damage"] = "AsPhysical",
	["as lightning damage"] = "AsLightning",
	["as cold damage"] = "AsCold",
	["as fire damage"] = "AsFire",
	["as chaos damage"] = "AsChaos",
	["leeched as life and mana"] = "Leech",
	["leeched as life"] = "LifeLeech",
	["is leeched as life"] = "LifeLeech",
	["leeched as mana"] = "ManaLeech",
	["is leeched as mana"] = "ManaLeech",
	["leeched as energy shield"] = "EnergyShieldLeech",
	["is leeched as energy shield"] = "EnergyShieldLeech",
}
local dmgTypes = {
	["physical"] = "Physical",
	["lightning"] = "Lightning",
	["cold"] = "Cold",
	["fire"] = "Fire",
	["chaos"] = "Chaos",
}
local penTypes = {
	["lightning resistance"] = "LightningPenetration",
	["cold resistance"] = "ColdPenetration",
	["fire resistance"] = "FirePenetration",
	["elemental resistance"] = "ElementalPenetration",
	["elemental resistances"] = "ElementalPenetration",
	["chaos resistance"] = "ChaosPenetration",
}
local regenTypes = {
	["life"] = "LifeRegen",
	["maximum life"] = "LifeRegen",
	["life and mana"] = { "LifeRegen", "ManaRegen" },
	["mana"] = "ManaRegen",
	["maximum mana"] = "ManaRegen",
	["energy shield"] = "EnergyShieldRegen",
	["maximum energy shield"] = "EnergyShieldRegen",
	["maximum mana and energy shield"] = { "ManaRegen", "EnergyShieldRegen" },
	["rage"] = "RageRegen",
}

-- Build active skill name lookup
local skillNameList = {
	[" corpse cremation " ] = { tag = { type = "SkillName", skillName = "Cremation" } }, -- Sigh.
}
local preSkillNameList = { }
for gemId, gemData in pairs(data["3_0"].gems) do
	local grantedEffect = gemData.grantedEffect
	if not grantedEffect.hidden and not grantedEffect.support then
		local skillName = grantedEffect.name
		skillNameList[" "..skillName:lower().." "] = { tag = { type = "SkillName", skillName = skillName } }
		preSkillNameList["^"..skillName:lower().." "] = { tag = { type = "SkillName", skillName = skillName } }
		preSkillNameList["^"..skillName:lower().." has ?a? "] = { tag = { type = "SkillName", skillName = skillName } }
		preSkillNameList["^"..skillName:lower().." deals "] = { tag = { type = "SkillName", skillName = skillName } }
		preSkillNameList["^"..skillName:lower().." damage "] = { tag = { type = "SkillName", skillName = skillName } }
		if gemData.tags.totem then
			preSkillNameList["^"..skillName:lower().." totem deals "] = { tag = { type = "SkillName", skillName = skillName } }
			preSkillNameList["^"..skillName:lower().." totem grants "] = { addToSkill = { type = "SkillName", skillName = skillName }, tag = { type = "GlobalEffect", effectType = "Buff" } }
		end
		if grantedEffect.skillTypes[SkillType.Buff] or grantedEffect.baseFlags.buff then
			preSkillNameList["^"..skillName:lower().." grants "] = { addToSkill = { type = "SkillName", skillName = skillName }, tag = { type = "GlobalEffect", effectType = "Buff" } }
			preSkillNameList["^"..skillName:lower().." grants a?n? ?additional "] = { addToSkill = { type = "SkillName", skillName = skillName }, tag = { type = "GlobalEffect", effectType = "Buff" } }
		end
		if gemData.tags.aura or gemData.tags.herald then
			skillNameList["while affected by "..skillName:lower()] = { tag = { type = "Condition", var = "AffectedBy"..skillName:gsub(" ","") } }
			skillNameList["while using "..skillName:lower()] = { tag = { type = "Condition", var = "AffectedBy"..skillName:gsub(" ","") } }
		end
		if gemData.tags.mine then
			specialModList["^"..skillName:lower().." has (%d+)%% increased throwing speed"] = function(num) return { mod("ExtraSkillMod", "LIST", { mod = mod("MineLayingSpeed", "INC", num) }, { type = "SkillName", skillName = skillName }) } end
		end
		if gemData.tags.chaining then
			specialModList["^"..skillName:lower().." chains an additional time"] = { mod("ExtraSkillMod", "LIST", { mod = mod("ChainCountMax", "BASE", 1) }, { type = "SkillName", skillName = skillName }) }
			specialModList["^"..skillName:lower().." chains an additional (%d+) times"] = function(num) return { mod("ExtraSkillMod", "LIST", { mod = mod("ChainCountMax", "BASE", num) }, { type = "SkillName", skillName = skillName }) } end
			specialModList["^"..skillName:lower().." chains (%d+) additional times"] = function(num) return { mod("ExtraSkillMod", "LIST", { mod = mod("ChainCountMax", "BASE", num) }, { type = "SkillName", skillName = skillName }) } end
		end
		if gemData.tags.bow then
			specialModList["^"..skillName:lower().." fires (%d+) additional arrows?"] = function(num) return { mod("ExtraSkillMod", "LIST", { mod = mod("ProjectileCount", "BASE", num) }, { type = "SkillName", skillName = skillName }) } end
		end
		if gemData.tags.bow or gemData.tags.projectile then
			specialModList["^"..skillName:lower().." fires an additional projectile"] = { mod("ExtraSkillMod", "LIST", { mod = mod("ProjectileCount", "BASE", 1) }, { type = "SkillName", skillName = skillName }) }
			specialModList["^"..skillName:lower().." fires (%d+) additional projectiles"] = function(num) return { mod("ExtraSkillMod", "LIST", { mod = mod("ProjectileCount", "BASE", num) }, { type = "SkillName", skillName = skillName }) } end
			specialModList["^"..skillName:lower().." fires (%d+) additional shard projectiles"] = function(num) return { mod("ExtraSkillMod", "LIST", { mod = mod("ProjectileCount", "BASE", num) }, { type = "SkillName", skillName = skillName }) } end
		end
	end	
end

-- Radius jewels that modify other nodes
local function getSimpleConv(srcList, dst, type, remove, factor)
	return function(node, out, data)
		if node then
			for _, src in pairs(srcList) do
				for _, mod in ipairs(node.modList) do
					if mod.name == src and mod.type == type then
						if remove then
							out:MergeNewMod(src, type, -mod.value, mod.source, mod.flags, mod.keywordFlags, unpack(mod))
						end
						if factor then
							out:MergeNewMod(dst, type, math.floor(mod.value * factor), mod.source, mod.flags, mod.keywordFlags, unpack(mod))
						else
							out:MergeNewMod(dst, type, mod.value, mod.source, mod.flags, mod.keywordFlags, unpack(mod))
						end
					end
				end	
			end
		end
	end
end
local jewelOtherFuncs = {
	["Strength from Passives in Radius is Transformed to Dexterity"] = getSimpleConv({ "Str" }, "Dex", "BASE", true),
	["Dexterity from Passives in Radius is Transformed to Strength"] = getSimpleConv({ "Dex" }, "Str", "BASE", true),
	["Strength from Passives in Radius is Transformed to Intelligence"] = getSimpleConv({ "Str" }, "Int", "BASE", true),
	["Intelligence from Passives in Radius is Transformed to Strength"] = getSimpleConv({ "Int" }, "Str", "BASE", true),
	["Dexterity from Passives in Radius is Transformed to Intelligence"] = getSimpleConv({ "Dex" }, "Int", "BASE", true),
	["Intelligence from Passives in Radius is Transformed to Dexterity"] = getSimpleConv({ "Int" }, "Dex", "BASE", true),
	["Increases and Reductions to Life in Radius are Transformed to apply to Energy Shield"] = getSimpleConv({ "Life" }, "EnergyShield", "INC", true),
	["Increases and Reductions to Energy Shield in Radius are Transformed to apply to Armour at 200% of their value"] = getSimpleConv({ "EnergyShield" }, "Armour", "INC", true, 2),
	["Increases and Reductions to Life in Radius are Transformed to apply to Mana at 200% of their value"] = getSimpleConv({ "Life" }, "Mana", "INC", true, 2),
	["Increases and Reductions to Physical Damage in Radius are Transformed to apply to Cold Damage"] = getSimpleConv({ "PhysicalDamage" }, "ColdDamage", "INC", true),
	["Increases and Reductions to Cold Damage in Radius are Transformed to apply to Physical Damage"] = getSimpleConv({ "ColdDamage" }, "PhysicalDamage", "INC", true),
	["Increases and Reductions to other Damage Types in Radius are Transformed to apply to Fire Damage"] = getSimpleConv({ "PhysicalDamage","ColdDamage","LightningDamage","ChaosDamage" }, "FireDamage", "INC", true),
	["Passives granting Lightning Resistance or all Elemental Resistances in Radius also grant Chance to Block Spells at 35% of its value"] = getSimpleConv({ "LightningResist","ElementalResist" }, "SpellBlockChance", "BASE", false, 0.35),
	["Passives granting Lightning Resistance or all Elemental Resistances in Radius also grant Chance to Block Spell Damage at 35% of its value"] = getSimpleConv({ "LightningResist","ElementalResist" }, "SpellBlockChance", "BASE", false, 0.35),
	["Passives granting Cold Resistance or all Elemental Resistances in Radius also grant Chance to Dodge Attacks at 35% of its value"] = getSimpleConv({ "ColdResist","ElementalResist" }, "AttackDodgeChance", "BASE", false, 0.35),
	["Passives granting Cold Resistance or all Elemental Resistances in Radius also grant Chance to Dodge Attack Hits at 35% of its value"] = getSimpleConv({ "ColdResist","ElementalResist" }, "AttackDodgeChance", "BASE", false, 0.35),
	["Passives granting Fire Resistance or all Elemental Resistances in Radius also grant Chance to Block Attack Damage at 35% of its value"] = getSimpleConv({ "FireResist","ElementalResist" }, "BlockChance", "BASE", false, 0.35),
	["Passives granting Fire Resistance or all Elemental Resistances in Radius also grant Chance to Block at 35% of its value"] = getSimpleConv({ "FireResist","ElementalResist" }, "BlockChance", "BASE", false, 0.35),
	["Melee and Melee Weapon Type modifiers in Radius are Transformed to Bow Modifiers"] = function(node, out, data)
		if node then
			local mask1 = bor(ModFlag.Axe, ModFlag.Claw, ModFlag.Dagger, ModFlag.Mace, ModFlag.Staff, ModFlag.Sword, ModFlag.Melee)
			local mask2 = bor(ModFlag.Weapon1H, ModFlag.WeaponMelee)
			local mask3 = bor(ModFlag.Weapon2H, ModFlag.WeaponMelee)
			for _, mod in ipairs(node.modList) do
				if band(mod.flags, mask1) ~= 0 or band(mod.flags, mask2) == mask2 or band(mod.flags, mask3) == mask3 then
					out:MergeNewMod(mod.name, mod.type, -mod.value, mod.source, mod.flags, mod.keywordFlags, unpack(mod))
					out:MergeNewMod(mod.name, mod.type, mod.value, mod.source, bor(band(mod.flags, bnot(bor(mask1, mask2, mask3))), ModFlag.Bow), mod.keywordFlags, unpack(mod))
				elseif mod[1] then
					local using = { UsingAxe = true, UsingClaw = true, UsingDagger = true, UsingMace = true, UsingStaff = true, UsingSword = true, UsingMeleeWeapon = true }
					for _, tag in ipairs(mod) do
						if tag.type == "Condition" and using[tag.var] then
							local newTagList = copyTable(mod)
							for _, tag in ipairs(newTagList) do
								if tag.type == "Condition" and using[tag.var] then
									tag.var = "UsingBow"
									break
								end
							end
							out:MergeNewMod(mod.name, mod.type, -mod.value, mod.source, mod.flags, mod.keywordFlags, unpack(mod))
							out:MergeNewMod(mod.name, mod.type, mod.value, mod.source, mod.flags, mod.keywordFlags, unpack(newTagList))
							break
						end
					end
				end
			end
		end
	end,
	["50% increased Effect of non-Keystone Passive Skills in Radius"] = function(node, out, data)
		if node and node.type ~= "Keystone" then
			out:NewMod("PassiveSkillEffect", "INC", 50, data.modSource)
		end
	end,
	["Notable Passive Skills in Radius grant nothing"] = function(node, out, data)
		if node and node.type == "Notable" then
			out:NewMod("PassiveSkillHasNoEffect", "FLAG", true, data.modSource)
		end
	end,
	["Allocated Small Passive Skills in Radius grant nothing"] = function(node, out, data)
		if node and node.type == "Normal" then
			out:NewMod("AllocatedPassiveSkillHasNoEffect", "FLAG", true, data.modSource)
		end
	end,
	["Passive Skills in Radius also grant: Traps and Mines deal (%d+) to (%d+) added Physical Damage"] = function(min, max)
		return function(node, out, data)
			if node and node.type ~= "Keystone" then
				out:NewMod("PhysicalMin", "BASE", min, data.modSource, 0, bor(KeywordFlag.Trap, KeywordFlag.Mine))
				out:NewMod("PhysicalMax", "BASE", max, data.modSource, 0, bor(KeywordFlag.Trap, KeywordFlag.Mine))
			end
		end
	end,
	["Passive Skills in Radius also grant: (%d+)%% increased Attack Speed with Unarmed Attacks"] = function(num)
		return function(node, out, data)
			if node and node.type ~= "Keystone" then
				out:NewMod("Speed", "INC", num, data.modSource, bor(ModFlag.Unarmed, ModFlag.Attack))
			end
		end
	end,
	["Notable Passive Skills in Radius are Transformed to instead grant: 10% increased Mana Cost of Skills and 20% increased Spell Damage"] = function(node, out, data)
		if node and node.type == "Notable" then
			out:NewMod("PassiveSkillHasOtherEffect", "FLAG", true, data.modSource)
			out:NewMod("NodeModifier", "LIST", { mod = mod("ManaCost", "INC", 10, data.modSource) }, data.modSource)
			out:NewMod("NodeModifier", "LIST", { mod = mod("Damage", "INC", 20, data.modSource, ModFlag.Spell) }, data.modSource)
		end
	end,
	["Notable Passive Skills in Radius are Transformed to instead grant: Minions take 20% increased Damage"] = function(node, out, data)
		if node and node.type == "Notable" then
			out:NewMod("PassiveSkillHasOtherEffect", "FLAG", true, data.modSource)
			out:NewMod("NodeModifier", "LIST", { mod = mod("MinionModifier", "LIST", { mod = mod("DamageTaken", "INC", 20, data.modSource) } ) }, data.modSource)
		end
	end,
	["Notable Passive Skills in Radius are Transformed to instead grant: Minions have 25% reduced Movement Speed"] = function(node, out, data)
		if node and node.type == "Notable" then
			out:NewMod("PassiveSkillHasOtherEffect", "FLAG", true, data.modSource)
			out:NewMod("NodeModifier", "LIST", { mod = mod("MinionModifier", "LIST", { mod = mod("MovementSpeed", "INC", -25, data.modSource) } ) }, data.modSource)
		end
	end,
}

-- Radius jewels that modify the jewel itself based on nearby allocated nodes
local function getPerStat(dst, modType, flags, stat, factor)
	return function(node, out, data)
		if node then
			data[stat] = (data[stat] or 0) + out:Sum("BASE", nil, stat)
		elseif data[stat] ~= 0 then
			out:NewMod(dst, modType, math.floor((data[stat] or 0) * factor + 0.5), data.modSource, flags)
		end
	end
end
local jewelSelfFuncs = {
	["Adds 1 to maximum Life per 3 Intelligence in Radius"] = getPerStat("Life", "BASE", 0, "Int", 1 / 3),
	["Adds 1 to Maximum Life per 3 Intelligence Allocated in Radius"] = getPerStat("Life", "BASE", 0, "Int", 1 / 3),
	["1% increased Evasion Rating per 3 Dexterity Allocated in Radius"] = getPerStat("Evasion", "INC", 0, "Dex", 1 / 3),
	["1% increased Claw Physical Damage per 3 Dexterity Allocated in Radius"] = getPerStat("PhysicalDamage", "INC", ModFlag.Claw, "Dex", 1 / 3),
	["1% increased Melee Physical Damage while Unarmed per 3 Dexterity Allocated in Radius"] = getPerStat("PhysicalDamage", "INC", ModFlag.Unarmed, "Dex", 1 / 3),
	["3% increased Totem Life per 10 Strength in Radius"] = getPerStat("TotemLife", "INC", 0, "Str", 3 / 10),
	["3% increased Totem Life per 10 Strength Allocated in Radius"] = getPerStat("TotemLife", "INC", 0, "Str", 3 / 10),
	["Adds 1 maximum Lightning Damage to Attacks per 1 Dexterity Allocated in Radius"] = getPerStat("LightningMax", "BASE", ModFlag.Attack, "Dex", 1),
	["5% increased Chaos damage per 10 Intelligence from Allocated Passives in Radius"] = getPerStat("ChaosDamage", "INC", 0, "Int", 5 / 10),
	["Dexterity and Intelligence from passives in Radius count towards Strength Melee Damage bonus"] = function(node, out, data)
		if node then
			data.Dex = (data.Dex or 0) + node.modList:Sum("BASE", nil, "Dex")
			data.Int = (data.Int or 0) + node.modList:Sum("BASE", nil, "Int")
		elseif data.Dex or data.Int then
			out:NewMod("DexIntToMeleeBonus", "BASE", (data.Dex or 0) + (data.Int or 0), data.modSource)
		end
	end,
	["-1 Strength per 1 Strength on Allocated Passives in Radius"] = getPerStat("Str", "BASE", 0, "Str", -1),
	["1% additional Physical Damage Reduction per 10 Strength on Allocated Passives in Radius"] = getPerStat("PhysicalDamageReduction", "BASE", 0, "Str", 1 / 10),
	["2% increased Life Recovery Rate per 10 Strength on Allocated Passives in Radius"] = getPerStat("LifeRecoveryRate", "INC", 0, "Str", 2 / 10),
	["3% increased Life Recovery Rate per 10 Strength on Allocated Passives in Radius"] = getPerStat("LifeRecoveryRate", "INC", 0, "Str", 3 / 10),
	["-1 Intelligence per 1 Intelligence on Allocated Passives in Radius"] = getPerStat("Int", "BASE", 0, "Int", -1),
	["0.4% of Energy Shield Regenerated per Second for every 10 Intelligence on Allocated Passives in Radius"] = getPerStat("EnergyShieldRegenPercent", "BASE", 0, "Int", 0.4 / 10),
	["2% increased Mana Recovery Rate per 10 Intelligence on Allocated Passives in Radius"] = getPerStat("ManaRecoveryRate", "INC", 0, "Int", 2 / 10),
	["3% increased Mana Recovery Rate per 10 Intelligence on Allocated Passives in Radius"] = getPerStat("ManaRecoveryRate", "INC", 0, "Int", 3 / 10),
	["-1 Dexterity per 1 Dexterity on Allocated Passives in Radius"] = getPerStat("Dex", "BASE", 0, "Dex", -1),
	["2% increased Movement Speed per 10 Dexterity on Allocated Passives in Radius"] = getPerStat("MovementSpeed", "INC", 0, "Dex", 2 / 10),
	["3% increased Movement Speed per 10 Dexterity on Allocated Passives in Radius"] = getPerStat("MovementSpeed", "INC", 0, "Dex", 3 / 10),
}
local jewelSelfUnallocFuncs = {
	["+5% to Critical Strike Multiplier per 10 Strength on Unallocated Passives in Radius"] = getPerStat("CritMultiplier", "BASE", 0, "Str", 5 / 10),
	["+7% to Critical Strike Multiplier per 10 Strength on Unallocated Passives in Radius"] = getPerStat("CritMultiplier", "BASE", 0, "Str", 7 / 10),
	["2% reduced Life Recovery Rate per 10 Strength on Unallocated Passives in Radius"] = getPerStat("LifeRecoveryRate", "INC", 0, "Str", -2 / 10),
	["+15 to maximum Mana per 10 Dexterity on Unallocated Passives in Radius"] = getPerStat("Mana", "BASE", 0, "Dex", 15 / 10),
	["+100 to Accuracy Rating per 10 Intelligence on Unallocated Passives in Radius"] = getPerStat("Accuracy", "BASE", 0, "Int", 100 / 10),
	["+125 to Accuracy Rating per 10 Intelligence on Unallocated Passives in Radius"] = getPerStat("Accuracy", "BASE", 0, "Int", 125 / 10),
	["2% reduced Mana Recovery Rate per 10 Intelligence on Unallocated Passives in Radius"] = getPerStat("ManaRecoveryRate", "INC", 0, "Int", -2 / 10),
	["+3% to Damage over Time Multiplier per 10 Intelligence on Unallocated Passives in Radius"] = getPerStat("DotMultiplier", "BASE", 0, "Int", 3 / 10),
	["2% reduced Movement Speed per 10 Dexterity on Unallocated Passives in Radius"] = getPerStat("MovementSpeed", "INC", 0, "Dex", -2 / 10),
	["+125 to Accuracy Rating per 10 Dexterity on Unallocated Passives in Radius"] = getPerStat("Accuracy", "BASE", 0, "Dex", 125 / 10),
	["Grants all bonuses of Unallocated Small Passive Skills in Radius"] = function(node, out, data)
		if node then
			if node.type == "Normal" then
				data.modList = data.modList or new("ModList")
				data.modList:AddList(out)
			end
		elseif data.modList then
			out:AddList(data.modList)
		end
	end,
}

-- Radius jewels with bonuses conditional upon attributes of nearby nodes
local function getThreshold(attrib, name, modType, value, ...)
	local baseMod = mod(name, modType, value, "", ...)
	return function(node, out, data)
		if node then
			if type(attrib) == "table" then
				for _, att in ipairs(attrib) do
					local nodeVal = out:Sum("BASE", nil, att)
					data[att] = (data[att] or 0) + nodeVal
					data.total = (data.total or 0) + nodeVal
				end
			else
				local nodeVal = out:Sum("BASE", nil, attrib)
				data[attrib] = (data[attrib] or 0) + nodeVal
				data.total = (data.total or 0) + nodeVal
			end
		elseif (data.total or 0) >= 40 then
			local mod = copyTable(baseMod)
			mod.source = data.modSource
			if type(value) == "table" and value.mod then
				value.mod.source = data.modSource
			end
			out:AddMod(mod)
		end
	end
end
local jewelThresholdFuncs = {
	["With at least 40 Dexterity in Radius, Frost Blades Melee Damage Penetrates 15% Cold Resistance"] = getThreshold("Dex", "ColdPenetration", "BASE", 15, ModFlag.Melee, { type = "SkillName", skillName = "Frost Blades" }),
	["With at least 40 Dexterity in Radius, Melee Damage dealt by Frost Blades Penetrates 15% Cold Resistance"] = getThreshold("Dex", "ColdPenetration", "BASE", 15, ModFlag.Melee, { type = "SkillName", skillName = "Frost Blades" }),
	["With at least 40 Dexterity in Radius, Frost Blades has 25% increased Projectile Speed"] = getThreshold("Dex", "ProjectileSpeed", "INC", 25, { type = "SkillName", skillName = "Frost Blades" }),
	["With at least 40 Dexterity in Radius, Ice Shot has 25% increased Area of Effect"] = getThreshold("Dex", "AreaOfEffect", "INC", 25, { type = "SkillName", skillName = "Ice Shot" }),
	["Ice Shot Pierces 5 additional Targets with 40 Dexterity in Radius"] = getThreshold("Dex", "PierceCount", "BASE", 5, { type = "SkillName", skillName = "Ice Shot" }),
	["With at least 40 Dexterity in Radius, Ice Shot Pierces 3 additional Targets"] = getThreshold("Dex", "PierceCount", "BASE", 3, { type = "SkillName", skillName = "Ice Shot" }),
	["With at least 40 Dexterity in Radius, Ice Shot Pierces 5 additional Targets"] = getThreshold("Dex", "PierceCount", "BASE", 5, { type = "SkillName", skillName = "Ice Shot" }),
	["With at least 40 Intelligence in Radius, Frostbolt fires 2 additional Projectiles"] = getThreshold("Int", "ProjectileCount", "BASE", 2, { type = "SkillName", skillName = "Frostbolt" }),
	["With at least 40 Intelligence in Radius, Magma Orb fires an additional Projectile"] = getThreshold("Int", "ProjectileCount", "BASE", 1, { type = "SkillName", skillName = "Magma Orb" }),
	["With at least 40 Intelligence in Radius, Magma Orb has 10% increased Area of Effect per Chain"] = getThreshold("Int", "AreaOfEffect", "INC", 10, { type = "SkillName", skillName = "Magma Orb" }, { type = "PerStat", stat = "Chain" }),
	["With at least 40 Intelligence in Radius, Magma Orb deals 40% more damage per chain"] = getThreshold("Int", "Damage", "MORE", 40, { type = "SkillName", skillName = "Magma Orb" }, { type = "PerStat", stat = "Chain" }),
	["With at least 40 Intelligence in Radius, Magma Orb deals 50% less damage"] = getThreshold("Int", "Damage", "MORE", -50, { type = "SkillName", skillName = "Magma Orb" }),
	["With at least 40 Dexterity in Radius, Shrapnel Shot has 25% increased Area of Effect"] = getThreshold("Dex", "AreaOfEffect", "INC", 25, { type = "SkillName", skillName = "Shrapnel Shot" }),
	["With at least 40 Dexterity in Radius, Shrapnel Shot's cone has a 50% chance to deal Double Damage"] = getThreshold("Dex", "DoubleDamageChance", "BASE", 50, { type = "SkillName", skillName = "Shrapnel Shot" }, { type = "SkillPart", skillPart = 2 }),
	["With at least 40 Intelligence in Radius, Freezing Pulse fires 2 additional Projectiles"] = getThreshold("Int", "ProjectileCount", "BASE", 2, { type = "SkillName", skillName = "Freezing Pulse" }),
	["With at least 40 Intelligence in Radius, 25% increased Freezing Pulse Damage if you've Shattered an Enemy Recently"] = getThreshold("Int", "Damage", "INC", 25, { type = "SkillName", skillName = "Freezing Pulse" }, { type = "Condition", var = "ShatteredEnemyRecently" }),
	["With at least 40 Dexterity in Radius, Ethereal Knives fires 10 additional Projectiles"] = getThreshold("Dex", "ProjectileCount", "BASE", 10, { type = "SkillName", skillName = "Ethereal Knives" }),
	["With at least 40 Dexterity in Radius, Ethereal Knives fires 5 additional Projectiles"] = getThreshold("Dex", "ProjectileCount", "BASE", 5, { type = "SkillName", skillName = "Ethereal Knives" }),
	["With at least 40 Strength in Radius, Molten Strike fires 2 additional Projectiles"] = getThreshold("Str", "ProjectileCount", "BASE", 2, { type = "SkillName", skillName = "Molten Strike" }),
	["With at least 40 Strength in Radius, Molten Strike has 25% increased Area of Effect"] = getThreshold("Str", "AreaOfEffect", "INC", 25, { type = "SkillName", skillName = "Molten Strike" }),
	["With at least 40 Strength in Radius, Molten Strike Projectiles Chain +1 time"] = getThreshold("Str", "ChainCountMax", "BASE", 1, { type = "SkillName", skillName = "Molten Strike" }),
	["With at least 40 Strength in Radius, Molten Strike fires 50% less Projectiles"] = getThreshold("Str", "ProjectileCount", "MORE", -50, { type = "SkillName", skillName = "Molten Strike" }),
	["With at least 40 Strength in Radius, 25% of Glacial Hammer Physical Damage converted to Cold Damage"] = getThreshold("Str", "SkillPhysicalDamageConvertToCold", "BASE", 25, { type = "SkillName", skillName = "Glacial Hammer" }),
	["With at least 40 Strength in Radius, Heavy Strike has a 20% chance to deal Double Damage"] = getThreshold("Str", "DoubleDamageChance", "BASE", 20, { type = "SkillName", skillName = "Heavy Strike" }),
	["With at least 40 Strength in Radius, Heavy Strike has a 20% chance to deal Double Damage."] = getThreshold("Str", "DoubleDamageChance", "BASE", 20, { type = "SkillName", skillName = "Heavy Strike" }),
	["With at least 40 Strength in Radius, Cleave has +1 to Radius per Nearby Enemy, up to +10"] = getThreshold("Str", "AreaOfEffect", "BASE", 1, { type = "Multiplier", var = "NearbyEnemies", limit = 10 }, { type = "SkillName", skillName = "Cleave" }),
	["With at least 40 Strength in Radius, Cleave grants Fortify on Hit"] = getThreshold("Str", "ExtraSkillMod", "LIST", { mod = mod("Condition:Fortify", "FLAG", true) }, { type = "SkillName", skillName = "Cleave" }),
	["With at least 40 Dexterity in Radius, Dual Strike has a 20% chance to deal Double Damage with the Main-Hand Weapon"] = getThreshold("Dex", "DoubleDamageChance", "BASE", 20, { type = "SkillName", skillName = "Dual Strike" }, { type = "Condition", var = "MainHandAttack" }),
	["With at least 40 Intelligence in Radius, Raised Zombies' Slam Attack has 100% increased Cooldown Recovery Speed"] = getThreshold("Int", "MinionModifier", "LIST", { mod = mod("CooldownRecovery", "INC", 100, { type = "SkillId", skillId = "ZombieSlam" }) }),
	["With at least 40 Intelligence in Radius, Raised Zombies' Slam Attack deals 30% increased Damage"] = getThreshold("Int", "MinionModifier", "LIST", { mod = mod("Damage", "INC", 30, { type = "SkillId", skillId = "ZombieSlam" }) }),
	["With at least 40 Dexterity in Radius, Viper Strike deals 2% increased Attack Damage for each Poison on the Enemy"] = getThreshold("Dex", "Damage", "INC", 2, ModFlag.Attack, { type = "SkillName", skillName = "Viper Strike" }, { type = "Multiplier", actor = "enemy", var = "PoisonStack" }),
	["With at least 40 Dexterity in Radius, Viper Strike deals 2% increased Damage with Hits and Poison for each Poison on the Enemy"] = getThreshold("Dex", "Damage", "INC", 2, 0, bor(KeywordFlag.Hit, KeywordFlag.Poison), { type = "SkillName", skillName = "Viper Strike" }, { type = "Multiplier", actor = "enemy", var = "PoisonStack" }),
	["With at least 40 Intelligence in Radius, Spark fires 2 additional Projectiles"] = getThreshold("Int", "ProjectileCount", "BASE", 2, { type = "SkillName", skillName = "Spark" }),
	["With at least 40 Intelligence in Radius, Blight has 50% increased Hinder Duration"] = getThreshold("Int", "SecondaryDuration", "INC", 50, { type = "SkillName", skillName = "Blight" }),
	["With at least 40 Intelligence in Radius, Enemies Hindered by Blight take 25% increased Chaos Damage"] = getThreshold("Int", "ExtraSkillMod", "LIST", { mod = mod("ChaosDamageTaken", "INC", 25, { type = "GlobalEffect", effectType = "Debuff", effectName = "Hinder" }) }, { type = "SkillName", skillName = "Blight" }, { type = "ActorCondition", actor = "enemy", var = "Hindered" }),
	["With 40 Intelligence in Radius, 20% of Glacial Cascade Physical Damage Converted to Cold Damage"] = getThreshold("Int", "SkillPhysicalDamageConvertToCold", "BASE", 20, { type = "SkillName", skillName = "Glacial Cascade" }),
	["With at least 40 Intelligence in Radius, 20% of Glacial Cascade Physical Damage Converted to Cold Damage"] = getThreshold("Int", "SkillPhysicalDamageConvertToCold", "BASE", 20, { type = "SkillName", skillName = "Glacial Cascade" }),
	["With 40 total Intelligence and Dexterity in Radius, Elemental Hit and Wild Strike deal 50% less Fire Damage"] = getThreshold({ "Int","Dex" }, "FireDamage", "MORE", -50, { type = "SkillName", skillNameList = { "Elemental Hit", "Wild Strike" } }),
	["With 40 total Strength and Intelligence in Radius, Elemental Hit and Wild Strike deal 50% less Cold Damage"] = getThreshold({ "Str","Int" }, "ColdDamage", "MORE", -50, { type = "SkillName", skillNameList = { "Elemental Hit", "Wild Strike" } }),
	["With 40 total Dexterity and Strength in Radius, Elemental Hit and Wild Strike deal 50% less Lightning Damage"] = getThreshold({ "Dex","Str" }, "LightningDamage", "MORE", -50, { type = "SkillName", skillNameList = { "Elemental Hit", "Wild Strike" } }),
	["With 40 total Dexterity and Strength in Radius, Spectral Shield Throw Chains +4 times"] = getThreshold({ "Dex","Str" }, "ChainCountMax", "BASE", 4, { type = "SkillName", skillName = "Spectral Shield Throw" }),
	["With 40 total Dexterity and Strength in Radius, Spectral Shield Throw fires 75% less Shard Projectiles"] = getThreshold({ "Dex","Str" }, "ProjectileCount", "MORE", -75, { type = "SkillName", skillName = "Spectral Shield Throw" }),
	["With at least 40 Intelligence in Radius, Blight inflicts Withered for 2 seconds"] = getThreshold("Int", "ExtraSkillMod", "LIST", { mod = mod("Condition:CanWither", "FLAG", true) }, { type = "SkillName", skillName = "Blight" }),
	["With at least 40 Intelligence in Radius, Fireball cannot ignite"] = getThreshold("Int", "ExtraSkillMod", "LIST", { mod = mod("CannotIgnite", "FLAG", true) }, { type = "SkillName", skillName = "Fireball" }),
	["With at least 40 Intelligence in Radius, Discharge has 60% less Area of Effect"] = getThreshold("Int", "AreaOfEffect", "MORE", -60, {type = "SkillName", skillName = "Discharge" }),
	["With at least 40 Intelligence in Radius, Discharge Cooldown is 250 ms"] = getThreshold("Int", "CooldownRecovery", "OVERRIDE", 0.25, { type = "SkillName", skillName = "Discharge" }),
	["With at least 40 Intelligence in Radius, Discharge deals 60% less Damage"] = getThreshold("Int", "Damage", "MORE", -60, {type = "SkillName", skillName = "Discharge" }),
	-- [""] = getThreshold("", "", "", , { type = "SkillName", skillName = "" }),
}

-- Unified list of jewel functions
local jewelFuncList = { }
-- Jewels that modify nodes
for k, v in pairs(jewelOtherFuncs) do
	jewelFuncList[k:lower()] = { func = function(cap1, cap2, cap3, cap4, cap5)
		-- Need to not modify any nodes already modified by timeless jewels
		-- Some functions return a function instead of simply adding mods, so if
		-- we don't see a node right away, run the outer function first
		if cap1 and type(cap1) == "table" and cap1.conqueredBy then
			return
		end
		local innerFuncOrNil = v(cap1, cap2, cap3, cap4, cap5)
		-- In all (current) cases, there is only one nested layer, so no need for recursion
		return function(node, out, other)
			if node and type(node) == "table" and node.conqueredBy then
				return
			end
			return innerFuncOrNil(node, out, other)
		end
	end, type = "Other" }
end
for k, v in pairs(jewelSelfFuncs) do
	jewelFuncList[k:lower()] = { func = v, type = "Self" }
end
for k, v in pairs(jewelSelfUnallocFuncs) do
	jewelFuncList[k:lower()] = { func = v, type = "SelfUnalloc" }
end
-- Threshold Jewels
for k, v in pairs(jewelThresholdFuncs) do
	jewelFuncList[k:lower()] = { func = v, type = "Threshold" }
end

-- Generate list of cluster jewel skills
local clusterJewelSkills = {}
for baseName, jewel in pairs(data["3_0"].clusterJewels.jewels) do
	for skillId, skill in pairs(jewel.skills) do
		clusterJewelSkills[table.concat(skill.enchant, " "):lower()] = { mod("JewelData", "LIST", { key = "clusterJewelSkill", value = skillId }) }
	end
end
for notable in pairs(data["3_0"].clusterJewels.notableSortOrder) do
	clusterJewelSkills["1 added passive skill is "..notable:lower()] = { mod("ClusterJewelNotable", "LIST", notable) }
end
for _, keystone in ipairs(data["3_0"].clusterJewels.keystones) do
	clusterJewelSkills["adds "..keystone:lower()] = { mod("JewelData", "LIST", { key = "clusterJewelKeystone", value = keystone }) }
end

-- Scan a line for the earliest and longest match from the pattern list
-- If a match is found, returns the corresponding value from the pattern list, plus the remainder of the line and a table of captures
local function scan(line, patternList, plain)
	local bestIndex, bestEndIndex
	local bestPattern = ""
	local bestVal, bestStart, bestEnd, bestCaps
	local lineLower = line:lower()
	for pattern, patternVal in pairs(patternList) do
		local index, endIndex, cap1, cap2, cap3, cap4, cap5 = lineLower:find(pattern, 1, plain)
		if index and (not bestIndex or index < bestIndex or (index == bestIndex and (endIndex > bestEndIndex or (endIndex == bestEndIndex and #pattern > #bestPattern)))) then
			bestIndex = index
			bestEndIndex = endIndex
			bestPattern = pattern
			bestVal = patternVal
			bestStart = index
			bestEnd = endIndex
			bestCaps = { cap1, cap2, cap3, cap4, cap5 }
		end
	end
	if bestVal then
		return bestVal, line:sub(1, bestStart - 1) .. line:sub(bestEnd + 1, -1), bestCaps
	else
		return nil, line
	end
end

local function parseMod(line, order)
	-- Check if this is a special modifier
	local lineLower = line:lower()
	for pattern, patternVal in pairs(jewelFuncList) do
		local _, _, cap1, cap2, cap3, cap4, cap5 = lineLower:find(pattern, 1)
		if cap1 then
			return {mod("JewelFunc", "LIST", {func = patternVal.func(cap1, cap2, cap3, cap4, cap5), type = patternVal.type}) }
		end
	end
	local jewelFunc = jewelFuncList[lineLower]
	if jewelFunc then
		return { mod("JewelFunc", "LIST", jewelFunc) }
	end
	local clusterJewelSkill = clusterJewelSkills[lineLower]
	if clusterJewelSkill then
		return clusterJewelSkill
	end
	if unsupportedModList[lineLower] then
		return { }, line
	end
	local specialMod, specialLine, cap = scan(line, specialModList)
	if specialMod and #specialLine == 0 then
		if type(specialMod) == "function" then
			return specialMod(tonumber(cap[1]), unpack(cap))
		else
			return copyTable(specialMod)
		end
	end

	-- Check for add-to-cluster-jewel special
	local addToCluster = line:match("^Added Small Passive Skills also grant: (.+)$")
	if addToCluster then
		return { mod("AddToClusterJewelNode", "LIST", addToCluster) }
	end

	line = line .. " "

	-- Check for a flag/tag specification at the start of the line
	local preFlag
	preFlag, line = scan(line, preFlagList)

	-- Check for skill name at the start of the line
	local skillTag
	skillTag, line = scan(line, preSkillNameList)

	-- Scan for modifier form
	local modForm, formCap
	modForm, line, formCap = scan(line, formList)
	if not modForm then
		return nil, line
	end
	local num = tonumber(formCap[1])

	-- Check for tags (per-charge, conditionals)
	local modTag, modTag2, tagCap
	modTag, line, tagCap = scan(line, modTagList)
	if type(modTag) == "function" then
		modTag = modTag(tonumber(tagCap[1]), unpack(tagCap))
	end
	if modTag then
		modTag2, line, tagCap = scan(line, modTagList)
		if type(modTag2) == "function" then
			modTag2 = modTag2(tonumber(tagCap[1]), unpack(tagCap))
		end
	end
	
	-- Scan for modifier name and skill name
	local modName
	if order == 2 and not skillTag then
		skillTag, line = scan(line, skillNameList, true)
	end
	if modForm == "PEN" then
		modName, line = scan(line, penTypes, true)
		if not modName then
			return { }, line
		end
		local _
		_, line = scan(line, modNameList, true)
	else
		modName, line = scan(line, modNameList, true)
	end
	if order == 1 and not skillTag then
		skillTag, line = scan(line, skillNameList, true)
	end
	
	-- Scan for flags
	local modFlag
	modFlag, line = scan(line, modFlagList, true)

	-- Find modifier value and type according to form
	local modValue = num
	local modType = "BASE"
	local modSuffix
	if modForm == "INC" then
		modType = "INC"
	elseif modForm == "RED" then
		modValue = -num
		modType = "INC"
	elseif modForm == "MORE" then
		modType = "MORE"
	elseif modForm == "LESS" then
		modValue = -num
		modType = "MORE"
	elseif modForm == "BASE" then
		modSuffix, line = scan(line, suffixTypes, true)
	elseif modForm == "CHANCE" then
	elseif modForm == "REGENPERCENT" then
		modName = regenTypes[formCap[2]]
		modSuffix = "Percent"
	elseif modForm == "REGENFLAT" then
		modName = regenTypes[formCap[2]]
	elseif modForm == "DEGEN" then
		local damageType = dmgTypes[formCap[2]]
		if not damageType then
			return { }, line
		end
		modName = damageType .. "Degen"
		modSuffix = ""
	elseif modForm == "DMG" then
		local damageType = dmgTypes[formCap[3]]
		if not damageType then
			return { }, line
		end
		modValue = { tonumber(formCap[1]), tonumber(formCap[2]) }
		modName = { damageType.."Min", damageType.."Max" }
	elseif modForm == "DMGATTACKS" then
		local damageType = dmgTypes[formCap[3]]
		if not damageType then
			return { }, line
		end
		modValue = { tonumber(formCap[1]), tonumber(formCap[2]) }
		modName = { damageType.."Min", damageType.."Max" }
		modFlag = modFlag or { keywordFlags = KeywordFlag.Attack }
	elseif modForm == "DMGSPELLS" then
		local damageType = dmgTypes[formCap[3]]
		if not damageType then
			return { }, line
		end
		modValue = { tonumber(formCap[1]), tonumber(formCap[2]) }
		modName = { damageType.."Min", damageType.."Max" }
		modFlag = modFlag or { keywordFlags = KeywordFlag.Spell }
	elseif modForm == "DMGBOTH" then
		local damageType = dmgTypes[formCap[3]]
		if not damageType then
			return { }, line
		end
		modValue = { tonumber(formCap[1]), tonumber(formCap[2]) }
		modName = { damageType.."Min", damageType.."Max" }
		modFlag = modFlag or { keywordFlags = bor(KeywordFlag.Attack, KeywordFlag.Spell) }
	end
	if not modName then
		return { }, line
	end

	-- Combine flags and tags
	local flags = 0
	local keywordFlags = 0
	local tagList = { }
	local misc = { }
	for _, data in pairs({ modName, preFlag, modFlag, modTag, modTag2, skillTag }) do
		if type(data) == "table" then
			flags = bor(flags, data.flags or 0)
			keywordFlags = bor(keywordFlags, data.keywordFlags or 0)
			if data.tag then
				t_insert(tagList, copyTable(data.tag))
			elseif data.tagList then
				for _, tag in ipairs(data.tagList) do
					t_insert(tagList, copyTable(tag))
				end
			end
			for k, v in pairs(data) do
				misc[k] = v
			end
		end
	end

	-- Generate modifier list
	local nameList = modName
	local modList = { }
	for i, name in ipairs(type(nameList) == "table" and nameList or { nameList }) do
		modList[i] = {
			name = name .. (modSuffix or misc.modSuffix or ""),
			type = modType,
			value = type(modValue) == "table" and modValue[i] or modValue,
			flags = flags,
			keywordFlags = keywordFlags,
			unpack(tagList)
		}
	end
	if modList[1] then
		-- Special handling for various modifier types
		if misc.addToAura then
			-- Modifiers that add effects to your auras
			for i, effectMod in ipairs(modList) do
				modList[i] = mod("ExtraAuraEffect", "LIST", { mod = effectMod })
			end
		elseif misc.newAura then
			-- Modifiers that add extra auras
			for i, effectMod in ipairs(modList) do
				local tagList = { }
				for i, tag in ipairs(effectMod) do
					tagList[i] = tag
					effectMod[i] = nil
				end
				modList[i] = mod("ExtraAura", "LIST", { mod = effectMod, onlyAllies = misc.newAuraOnlyAllies }, unpack(tagList))
			end
		elseif misc.affectedByAura then
			-- Modifiers that apply to actors affected by your auras
			for i, effectMod in ipairs(modList) do
				modList[i] = mod("AffectedByAuraMod", "LIST", { mod = effectMod })
			end
		elseif misc.addToMinion then
			-- Minion modifiers
			for i, effectMod in ipairs(modList) do
				modList[i] = mod("MinionModifier", "LIST", { mod = effectMod }, misc.addToMinionTag)
			end
		elseif misc.addToSkill then
			-- Skill enchants or socketed gem modifiers that add additional effects
			for i, effectMod in ipairs(modList) do
				modList[i] = mod("ExtraSkillMod", "LIST", { mod = effectMod }, misc.addToSkill)
			end
		elseif misc.convertFortifyEffect then
			for i, effectMod in ipairs(modList) do
				modList[i] = mod("convertFortifyBuff", "LIST", { mod = effectMod })
			end
		end
	end
	return modList, line:match("%S") and line
end

local cache = { }
local unsupported = { }
local count = 0
--local foo = io.open("../unsupported.txt", "w")
--foo:close()
return function(line, isComb)
	if not cache[line] then
		local modList, extra = parseMod(line, 1)
		if modList and extra then
			modList, extra = parseMod(line, 2)
		end
		cache[line] = { modList, extra }
		if foo and not isComb and not cache[line][1] then
			local form = line:gsub("[%+%-]?%d+%.?%d*","{num}")
			if not unsupported[form] then
				unsupported[form] = true
				count = count + 1
				foo = io.open("../unsupported.txt", "a+")
				foo:write(count, ': ', form, (cache[line][2] and #cache[line][2] < #line and ('    {' .. cache[line][2]).. '}') or "", '\n')
				foo:close()
			end
		end
	end
	return unpack(copyTable(cache[line]))
end, cache<|MERGE_RESOLUTION|>--- conflicted
+++ resolved
@@ -1663,7 +1663,6 @@
 	["socketed gems reserve no mana"] = { mod("ManaReserved", "MORE", -100, { type = "SocketedIn", slotName = "{SlotName}" }) },
 	["socketed skill gems get a (%d+)%% mana multiplier"] = function(num) return { mod("ExtraSkillMod", "LIST", { mod = mod("SupportManaMultiplier", "MORE", num - 100) }, { type = "SocketedIn", slotName = "{SlotName}" }) } end,
 	["socketed gems have blood magic"] = { flag("SkillBloodMagic", { type = "SocketedIn", slotName = "{SlotName}" }) },
-<<<<<<< HEAD
 	["socketed gems have elemental equilibrium"] = function() 
 		--Currently hardcoded to what Elemental Equilibrium node is
 		return {
@@ -1683,9 +1682,7 @@
 		flag("CannotShock", { type = "SocketedIn", slotName = "{SlotName}" }),
 		flag("CritAlwaysAltAilments", { type = "SocketedIn", slotName = "{SlotName}" })
     },
-=======
 	["socketed skills deal double damage"] = { mod("ExtraSkillMod", "LIST", { mod = mod("DoubleDamageChance", "BASE", 100) }, { type = "SocketedIn", slotName = "{SlotName}" }) },
->>>>>>> a88f5923
 	["socketed gems gain (%d+)%% of physical damage as extra lightning damage"] = function(num) return { mod("ExtraSkillMod", "LIST", { mod = mod("PhysicalDamageGainAsLightning", "BASE", num) }, { type = "SocketedIn", slotName = "{SlotName}" }) } end,
 	["socketed red gems get (%d+)%% physical damage as extra fire damage"] = function(num) return { mod("ExtraSkillMod", "LIST", { mod = mod("PhysicalDamageGainAsFire", "BASE", num) }, { type = "SocketedIn", slotName = "{SlotName}", keyword = "strength" }) } end,
 	["socketed non%-channelling bow skills are triggered by snipe"] = { 
