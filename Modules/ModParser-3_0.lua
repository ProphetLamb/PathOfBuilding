--- conflicted
+++ resolved
@@ -1509,11 +1509,8 @@
 		mod("ExtraAura", "LIST", { mod = mod("Speed", "INC", num) }, { type = "Condition", var = "UsedWarcryRecently" }),
 		mod("ExtraAura", "LIST", { mod = mod("MovementSpeed", "INC", num) }, { type = "Condition", var = "UsedWarcryRecently" }),
 	} end,
-<<<<<<< HEAD
 	["enemies in your chilling areas take (%d+)%% increased lightning damage"] = function(num) return { mod("EnemyModifier", "LIST", { mod = mod("LightningDamageTaken", "INC", num) }, { type = "ActorCondition", actor = "enemy", var = "InChillingArea" }) } end,
-=======
 	["enemies hindered by you take (%d+)%% increased chaos damage"] = function(num) return { mod("EnemyModifier", "LIST", { mod = mod("ChaosDamageTaken", "INC", num) }, { type = "ActorCondition", actor = "enemy", var = "Hindered" }) } end,
->>>>>>> f7637ec4
 	-- Traps, Mines and Totems
 	["traps and mines deal (%d+)%-(%d+) additional physical damage"] = function(_, min, max) return { mod("PhysicalMin", "BASE", tonumber(min), nil, 0, bor(KeywordFlag.Trap, KeywordFlag.Mine)), mod("PhysicalMax", "BASE", tonumber(max), nil, 0, bor(KeywordFlag.Trap, KeywordFlag.Mine)) } end,
 	["traps and mines deal (%d+) to (%d+) additional physical damage"] = function(_, min, max) return { mod("PhysicalMin", "BASE", tonumber(min), nil, 0, bor(KeywordFlag.Trap, KeywordFlag.Mine)), mod("PhysicalMax", "BASE", tonumber(max), nil, 0, bor(KeywordFlag.Trap, KeywordFlag.Mine)) } end,
