-- Path of Building
--
-- Module: Mod Parser for 3.0
-- Parser function for modifier names
--
local pairs = pairs
local ipairs = ipairs
local t_insert = table.insert
local band = bit.band
local bor = bit.bor
local bnot = bit.bnot

-- List of modifier forms
local formList = {
	["^(%d+)%% increased"] = "INC",
	["^(%d+)%% faster"] = "INC",
	["^(%d+)%% reduced"] = "RED",
	["^(%d+)%% slower"] = "RED",
	["^(%d+)%% more"] = "MORE",
	["^(%d+)%% less"] = "LESS",
	["^([%+%-][%d%.]+)%%?"] = "BASE",
	["^([%+%-][%d%.]+)%%? to"] = "BASE",
	["^([%+%-]?[%d%.]+)%%? of"] = "BASE",
	["^([%+%-][%d%.]+)%%? base"] = "BASE",
	["^([%+%-]?[%d%.]+)%%? additional"] = "BASE",
	["(%d+) additional hits?"] = "BASE",
	["^you gain ([%d%.]+)"] = "BASE",
	["^gains? ([%d%.]+)%% of"] = "BASE",
	["^([%+%-]?%d+)%% chance"] = "CHANCE",
	["^([%+%-]?%d+)%% additional chance"] = "CHANCE",
	["penetrates? (%d+)%%"] = "PEN",
	["penetrates (%d+)%% of"] = "PEN",
	["penetrates (%d+)%% of enemy"] = "PEN",
	["^([%d%.]+) (.+) regenerated per second"] = "REGENFLAT",
	["^([%d%.]+)%% (.+) regenerated per second"] = "REGENPERCENT",
	["^([%d%.]+)%% of (.+) regenerated per second"] = "REGENPERCENT",
	["^regenerate ([%d%.]+) (.+) per second"] = "REGENFLAT",
	["^regenerate ([%d%.]+)%% (.-) per second"] = "REGENPERCENT",
	["^regenerate ([%d%.]+)%% of (.-) per second"] = "REGENPERCENT",
	["^regenerate ([%d%.]+)%% of your (.-) per second"] = "REGENPERCENT",
	["^you regenerate ([%d%.]+)%% of (.+) per second"] = "REGENPERCENT",
	["^([%d%.]+) (%a+) damage taken per second"] = "DEGEN",
	["^([%d%.]+) (%a+) damage per second"] = "DEGEN",
	["(%d+) to (%d+) added (%a+) damage"] = "DMG",
	["(%d+)%-(%d+) added (%a+) damage"] = "DMG",
	["(%d+) to (%d+) additional (%a+) damage"] = "DMG",
	["(%d+)%-(%d+) additional (%a+) damage"] = "DMG",
	["^(%d+) to (%d+) (%a+) damage"] = "DMG",
	["adds (%d+) to (%d+) (%a+) damage"] = "DMG",
	["adds (%d+)%-(%d+) (%a+) damage"] = "DMG",
	["adds (%d+) to (%d+) (%a+) damage to attacks"] = "DMGATTACKS",
	["adds (%d+)%-(%d+) (%a+) damage to attacks"] = "DMGATTACKS",
	["adds (%d+) to (%d+) (%a+) attack damage"] = "DMGATTACKS",
	["adds (%d+)%-(%d+) (%a+) attack damage"] = "DMGATTACKS",
	["(%d+) to (%d+) added attack (%a+) damage"] = "DMGATTACKS",
	["adds (%d+) to (%d+) (%a+) damage to spells"] = "DMGSPELLS",
	["adds (%d+)%-(%d+) (%a+) damage to spells"] = "DMGSPELLS",
	["adds (%d+) to (%d+) (%a+) spell damage"] = "DMGSPELLS",
	["adds (%d+)%-(%d+) (%a+) spell damage"] = "DMGSPELLS",
	["adds (%d+) to (%d+) (%a+) damage to attacks and spells"] = "DMGBOTH",
	["adds (%d+)%-(%d+) (%a+) damage to attacks and spells"] = "DMGBOTH",
	["adds (%d+) to (%d+) (%a+) damage to spells and attacks"] = "DMGBOTH", -- o_O
	["adds (%d+)%-(%d+) (%a+) damage to spells and attacks"] = "DMGBOTH", -- o_O
	["adds (%d+) to (%d+) (%a+) damage to hits"] = "DMGBOTH",
	["adds (%d+)%-(%d+) (%a+) damage to hits"] = "DMGBOTH",
}

-- Map of modifier names
local modNameList = {
	-- Attributes
	["strength"] = "Str",
	["dexterity"] = "Dex",
	["intelligence"] = "Int",
	["strength and dexterity"] = { "Str", "Dex" },
	["strength and intelligence"] = { "Str", "Int" },
	["dexterity and intelligence"] = { "Dex", "Int" },
	["attributes"] = { "Str", "Dex", "Int" },
	["all attributes"] = { "Str", "Dex", "Int" },
	-- Life/mana
	["life"] = "Life",
	["maximum life"] = "Life",
	["mana"] = "Mana",
	["maximum mana"] = "Mana",
	["mana regeneration"] = "ManaRegen",
	["mana regeneration rate"] = "ManaRegen",
	["mana cost"] = "ManaCost",
	["mana cost of"] = "ManaCost",
	["mana cost of skills"] = "ManaCost",
	["total mana cost"] = "ManaCost",
	["total mana cost of skills"] = "ManaCost",
	["mana reserved"] = "ManaReserved",
	["mana reservation"] = "ManaReserved",
	["mana reservation of skills"] = "ManaReserved",
	-- Primary defences
	["maximum energy shield"] = "EnergyShield",
	["energy shield recharge rate"] = "EnergyShieldRecharge",
	["start of energy shield recharge"] = "EnergyShieldRechargeFaster",
	["armour"] = "Armour",
	["evasion"] = "Evasion",
	["evasion rating"] = "Evasion",
	["energy shield"] = "EnergyShield",
	["armour and evasion"] = "ArmourAndEvasion",
	["armour and evasion rating"] = "ArmourAndEvasion",
	["evasion rating and armour"] = "ArmourAndEvasion",
	["armour and energy shield"] = "ArmourAndEnergyShield",
	["evasion rating and energy shield"] = "EvasionAndEnergyShield",
	["evasion and energy shield"] = "EvasionAndEnergyShield",
	["armour, evasion and energy shield"] = "Defences",
	["defences"] = "Defences",
	["to evade"] = "EvadeChance",
	["chance to evade"] = "EvadeChance",
	["to evade attacks"] = "EvadeChance",
	["to evade attack hits"] = "EvadeChance",
	["chance to evade attacks"] = "EvadeChance",
	["chance to evade attack hits"] = "EvadeChance",
	["chance to evade projectile attacks"] = "ProjectileEvadeChance",
	["chance to evade melee attacks"] = "MeleeEvadeChance",
	-- Resistances
	["physical damage reduction"] = "PhysicalDamageReduction",
	["physical damage reduction from hits"] = "PhysicalDamageReductionWhenHit",
	["fire resistance"] = "FireResist",
	["maximum fire resistance"] = "FireResistMax",
	["cold resistance"] = "ColdResist",
	["maximum cold resistance"] = "ColdResistMax",
	["lightning resistance"] = "LightningResist",
	["maximum lightning resistance"] = "LightningResistMax",
	["chaos resistance"] = "ChaosResist",
	["maximum chaos resistance"] = "ChaosResistMax",
	["fire and cold resistances"] = { "FireResist", "ColdResist" },
	["fire and lightning resistances"] = { "FireResist", "LightningResist" },
	["cold and lightning resistances"] = { "ColdResist", "LightningResist" },
	["elemental resistance"] = "ElementalResist",
	["elemental resistances"] = "ElementalResist",
	["all elemental resistances"] = "ElementalResist",
	["all resistances"] = { "ElementalResist", "ChaosResist" },
	["all maximum elemental resistances"] = "ElementalResistMax",
	["all maximum resistances"] = { "ElementalResistMax", "ChaosResistMax" },
	["all elemental resistances and maximum elemental resistances"] = { "ElementalResist", "ElementalResistMax" },
	["fire and chaos resistances"] = { "FireResist", "ChaosResist" },
	["cold and chaos resistances"] = { "ColdResist", "ChaosResist" },
	["lightning and chaos resistances"] = { "LightningResist", "ChaosResist" },
	-- Damage taken
	["damage taken"] = "DamageTaken",
	["damage taken when hit"] = "DamageTakenWhenHit",
	["damage taken from damage over time"] = "DamageTakenOverTime",
	["physical damage taken"] = "PhysicalDamageTaken",
	["physical damage from hits taken"] = "PhysicalDamageTaken",
	["physical damage taken when hit"] = "PhysicalDamageTakenWhenHit",
	["physical damage taken over time"] = "PhysicalDamageTakenOverTime",
	["physical damage over time damage taken"] = "PhysicalDamageTakenOverTime",
	["lightning damage taken"] = "LightningDamageTaken",
	["lightning damage from hits taken"] = "LightningDamageTaken",
	["lightning damage taken when hit"] = "LightningDamageTakenWhenHit",
	["lightning damage taken over time"] = "LightningDamageTakenOverTime",
	["cold damage taken"] = "ColdDamageTaken",
	["cold damage from hits taken"] = "ColdDamageTaken",
	["cold damage taken when hit"] = "ColdDamageTakenWhenHit",
	["cold damage taken over time"] = "ColdDamageTakenOverTime",
	["fire damage taken"] = "FireDamageTaken",
	["fire damage from hits taken"] = "FireDamageTaken",
	["fire damage taken when hit"] = "FireDamageTakenWhenHit",
	["fire damage taken over time"] = "FireDamageTakenOverTime",
	["chaos damage taken"] = "ChaosDamageTaken",
	["chaos damage from hits taken"] = "ChaosDamageTaken",
	["chaos damage taken when hit"] = "ChaosDamageTakenWhenHit",
	["chaos damage taken over time"] = "ChaosDamageTakenOverTime",
	["chaos damage over time taken"] = "ChaosDamageTakenOverTime",
	["elemental damage taken"] = "ElementalDamageTaken",
	["elemental damage taken when hit"] = "ElementalDamageTakenWhenHit",
	["elemental damage taken over time"] = "ElementalDamageTakenOverTime",
	-- Other defences
	["to dodge attacks"] = "AttackDodgeChance",
	["to dodge attack hits"] = "AttackDodgeChance",
	["to dodge spells"] = "SpellDodgeChance",
	["to dodge spell hits"] = "SpellDodgeChance",
	["to dodge spell damage"] = "SpellDodgeChance",
	["to dodge attacks and spells"] = { "AttackDodgeChance", "SpellDodgeChance" },
	["to dodge attacks and spell damage"] = { "AttackDodgeChance", "SpellDodgeChance" },
	["to dodge attack and spell hits"] = { "AttackDodgeChance", "SpellDodgeChance" },
	["to dodge attack or spell hits"] = { "AttackDodgeChance", "SpellDodgeChance" },
	["to block"] = "BlockChance",
	["to block attacks"] = "BlockChance",
	["to block attack damage"] = "BlockChance",
	["block chance"] = "BlockChance",
	["block chance with staves"] = { "BlockChance", tag = { type = "Condition", var = "UsingStaff" } },
	["to block with staves"] = { "BlockChance", tag = { type = "Condition", var = "UsingStaff" } },
	["spell block chance"] = "SpellBlockChance",
	["to block spells"] = "SpellBlockChance",
	["to block spell damage"] = "SpellBlockChance",
	["chance to block attacks and spells"] = { "BlockChance", "SpellBlockChance" },
	["maximum block chance"] = "BlockChanceMax",
	["maximum chance to block attack damage"] = "BlockChanceMax",
	["maximum chance to block spell damage"] = "SpellBlockChanceMax",
<<<<<<< HEAD
	["life gained when you block"] = "LifeOnBlock",
	["mana gained when you block"] = "ManaOnBlock",
=======
	["to avoid physical damage from hits"] = "AvoidPhysicalDamageChance",
	["to avoid fire damage when hit"] = "AvoidFireDamageChance",
	["to avoid fire damage from hits"] = "AvoidFireDamageChance",
	["to avoid cold damage when hit"] = "AvoidColdDamageChance",
	["to avoid cold damage from hits"] = "AvoidColdDamageChance",
	["to avoid lightning damage when hit"] = "AvoidLightningDamageChance",
	["to avoid lightning damage from hits"] = "AvoidLightningDamageChance",
	["to avoid elemental damage when hit"] = {"AvoidFireDamageChance", "AvoidColdDamageChance", "AvoidLightningDamageChance"},
	["to avoid elemental damage from hits"] = {"AvoidFireDamageChance", "AvoidColdDamageChance", "AvoidLightningDamageChance"},
	["to avoid projectiles"] = "AvoidProjectilesChance",
>>>>>>> 7fbce5c6
	["to avoid being stunned"] = "AvoidStun",
	["to avoid interruption from stuns while casting"] = "AvoidInteruptStun",
	["to avoid being shocked"] = "AvoidShock",
	["to avoid being frozen"] = "AvoidFreeze",
	["to avoid being chilled"] = "AvoidChill",
	["to avoid being ignited"] = "AvoidIgnite",
	["to avoid elemental ailments"] = { "AvoidShock", "AvoidFreeze", "AvoidChill", "AvoidIgnite" },
	["to avoid elemental status ailments"] = { "AvoidShock", "AvoidFreeze", "AvoidChill", "AvoidIgnite" },
	["to avoid bleeding"] = "AvoidBleed",
	["to avoid being poisoned"] = "AvoidPoison",
	["damage is taken from mana before life"] = "DamageTakenFromManaBeforeLife",
	["damage taken from mana before life"] = "DamageTakenFromManaBeforeLife",
	["effect of curses on you"] = "CurseEffectOnSelf",
	["life recovery rate"] = "LifeRecoveryRate",
	["mana recovery rate"] = "ManaRecoveryRate",
	["energy shield recovery rate"] = "EnergyShieldRecoveryRate",
	["energy shield regeneration rate"] = "EnergyShieldRegen",
	["recovery rate of life, mana and energy shield"] = { "LifeRecoveryRate", "ManaRecoveryRate", "EnergyShieldRecoveryRate" },
	["recovery rate of life and energy shield"] = { "LifeRecoveryRate", "EnergyShieldRecoveryRate" },
	["maximum life, mana and global energy shield"] = { "Life", "Mana", "EnergyShield", tag = { type = "Global" } },
	-- Stun/knockback modifiers
	["stun recovery"] = "StunRecovery",
	["stun and block recovery"] = "StunRecovery",
	["block and stun recovery"] = "StunRecovery",
	["stun threshold"] = "StunThreshold",
	["block recovery"] = "BlockRecovery",
	["enemy stun threshold"] = "EnemyStunThreshold",
	["stun duration on enemies"] = "EnemyStunDuration",
	["stun duration"] = "EnemyStunDuration",
	["to knock enemies back on hit"] = "EnemyKnockbackChance",
	["knockback distance"] = "EnemyKnockbackDistance",
	-- Auras/curses/buffs
	["aura effect"] = "AuraEffect",
	["effect of non-curse auras you cast"] = "AuraEffect",
	["effect of non-curse auras from your skills"] = "AuraEffect",
	["effect of your curses"] = "CurseEffect",
	["effect of auras on you"] = "AuraEffectOnSelf",
	["effect of auras on your minions"] = { "AuraEffectOnSelf", addToMinion = true },
	["effect of auras from mines"] = { "AuraEffect", keywordFlags = KeywordFlag.Mine },
	["curse effect"] = "CurseEffect",
	["effect of curses applied by bane"] = { "CurseEffect", tag = { type = "Condition", var = "AppliedByBane" } },
	["curse duration"] = { "Duration", keywordFlags = KeywordFlag.Curse },
	["radius of auras"] = { "AreaOfEffect", keywordFlags = KeywordFlag.Aura },
	["radius of curses"] = { "AreaOfEffect", keywordFlags = KeywordFlag.Curse },
	["buff effect"] = "BuffEffect",
	["effect of buffs on you"] = "BuffEffectOnSelf",
	["effect of buffs granted by your golems"] = { "BuffEffect", tag = { type = "SkillType", skillType = SkillType.Golem } },
	["effect of buffs granted by socketed golem skills"] = { "BuffEffect", addToSkill = { type = "SocketedIn", slotName = "{SlotName}", keyword = "golem" } },
	["effect of the buff granted by your stone golems"] = { "BuffEffect", tag = { type = "SkillName", skillName = "Summon Stone Golem" } },
	["effect of the buff granted by your lightning golems"] = { "BuffEffect", tag = { type = "SkillName", skillName = "Summon Lightning Golem" } },
	["effect of the buff granted by your ice golems"] = { "BuffEffect", tag = { type = "SkillName", skillName = "Summon Ice Golem" } },
	["effect of the buff granted by your flame golems"] = { "BuffEffect", tag = { type = "SkillName", skillName = "Summon Flame Golem" } },
	["effect of the buff granted by your chaos golems"] = { "BuffEffect", tag = { type = "SkillName", skillName = "Summon Chaos Golem" } },
	["effect of the buff granted by your carrion golems"] = { "BuffEffect", tag = { type = "SkillName", skillName = "Summon Carrion Golem" } },
	["effect of offering spells"] = { "BuffEffect", tag = { type = "SkillName", skillNameList = { "Bone Offering", "Flesh Offering", "Spirit Offering" } } },
	["effect of offerings"] = { "BuffEffect", tag = { type = "SkillName", skillNameList = { "Bone Offering", "Flesh Offering", "Spirit Offering" } } },
	["effect of heralds on you"] = { "BuffEffect", tag = { type = "SkillType", skillType = SkillType.Herald } },
	["effect of herald buffs on you"] = { "BuffEffect", tag = { type = "SkillType", skillType = SkillType.Herald } },
	["effect of buffs granted by your active ancestor totems"] = { "BuffEffect", tag = { type = "SkillName", skillNameList = { "Ancestral Warchief", "Ancestral Protector" } } },
	["warcry effect"] = { "BuffEffect", keywordFlags = KeywordFlag.Warcry },
	["aspect of the avian buff effect"] = { "BuffEffect", tag = { type = "SkillName", skillName = "Aspect of the Avian" } },
	["effect of arcane surge on you"] = { "BuffEffect", tag = { type = "SkillName", skillName = "Arcane Surge" } },
	-- Charges
	["maximum power charge"] = "PowerChargesMax",
	["maximum power charges"] = "PowerChargesMax",
	["minimum power charge"] = "PowerChargesMin",
	["minimum power charges"] = "PowerChargesMin",
	["power charge duration"] = "PowerChargesDuration",
	["maximum frenzy charge"] = "FrenzyChargesMax",
	["maximum frenzy charges"] = "FrenzyChargesMax",
	["minimum frenzy charge"] = "FrenzyChargesMin",
	["minimum frenzy charges"] = "FrenzyChargesMin",
	["frenzy charge duration"] = "FrenzyChargesDuration",
	["maximum endurance charge"] = "EnduranceChargesMax",
	["maximum endurance charges"] = "EnduranceChargesMax",
	["minimum endurance charge"] = "EnduranceChargesMin",
	["minimum endurance charges"] = "EnduranceChargesMin",
	["endurance charge duration"] = "EnduranceChargesDuration",
	["maximum frenzy charges and maximum power charges"] = { "FrenzyChargesMax", "PowerChargesMax" },
	["endurance, frenzy and power charge duration"] = { "PowerChargesDuration", "FrenzyChargesDuration", "EnduranceChargesDuration" },
	["maximum siphoning charge"] = "SiphoningChargesMax",
	["maximum siphoning charges"] = "SiphoningChargesMax",
	["maximum challenger charges"] = "ChallengerChargesMax",
	["maximum blitz charges"] = "BlitzChargesMax",
	["maximum number of crab barriers"] = "CrabBarriersMax",
	-- On hit/kill/leech effects
	["life gained on kill"] = "LifeOnKill",
	["mana gained on kill"] = "ManaOnKill",
	["life gained for each enemy hit"] = { "LifeOnHit" },
	["life gained for each enemy hit by attacks"] = { "LifeOnHit", flags = ModFlag.Attack },
	["life gained for each enemy hit by your attacks"] = { "LifeOnHit", flags = ModFlag.Attack },
	["life gained for each enemy hit by spells"] = { "LifeOnHit", flags = ModFlag.Spell },
	["life gained for each enemy hit by your spells"] = { "LifeOnHit", flags = ModFlag.Spell },
	["mana gained for each enemy hit by attacks"] = { "ManaOnHit", flags = ModFlag.Attack },
	["mana gained for each enemy hit by your attacks"] = { "ManaOnHit", flags = ModFlag.Attack },
	["energy shield gained for each enemy hit"] = { "EnergyShieldOnHit" },
	["energy shield gained for each enemy hit by attacks"] = { "EnergyShieldOnHit", flags = ModFlag.Attack },
	["energy shield gained for each enemy hit by your attacks"] = { "EnergyShieldOnHit", flags = ModFlag.Attack },
	["life and mana gained for each enemy hit"] = { "LifeOnHit", "ManaOnHit", flags = ModFlag.Attack },
	["damage as life"] = "DamageLifeLeech",
	["life leeched per second"] = "LifeLeechRate",
	["mana leeched per second"] = "ManaLeechRate",
	["total recovery per second from life leech"] = "LifeLeechRate",
	["total recovery per second from energy shield leech"] = "EnergyShieldLeechRate",
	["total recovery per second from mana leech"] = "ManaLeechRate",
	["maximum recovery per life leech"] = "MaxLifeLeechInstance",
	["maximum recovery per energy shield leech"] = "MaxEnergyShieldLeechInstance",
	["maximum recovery per mana leech"] = "MaxManaLeechInstance",
	["maximum total recovery per second from life leech"] = "MaxLifeLeechRate",
	["maximum total recovery per second from energy shield leech"] = "MaxEnergyShieldLeechRate",
	["maximum total recovery per second from mana leech"] = "MaxManaLeechRate",
	["to impale enemies on hit"] = "ImpaleChance",
    ["impale effect"] = "ImpaleEffect",
	-- Projectile modifiers
	["projectile"] = "ProjectileCount",
	["projectiles"] = "ProjectileCount",
	["projectile speed"] = "ProjectileSpeed",
	["arrow speed"] = { "ProjectileSpeed", flags = ModFlag.Bow },
	-- Totem/trap/mine/brand modifiers
	["totem placement speed"] = "TotemPlacementSpeed",
	["totem life"] = "TotemLife",
	["totem duration"] = "TotemDuration",
	["maximum number of summoned totems"] = "ActiveTotemLimit",
	["maximum number of summoned totems."] = "ActiveTotemLimit", -- Mark plz
	["maximum number of summoned ballista totems"] = "ActiveTotemLimit", -- Mark plz
	["trap throwing speed"] = "TrapThrowingSpeed",
	["trap trigger area of effect"] = "TrapTriggerAreaOfEffect",
	["trap duration"] = "TrapDuration",
	["cooldown recovery speed for throwing traps"] = { "CooldownRecovery", keywordFlags = KeywordFlag.Trap },
	["mine laying speed"] = "MineLayingSpeed",
	["mine throwing speed"] = "MineLayingSpeed",
	["mine detonation area of effect"] = "MineDetonationAreaOfEffect",
	["mine duration"] = "MineDuration",
	["activation frequency"] = "BrandActivationFrequency",
	["brand activation frequency"] = "BrandActivationFrequency",
	["brand attachment range"] = "BrandAttachmentRange",
	-- Minion modifiers
	["maximum number of skeletons"] = "ActiveSkeletonLimit",
	["maximum number of zombies"] = "ActiveZombieLimit",
	["maximum number of raised zombies"] = "ActiveZombieLimit",
	["number of zombies allowed"] = "ActiveZombieLimit",
	["maximum number of spectres"] = "ActiveSpectreLimit",
	["maximum number of golems"] = "ActiveGolemLimit",
	["maximum number of summoned golems"] = "ActiveGolemLimit",
	["maximum number of summoned raging spirits"] = "ActiveRagingSpiritLimit",
	["maximum number of summoned holy relics"] = "ActiveHolyRelicLimit",
	["minion duration"] = { "Duration", tag = { type = "SkillType", skillType = SkillType.CreateMinion } },
	["skeleton duration"] = { "Duration", tag = { type = "SkillName", skillName = "Summon Skeleton" } },
	["sentinel of dominance duration"] = { "Duration", tag = { type = "SkillName", skillName = "Dominating Blow" } },
	-- Other skill modifiers
	["radius"] = "AreaOfEffect",
	["radius of area skills"] = "AreaOfEffect",
	["area of effect radius"] = "AreaOfEffect",
	["area of effect"] = "AreaOfEffect",
	["area of effect of skills"] = "AreaOfEffect",
	["area of effect of area skills"] = "AreaOfEffect",
	["aspect of the spider area of effect"] = { "AreaOfEffect", tag = { type = "SkillName", skillName = "Aspect of the Spider" } },
	["firestorm explosion area of effect"] = { "AreaOfEffectSecondary", tag = { type = "SkillName", skillName = "Firestorm" } },
	["duration"] = "Duration",
	["skill effect duration"] = "Duration",
	["chaos skill effect duration"] = { "Duration", keywordFlags = KeywordFlag.Chaos },
	["aspect of the spider debuff duration"] = { "Duration", tag = { type = "SkillName", skillName = "Aspect of the Spider" } },
	["fire trap burning ground duration"] = { "Duration", tag = { type = "SkillName", skillName = "Fire Trap" } },
	["cooldown recovery"] = "CooldownRecovery",
	["cooldown recovery speed"] = "CooldownRecovery",
	["weapon range"] = "WeaponRange",
	["melee range"] = "MeleeWeaponRange",
	["melee weapon range"] = "MeleeWeaponRange",
	["melee strike range"] = { "MeleeWeaponRange", "UnarmedRange" },
	["melee weapon and unarmed range"] = { "MeleeWeaponRange", "UnarmedRange" },
	["melee weapon and unarmed attack range"] = { "MeleeWeaponRange", "UnarmedRange" },
	["melee strike range"] = { "MeleeWeaponRange", "UnarmedRange" },
	["to deal double damage"] = "DoubleDamageChance",
	-- Buffs
	["onslaught effect"] = "OnslaughtEffect",
	["fortify duration"] = "FortifyDuration",
	["adrenaline duration"] = "AdrenalineDuration",
	["effect of fortify on you"] = "FortifyEffectOnSelf",
	["effect of tailwind on you"] = "TailwindEffectOnSelf",
	["elusive effect"] = "ElusiveEffect",
	["effect of elusive on you"] = "ElusiveEffect",
	["effect of infusion"] = "InfusionEffect",
	-- Basic damage types
	["damage"] = "Damage",
	["physical damage"] = "PhysicalDamage",
	["lightning damage"] = "LightningDamage",
	["cold damage"] = "ColdDamage",
	["fire damage"] = "FireDamage",
	["chaos damage"] = "ChaosDamage",
	["non-chaos damage"] = "NonChaosDamage",
	["elemental damage"] = "ElementalDamage",
	-- Other damage forms
	["attack damage"] = { "Damage", flags = ModFlag.Attack },
	["attack physical damage"] = { "PhysicalDamage", flags = ModFlag.Attack },
	["physical attack damage"] = { "PhysicalDamage", flags = ModFlag.Attack },
	["minimum physical attack damage"] = { "MinPhysicalDamage", flags = ModFlag.Attack },
	["maximum physical attack damage"] = { "MaxPhysicalDamage", flags = ModFlag.Attack },
	["physical weapon damage"] = { "PhysicalDamage", flags = ModFlag.Weapon },
	["physical damage with weapons"] = { "PhysicalDamage", flags = ModFlag.Weapon },
	["physical melee damage"] = { "PhysicalDamage", flags = ModFlag.Melee },
	["melee physical damage"] = { "PhysicalDamage", flags = ModFlag.Melee },
	["projectile damage"] = { "Damage", flags = ModFlag.Projectile },
	["projectile attack damage"] = { "Damage", flags = bor(ModFlag.Projectile, ModFlag.Attack) },
	["bow damage"] = { "Damage", flags = bor(ModFlag.Bow, ModFlag.Hit) },
	["damage with arrow hits"] = { "Damage", flags = bor(ModFlag.Bow, ModFlag.Hit) },
	["wand damage"] = { "Damage", flags = bor(ModFlag.Wand, ModFlag.Hit) },
	["wand physical damage"] = { "PhysicalDamage", flags = bor(ModFlag.Wand, ModFlag.Hit) },
	["claw physical damage"] = { "PhysicalDamage", flags = bor(ModFlag.Claw, ModFlag.Hit) },
	["sword physical damage"] = { "PhysicalDamage", flags = bor(ModFlag.Sword, ModFlag.Hit) },
	["damage over time"] = { "Damage", flags = ModFlag.Dot },
	["physical damage over time"] = { "PhysicalDamage", keywordFlags = KeywordFlag.PhysicalDot },
	["burning damage"] = { "FireDamage", keywordFlags = KeywordFlag.FireDot },
	["damage with ignite"] = { "Damage", keywordFlags = KeywordFlag.Ignite },
	["damage with ignites"] = { "Damage", keywordFlags = KeywordFlag.Ignite },
	["incinerate damage for each stage"] = { "Damage", tagList = { { type = "Multiplier", var = "IncinerateStage" }, { type = "SkillName", skillName = "Incinerate" } } },
	["physical damage over time multiplier"] = "PhysicalDotMultiplier",
	["fire damage over time multiplier"] = "FireDotMultiplier",
	["cold damage over time multiplier"] = "ColdDotMultiplier",
	["chaos damage over time multiplier"] = "ChaosDotMultiplier",
	["damage over time multiplier"] = "DotMultiplier",
	-- Crit/accuracy/speed modifiers
	["critical strike chance"] = "CritChance",
	["attack critical strike chance"] = { "CritChance", flags = ModFlag.Attack },
	["critical strike multiplier"] = "CritMultiplier",
	["accuracy"] = "Accuracy",
	["accuracy rating"] = "Accuracy",
	["minion accuracy rating"] = { "Accuracy", addToMinion = true },
	["attack speed"] = { "Speed", flags = ModFlag.Attack },
	["cast speed"] = { "Speed", flags = ModFlag.Cast },
	["attack and cast speed"] = "Speed",
	["attack and movement speed"] = { "Speed", "MovementSpeed" },
	-- Elemental ailments
	["to shock"] = "EnemyShockChance",
	["shock chance"] = "EnemyShockChance",
	["to freeze"] = "EnemyFreezeChance",
	["freeze chance"] = "EnemyFreezeChance",
	["to ignite"] = "EnemyIgniteChance",
	["ignite chance"] = "EnemyIgniteChance",
	["to freeze, shock and ignite"] = { "EnemyFreezeChance", "EnemyShockChance", "EnemyIgniteChance" },
	["effect of shock"] = "EnemyShockEffect",
	["effect of shock you inflict"] = "EnemyShockEffect",
	["effect of chill"] = "EnemyChillEffect",
	["effect of chill you inflict"] = "EnemyChillEffect",
	["effect of chill on you"] = "SelfChillEffect",
	["effect of non-damaging ailments"] = { "EnemyShockEffect", "EnemyChillEffect", "EnemyFreezeEffect" },
	["shock duration"] = "EnemyShockDuration",
	["freeze duration"] = "EnemyFreezeDuration",
	["chill duration"] = "EnemyChillDuration",
	["ignite duration"] = "EnemyIgniteDuration",
	["duration of elemental ailments"] = { "EnemyShockDuration", "EnemyFreezeDuration", "EnemyChillDuration", "EnemyIgniteDuration" },
	["duration of elemental status ailments"] = { "EnemyShockDuration", "EnemyFreezeDuration", "EnemyChillDuration", "EnemyIgniteDuration" },
	["duration of ailments"] = { "EnemyShockDuration", "EnemyFreezeDuration", "EnemyChillDuration", "EnemyIgniteDuration", "EnemyPoisonDuration", "EnemyBleedDuration" },
	["duration of ailments you inflict"] = { "EnemyShockDuration", "EnemyFreezeDuration", "EnemyChillDuration", "EnemyIgniteDuration", "EnemyPoisonDuration", "EnemyBleedDuration" },
	["duration of ailments inflicted"] = { "EnemyShockDuration", "EnemyFreezeDuration", "EnemyChillDuration", "EnemyIgniteDuration", "EnemyPoisonDuration", "EnemyBleedDuration" },
	-- Other ailments
	["to poison"] = "PoisonChance",
	["to cause poison"] = "PoisonChance",
	["to poison on hit"] = "PoisonChance",
	["poison duration"] = { "EnemyPoisonDuration" },
	["duration of poisons you inflict"] = { "EnemyPoisonDuration" },
	["to cause bleeding"] = "BleedChance",
	["to cause bleeding on hit"] = "BleedChance",
	["to inflict bleeding"] = "BleedChance",
	["to inflict bleeding on hit"] = "BleedChance",
	["bleed duration"] = { "EnemyBleedDuration" },
	["bleeding duration"] = { "EnemyBleedDuration" },
	-- Misc modifiers
	["movement speed"] = "MovementSpeed",
	["attack, cast and movement speed"] = { "Speed", "MovementSpeed" },
	["light radius"] = "LightRadius",
	["rarity of items found"] = "LootRarity",
	["quantity of items found"] = "LootQuantity",
	["item quantity"] = "LootQuantity",
	["strength requirement"] = "StrRequirement",
	["dexterity requirement"] = "DexRequirement",
	["intelligence requirement"] = "IntRequirement",
	["strength and intelligence requirement"] = { "StrRequirement", "IntRequirement" },
	["attribute requirements"] = { "StrRequirement", "DexRequirement", "IntRequirement" },
	["effect of socketed jewels"] = "SocketedJewelEffect",
	-- Flask modifiers
	["effect"] = "FlaskEffect",
	["effect of flasks"] = "FlaskEffect",
	["effect of flasks on you"] = "FlaskEffect",
	["amount recovered"] = "FlaskRecovery",
	["life recovered"] = "FlaskRecovery",
	["life recovery from flasks used"] = "FlaskLifeRecovery",
	["mana recovered"] = "FlaskRecovery",
	["life recovery from flasks"] = "FlaskLifeRecovery",
	["mana recovery from flasks"] = "FlaskManaRecovery",
	["flask effect duration"] = "FlaskDuration",
	["recovery speed"] = "FlaskRecoveryRate",
	["recovery rate"] = "FlaskRecoveryRate",
	["flask recovery rate"] = "FlaskRecoveryRate",
	["flask recovery speed"] = "FlaskRecoveryRate",
	["flask life recovery rate"] = "FlaskLifeRecoveryRate",
	["flask mana recovery rate"] = "FlaskManaRecoveryRate",
	["extra charges"] = "FlaskCharges",
	["maximum charges"] = "FlaskCharges",
	["charges used"] = "FlaskChargesUsed",
	["flask charges used"] = "FlaskChargesUsed",
	["flask charges gained"] = "FlaskChargesGained",
	["charge recovery"] = "FlaskChargeRecovery",
	["impales you inflict last"] = "ImpaleStacksMax",
}

-- List of modifier flags
local modFlagList = {
	-- Weapon types
	["with axes"] = { flags = bor(ModFlag.Axe, ModFlag.Hit) },
	["to axe attacks"] = { flags = bor(ModFlag.Axe, ModFlag.Hit) },
	["with axes or swords"] = { flags = ModFlag.Hit, tag = { type = "ModFlagOr", modFlags = bor(ModFlag.Axe, ModFlag.Sword) } },
	["with bows"] = { flags = bor(ModFlag.Bow, ModFlag.Hit) },
	["to bow attacks"] = { flags = bor(ModFlag.Bow, ModFlag.Hit) },
	["with claws"] = { flags = bor(ModFlag.Claw, ModFlag.Hit) },
	["with claws or daggers"] = { flags = ModFlag.Hit, tag = { type = "ModFlagOr", modFlags = bor(ModFlag.Claw, ModFlag.Dagger) } },
	["to claw attacks"] = { flags = bor(ModFlag.Claw, ModFlag.Hit) },
	["dealt with claws"] = { flags = bor(ModFlag.Claw, ModFlag.Hit) },
	["with daggers"] = { flags = bor(ModFlag.Dagger, ModFlag.Hit) },
	["to dagger attacks"] = { flags = bor(ModFlag.Dagger, ModFlag.Hit) },
	["with maces"] = { flags = bor(ModFlag.Mace, ModFlag.Hit) },
	["to mace attacks"] = { flags = bor(ModFlag.Mace, ModFlag.Hit) },
	["with maces and sceptres"] = { flags = bor(ModFlag.Mace, ModFlag.Hit) },
	["with maces or sceptres"] = { flags = bor(ModFlag.Mace, ModFlag.Hit) },
	["with maces, sceptres or staves"] = { flags = ModFlag.Hit, tag = { type = "ModFlagOr", modFlags = bor(ModFlag.Mace, ModFlag.Staff) } },
	["to mace and sceptre attacks"] = { flags = bor(ModFlag.Mace, ModFlag.Hit) },
	["to mace or sceptre attacks"] = { flags = bor(ModFlag.Mace, ModFlag.Hit) },
	["with staves"] = { flags = bor(ModFlag.Staff, ModFlag.Hit) },
	["to staff attacks"] = { flags = bor(ModFlag.Staff, ModFlag.Hit) },
	["with swords"] = { flags = bor(ModFlag.Sword, ModFlag.Hit) },
	["to sword attacks"] = { flags = bor(ModFlag.Sword, ModFlag.Hit) },
	["with wands"] = { flags = bor(ModFlag.Wand, ModFlag.Hit) },
	["to wand attacks"] = { flags = bor(ModFlag.Wand, ModFlag.Hit) },
	["unarmed"] = { flags = bor(ModFlag.Unarmed, ModFlag.Hit) },
	["with unarmed attacks"] = { flags = bor(ModFlag.Unarmed, ModFlag.Hit) },
	["to unarmed attacks"] = { flags = bor(ModFlag.Unarmed, ModFlag.Hit) },
	["with one handed weapons"] = { flags = bor(ModFlag.Weapon1H, ModFlag.Hit) },
	["with one handed melee weapons"] = { flags = bor(ModFlag.Weapon1H, ModFlag.WeaponMelee, ModFlag.Hit) },
	["with two handed weapons"] = { flags = bor(ModFlag.Weapon2H, ModFlag.Hit) },
	["with two handed melee weapons"] = { flags = bor(ModFlag.Weapon2H, ModFlag.WeaponMelee, ModFlag.Hit) },
	["with ranged weapons"] = { flags = bor(ModFlag.WeaponRanged, ModFlag.Hit) },
	-- Skill types
	["spell"] = { flags = ModFlag.Spell },
	["with spells"] = { flags = ModFlag.Spell },
	["with spell damage"] = { flags = ModFlag.Spell },
	["for spells"] = { flags = ModFlag.Spell },
	["with attacks"] = { keywordFlags = KeywordFlag.Attack },
	["with attack skills"] = { keywordFlags = KeywordFlag.Attack },
	["for attacks"] = { flags = ModFlag.Attack },
	["weapon"] = { flags = ModFlag.Weapon },
	["with weapons"] = { flags = ModFlag.Weapon },
	["melee"] = { flags = ModFlag.Melee },
	["with melee attacks"] = { flags = ModFlag.Melee },
	["with melee critical strikes"] = { flags = ModFlag.Melee, tag = { type = "Condition", var = "CriticalStrike" } },
	["with bow skills"] = { keywordFlags = KeywordFlag.Bow },
	["on melee hit"] = { flags = ModFlag.Melee },
	["with hits"] = { keywordFlags = KeywordFlag.Hit },
	["with hits and ailments"] = { keywordFlags = bor(KeywordFlag.Hit, KeywordFlag.Ailment) },
	["with ailments"] = { flags = ModFlag.Ailment },
	["with ailments from attack skills"] = { flags = ModFlag.Ailment, keywordFlags = KeywordFlag.Attack },
	["with poison"] = { keywordFlags = KeywordFlag.Poison },
	["with bleeding"] = { keywordFlags = KeywordFlag.Bleed },
	["for ailments"] = { flags = ModFlag.Ailment },
	["for poison"] = { keywordFlags = KeywordFlag.Poison },
	["for bleeding"] = { keywordFlags = KeywordFlag.Bleed },
	["for ignite"] = { keywordFlags = KeywordFlag.Ignite },
	["area"] = { flags = ModFlag.Area },
	["mine"] = { keywordFlags = KeywordFlag.Mine },
	["with mines"] = { keywordFlags = KeywordFlag.Mine },
	["trap"] = { keywordFlags = KeywordFlag.Trap },
	["with traps"] = { keywordFlags = KeywordFlag.Trap },
	["for traps"] = { keywordFlags = KeywordFlag.Trap },
	["that place mines or throw traps"] = { keywordFlags = bor(KeywordFlag.Mine, KeywordFlag.Trap) },
	["that throw mines"] = { keywordFlags = KeywordFlag.Mine },
	["that throw traps"] = { keywordFlags = KeywordFlag.Trap },
	["totem"] = { keywordFlags = KeywordFlag.Totem },
	["with totem skills"] = { keywordFlags = KeywordFlag.Totem },
	["for skills used by totems"] = { keywordFlags = KeywordFlag.Totem },
	["of aura skills"] = { tag = { type = "SkillType", skillType = SkillType.Aura } },
	["of curse skills"] = { keywordFlags = KeywordFlag.Curse },
	["with curse skills"] = { keywordFlags = KeywordFlag.Curse },
	["of herald skills"] = { tag = { type = "SkillType", skillType = SkillType.Herald } },
	["with herald skills"] = { tag = { type = "SkillType", skillType = SkillType.Herald } },
	["with hits from herald skills"] = { tag = { type = "SkillType", skillType = SkillType.Herald }, keywordFlags = KeywordFlag.Hit },
	["minion skills"] = { tag = { type = "SkillType", skillType = SkillType.Minion } },
	["of minion skills"] = { tag = { type = "SkillType", skillType = SkillType.Minion } },
	["for curses"] = { keywordFlags = KeywordFlag.Curse },
	["warcry"] = { keywordFlags = KeywordFlag.Warcry },
	["vaal"] = { keywordFlags = KeywordFlag.Vaal },
	["vaal skill"] = { keywordFlags = KeywordFlag.Vaal },
	["with movement skills"] = { keywordFlags = KeywordFlag.Movement },
	["of movement skills"] = { keywordFlags = KeywordFlag.Movement },
	["of travel skills"] = { tag = { type = "SkillType", skillType = SkillType.TravelSkill } },
	["of banner skills"] = { tag = { type = "SkillType", skillType = SkillType.Banner } },
	["with lightning skills"] = { keywordFlags = KeywordFlag.Lightning },
	["with cold skills"] = { keywordFlags = KeywordFlag.Cold },
	["with fire skills"] = { keywordFlags = KeywordFlag.Fire },
	["with elemental skills"] = { keywordFlags = bor(KeywordFlag.Lightning, KeywordFlag.Cold, KeywordFlag.Fire) },
	["with chaos skills"] = { keywordFlags = KeywordFlag.Chaos },
	["with channelling skills"] = { tag = { type = "SkillType", skillType = SkillType.Channelled } },
	["channelling skills"] = { tag = { type = "SkillType", skillType = SkillType.Channelled } },
	["with brand skills"] = { tag = { type = "SkillType", skillType = SkillType.Brand } },
	["zombie"] = { addToMinion = true, addToMinionTag = { type = "SkillName", skillName = "Raise Zombie" } },
	["raised zombie"] = { addToMinion = true, addToMinionTag = { type = "SkillName", skillName = "Raise Zombie" } },
	["skeleton"] = { addToMinion = true, addToMinionTag = { type = "SkillName", skillName = "Summon Skeleton" } },
	["spectre"] = { addToMinion = true, addToMinionTag = { type = "SkillName", skillName = "Raise Spectre" } },
	["raised spectre"] = { addToMinion = true, addToMinionTag = { type = "SkillName", skillName = "Raise Spectre" } },
	["golem"] = { addToMinion = true, addToMinionTag = { type = "SkillType", skillType = SkillType.Golem } },
	["chaos golem"] = { addToMinion = true, addToMinionTag = { type = "SkillName", skillName = "Summon Chaos Golem" } },
	["flame golem"] = { addToMinion = true, addToMinionTag = { type = "SkillName", skillName = "Summon Flame Golem" } },
	["increased flame golem"] = { addToMinion = true, addToMinionTag = { type = "SkillName", skillName = "Summon Flame Golem" } },
	["ice golem"] = { addToMinion = true, addToMinionTag = { type = "SkillName", skillName = "Summon Ice Golem" } },
	["lightning golem"] = { addToMinion = true, addToMinionTag = { type = "SkillName", skillName = "Summon Lightning Golem" } },
	["stone golem"] = { addToMinion = true, addToMinionTag = { type = "SkillName", skillName = "Summon Stone Golem" } },
	["animated guardian"] = { addToMinion = true, addToMinionTag = { type = "SkillName", skillName = "Animate Guardian" } },
	-- Other
	["global"] = { tag = { type = "Global" } },
	["from equipped shield"] = { tag = { type = "SlotName", slotName = "Weapon 2" } },
	["from body armour"] = { tag = { type = "SlotName", slotName = "Body Armour" } },
}

-- List of modifier flags/tags that appear at the start of a line
local preFlagList = {
	-- Weapon types
	["^axe attacks [hd][ae][va][el] "] = { flags = ModFlag.Axe },
	["^axe or sword attacks [hd][ae][va][el] "] = { tag = { type = "ModFlagOr", modFlags = bor(ModFlag.Axe, ModFlag.Sword) } },
	["^bow attacks [hd][ae][va][el] "] = { flags = ModFlag.Bow },
	["^claw attacks [hd][ae][va][el] "] = { flags = ModFlag.Claw },
	["^claw or dagger attacks [hd][ae][va][el] "] = { tag = { type = "ModFlagOr", modFlags = bor(ModFlag.Claw, ModFlag.Dagger) } },
	["^dagger attacks [hd][ae][va][el] "] = { flags = ModFlag.Dagger },
	["^mace or sceptre attacks [hd][ae][va][el] "] = { flags = ModFlag.Mace },
	["^mace, sceptre or staff attacks [hd][ae][va][el] "] = { tag = { type = "ModFlagOr", modFlags = bor(ModFlag.Mace, ModFlag.Staff) } },
	["^staff attacks [hd][ae][va][el] "] = { flags = ModFlag.Staff },
	["^sword attacks [hd][ae][va][el] "] = { flags = ModFlag.Sword },
	["^wand attacks [hd][ae][va][el] "] = { flags = ModFlag.Wand },
	["^unarmed attacks [hd][ae][va][el] "] = { flags = ModFlag.Unarmed },
	["^attacks with one handed weapons [hd][ae][va][el] "] = { flags = ModFlag.Weapon1H },
	["^attacks with two handed weapons [hd][ae][va][el] "] = { flags = ModFlag.Weapon2H },
	["^attacks with melee weapons [hd][ae][va][el] "] = { flags = ModFlag.WeaponMelee },
	["^attacks with one handed melee weapons [hd][ae][va][el] "] = { flags = bor(ModFlag.Weapon1H, ModFlag.WeaponMelee) },
	["^attacks with two handed melee weapons [hd][ae][va][el] "] = { flags = bor(ModFlag.Weapon2H, ModFlag.WeaponMelee) },
	["^attacks with ranged weapons [hd][ae][va][el] "] = { flags = ModFlag.WeaponRanged },
	-- Damage types
	["^hits deal "] = { keywordFlags = KeywordFlag.Hit },
	["^critical strikes deal "] = { tag = { type = "Condition", var = "CriticalStrike" } },
	-- Add to minion
	["^minions "] = { addToMinion = true },
	["^minions [hd][ae][va][el] "] = { addToMinion = true },
	["^minions leech "] = { addToMinion = true },
	["^minions' attacks deal "] = { addToMinion = true, flags = ModFlag.Attack },
	["^golems [hd][ae][va][el] "] = { addToMinion = true, addToMinionTag = { type = "SkillType", skillType = SkillType.Golem } },
	["^golem skills have "] = { tag = { type = "SkillType", skillType = SkillType.Golem } },
	["^zombies [hd][ae][va][el] "] = { addToMinion = true, addToMinionTag = { type = "SkillName", skillName = "Raise Zombie" } },
	["^raised zombies [hd][ae][va][el] "] = { addToMinion = true, addToMinionTag = { type = "SkillName", skillName = "Raise Zombie" } },
	["^skeletons [hd][ae][va][el] "] = { addToMinion = true, addToMinionTag = { type = "SkillName", skillName = "Summon Skeleton" } },
	["^raging spirits [hd][ae][va][el] "] = { addToMinion = true, addToMinionTag = { type = "SkillName", skillName = "Summon Raging Spirit" } },
	["^summoned raging spirits [hd][ae][va][el] "] = { addToMinion = true, addToMinionTag = { type = "SkillName", skillName = "Summon Raging Spirit" } },
	["^spectres [hd][ae][va][el] "] = { addToMinion = true, addToMinionTag = { type = "SkillName", skillName = "Raise Spectre" } },
	["^chaos golems [hd][ae][va][el] "] = { addToMinion = true, addToMinionTag = { type = "SkillName", skillName = "Summon Chaos Golem" } },
	["^summoned chaos golems [hd][ae][va][el] "] = { addToMinion = true, addToMinionTag = { type = "SkillName", skillName = "Summon Chaos Golem" } },
	["^flame golems [hd][ae][va][el] "] = { addToMinion = true, addToMinionTag = { type = "SkillName", skillName = "Summon Flame Golem" } },
	["^summoned flame golems [hd][ae][va][el] "] = { addToMinion = true, addToMinionTag = { type = "SkillName", skillName = "Summon Flame Golem" } },
	["^ice golems [hd][ae][va][el] "] = { addToMinion = true, addToMinionTag = { type = "SkillName", skillName = "Summon Ice Golem" } },
	["^summoned ice golems [hd][ae][va][el] "] = { addToMinion = true, addToMinionTag = { type = "SkillName", skillName = "Summon Ice Golem" } },
	["^lightning golems [hd][ae][va][el] "] = { addToMinion = true, addToMinionTag = { type = "SkillName", skillName = "Summon Lightning Golem" } },
	["^summoned lightning golems [hd][ae][va][el] "] = { addToMinion = true, addToMinionTag = { type = "SkillName", skillName = "Summon Lightning Golem" } },
	["^stone golems [hd][ae][va][el] "] = { addToMinion = true, addToMinionTag = { type = "SkillName", skillName = "Summon Stone Golem" } },
	["^summoned stone golems [hd][ae][va][el] "] = { addToMinion = true, addToMinionTag = { type = "SkillName", skillName = "Summon Stone Golem" } },
	["^summoned carrion golems [hd][ae][va][el] "] = { addToMinion = true, addToMinionTag = { type = "SkillName", skillName = "Summon Carrion Golem" } },
	["^summoned skitterbots [hd][ae][va][el] "] = { addToMinion = true, addToMinionTag = { type = "SkillName", skillName = "Summon Carrion Golem" } },
	["^blink arrow and blink arrow clones [hd][ae][va][el] "] = { addToMinion = true, addToMinionTag = { type = "SkillName", skillName = "Blink Arrow" } },
	["^mirror arrow and mirror arrow clones [hd][ae][va][el] "] = { addToMinion = true, addToMinionTag = { type = "SkillName", skillName = "Mirror Arrow" } },
	["^animated weapons [hd][ae][va][el] "] = { addToMinion = true, addToMinionTag = { type = "SkillName", skillName = "Animate Weapon" } },
	["^animated guardian deals "] = { addToMinion = true, addToMinionTag = { type = "SkillName", skillName = "Animate Guardian" } },
	["^summoned holy relics [hd][ae][va][el] "] = { addToMinion = true, addToMinionTag = { type = "SkillName", skillName = "Summon Holy Relic" } },
	["^herald skills [hd][ae][va][el] "] = { tag = { type = "SkillType", skillType = SkillType.Herald } },
	["^agony crawler deals "] = { addToMinion = true, addToMinionTag = { type = "SkillName", skillName = "Herald of Agony" } },
	["^sentinels of purity deal "] = { addToMinion = true, addToMinionTag = { type = "SkillName", skillName = "Herald of Purity" } },
	["^raised zombies' slam attack has "] = { addToMinion = true, tag = { type = "SkillId", skillId = "ZombieSlam" } },
	["^raised spectres, raised zombies, and summoned skeletons have "] = { addToMinion = true, addToMinionTag = { type = "SkillName", skillNameList = { "Raise Spectre", "Raise Zombie", "Summon Skeleton" } } },
	-- Totem/trap/mine
	["^attacks used by totems have "] = { flags = ModFlag.Attack, keywordFlags = KeywordFlag.Totem },
	["^spells cast by totems [hd][ae][va][el] "] = { flags = ModFlag.Spell, keywordFlags = KeywordFlag.Totem },
	["^trap and mine damage "] = { keywordFlags = bor(KeywordFlag.Trap, KeywordFlag.Mine) },
	["^skills used by traps [hd][ae][va][el] "] = { keywordFlags = KeywordFlag.Trap },
	["^skills used by mines [hd][ae][va][el] "] = { keywordFlags = KeywordFlag.Mine },
	-- Local damage
	["^attacks with this weapon "] = { tagList = { { type = "Condition", var = "{Hand}Attack" }, { type = "SkillType", skillType = SkillType.Attack } } },
	["^attacks with this weapon [hd][ae][va][el] "] = { tagList = { { type = "Condition", var = "{Hand}Attack" }, { type = "SkillType", skillType = SkillType.Attack } } },
	["^hits with this weapon [hd][ae][va][el] "] = { flags = ModFlag.Hit, tagList = { { type = "Condition", var = "{Hand}Attack" }, { type = "SkillType", skillType = SkillType.Attack } } },
	-- Skill types
	["^attacks [hd][ae][va][el] "] = { flags = ModFlag.Attack },
	["^attack skills [hd][ae][va][el] "] = { keywordFlags = KeywordFlag.Attack },
	["^spells [hd][ae][va][el] "] = { flags = ModFlag.Spell },
	["^spell skills [hd][ae][va][el] "] = { keywordFlags = KeywordFlag.Spell },
	["^projectile attack skills [hd][ae][va][el] "] = { tagList = { { type = "SkillType", skillType = SkillType.Attack }, { type = "SkillType", skillType = SkillType.Projectile } } },
	["^projectiles from attacks [hd][ae][va][el] "] = { tagList = { { type = "SkillType", skillType = SkillType.Attack }, { type = "SkillType", skillType = SkillType.Projectile } } },
	["^arrows [hd][ae][va][el] "] = { keywordFlags = KeywordFlag.Bow },
	["^bow skills [hdf][aei][var][el] "] = { keywordFlags = KeywordFlag.Bow },
	["^projectiles [hdf][aei][var][el] "] = { flags = ModFlag.Projectile },
	["^melee attacks have "] = { flags = ModFlag.Melee },
	["^movement attack skills have "] = { flags = ModFlag.Attack, keywordFlags = KeywordFlag.Movement },
	["^travel skills have "] = { tag = { type = "SkillType", skillType = SkillType.TravelSkill } },
	["^lightning skills [hd][ae][va][el] "] = { keywordFlags = KeywordFlag.Lightning },
	["^lightning spells [hd][ae][va][el] "] = { keywordFlags = KeywordFlag.Lightning, flags = ModFlag.Spell },
	["^cold skills [hd][ae][va][el] "] = { keywordFlags = KeywordFlag.Cold },
	["^cold spells [hd][ae][va][el] "] = { keywordFlags = KeywordFlag.Cold, flags = ModFlag.Spell },
	["^fire skills [hd][ae][va][el] "] = { keywordFlags = KeywordFlag.Fire },
	["^fire spells [hd][ae][va][el] "] = { keywordFlags = KeywordFlag.Fire, flags = ModFlag.Spell },
	["^chaos skills [hd][ae][va][el] "] = { keywordFlags = KeywordFlag.Chaos },
	["^vaal skills [hd][ae][va][el] "] = { keywordFlags = KeywordFlag.Vaal },
	["^brand skills [hd][ae][va][el] "] = { tag = { type = "SkillType", skillType = SkillType.Brand } },
	["^channelling skills [hd][ae][va][el] "] = { tag = { type = "SkillType", skillType = SkillType.Channelled } },
	["^curse skills [hd][ae][va][el] "] = { tag = { type = "SkillType", skillType = SkillType.Curse } },
	["^melee skills [hd][ae][va][el] "] = { tag = { type = "SkillType", skillType = SkillType.Melee } },
	["^guard skills [hd][ae][va][el] "] = { tag = { type = "SkillType", skillType = SkillType.GuardSkill } },
	["^nova spells [hd][ae][va][el] "] = { tag = { type = "SkillType", skillType = SkillType.NovaSpell } },
	["^area skills [hd][ae][va][el] "] = { tag = { type = "SkillType", skillType = SkillType.Area } },
	["^warcry skills have "] = { tag = { type = "SkillType", skillType = SkillType.Warcry } },
	["^skills [hdfg][aei][vari][eln] "] = { },
	-- Slot specific
	["^left ring slot: "] = { tag = { type = "SlotNumber", num = 1 } },
	["^right ring slot: "] = { tag = { type = "SlotNumber", num = 2 } },
	["^socketed gems [hgd][ae][via][enl] "] = { addToSkill = { type = "SocketedIn", slotName = "{SlotName}" } },
	["^socketed skills [hgd][ae][via][enl] "] = { addToSkill = { type = "SocketedIn", slotName = "{SlotName}" } },
	["^socketed attacks [hgd][ae][via][enl] "] = { addToSkill = { type = "SocketedIn", slotName = "{SlotName}", keyword = "attack" } },
	["^socketed spells [hgd][ae][via][enl] "] = { addToSkill = { type = "SocketedIn", slotName = "{SlotName}", keyword = "spell" } },
	["^socketed curse gems [hgd][ae][via][enl] "] = { addToSkill = { type = "SocketedIn", slotName = "{SlotName}", keyword = "curse" } },
	["^socketed melee gems [hgd][ae][via][enl] "] = { addToSkill = { type = "SocketedIn", slotName = "{SlotName}", keyword = "melee" } },
	["^socketed golem gems [hgd][ae][via][enl] "] = { addToSkill = { type = "SocketedIn", slotName = "{SlotName}", keyword = "golem" } },
	["^socketed golem skills [hgd][ae][via][enl] "] = { addToSkill = { type = "SocketedIn", slotName = "{SlotName}", keyword = "golem" } },
	-- Other
	["^your flasks grant "] = { },
	["^when hit, "] = { },
	["^you and allies [hgd][ae][via][enl] "] = { },
	["^auras from your skills grant "] = { addToAura = true },
	["^you and nearby allies [hgd][ae][via][enl] "] = { newAura = true },
	["^nearby allies [hgd][ae][via][enl] "] = { newAura = true, newAuraOnlyAllies = true },
	["^you and allies affected by auras from your skills [hgd][ae][via][enl] "] = { affectedByAura = true },
	["^take "] = { modSuffix = "Taken" },
	["^fortify buffs you create instead grant "] = { convertFortifyEffect = true },
	["^marauder: melee skills have "] = { flags = ModFlag.Melee, tag = { type = "Condition", var = "ConnectedToMarauderStart" } },
	["^duelist: "] = { tag = { type = "Condition", var = "ConnectedToDuelistStart" } },
	["^ranger: "] = { tag = { type = "Condition", var = "ConnectedToRangerStart" } },
	["^shadow: "] = { tag = { type = "Condition", var = "ConnectedToShadowStart" } },
	["^witch: "] = { tag = { type = "Condition", var = "ConnectedToWitchStart" } },
	["^templar: "] = { tag = { type = "Condition", var = "ConnectedToTemplarStart" } },
	["^scion: "] = { tag = { type = "Condition", var = "ConnectedToScionStart" } },
	["^skills supported by spellslinger have "] = { tag = { type = "Condition", var = "SupportedBySpellslinger" } },
}

-- List of modifier tags
local modTagList = {
	["on enemies"] = { },
	["while active"] = { },
	[" on critical strike"] = { tag = { type = "Condition", var = "CriticalStrike" } },
	["from critical strikes"] = { tag = { type = "Condition", var = "CriticalStrike" } },
	["with critical strikes"] = { tag = { type = "Condition", var = "CriticalStrike" } },
	["while affected by auras you cast"] = { affectedByAura = true },
	["for you and nearby allies"] = { newAura = true },
	-- Multipliers
	["per power charge"] = { tag = { type = "Multiplier", var = "PowerCharge" } },
	["per frenzy charge"] = { tag = { type = "Multiplier", var = "FrenzyCharge" } },
	["per endurance charge"] = { tag = { type = "Multiplier", var = "EnduranceCharge" } },
	["per siphoning charge"] = { tag = { type = "Multiplier", var = "SiphoningCharge" } },
	["per challenger charge"] = { tag = { type = "Multiplier", var = "ChallengerCharge" } },
	["per blitz charge"] = { tag = { type = "Multiplier", var = "BlitzCharge" } },
	["per ghost shroud"] = { tag = { type = "Multiplier", var = "GhostShroud" } },
	["per crab barrier"] = { tag = { type = "Multiplier", var = "CrabBarrier" } },
	["per (%d+) rage"] = function(num) return { tag = { type = "Multiplier", var = "Rage", div = num } } end,
	["per level"] = { tag = { type = "Multiplier", var = "Level" } },
	["per (%d+) player levels"] = function(num) return { tag = { type = "Multiplier", var = "Level", div = num } } end,
	["for each equipped normal item"] = { tag = { type = "Multiplier", var = "NormalItem" } },
	["for each normal item equipped"] = { tag = { type = "Multiplier", var = "NormalItem" } },
	["for each normal item you have equipped"] = { tag = { type = "Multiplier", var = "NormalItem" } },
	["for each equipped magic item"] = { tag = { type = "Multiplier", var = "MagicItem" } },
	["for each magic item equipped"] = { tag = { type = "Multiplier", var = "MagicItem" } },
	["for each magic item you have equipped"] = { tag = { type = "Multiplier", var = "MagicItem" } },
	["for each equipped rare item"] = { tag = { type = "Multiplier", var = "RareItem" } },
	["for each rare item equipped"] = { tag = { type = "Multiplier", var = "RareItem" } },
	["for each rare item you have equipped"] = { tag = { type = "Multiplier", var = "RareItem" } },
	["for each equipped unique item"] = { tag = { type = "Multiplier", var = "UniqueItem" } },
	["for each unique item equipped"] = { tag = { type = "Multiplier", var = "UniqueItem" } },
	["for each unique item you have equipped"] = { tag = { type = "Multiplier", var = "UniqueItem" } },
	["per elder item equipped"] = { tag = { type = "Multiplier", var = "ElderItem" } },
	["per shaper item equipped"] = { tag = { type = "Multiplier", var = "ShaperItem" } },
	["per elder or shaper item equipped"] = { tag = { type = "Multiplier", varList = { "ElderItem", "ShaperItem" } } },
	["for each corrupted item equipped"] = { tag = { type = "Multiplier", var = "CorruptedItem" } },
	["for each equipped corrupted item"] = { tag = { type = "Multiplier", var = "CorruptedItem" } },
	["for each uncorrupted item equipped"] = { tag = { type = "Multiplier", var = "NonCorruptedItem" } },
	["per abyssa?l? jewel affecting you"] = { tag = { type = "Multiplier", var = "AbyssJewel" } },
	["for each herald s?k?i?l?l? ?affecting you"] = { tag = { type = "Multiplier", var = "Herald" } },
	["for each type of abyssa?l? jewel affecting you"] = { tag = { type = "Multiplier", var = "AbyssJewelType" } },
	["per sextant affecting the area"] = { tag = { type = "Multiplier", var = "Sextant" } },
	["per buff on you"] = { tag = { type = "Multiplier", var = "BuffOnSelf" } },
	["per curse on enemy"] = { tag = { type = "Multiplier", var = "CurseOnEnemy" } },
	["for each curse on enemy"] = { tag = { type = "Multiplier", var = "CurseOnEnemy" } },
	["per curse on you"] = { tag = { type = "Multiplier", var = "CurseOnSelf" } },
	["per poison on you"] = { tag = { type = "Multiplier", var = "PoisonStack" } },
	["per poison on you, up to (%d+) per second"] = function(num) return { tag = { type = "Multiplier", var = "PoisonStack", limit = tonumber(num), limitTotal = true } } end,
	["for each poison you have inflicted recently"] = { tag = { type = "Multiplier", var = "PoisonAppliedRecently" } },
	["for each shocked enemy you've killed recently"] = { tag = { type = "Multiplier", var = "ShockedEnemyKilledRecently" } },
	["per enemy killed recently, up to (%d+)%%"] = function(num) return { tag = { type = "Multiplier", var = "EnemyKilledRecently", limit = tonumber(num), limitTotal = true } } end,
	["per (%d+) rampage kills"] = function(num) return { tag = { type = "Multiplier", var = "Rampage", div = num, limit = 1000 / num, limitTotal = true } } end,
	["per minion, up to (%d+)%%"] = function(num) return { tag = { type = "Multiplier", var = "SummonedMinion", limit = tonumber(num), limitTotal = true } } end,
	["for each enemy you or your minions have killed recently, up to (%d+)%%"] = function(num) return { tag = { type = "Multiplier", varList = { "EnemyKilledRecently","EnemyKilledByMinionsRecently" }, limit = tonumber(num), limitTotal = true } } end,
	["for each enemy you or your minions have killed recently, up to (%d+)%% per second"] = function(num) return { tag = { type = "Multiplier", varList = { "EnemyKilledRecently","EnemyKilledByMinionsRecently" }, limit = tonumber(num), limitTotal = true } } end,
	["for each (%d+) total mana you have spent recently"] = function(num) return { tag = { type = "Multiplier", var = "ManaSpentRecently", div = num } } end,
	["for each (%d+) total mana you have spent recently, up to (%d+)%%"] = function(num, _, limit) return { tag = { type = "Multiplier", var = "ManaSpentRecently", div = num, limit = tonumber(limit), limitTotal = true } } end,
	["per (%d+) mana spent recently, up to (%d+)%%"] = function(num, _, limit) return { tag = { type = "Multiplier", var = "ManaSpentRecently", div = num, limit = tonumber(limit), limitTotal = true } } end,
	["for each time you've blocked in the past 10 seconds"] = { tag = { type = "Multiplier", var =  "BlockedPast10Sec" } },
	["per enemy killed by you or your totems recently"] = { tag = { type = "Multiplier", varList = { "EnemyKilledRecently","EnemyKilledByTotemsRecently" } } },
	["per nearby enemy, up to %+?(%d+)%%"] = function(num) return { tag = { type = "Multiplier", var = "NearbyEnemies", limit = num, limitTotal = true } } end,
	["to you and allies"] = { },
	["per red socket"] = { tag = { type = "Multiplier", var = "RedSocketIn{SlotName}" } },
	["per green socket"] = { tag = { type = "Multiplier", var = "GreenSocketIn{SlotName}" } },
	["per blue socket"] = { tag = { type = "Multiplier", var = "BlueSocketIn{SlotName}" } },
	["per white socket"] = { tag = { type = "Multiplier", var = "WhiteSocketIn{SlotName}" } },
	["for each impale on enemy"] = { tag = { type = "Multiplier", var = "ImpaleStacks", actor = "enemy" } },
	["per animated weapon"] = { tag = { type = "Multiplier", var = "AnimatedWeapon", actor = "parent" } },
	["per grasping vine"] = { tag =  { type = "Multiplier", var = "GraspingVinesCount" } },
	-- Per stat
	["per (%d+) strength"] = function(num) return { tag = { type = "PerStat", stat = "Str", div = num } } end,
	["per (%d+) dexterity"] = function(num) return { tag = { type = "PerStat", stat = "Dex", div = num } } end,
	["per (%d+) intelligence"] = function(num) return { tag = { type = "PerStat", stat = "Int", div = num } } end,
	["per (%d+) total attributes"] = function(num) return { tag = { type = "PerStat", statList = { "Str", "Dex", "Int" }, div = num } } end,
	["per (%d+) of your lowest attribute"] = function(num) return { tag = { type = "PerStat", stat = "LowestAttribute", div = num } } end,
	["per (%d+) reserved life"] = function(num) return { tag = { type = "PerStat", stat = "LifeReserved", div = num } } end,
	["per (%d+) unreserved maximum mana, up to (%d+)%%"] = function(num, _, limit) return { tag = { type = "PerStat", stat = "ManaUnreserved", div = num, limit = tonumber(limit), limitTotal = true } } end,
	["per (%d+) evasion rating"] = function(num) return { tag = { type = "PerStat", stat = "Evasion", div = num } } end,
	["per (%d+) evasion rating, up to (%d+)%%"] = function(num, _, limit) return { tag = { type = "PerStat", stat = "Evasion", div = num, limit = tonumber(limit), limitTotal = true } } end,
	["per (%d+) maximum energy shield"] = function(num) return { tag = { type = "PerStat", stat = "EnergyShield", div = num } } end,
	["per (%d+) maximum life"] = function(num) return { tag = { type = "PerStat", stat = "Life", div = num } } end,
	["per (%d+) maximum mana, up to (%d+)%%"] = function(num, _, limit) return { tag = { type = "PerStat", stat = "Mana", div = num, limit = tonumber(limit), limitTotal = true } } end,
	["per (%d+) maximum mana, up to a maximum of (%d+)%%"] = function(num, _, limit) return { tag = { type = "PerStat", stat = "Mana", div = num, limit = tonumber(limit), limitTotal = true } } end,
	["per (%d+) accuracy rating"] = function(num) return { tag = { type = "PerStat", stat = "Accuracy", div = num } } end,
	["per (%d+)%% block chance"] = function(num) return { tag = { type = "PerStat", stat = "BlockChance", div = num } } end,
	["per (%d+)%% chance to block attack damage"] = function(num) return { tag = { type = "PerStat", stat = "BlockChance", div = num } } end,
	["per (%d+)%% chance to block spell damage"] = function(num) return { tag = { type = "PerStat", stat = "SpellBlockChance", div = num } } end,
	["per (%d+) of the lowest of armour and evasion rating"] = function(num) return { tag = { type = "PerStat", stat = "LowestOfArmourAndEvasion", div = num } } end,
	["per (%d+) maximum energy shield on helmet"] = function(num) return { tag = { type = "PerStat", stat = "EnergyShieldOnHelmet", div = num } } end,
	["per (%d+) evasion rating on body armour"] = function(num) return { tag = { type = "PerStat", stat = "EvasionOnBody Armour", div = num } } end,
	["per (%d+) armour on equipped shield"] = function(num) return { tag = { type = "PerStat", stat = "ArmourOnWeapon 2", div = num } } end,
	["per (%d+) armour or evasion rating on shield"] = function(num) return { tag = { type = "PerStat", statList = { "ArmourOnWeapon 2", "EvasionOnWeapon 2" }, div = num } } end,
	["per (%d+) evasion rating on equipped shield"] = function(num) return { tag = { type = "PerStat", stat = "EvasionOnWeapon 2", div = num } } end,
	["per (%d+) maximum energy shield on equipped shield"] = function(num) return { tag = { type = "PerStat", stat = "EnergyShieldOnWeapon 2", div = num } } end,
	["per (%d+) maximum energy shield on shield"] = function(num) return { tag = { type = "PerStat", stat = "EnergyShieldOnWeapon 2", div = num } } end,
	["per (%d+)%% cold resistance above 75%%"] = function(num) return { tag  = { type = "PerStat", stat = "ColdResistOver75", div = num } } end,
	["per (%d+)%% lightning resistance above 75%%"] = function(num) return { tag  = { type = "PerStat", stat = "LightningResistOver75", div = num } } end,
	["per totem"] = { tag = { type = "PerStat", stat = "ActiveTotemLimit" } },
	["per summoned totem"] = { tag = { type = "PerStat", stat = "ActiveTotemLimit" } },
	["for each summoned totem"] = { tag = { type = "PerStat", stat = "ActiveTotemLimit" } },
	["for each time they have chained"] = { tag = { type = "PerStat", stat = "Chain" } },
	["for each time it has chained"] = { tag = { type = "PerStat", stat = "Chain" } },
	["for each summoned golem"] = { tag = { type = "PerStat", stat = "ActiveGolemLimit" } },
	["for each golem you have summoned"] = { tag = { type = "PerStat", stat = "ActiveGolemLimit" } },
	["per summoned golem"] = { tag = { type = "PerStat", stat = "ActiveGolemLimit" } },
	["per summoned sentinel of purity"] = { tag = { type = "PerStat", stat = "ActiveSentinelOfPurityLimit" } },
	-- Stat conditions
	["with (%d+) or more strength"] = function(num) return { tag = { type = "StatThreshold", stat = "Str", threshold = num } } end,
	["with at least (%d+) strength"] = function(num) return { tag = { type = "StatThreshold", stat = "Str", threshold = num } } end,
	["w?h?i[lf]e? you have at least (%d+) strength"] = function(num) return { tag = { type = "StatThreshold", stat = "Str", threshold = num } } end,
	["w?h?i[lf]e? you have at least (%d+) dexterity"] = function(num) return { tag = { type = "StatThreshold", stat = "Dex", threshold = num } } end,
	["w?h?i[lf]e? you have at least (%d+) intelligence"] = function(num) return { tag = { type = "StatThreshold", stat = "Int", threshold = num } } end,
	["at least (%d+) intelligence"] = function(num) return { tag = { type = "StatThreshold", stat = "Int", threshold = num } } end, -- lol
	["if dexterity is higher than intelligence"] = { tag = { type = "Condition", var = "DexHigherThanInt" } },
	["if strength is higher than intelligence"] = { tag = { type = "Condition", var = "StrHigherThanInt" } },
	["w?h?i[lf]e? you have at least (%d+) maximum energy shield"] = function(num) return { tag = { type = "StatThreshold", stat = "EnergyShield", threshold = num } } end,
	["against targets they pierce"] = { tag = { type = "StatThreshold", stat = "PierceCount", threshold = 1 } },
	["against pierced targets"] = { tag = { type = "StatThreshold", stat = "PierceCount", threshold = 1 } },
	["to targets they pierce"] = { tag = { type = "StatThreshold", stat = "PierceCount", threshold = 1 } },
	-- Slot conditions
	["when in main hand"] = { tag = { type = "SlotNumber", num = 1 } },
	["when in off hand"] = { tag = { type = "SlotNumber", num = 2 } },
	["in main hand"] = { tag = { type = "InSlot", num = 1 } },
	["in off hand"] = { tag = { type = "InSlot", num = 2 } },
	["with main hand"] = { tagList = { { type = "Condition", var = "MainHandAttack" }, { type = "SkillType", skillType = SkillType.Attack } } },
	["with off hand"] = { tagList = { { type = "Condition", var = "OffHandAttack" }, { type = "SkillType", skillType = SkillType.Attack } } },
	["with this weapon"] = { tagList = { { type = "Condition", var = "{Hand}Attack" }, { type = "SkillType", skillType = SkillType.Attack } } },
	["if your other ring is a shaper item"] = { tag = { type = "Condition", var = "ShaperItemInRing {OtherSlotNum}" } },
	["if your other ring is an elder item"] = { tag = { type = "Condition", var = "ElderItemInRing {OtherSlotNum}" } },
	-- Equipment conditions
	["while holding a shield"] = { tag = { type = "Condition", var = "UsingShield" } },
	["while your off hand is empty"] = { tag = { type = "Condition", var = "OffHandIsEmpty" } },
	["with shields"] = { tag = { type = "Condition", var = "UsingShield" } },
	["while dual wielding"] = { tag = { type = "Condition", var = "DualWielding" } },
	["while dual wielding claws"] = { tag = { type = "Condition", var = "DualWieldingClaws" } },
	["while dual wielding or holding a shield"] = { tag = { type = "Condition", varList = { "DualWielding", "UsingShield" } } },
	["while wielding an axe"] = { tag = { type = "Condition", var = "UsingAxe" } },
	["while wielding an axe or sword"] = { tag = { type = "Condition", varList = { "UsingAxe", "UsingSword" } } },
	["while wielding a bow"] = { tag = { type = "Condition", var = "UsingBow" } },
	["while wielding a claw"] = { tag = { type = "Condition", var = "UsingClaw" } },
	["while wielding a dagger"] = { tag = { type = "Condition", var = "UsingDagger" } },
	["while wielding a claw or dagger"] = { tag = { type = "Condition", varList = { "UsingClaw", "UsingDagger" } } },
	["while wielding a mace"] = { tag = { type = "Condition", var = "UsingMace" } },
	["while wielding a mace or sceptre"] = { tag = { type = "Condition", var = "UsingMace" } },
	["while wielding a mace, sceptre or staff"] = { tag = { type = "Condition", varList = { "UsingMace", "UsingStaff" } } },
	["while wielding a staff"] = { tag = { type = "Condition", var = "UsingStaff" } },
	["while wielding a sword"] = { tag = { type = "Condition", var = "UsingSword" } },
	["while wielding a melee weapon"] = { tag = { type = "Condition", var = "UsingMeleeWeapon" } },
	["while wielding a one handed weapon"] = { tag = { type = "Condition", var = "UsingOneHandedWeapon" } },
	["while wielding a two handed weapon"] = { tag = { type = "Condition", var = "UsingTwoHandedWeapon" } },
	["while wielding a two handed melee weapon"] = { tagList = { { type = "Condition", var = "UsingTwoHandedWeapon" }, { type = "Condition", var = "UsingMeleeWeapon" } } },
	["while wielding a wand"] = { tag = { type = "Condition", var = "UsingWand" } },
	["while wielding two different weapon types"] = { tag = { type = "Condition", var = "WieldingDifferentWeaponTypes" } },
	["while unarmed"] = { tag = { type = "Condition", var = "Unarmed" } },
	["while you are unencumbered"] = { tag = { type = "Condition", var = "Unencumbered" } },
	["with a normal item equipped"] = { tag = { type = "MultiplierThreshold", var = "NormalItem", threshold = 1 } },
	["with a magic item equipped"] = { tag = { type = "MultiplierThreshold", var = "MagicItem", threshold = 1 } },
	["with a rare item equipped"] = { tag = { type = "MultiplierThreshold", var = "RareItem", threshold = 1 } },
	["with a unique item equipped"] = { tag = { type = "MultiplierThreshold", var = "UniqueItem", threshold = 1 } },
	["if you wear no corrupted items"] = { tag = { type = "MultiplierThreshold", var = "CorruptedItem", threshold = 0, upper = true } },
	["if no worn items are corrupted"] = { tag = { type = "MultiplierThreshold", var = "CorruptedItem", threshold = 0, upper = true } },
	["if no equipped items are corrupted"] = { tag = { type = "MultiplierThreshold", var = "CorruptedItem", threshold = 0, upper = true } },
	["if all worn items are corrupted"] = { tag = { type = "MultiplierThreshold", var = "NonCorruptedItem", threshold = 0, upper = true } },
	["if all equipped items are corrupted"] = { tag = { type = "MultiplierThreshold", var = "NonCorruptedItem", threshold = 0, upper = true } },
	["if equipped shield has at least (%d+)%% chance to block"] = function(num) return { tag = { type = "StatThreshold", stat = "ShieldBlockChance", threshold = num } } end,
	["if you have (%d+) primordial items socketed or equipped"] = function(num) return { tag = { type = "MultiplierThreshold", var = "PrimordialItem", threshold = num } } end,
	-- Player status conditions
	["wh[ie][ln]e? on low life"] = { tag = { type = "Condition", var = "LowLife" } },
	["wh[ie][ln]e? not on low life"] = { tag = { type = "Condition", var = "LowLife", neg = true } },
	["wh[ie][ln]e? on full life"] = { tag = { type = "Condition", var = "FullLife" } },
	["wh[ie][ln]e? not on full life"] = { tag = { type = "Condition", var = "FullLife", neg = true } },
	["wh[ie][ln]e? no life is reserved"] = { tag = { type = "StatThreshold", stat = "LifeReserved", threshold = 0, upper = true } },
	["wh[ie][ln]e? no mana is reserved"] = { tag = { type = "StatThreshold", stat = "ManaReserved", threshold = 0, upper = true } },
	["wh[ie][ln]e? on full energy shield"] = { tag = { type = "Condition", var = "FullEnergyShield" } },
	["wh[ie][ln]e? not on full energy shield"] = { tag = { type = "Condition", var = "FullEnergyShield", neg = true } },
	["wh[ie][ln]e? you have energy shield"] = { tag = { type = "Condition", var = "HaveEnergyShield" } },
	["if you have energy shield"] = { tag = { type = "Condition", var = "HaveEnergyShield" } },
	["while stationary"] = { tag = { type = "Condition", var = "Stationary" } },
	["while moving"] = { tag = { type = "Condition", var = "Moving" } },
	["while channelling"] = { tag = { type = "Condition", var = "Channelling" } },
	["if you've been channelling for at least 1 second"] = { tag = { type = "Condition", var = "Channelling" } },
	["while you have no power charges"] = { tag = { type = "StatThreshold", stat = "PowerCharges", threshold = 0, upper = true } },
	["while you have no frenzy charges"] = { tag = { type = "StatThreshold", stat = "FrenzyCharges", threshold = 0, upper = true } },
	["while you have no endurance charges"] = { tag = { type = "StatThreshold", stat = "EnduranceCharges", threshold = 0, upper = true } },
	["while you have a power charge"] = { tag = { type = "StatThreshold", stat = "PowerCharges", threshold = 1 } },
	["while you have a frenzy charge"] = { tag = { type = "StatThreshold", stat = "FrenzyCharges", threshold = 1 } },
	["while you have an endurance charge"] = { tag = { type = "StatThreshold", stat = "EnduranceCharges", threshold = 1 } },
	["while at maximum power charges"] = { tag = { type = "StatThreshold", stat = "PowerCharges", thresholdStat = "PowerChargesMax" } },
	["while at maximum frenzy charges"] = { tag = { type = "StatThreshold", stat = "FrenzyCharges", thresholdStat = "FrenzyChargesMax" } },
	["while at maximum endurance charges"] = { tag = { type = "StatThreshold", stat = "EnduranceCharges", thresholdStat = "EnduranceChargesMax" } },
	["while you have at least (%d+) crab barriers"] = function(num) return { tag = { type = "StatThreshold", stat = "CrabBarriers", threshold = num } } end,
	["while you have a totem"] = { tag = { type = "Condition", var = "HaveTotem" } },
	["while you have at least one nearby ally"] = { tag = { type = "MultiplierThreshold", var = "NearbyAlly", threshold = 1 } },
	["while you have fortify"] = { tag = { type = "Condition", var = "Fortify" } },
	["during onslaught"] = { tag = { type = "Condition", var = "Onslaught" } },
	["while you have onslaught"] = { tag = { type = "Condition", var = "Onslaught" } },
	["while phasing"] = { tag = { type = "Condition", var = "Phasing" } },
	["while you have tailwind"] = { tag = { type = "Condition", var = "Tailwind" } },
	["while elusive"] = { tag = { type = "Condition", var = "Elusive" } },
	["gain elusive"] = { tag = { type = "Condition", varList = { "CanBeElusive", "Elusive" } } },
	["while you have arcane surge"] = { tag = { type = "Condition", var = "AffectedByArcaneSurge" } },
	["while you have cat's stealth"] = { tag = { type = "Condition", var = "AffectedByCat'sStealth" } },
	["while you have avian's might"] = { tag = { type = "Condition", var = "AffectedByAvian'sMight" } },
	["while you have avian's flight"] = { tag = { type = "Condition", var = "AffectedByAvian'sFlight" } },
	["while affected by aspect of the cat"] = { tag = { type = "Condition", varList = { "AffectedByCat'sStealth", "AffectedByCat'sAgility" } } },
	["while affected by a non%-vaal guard skill"] = { tag = { type = "Condition", varList = { "AffectedByImmortalCall", "AffectedByMoltenShell", "AffectedBySteelskin" } } },
	["if a non%-vaal guard buff was lost recently"] = { tag = { type = "Condition", var = "LostNonVaalBuffRecently" } },
	["while affected by a guard skill buff"] = { tag = { type = "Condition", varList = { "AffectedByImmortalCall", "AffectedByVaalImmortalCall", "AffectedByMoltenShell", "AffectedByVaalMoltenShell", "AffectedBySteelskin" } } },
	["while affected by a herald"] = { tag = { type = "Condition", var = "AffectedByHerald" } },
	["while you have a bestial minion"] = { tag = { type = "Condition", var = "HaveBestialMinion" } },
	["while you have infusion"] = { tag = { type = "Condition", var = "InfusionActive" } },
	["while focussed"] = { tag = { type = "Condition", var = "Focused" } },
	["while leeching"] = { tag = { type = "Condition", var = "Leeching" } },
	["while leeching energy shield"] = { tag = { type = "Condition", var = "LeechingEnergyShield" } },
	["while using a flask"] = { tag = { type = "Condition", var = "UsingFlask" } },
	["during effect"] = { tag = { type = "Condition", var = "UsingFlask" } },
	["during flask effect"] = { tag = { type = "Condition", var = "UsingFlask" } },
	["during any flask effect"] = { tag = { type = "Condition", var = "UsingFlask" } },
	["while under no flask effects"] = { tag = { type = "Condition", var = "UsingFlask", neg = true } },
	["during effect of any mana flask"] = { tag = { type = "Condition", var = "UsingManaFlask" } },
	["during effect of any life flask"] = { tag = { type = "Condition", var = "UsingLifeFlask" } },
	["during effect of any life or mana flask"] = { tag = { type = "Condition", varList = { "UsingManaFlask", "UsingLifeFlask" } } },
	["while on consecrated ground"] = { tag = { type = "Condition", var = "OnConsecratedGround" } },
	["on burning ground"] = { tag = { type = "Condition", var = "OnBurningGround" } },
	["while on burning ground"] = { tag = { type = "Condition", var = "OnBurningGround" } },
	["on chilled ground"] = { tag = { type = "Condition", var = "OnChilledGround" } },
	["on shocked ground"] = { tag = { type = "Condition", var = "OnShockedGround" } },
	["while in a caustic cloud"] = { tag = { type = "Condition", var = "OnCausticCloud" } },
	["while burning"] = { tag = { type = "Condition", var = "Burning" } },
	["while ignited"] = { tag = { type = "Condition", var = "Ignited" } },
	["while frozen"] = { tag = { type = "Condition", var = "Frozen" } },
	["while shocked"] = { tag = { type = "Condition", var = "Shocked" } },
	["while not ignited, frozen or shocked"] = { tag = { type = "Condition", varList = { "Ignited", "Frozen", "Shocked" }, neg = true } },
	["while bleeding"] = { tag = { type = "Condition", var = "Bleeding" } },
	["while poisoned"] = { tag = { type = "Condition", var = "Poisoned" } },
	["while cursed"] = { tag = { type = "Condition", var = "Cursed" } },
	["while not cursed"] = { tag = { type = "Condition", var = "Cursed", neg = true } },
	["against damage over time"] = { tag = { type = "Condition", varList = { "AgainstDamageOverTime" } } },
	["while there is only one nearby enemy"] = { tag = { type = "Condition", var = "OnlyOneNearbyEnemy" } },
	["while t?h?e?r?e? ?i?s? ?a rare or unique enemy i?s? ?nearby"] = { tag = { type = "ActorCondition", actor = "enemy", varList = { "NearbyRareOrUniqueEnemy", "RareOrUnique" } } },
	["if you[' ]h?a?ve hit recently"] = { tag = { type = "Condition", var = "HitRecently" } },
	["if you[' ]h?a?ve hit an enemy recently"] = { tag = { type = "Condition", var = "HitRecently" } },
	["if you[' ]h?a?ve hit a cursed enemy recently"] = { tagList = { { type = "Condition", var = "HitRecently" }, { type = "ActorCondition", actor = "enemy", var = "Cursed" } } },
	["if you[' ]h?a?ve crit recently"] = { tag = { type = "Condition", var = "CritRecently" } },
	["if you[' ]h?a?ve dealt a critical strike recently"] = { tag = { type = "Condition", var = "CritRecently" } },
	["if you[' ]h?a?ve crit in the past 8 seconds"] = { tag = { type = "Condition", var = "CritInPast8Sec" } },
	["if you[' ]h?a?ve dealt a crit in the past 8 seconds"] = { tag = { type = "Condition", var = "CritInPast8Sec" } },
	["if you[' ]h?a?ve dealt a critical strike in the past 8 seconds"] = { tag = { type = "Condition", var = "CritInPast8Sec" } },
	["if you haven't crit recently"] = { tag = { type = "Condition", var = "CritRecently", neg = true } },
	["if you haven't dealt a critical strike recently"] = { tag = { type = "Condition", var = "CritRecently", neg = true } },
	["if you[' ]h?a?ve dealt a non%-critical strike recently"] = { tag = { type = "Condition", var = "NonCritRecently" } },
	["if your skills have dealt a critical strike recently"] = { tag = { type = "Condition", var = "SkillCritRecently" } },
	["if you dealt a critical strike with a herald skill recently"] = { tag = { type = "Condition", var = "CritWithHeraldSkillRecently" } },
	["if you[' ]h?a?ve dealt a critical strike with a two handed melee weapon recently"] = { flags = bor(ModFlag.Weapon2H, ModFlag.WeaponMelee), tag = { type = "Condition", var = "CritRecently" } },
	["if you[' ]h?a?ve killed recently"] = { tag = { type = "Condition", var = "KilledRecently" } },
	["if you[' ]h?a?ve killed an enemy recently"] = { tag = { type = "Condition", var = "KilledRecently" } },
	["if you[' ]h?a?ve killed at least (%d) enemies recently"] = function(num) return { tag = { type = "MultiplierThreshold", var = "EnemyKilledRecently", threshold = num } } end,
	["if you haven't killed recently"] = { tag = { type = "Condition", var = "KilledRecently", neg = true } },
	["if you or your totems have killed recently"] = { tag = { type = "Condition", varList = { "KilledRecently","TotemsKilledRecently" } } },
	["if you[' ]h?a?ve thrown a trap or mine recently"] = { tag = { type = "Condition", var = "TrapOrMineThrownRecently" } },
	["if you[' ]h?a?ve killed a maimed enemy recently"] = { tagList = { { type = "Condition", var = "KilledRecently" }, { type = "ActorCondition", actor = "enemy", var = "Maimed" } } },
	["if you[' ]h?a?ve killed a cursed enemy recently"] = { tagList = { { type = "Condition", var = "KilledRecently" }, { type = "ActorCondition", actor = "enemy", var = "Cursed" } } },
	["if you[' ]h?a?ve killed a bleeding enemy recently"] = { tagList = { { type = "Condition", var = "KilledRecently" }, { type = "ActorCondition", actor = "enemy", var = "Bleeding" } } },
	["if you[' ]h?a?ve killed an enemy affected by your damage over time recently"] = { tag = { type = "Condition", var = "KilledAffectedByDotRecently" } },
	["if you[' ]h?a?ve frozen an enemy recently"] = { tag = { type = "Condition", var = "FrozenEnemyRecently" } },
	["if you[' ]h?a?ve chilled an enemy recently"] = { tag = { type = "Condition", var = "ChilledEnemyRecently" } },
	["if you[' ]h?a?ve ignited an enemy recently"] = { tag = { type = "Condition", var = "IgnitedEnemyRecently" } },
	["if you[' ]h?a?ve shocked an enemy recently"] = { tag = { type = "Condition", var = "ShockedEnemyRecently" } },
	["if you[' ]h?a?ve stunned an enemy recently"] = { tag = { type = "Condition", var = "StunnedEnemyRecently" } },
	["if you[' ]h?a?ve stunned an enemy with a two handed melee weapon recently"] = { flags = bor(ModFlag.Weapon2H, ModFlag.WeaponMelee), tag = { type = "Condition", var = "StunnedEnemyRecently" } },
	["if you[' ]h?a?ve been hit recently"] = { tag = { type = "Condition", var = "BeenHitRecently" } },
	["if you were hit recently"] = { tag = { type = "Condition", var = "BeenHitRecently" } },
	["if you were damaged by a hit recently"] = { tag = { type = "Condition", var = "BeenHitRecently" } },
	["if you[' ]h?a?ve taken a critical strike recently"] = { tag = { type = "Condition", var = "BeenCritRecently" } },
	["if you[' ]h?a?ve taken a savage hit recently"] = { tag = { type = "Condition", var = "BeenSavageHitRecently" } },
	["if you have ?n[o']t been hit recently"] = { tag = { type = "Condition", var = "BeenHitRecently", neg = true } },
	["if you[' ]h?a?ve taken no damage from hits recently"] = { tag = { type = "Condition", var = "BeenHitRecently", neg = true } },
	["if you[' ]h?a?ve taken fire damage from a hit recently"] = { tag = { type = "Condition", var = "HitByFireDamageRecently" } },
	["if you[' ]h?a?ve taken fire damage from an enemy hit recently"] = { tag = { type = "Condition", var = "TakenFireDamageFromEnemyHitRecently" } },
	["if you[' ]h?a?ve taken spell damage recently"] = { tag = { type = "Condition", var = "HitBySpellDamageRecently" } },
	["if you[' ]h?a?ve blocked recently"] = { tag = { type = "Condition", var = "BlockedRecently" } },
	["if you haven't blocked recently"] = { tag = { type = "Condition", var = "BlockedRecently", neg = true } },
	["if you[' ]h?a?ve blocked an attack recently"] = { tag = { type = "Condition", var = "BlockedAttackRecently" } },
	["if you[' ]h?a?ve blocked a spell recently"] = { tag = { type = "Condition", var = "BlockedSpellRecently" } },
	["if you[' ]h?a?ve blocked damage from a unique enemy in the past 10 seconds"] = { tag = { type = "Condition", var = "BlockedHitFromUniqueEnemyInPast10Sec" } },
	["if you[' ]h?a?ve attacked recently"] = { tag = { type = "Condition", var = "AttackedRecently" } },
	["if you[' ]h?a?ve cast a spell recently"] = { tag = { type = "Condition", var = "CastSpellRecently" } },
	["if you[' ]h?a?ve consumed a corpse recently"] = { tag = { type = "Condition", var = "ConsumedCorpseRecently" } },
	["if you[' ]h?a?ve cursed an enemy recently"] = { tag = { type = "Condition", var = "CursedEnemyRecently" } },
	["if you have ?n[o']t consumed a corpse recently"] = { tag = { type = "Condition", var = "ConsumedCorpseRecently", neg = true } },
	["for each corpse consumed recently"] = { tag = { type = "Multiplier", var = "CorpseConsumedRecently" } },
	["if you[' ]h?a?ve taunted an enemy recently"] = { tag = { type = "Condition", var = "TauntedEnemyRecently" } },
	["if you[' ]h?a?ve used a skill recently"] = { tag = { type = "Condition", var = "UsedSkillRecently" } },
	["for each skill you've used recently, up to (%d+)%%"] = function(num) return { tag = { type = "Multiplier", var = "SkillUsedRecently", limit = num, limitTotal = true } } end,
	["if you[' ]h?a?ve used a warcry recently"] = { tag = { type = "Condition", var = "UsedWarcryRecently" } },
	["if you[' ]h?a?ve warcried recently"] = { tag = { type = "Condition", var = "UsedWarcryRecently" } },
	["if you[' ]h?a?ve warcried in the past 8 seconds"] = { tag = { type = "Condition", var = "UsedWarcryInPast8Seconds" } },
	["for each of your mines detonated recently, up to (%d+)%%"] = function(num) return { tag = { type = "Multiplier", var = "MineDetonatedRecently", limit = num, limitTotal = true } } end,
	["for each mine detonated recently, up to (%d+)%%"] = function(num) return { tag = { type = "Multiplier", var = "MineDetonatedRecently", limit = num, limitTotal = true } } end,
	["for each mine detonated recently, up to (%d+)%% per second"] = function(num) return { tag = { type = "Multiplier", var = "MineDetonatedRecently", limit = num, limitTotal = true } } end,
	["for each of your traps triggered recently, up to (%d+)%%"] = function(num) return { tag = { type = "Multiplier", var = "TrapTriggeredRecently", limit = num, limitTotal = true } } end,
	["for each trap triggered recently, up to (%d+)%%"] = function(num) return { tag = { type = "Multiplier", var = "TrapTriggeredRecently", limit = num, limitTotal = true } } end,
	["for each trap triggered recently, up to (%d+)%% per second"] = function(num) return { tag = { type = "Multiplier", var = "TrapTriggeredRecently", limit = num, limitTotal = true } } end,
	["if you[' ]h?a?ve used a fire skill recently"] = { tag = { type = "Condition", var = "UsedFireSkillRecently" } },
	["if you[' ]h?a?ve used a cold skill recently"] = { tag = { type = "Condition", var = "UsedColdSkillRecently" } },
	["if you[' ]h?a?ve used a fire skill in the past 10 seconds"] = { tag = { type = "Condition", var = "UsedFireSkillInPast10Sec" } },
	["if you[' ]h?a?ve used a cold skill in the past 10 seconds"] = { tag = { type = "Condition", var = "UsedColdSkillInPast10Sec" } },
	["if you[' ]h?a?ve used a lightning skill in the past 10 seconds"] = { tag = { type = "Condition", var = "UsedLightningSkillInPast10Sec" } },
	["if you[' ]h?a?ve summoned a totem recently"] = { tag = { type = "Condition", var = "SummonedTotemRecently" } },
	["if you haven't summoned a totem in the past 2 seconds"] = { tag = { type = "Condition", var = "NoSummonedTotemsInPastTwoSeconds" }  },
	["if you[' ]h?a?ve used a minion skill recently"] = { tag = { type = "Condition", var = "UsedMinionSkillRecently" } },
	["if you[' ]h?a?ve used a movement skill recently"] = { tag = { type = "Condition", var = "UsedMovementSkillRecently" } },
	["if you[' ]h?a?ve used a vaal skill recently"] = { tag = { type = "Condition", var = "UsedVaalSkillRecently" } },
	["if you haven't used a brand skill recently"] = { tag = { type = "Condition", var = "UsedBrandRecently", neg = true } },
	["if you[' ]h?a?ve used a brand skill recently"] = { tag = { type = "Condition", var = "UsedBrandRecently" } },
	["if you[' ]h?a?ve spent (%d+) total mana recently"] = function(num) return { tag = { type = "MultiplierThreshold", var = "ManaSpentRecently", threshold = num } } end,
	["for 4 seconds after spending a total of (%d+) mana"] = function(num) return { tag = { type = "MultiplierThreshold", var = "ManaSpentRecently", threshold = num } } end,
	["if you've impaled an enemy recently"] = { tag = { type = "Condition", var = "ImpaledRecently" } },
	["if you've stopped taking damage over time recently"] = { tag = { type = "Condition", var = "StoppedTakingDamageOverTimeRecently" } },
	["during soul gain prevention"] = { tag = { type = "Condition", var = "SoulGainPrevention" } },
	["if you detonated mines recently"] = { tag = { type = "Condition", var = "DetonatedMinesRecently" } },
	["if you detonated a mine recently"] = { tag = { type = "Condition", var = "DetonatedMinesRecently" } },
	["if energy shield recharge has started recently"] = { tag = { type = "Condition", var = "EnergyShieldRechargeRecently" } },
	["when cast on frostbolt"] = { tag = { type = "Condition", var = "CastOnFrostbolt" } },
	["branded enemy's"] = { tag = { type = "MultiplierThreshold", var = "BrandsAttachedToEnemy", threshold = 1 } },
	["to enemies they're attached to"] = { tag = { type = "MultiplierThreshold", var = "BrandsAttachedToEnemy", threshold = 1 } },
	["for each hit you've taken recently up to a maximum of (%d+)%%"] = function(num) return { tag = { type = "Multiplier", var = "BeenHitRecently", limit = num, limitTotal = true } } end,
	["for each nearby enemy, up to (%d+)%%"] = function(num) return { tag = { type = "Multiplier", var = "NearbyEnemies", limit = num, limitTotal = true } } end,
	["while you have iron reflexes"] = { tag = { type = "Condition", var = "HaveIronReflexes" } },
	["while you do not have iron reflexes"] = { tag = { type = "Condition", var = "HaveIronReflexes", neg = true } },
	["while you have elemental overload"] = { tag = { type = "Condition", var = "HaveElementalOverload" } },
	["while you do not have elemental overload"] = { tag = { type = "Condition", var = "HaveElementalOverload", neg = true } },
	["while you have resolute technique"] = { tag = { type = "Condition", var = "HaveResoluteTechnique" } },
	["while you do not have resolute technique"] = { tag = { type = "Condition", var = "HaveResoluteTechnique", neg = true } },
	["while you have avatar of fire"] = { tag = { type = "Condition", var = "HaveAvatarOfFire" } },
	["while you do not have avatar of fire"] = { tag = { type = "Condition", var = "HaveAvatarOfFire", neg = true } },
	["if you have a summoned golem"] = { tag = { type = "Condition", varList = { "HavePhysicalGolem", "HaveLightningGolem", "HaveColdGolem", "HaveFireGolem", "HaveChaosGolem", "HaveCarrionGolem" } } },
	["while you have a summoned golem"] = { tag = { type = "Condition", varList = { "HavePhysicalGolem", "HaveLightningGolem", "HaveColdGolem", "HaveFireGolem", "HaveChaosGolem", "HaveCarrionGolem" } } },
	["if a minion has died recently"] = { tag = { type = "Condition", var = "MinionsDiedRecently" } },
	-- Enemy status conditions
	["at close range"] = { tag = { type = "Condition", var = "AtCloseRange" }, flags = ModFlag.Hit },
	["against rare and unique enemies"] = { tag = { type = "ActorCondition", actor = "enemy", var = "RareOrUnique" }, keywordFlags = KeywordFlag.Hit },
	["against unique enemies"] = { tag = { type = "ActorCondition", actor = "enemy", var = "RareOrUnique" }, keywordFlags = KeywordFlag.Hit },
	["against enemies on full life"] = { tag = { type = "ActorCondition", actor = "enemy", var = "FullLife" }, keywordFlags = KeywordFlag.Hit },
	["against enemies that are on full life"] = { tag = { type = "ActorCondition", actor = "enemy", var = "FullLife" }, keywordFlags = KeywordFlag.Hit },
	["against enemies on low life"] = { tag = { type = "ActorCondition", actor = "enemy", var = "LowLife" }, keywordFlags = KeywordFlag.Hit },
	["against enemies that are on low life"] = { tag = { type = "ActorCondition", actor = "enemy", var = "LowLife" }, keywordFlags = KeywordFlag.Hit },
	["against cursed enemies"] = { tag = { type = "ActorCondition", actor = "enemy", var = "Cursed" }, keywordFlags = KeywordFlag.Hit },
	["when hitting cursed enemies"] = { tag = { type = "ActorCondition", actor = "enemy", var = "Cursed" }, keywordFlags = KeywordFlag.Hit },
	["from cursed enemies"] = { tag = { type = "ActorCondition", actor = "enemy", var = "Cursed" } },
	["against taunted enemies"] = { tag = { type = "ActorCondition", actor = "enemy", var = "Taunted" }, keywordFlags = KeywordFlag.Hit },
	["against bleeding enemies"] = { tag = { type = "ActorCondition", actor = "enemy", var = "Bleeding" }, keywordFlags = KeywordFlag.Hit },
	["you inflict on bleeding enemies"] = { tag = { type = "ActorCondition", actor = "enemy", var = "Bleeding" } },
	["to bleeding enemies"] = { tag = { type = "ActorCondition", actor = "enemy", var = "Bleeding" }, keywordFlags = KeywordFlag.Hit },
	["from bleeding enemies"] = { tag = { type = "ActorCondition", actor = "enemy", var = "Bleeding" } },
	["against poisoned enemies"] = { tag = { type = "ActorCondition", actor = "enemy", var = "Poisoned" }, keywordFlags = KeywordFlag.Hit },
	["you inflict on poisoned enemies"] = { tag = { type = "ActorCondition", actor = "enemy", var = "Poisoned" } },
	["to poisoned enemies"] = { tag = { type = "ActorCondition", actor = "enemy", var = "Poisoned" }, keywordFlags = KeywordFlag.Hit },
	["against enemies affected by (%d+) or more poisons"] = function(num) return { tag = { type = "MultiplierThreshold", actor = "enemy", var = "PoisonStack", threshold = num } } end,
	["against enemies affected by at least (%d+) poisons"] = function(num) return { tag = { type = "MultiplierThreshold", actor = "enemy", var = "PoisonStack", threshold = num } } end,
	["against hindered enemies"] = { tag = { type = "ActorCondition", actor = "enemy", var = "Hindered" }, keywordFlags = KeywordFlag.Hit },
	["against maimed enemies"] = { tag = { type = "ActorCondition", actor = "enemy", var = "Maimed" }, keywordFlags = KeywordFlag.Hit },
	["you inflict on maimed enemies"] = { tag = { type = "ActorCondition", actor = "enemy", var = "Maimed" } },
	["against blinded enemies"] = { tag = { type = "ActorCondition", actor = "enemy", var = "Blinded" }, keywordFlags = KeywordFlag.Hit },
	["from blinded enemies"] = { tag = { type = "ActorCondition", actor = "enemy", var = "Blinded" } },
	["against burning enemies"] = { tag = { type = "ActorCondition", actor = "enemy", var = "Burning" }, keywordFlags = KeywordFlag.Hit },
	["against ignited enemies"] = { tag = { type = "ActorCondition", actor = "enemy", var = "Ignited" }, keywordFlags = KeywordFlag.Hit },
	["to ignited enemies"] = { tag = { type = "ActorCondition", actor = "enemy", var = "Ignited" }, keywordFlags = KeywordFlag.Hit },
	["against shocked enemies"] = { tag = { type = "ActorCondition", actor = "enemy", var = "Shocked" }, keywordFlags = KeywordFlag.Hit },
	["to shocked enemies"] = { tag = { type = "ActorCondition", actor = "enemy", var = "Shocked" }, keywordFlags = KeywordFlag.Hit },
	["against frozen enemies"] = { tag = { type = "ActorCondition", actor = "enemy", var = "Frozen" }, keywordFlags = KeywordFlag.Hit },
	["to frozen enemies"] = { tag = { type = "ActorCondition", actor = "enemy", var = "Frozen" }, keywordFlags = KeywordFlag.Hit },
	["against chilled enemies"] = { tag = { type = "ActorCondition", actor = "enemy", var = "Chilled" }, keywordFlags = KeywordFlag.Hit },
	["to chilled enemies"] = { tag = { type = "ActorCondition", actor = "enemy", var = "Chilled" }, keywordFlags = KeywordFlag.Hit },
	["inflicted on chilled enemies"] = { tag = { type = "ActorCondition", actor = "enemy", var = "Chilled" } },
	["enemies which are chilled"] = { tag = { type = "ActorCondition", actor = "enemy", var = "Chilled" }, keywordFlags = KeywordFlag.Hit },
	["against chilled or frozen enemies"] = { tag = { type = "ActorCondition", actor = "enemy", varList = { "Chilled","Frozen" } }, keywordFlags = KeywordFlag.Hit },
	["against frozen, shocked or ignited enemies"] = { tag = { type = "ActorCondition", actor = "enemy", varList = { "Frozen","Shocked","Ignited" } }, keywordFlags = KeywordFlag.Hit },
	["against enemies affected by elemental ailments"] = { tag = { type = "ActorCondition", actor = "enemy", varList = { "Frozen","Chilled","Shocked","Ignited" } }, keywordFlags = KeywordFlag.Hit },
	["against enemies affected by ailments"] = { tag = { type = "ActorCondition", actor = "enemy", varList = { "Frozen","Chilled","Shocked","Ignited","Poisoned","Bleeding" } }, keywordFlags = KeywordFlag.Hit },
	["against enemies that are affected by elemental ailments"] = { tag = { type = "ActorCondition", actor = "enemy", varList = { "Frozen","Chilled","Shocked","Ignited" } }, keywordFlags = KeywordFlag.Hit },
	["against enemies that are affected by no elemental ailments"] = { tagList = { { type = "ActorCondition", actor = "enemy", varList = { "Frozen","Chilled","Shocked","Ignited" }, neg = true }, { type = "Condition", var = "Effective" } }, keywordFlags = KeywordFlag.Hit },
	["against enemies affected by (%d+) spider's webs"] = function(num) return { tag = { type = "MultiplierThreshold", actor = "enemy", var = "Spider's WebStack", threshold = num } } end,
	["against enemies on consecrated ground"] = { tag = { type = "ActorCondition", actor = "enemy", var = "OnConsecratedGround" } },
	-- Enemy multipliers
	["per freeze, shock and ignite on enemy"] = { tag = { type = "Multiplier", var = "FreezeShockIgniteOnEnemy" }, keywordFlags = KeywordFlag.Hit },
	["per poison affecting enemy"] = { tag = { type = "Multiplier", actor = "enemy", var = "PoisonStack" } },
	["per poison affecting enemy, up to %+([%d%.]+)%%"] = function(num) return { tag = { type = "Multiplier", actor = "enemy", var = "PoisonStack", limit = num, limitTotal = true } } end,
	["for each spider's web on the enemy"] = { tag = { type = "Multiplier", actor = "enemy", var = "Spider's WebStack" } },
}

local mod = modLib.createMod
local function flag(name, ...)
	return mod(name, "FLAG", true, ...)
end

local gemIdLookup = {
	["power charge on critical strike"] = "SupportPowerChargeOnCrit",
}
for name, grantedEffect in pairs(data["3_0"].skills) do
	if not grantedEffect.hidden or grantedEffect.fromItem then
		gemIdLookup[grantedEffect.name:lower()] = grantedEffect.id
	end
end
local function extraSkill(name, level, noSupports)
	name = name:gsub(" skill","")
	if gemIdLookup[name] then
		return {
			mod("ExtraSkill", "LIST", { skillId = gemIdLookup[name], level = level, noSupports = noSupports })
		}
	end
end

-- List of special modifiers
local specialModList = {
	-- Keystones
	["your hits can't be evaded"] = { flag("CannotBeEvaded") },
	["never deal critical strikes"] = { flag("NeverCrit") },
	["no critical strike multiplier"] = { flag("NoCritMultiplier") },
	["ailments never count as being from critical strikes"] = { flag("AilmentsAreNeverFromCrit") },
	["the increase to physical damage from strength applies to projectile attacks as well as melee attacks"] = { flag("IronGrip") },
	["converts all evasion rating to armour%. dexterity provides no bonus to evasion rating"] = { flag("IronReflexes") },
	["30%% chance to dodge attack hits%. 50%% less armour, 30%% less energy shield, 30%% less chance to block spell and attack damage"] = {
		mod("AttackDodgeChance", "BASE", 30),
		mod("Armour", "MORE", -50),
		mod("EnergyShield", "MORE", -30),
		mod("BlockChance", "MORE", -30),
		mod("SpellBlockChance", "MORE", -30),
	},
	["maximum life becomes 1, immune to chaos damage"] = { flag("ChaosInoculation") },
	["life regeneration is applied to energy shield instead"] = { flag("ZealotsOath") },
	["life leeched per second is doubled"] = { mod("LifeLeechRate", "MORE", 100) },
	["maximum total recovery per second from life leech is doubled"] = { mod("MaxLifeLeechRate", "MORE", 100) },
	["maximum total recovery per second from energy shield leech is doubled"] = { mod("MaxEnergyShieldLeechRate", "MORE", 100) },
	["life regeneration has no effect"] = { flag("NoLifeRegen") },
	["deal no non%-fire damage"] = { flag("DealNoPhysical"), flag("DealNoLightning"), flag("DealNoCold"), flag("DealNoChaos") },
	["(%d+)%% of physical, cold and lightning damage converted to fire damage"] = function(num) return {
		mod("PhysicalDamageConvertToFire", "BASE", num),
		mod("LightningDamageConvertToFire", "BASE", num),
		mod("ColdDamageConvertToFire", "BASE", num),
	} end,
	["removes all mana%. spend life instead of mana for skills"] = { mod("Mana", "MORE", -100), flag("BloodMagic") },
	["enemies you hit with elemental damage temporarily get (%+%d+)%% resistance to those elements and (%-%d+)%% resistance to other elements"] = function(plus, _, minus)
		minus = tonumber(minus)
		return {
			flag("ElementalEquilibrium"),
			mod("EnemyModifier", "LIST", { mod = mod("FireResist", "BASE", plus, { type = "Condition", var = "HitByFireDamage" }) }),
			mod("EnemyModifier", "LIST", { mod = mod("FireResist", "BASE", minus, { type = "Condition", var = "HitByFireDamage", neg = true }, { type = "Condition", varList={ "HitByColdDamage","HitByLightningDamage" } }) }),
			mod("EnemyModifier", "LIST", { mod = mod("ColdResist", "BASE", plus, { type = "Condition", var = "HitByColdDamage" }) }),
			mod("EnemyModifier", "LIST", { mod = mod("ColdResist", "BASE", minus, { type = "Condition", var = "HitByColdDamage", neg = true }, { type = "Condition", varList={ "HitByFireDamage","HitByLightningDamage" } }) }),
			mod("EnemyModifier", "LIST", { mod = mod("LightningResist", "BASE", plus, { type = "Condition", var = "HitByLightningDamage" }) }),
			mod("EnemyModifier", "LIST", { mod = mod("LightningResist", "BASE", minus, { type = "Condition", var = "HitByLightningDamage", neg = true }, { type = "Condition", varList={ "HitByFireDamage","HitByColdDamage" } }) }),
		}
	end,
	["projectile attack hits deal up to 30%% more damage to targets at the start of their movement, dealing less damage to targets as the projectile travels farther"] = { flag("PointBlank") },
	["leech energy shield instead of life"] = { flag("GhostReaver") },
	["minions explode when reduced to low life, dealing 33%% of their maximum life as fire damage to surrounding enemies"] = { mod("ExtraMinionSkill", "LIST", { skillId = "MinionInstability" }) },
	["minions explode when reduced to low life, dealing 33%% of their life as fire damage to surrounding enemies"] = { mod("ExtraMinionSkill", "LIST", { skillId = "MinionInstability" }) },
	["all bonuses from an equipped shield apply to your minions instead of you"] = { }, -- The node itself is detected by the code that handles it
	["spend energy shield before mana for skill costs"] = { },
	["energy shield protects mana instead of life"] = { flag("EnergyShieldProtectsMana") },
	["modifiers to critical strike multiplier also apply to damage over time multiplier for ailments from critical strikes at (%d+)%% of their value"] = function(num) return { mod("CritMultiplierAppliesToDegen", "BASE", num) } end,
	["your bleeding does not deal extra damage while the enemy is moving"] = { flag("Condition:NoExtraBleedDamageToMovingEnemy") },
	["you can inflict bleeding on an enemy up to (%d+) times?"] = function(num) return { mod("BleedStacksMax", "OVERRIDE", num) } end,
	["gain (%d+) grasping vines each second while stationary"] = function(num) return {
		flag("Condition:Stationary"),
		mod("Dummy", "DUMMY", 1, { type = "Condition", var = "Stationary" }), -- Make the Configuration option appear
		mod("Multiplier:GraspingVinesCount", "BASE", num, { type = "Multiplier", var = "StationarySeconds", limit = 10, limitTotal = true }),
	} end,
	["attack projectiles always inflict bleeding and maim, and knock back enemies"] = {
		mod("BleedChance", "BASE", 100, nil, bor(ModFlag.Attack, ModFlag.Projectile)),
		mod("EnemyKnockbackChance", "BASE", 100, nil, bor(ModFlag.Attack, ModFlag.Projectile)),
	},
	["projectiles cannot pierce, fork or chain"] = {
		flag("CannotPierce", nil, ModFlag.Projectile),
		flag("CannotChain", nil, ModFlag.Projectile),
		flag("CannotFork", nil, ModFlag.Projectile),
	},
	-- Ascendant
	["grants (%d+) passive skill points?"] = function(num) return { mod("ExtraPoints", "BASE", num) } end,
	["can allocate passives from the %a+'s starting point"] = { },
	["projectiles gain damage as they travel farther, dealing up to (%d+)%% increased damage with hits to targets"] = function(num) return { mod("Damage", "INC", num, nil, bor(ModFlag.Attack, ModFlag.Projectile), { type = "DistanceRamp", ramp = {{35,0},{70,1}} }) } end,
	["(%d+)%% chance to gain elusive on kill"] = {
		flag("Condition:CanBeElusive"),
		mod("Dummy", "DUMMY", 1, { type = "Condition", var = "CanBeElusive" }), -- Make the Configuration option appear
	},
	-- Assassin
	["poison you inflict with critical strikes deals (%d+)%% more damage"] = function(num) return { mod("Damage", "MORE", num, nil, 0, KeywordFlag.Poison, { type = "Condition", var = "CriticalStrike" }) } end,
	["(%d+)%% chance to gain elusive on critical strike"] = {
		flag("Condition:CanBeElusive"),
		mod("Dummy", "DUMMY", 1, { type = "Condition", var = "CanBeElusive" }), -- Make the Configuration option appear
	},
	["(%d+)%% more damage while there is at most one rare or unique enemy nearby"] = function(num) return { mod("Damage", "MORE", num, nil, 0, { type = "Condition", var = "OnlyOneNearbyRareOrUniqueEnemy" }) } end,
	["(%d+)%% reduced damage taken while there are at least two rare or unique enemies nearby"] = function(num) return { mod("DamageTaken", "INC", -num, nil, 0, { type = "MultiplierThreshold", var = "NearbyRareOrUniqueEnemies", threshold = 2 }) } end,
	-- Berserker
	["gain %d+ rage when you kill an enemy"] = {
		flag("Condition:CanGainRage"),
		mod("Dummy", "DUMMY", 1, { type = "Condition", var = "CanGainRage" }), -- Make the Configuration option appear
	},
	["gain %d+ rage when you use a warcry"] = {
		flag("Condition:CanGainRage"),
		mod("Dummy", "DUMMY", 1, { type = "Condition", var = "CanGainRage" }), -- Make the Configuration option appear
	},
	["you and nearby party members gain %d+ rage when you warcry"] = {
		flag("Condition:CanGainRage"),
		mod("Dummy", "DUMMY", 1, { type = "Condition", var = "CanGainRage" }), -- Make the Configuration option appear
	},
	["gain %d+ rage on hit with attacks, no more than once every [%d%.]+ seconds"] = {
		flag("Condition:CanGainRage"),
		mod("Dummy", "DUMMY", 1, { type = "Condition", var = "CanGainRage" }), -- Make the Configuration option appear
	},
	["inherent effects from having rage are tripled"] = { mod("Multiplier:RageEffect", "BASE", 2) },
	["cannot be stunned while you have at least (%d+) rage"] = function(num) return { mod("AvoidStun", "BASE", 100, { type = "MultiplierThreshold", var = "Rage", threshold = 25 }) } end,
	["lose ([%d%.]+)%% of life per second per rage while you are not losing rage"] = function(num) return { mod("LifeDegen", "BASE", 1, { type = "PercentStat", stat = "Life", percent = num }, { type = "Multiplier", var = "Rage", limit = 50 }) } end,
	["if you've warcried recently, you and nearby allies have (%d+)%% increased attack speed"] = function(num) return { mod("ExtraAura", "LIST", { mod = mod("Speed", "INC", num, nil, ModFlag.Attack) }, { type = "Condition", var = "UsedWarcryRecently" }) } end,
	-- Champion
	["you have fortify"] = { flag("Condition:Fortify") },
	["cannot be stunned while you have fortify"] = { mod("AvoidStun", "BASE", 100, { type = "Condition", var = "Fortify" }) },
	["enemies taunted by you take (%d+)%% increased damage"] = function(num) return { mod("EnemyModifier", "LIST", { mod = mod("DamageTaken", "INC", num, { type = "Condition", var = "Taunted" }) }) } end,
	["enemies taunted by you cannot evade attacks"] = { mod("EnemyModifier", "LIST", { mod = flag("CannotEvade", { type = "Condition", var = "Taunted" }) }) },
	["if you've impaled an enemy recently, you and nearby allies have %+(%d+) to armour"] = function (num) return { mod("ExtraAura", "LIST", { mod = mod("Armour", "BASE", num) }, { type = "Condition", var = "ImpaledRecently" }) } end,
	-- Chieftain
	["enemies near your totems take (%d+)%% increased physical and fire damage"] = function(num) return {
		mod("EnemyModifier", "LIST", { mod = mod("PhysicalDamageTaken", "INC", num) }),
		mod("EnemyModifier", "LIST", { mod = mod("FireDamageTaken", "INC", num) }),
	} end,
	["every %d+ seconds, gain (%d+)%% of physical damage as extra fire damage for %d+ seconds"] = function(_, num, _) return {
		mod("PhysicalDamageGainAsFire", "BASE", num, { type = "Condition", var = "NgamahuFlamesAdvance" }),
	} end,
	["(%d+)%% more damage for each endurance charge lost recently, up to (%d+)%%"] = function(num, _, limit) return {
		mod("Damage", "MORE", num, { type = "Multiplier", var = "EnduranceChargesLostRecently", limit = tonumber(limit), limitTotal = true }),
	} end,
	-- Deadeye
	["projectiles pierce all nearby targets"] = { flag("PierceAllTargets") },
	["gain %+(%d+) life when you hit a bleeding enemy"] = function(num) return { mod("LifeOnHit", "BASE", num, { type = "ActorCondition", actor = "enemy", var = "Bleeding" }) } end,
	["accuracy rating is doubled"] = { mod("Accuracy", "MORE", 100) },
	["(%d+)%% increased blink arrow and mirror arrow cooldown recovery speed"] = function(num) return {
		mod("CooldownRecovery", "INC", num, { type = "SkillName", skillNameList = { "Blink Arrow", "Mirror Arrow" } }),
	} end,
	["if you've used a skill recently, you and nearby allies have tailwind"] = { mod("ExtraAura", "LIST", { mod = flag("Condition:Tailwind") }, { type = "Condition", var = "UsedSkillRecently" }) },
	["projectiles deal (%d+)%% more damage for each remaining chain"] = function(num) return { mod("Damage", "MORE", num, nil, ModFlag.Projectile, { type = "PerStat", stat = "ChainRemaining" }) } end,
	["projectiles deal (%d+)%% increased damage for each remaining chain"] = function(num) return { mod("Damage", "INC", num, nil, ModFlag.Projectile, { type = "PerStat", stat = "ChainRemaining" }) } end,
	["far shot"] = { flag("FarShot") },
	-- Elementalist
	["gain (%d+)%% increased area of effect for %d+ seconds"] = function(num) return { mod("AreaOfEffect", "INC", num, { type = "Condition", var = "PendulumOfDestructionAreaOfEffect" }) } end,
	["gain (%d+)%% increased elemental damage for %d+ seconds"] = function(num) return { mod("ElementalDamage", "INC", num, { type = "Condition", var = "PendulumOfDestructionElementalDamage" }) } end,
	["for each element you've been hit by damage of recently, (%d+)%% increased damage of that element"] = function(num) return {
		mod("FireDamage", "INC", num, { type = "Condition", var = "HitByFireDamageRecently" }),
		mod("ColdDamage", "INC", num, { type = "Condition", var = "HitByColdDamageRecently" }),
		mod("LightningDamage", "INC", num, { type = "Condition", var = "HitByLightningDamageRecently" }),
	} end,
	["for each element you've been hit by damage of recently, (%d+)%% reduced damage taken of that element"] = function(num) return {
		mod("FireDamageTaken", "INC", -num, { type = "Condition", var = "HitByFireDamageRecently" }),
		mod("ColdDamageTaken", "INC", -num, { type = "Condition", var = "HitByColdDamageRecently" }),
		mod("LightningDamageTaken", "INC", -num, { type = "Condition", var = "HitByLightningDamageRecently" }),
	} end,
	["every %d+ seconds:"] = { },
	["gain chilling conflux for %d seconds"] = {
		flag("PhysicalCanChill", { type = "Condition", var = "ChillingConflux" }),
		flag("LightningCanChill", { type = "Condition", var = "ChillingConflux" }),
		flag("FireCanChill", { type = "Condition", var = "ChillingConflux" }),
		flag("ChaosCanChill", { type = "Condition", var = "ChillingConflux" }),
	},
	["gain shocking conflux for %d seconds"] = {
		mod("EnemyShockChance", "BASE", 100, { type = "Condition", var = "ShockingConflux" }),
		flag("PhysicalCanShock", { type = "Condition", var = "ShockingConflux" }),
		flag("ColdCanShock", { type = "Condition", var = "ShockingConflux" }),
		flag("FireCanShock", { type = "Condition", var = "ShockingConflux" }),
		flag("ChaosCanShock", { type = "Condition", var = "ShockingConflux" }),
	},
	["gain igniting conflux for %d seconds"] = {
		mod("EnemyIgniteChance", "BASE", 100, { type = "Condition", var = "IgnitingConflux" }),
		flag("PhysicalCanIgnite", { type = "Condition", var = "IgnitingConflux" }),
		flag("LightningCanIgnite", { type = "Condition", var = "IgnitingConflux" }),
		flag("ColdCanIgnite", { type = "Condition", var = "IgnitingConflux" }),
		flag("ChaosCanIgnite", { type = "Condition", var = "IgnitingConflux" }),
	},
	["gain chilling, shocking and igniting conflux for %d seconds"] = { },
	["(%d+)%% increased golem damage per summoned golem"] = function(num) return { mod("MinionModifier", "LIST", { mod = mod("Damage", "INC", num) }, { type = "SkillType", skillType = SkillType.Golem }, { type = "PerStat", stat = "ActiveGolemLimit" }) } end,
	-- Gladiator
	["enemies maimed by you take (%d+)%% increased physical damage"] = function(num) return { mod("EnemyModifier", "LIST", { mod = mod("PhysicalDamageTaken", "INC", num, { type = "Condition", var = "Maimed" }) }) } end,
	["chance to block spell damage is equal to chance to block attack damage"] = { flag("SpellBlockChanceIsBlockChance") },
	["maximum chance to block spell damage is equal to maximum chance to block attack damage"] = { flag("SpellBlockChanceMaxIsBlockChanceMax") },
	["your counterattacks deal double damage"] = {
		mod("DoubleDamageChance", "BASE", 100, { type = "SkillName", skillName = "Reckoning" }),
		mod("DoubleDamageChance", "BASE", 100, { type = "SkillName", skillName = "Riposte" }),
		mod("DoubleDamageChance", "BASE", 100, { type = "SkillName", skillName = "Vengeance" }),
	},
	-- Guardian
	["grants armour equal to (%d+)%% of your reserved life to you and nearby allies"] = function(num) return { mod("GrantReservedLifeAsAura", "LIST", { mod = mod("Armour", "BASE", num / 100) }) } end,
	["grants maximum energy shield equal to (%d+)%% of your reserved mana to you and nearby allies"] = function(num) return { mod("GrantReservedManaAsAura", "LIST", { mod = mod("EnergyShield", "BASE", num / 100) }) } end,
	["warcries cost no mana"] = { mod("ManaCost", "MORE", -100, nil, 0, KeywordFlag.Warcry) },
	["%+(%d+)%% chance to block attack damage for %d seconds? every %d seconds"] = function(num) return { mod("BlockChance", "BASE", num, { type = "Condition", var = "BastionOfHopeActive" }) } end,
	["if you've attacked recently, you and nearby allies have %+(%d+)%% chance to block attack damage"] = function(num) return { mod("ExtraAura", "LIST", { mod = mod("BlockChance", "BASE", num) }, { type = "Condition", var = "AttackedRecently" }) } end,
	["if you've cast a spell recently, you and nearby allies have %+(%d+)%% chance to block spell damage"] = function(num) return { mod("ExtraAura", "LIST", { mod = mod("SpellBlockChance", "BASE", num) }, { type = "Condition", var = "CastSpellRecently" }) } end,
	["while there is at least one nearby ally, you and nearby allies deal (%d+)%% more damage"] = function(num) return { mod("ExtraAura", "LIST", { mod = mod("Damage", "MORE", num) }, { type = "MultiplierThreshold", var = "NearbyAlly", threshold = 1 }) } end,
	["while there are at least five nearby allies, you and nearby allies have onslaught"] = { mod("ExtraAura", "LIST", { mod = flag("Onslaught") }, { type = "MultiplierThreshold", var = "NearbyAlly", threshold = 5 }) },
	-- Hierophant
	["you and your totems regenerate (%d+)%% of life per second for each summoned totem"] = function (num) return {
		mod("LifeRegenPercent", "BASE", num, { type = "PerStat", stat = "ActiveTotemLimit" }),
		mod("LifeRegenPercent", "BASE", num, { type = "PerStat", stat = "ActiveTotemLimit" }, 0, KeywordFlag.Totem),
	} end,
	["enemies take (%d+)%% increased damage for each of your brands attached to them"] = function(num) return { mod("EnemyModifier", "LIST", { mod = mod("DamageTaken", "INC", num, { type = "Multiplier", var = "BrandsAttached" }) }) } end,
	-- Inquisitor
	["critical strikes ignore enemy monster elemental resistances"] = { flag("IgnoreElementalResistances", { type = "Condition", var = "CriticalStrike" }) },
	["non%-critical strikes penetrate (%d+)%% of enemy elemental resistances"] = function(num) return { mod("ElementalPenetration", "BASE", num, { type = "Condition", var = "CriticalStrike", neg = true }) } end,
	["consecrated ground you create applies (%d+)%% increased damage taken to enemies"] = function(num) return { mod("EnemyModifier", "LIST", { mod = mod("DamageTaken", "INC", num, { type = "Condition", var = "OnConsecratedGround" }) }) } end,
	["nearby enemies take (%d+)%% increased elemental damage"] = function(num) return { mod("EnemyModifier", "LIST", { mod = mod("ElementalDamageTaken", "INC", num) }) } end,
	["you have consecrated ground around you while stationary"] = { flag("Condition:OnConsecratedGround", { type = "Condition", var = "Stationary" }) },
	-- Juggernaut
	["armour received from body armour is doubled"] = { flag("Unbreakable") },
	["action speed cannot be modified to below base value"] = { flag("ActionSpeedCannotBeBelowBase") },
	["movement speed cannot be modified to below base value"] = { flag("MovementSpeedCannotBeBelowBase") },
	["you cannot be slowed to below base speed"] = { flag("ActionSpeedCannotBeBelowBase") },
	["cannot be slowed to below base speed"] = { flag("ActionSpeedCannotBeBelowBase") },
	["gain accuracy rating equal to your strength"] = { mod("Accuracy", "BASE", 1, { type = "PerStat", stat = "Str" }) },
	-- Necromancer
	["your offering skills also affect you"] = { mod("ExtraSkillMod", "LIST", { mod = mod("SkillData", "LIST", { key = "buffNotPlayer", value = false }) }, { type = "SkillName", skillNameList = { "Bone Offering", "Flesh Offering", "Spirit Offering" } }) },
	["your offerings have (%d+)%% reduced effect on you"] = function(num) return { mod("ExtraSkillMod", "LIST", { mod = mod("BuffEffectOnPlayer", "INC", -num) }, { type = "SkillName", skillNameList = { "Bone Offering", "Flesh Offering", "Spirit Offering" } }) } end,
	["if you've consumed a corpse recently, you and your minions have (%d+)%% increased area of effect"] = function(num) return { mod("AreaOfEffect", "INC", num, { type = "Condition", var = "ConsumedCorpseRecently" }), mod("MinionModifier", "LIST", { mod = mod("AreaOfEffect", "INC", num) }, { type = "Condition", var = "ConsumedCorpseRecently" }) } end,
	["with at least one nearby corpse, you and nearby allies deal (%d+)%% more damage"] = function(num) return { mod("ExtraAura", "LIST", { mod = mod("Damage", "MORE", num) }, { type = "MultiplierThreshold", var = "NearbyCorpse", threshold = 1 }) } end,
	["for each nearby corpse, you and nearby allies regenerate ([%d%.]+)%% of energy shield per second, up to ([%d%.]+)%% per second"] = function(num, _, limit) return { mod("ExtraAura", "LIST", { mod = mod("EnergyShieldRegenPercent", "BASE", num) }, { type = "Multiplier", var = "NearbyCorpse", limit = tonumber(limit), limitTotal = true }) } end,
	["for each nearby corpse, you and nearby allies regenerate (%d+) mana per second, up to (%d+) per second"] = function(num, _, limit) return { mod("ExtraAura", "LIST", { mod = mod("ManaRegen", "BASE", num) }, { type = "Multiplier", var = "NearbyCorpse", limit = tonumber(limit), limitTotal = true }) } end,
	-- Occultist
	["enemies you curse have malediction"] = { mod("AffectedByCurseMod", "LIST", { mod = mod("DamageTaken", "INC", 10) }) },
	["nearby enemies have (%-%d+)%% to chaos resistance"] = function(num) return { mod("EnemyModifier", "LIST", { mod = mod("ChaosResist", "BASE", num) }) } end,
	["nearby enemies have (%-%d+)%% to cold resistance"] = function(num) return { mod("EnemyModifier", "LIST", { mod = mod("ColdResist", "BASE", num) }) } end,
	["when you kill an enemy, for each curse on that enemy, gain (%d+)%% of non%-chaos damage as extra chaos damage for 4 seconds"] = function(num) return {
		mod("NonChaosDamageGainAsChaos", "BASE", num, { type = "Condition", var = "KilledRecently" }, { type = "Multiplier", var = "CurseOnEnemy" }),
	} end,
	["cannot be stunned while you have energy shield"] = { mod("AvoidStun", "BASE", 100, { type = "Condition", var = "HaveEnergyShield" }) },
	["inflict withered on nearby enemies for 15 seconds"] = {
		flag("Condition:CanWither"),
		mod("Dummy", "DUMMY", 1, { type = "Condition", var = "CanWither" }), -- Make the Configuration option appear
	},
	-- Pathfinder
	["always poison on hit while using a flask"] = { mod("PoisonChance", "BASE", 100, { type = "Condition", var = "UsingFlask" }) },
	["poisons you inflict during any flask effect have (%d+)%% chance to deal (%d+)%% more damage"] = function(num, _, more) return { mod("Damage", "MORE", tonumber(more) * num / 100, nil, 0, KeywordFlag.Poison, { type = "Condition", var = "UsingFlask" }) } end,
	-- Raider
	["you have phasing while at maximum frenzy charges"] = { flag("Condition:Phasing", { type = "StatThreshold", stat = "FrenzyCharges", thresholdStat = "FrenzyChargesMax" }) },
	["you have phasing during onslaught"] = { flag("Condition:Phasing", { type = "Condition", var = "Onslaught" }) },
	["you have onslaught while on full frenzy charges"] = { flag("Condition:Onslaught", { type = "StatThreshold", stat = "FrenzyCharges", thresholdStat = "FrenzyChargesMax" }) },
	["you have onslaught while at maximum endurance charges"] = { flag("Condition:Onslaught", { type = "StatThreshold", stat = "EnduranceCharges", thresholdStat = "EnduranceChargesMax" }) },
	-- Saboteur
	-- Slayer
	["deal up to (%d+)%% more melee damage to enemies, based on proximity"] = function(num) return { mod("Damage", "MORE", num, nil, bor(ModFlag.Attack, ModFlag.Melee), { type = "MeleeProximity", ramp = {1,0} }) } end,
	["cannot be stunned while leeching"] = { mod("AvoidStun", "BASE", 100, { type = "Condition", var = "Leeching" }) },
	["you are immune to bleeding while leeching"] = { mod("AvoidBleed", "BASE", 100, { type = "Condition", var = "Leeching" }) },
	["life leech effects are not removed at full life"] = { flag("CanLeechLifeOnFullLife") },
	["gain (%d+)%% increased movement speed for 20 seconds when you kill an enemy"] = function(num) return { mod("MovementSpeed", "INC", num, { type = "Condition", var = "KilledRecently" }) } end,
	["gain (%d+)%% increased attack speed for 20 seconds when you kill a rare or unique enemy"] = function(num) return { mod("Speed", "INC", num, { type = "Condition", var = "KilledUniqueEnemy" }) } end,
	
	-- Trickster
	["(%d+)%% chance to gain (%d+)%% of non%-chaos damage with hits as extra chaos damage"] = function(num, _, perc) return { mod("NonChaosDamageGainAsChaos", "BASE", num / 100 * tonumber(perc)) } end,
	["movement skills cost no mana"] = { mod("ManaCost", "MORE", -100, nil, 0, KeywordFlag.Movement) },
	-- Item local modifiers
	["has no sockets"] = { flag("NoSockets") },
	["has (%d+) sockets?"] = function(num) return { mod("SocketCount", "BASE", num) } end,
	["has (%d+) abyssal sockets?"] = function(num) return { mod("AbyssalSocketCount", "BASE", num) } end,
	["no physical damage"] = { mod("WeaponData", "LIST", { key = "PhysicalMin" }), mod("WeaponData", "LIST", { key = "PhysicalMax" }), mod("WeaponData", "LIST", { key = "PhysicalDPS" }) },
	["all attacks with this weapon are critical strikes"] = { mod("WeaponData", "LIST", { key = "CritChance", value = 100 }) },
	["counts as dual wielding"] = { mod("WeaponData", "LIST", { key = "countsAsDualWielding", value = true}) },
	["counts as all one handed melee weapon types"] = { mod("WeaponData", "LIST", { key = "countsAsAll1H", value = true }) },
	["no block chance"] = { mod("ArmourData", "LIST", { key = "BlockChance", value = 0 }) },
	["hits can't be evaded"] = { flag("CannotBeEvaded", { type = "Condition", var = "{Hand}Attack" }) },
	["causes bleeding on hit"] = { mod("BleedChance", "BASE", 100, { type = "Condition", var = "{Hand}Attack" }) },
	["poisonous hit"] = { mod("PoisonChance", "BASE", 100, { type = "Condition", var = "{Hand}Attack" }) },
	["attacks with this weapon deal double damage"] = { mod("DoubleDamageChance", "BASE", 100, nil, ModFlag.Hit, { type = "Condition", var = "{Hand}Attack" }, { type = "SkillType", skillType = SkillType.Attack }) },
	["attacks with this weapon deal double damage to chilled enemies"] = { mod("DoubleDamageChance", "BASE", 100, nil, ModFlag.Hit, { type = "Condition", var = "{Hand}Attack" }, { type = "SkillType", skillType = SkillType.Attack }, { type = "ActorCondition", actor = "enemy", var = "Chilled" }) },
	["life leech from hits with this weapon applies instantly"] = { flag("InstantLifeLeech", { type = "Condition", var = "{Hand}Attack" }) },
	["gain life from leech instantly from hits with this weapon"] = { flag("InstantLifeLeech", { type = "Condition", var = "{Hand}Attack" }, { type = "SkillType", skillType = SkillType.Attack }) },
	["instant recovery"] = {  mod("FlaskInstantRecovery", "BASE", 100) },
	["(%d+)%% of recovery applied instantly"] = function(num) return { mod("FlaskInstantRecovery", "BASE", num) } end,
	["has no attribute requirements"] = { flag("NoAttributeRequirements") },
	-- Socketed gem modifiers
	["%+(%d+) to level of socketed gems"] = function(num) return { mod("GemProperty", "LIST", { keyword = "all", key = "level", value = num }, { type = "SocketedIn", slotName = "{SlotName}" }) } end,
	["%+(%d+) to level of socketed ([%a ]+) gems"] = function(num, _, type) return { mod("GemProperty", "LIST", { keyword = type, key = "level", value = num }, { type = "SocketedIn", slotName = "{SlotName}" }) } end,
	["%+(%d+)%% to quality of socketed ([%a ]+) gems"] = function(num, _, type) return { mod("GemProperty", "LIST", { keyword = type, key = "quality", value = num }, { type = "SocketedIn", slotName = "{SlotName}" }) } end,
	["%+(%d+) to level of active socketed skill gems"] = function(num) return { mod("GemProperty", "LIST", { keyword = "active_skill", key = "level", value = num }, { type = "SocketedIn", slotName = "{SlotName}" }) } end,
	["%+(%d+) to level of socketed active skill gems"] = function(num) return { mod("GemProperty", "LIST", { keyword = "active_skill", key = "level", value = num }, { type = "SocketedIn", slotName = "{SlotName}" }) } end,
	["%+(%d+) to level of socketed active skill gems per (%d+) player levels"] = function(num, _, div) return { mod("GemProperty", "LIST", { keyword = "active_skill", key = "level", value = num }, { type = "SocketedIn", slotName = "{SlotName}" }, { type = "Multiplier", var = "Level", div = tonumber(div) }) } end,
	["socketed gems fire an additional projectile"] = { mod("ExtraSkillMod", "LIST", { mod = mod("ProjectileCount", "BASE", 1) }, { type = "SocketedIn", slotName = "{SlotName}" }) },
	["socketed gems fire (%d+) additional projectiles"] = function(num) return { mod("ExtraSkillMod", "LIST", { mod = mod("ProjectileCount", "BASE", num) }, { type = "SocketedIn", slotName = "{SlotName}" }) } end,
	["socketed gems reserve no mana"] = { mod("ManaReserved", "MORE", -100, { type = "SocketedIn", slotName = "{SlotName}" }) },
	["socketed skill gems get a (%d+)%% mana multiplier"] = function(num) return { mod("ExtraSkillMod", "LIST", { mod = mod("SupportManaMultiplier", "MORE", num - 100) }, { type = "SocketedIn", slotName = "{SlotName}" }) } end,
	["socketed gems have blood magic"] = { flag("SkillBloodMagic", { type = "SocketedIn", slotName = "{SlotName}" }) },
	["socketed gems gain (%d+)%% of physical damage as extra lightning damage"] = function(num) return { mod("ExtraSkillMod", "LIST", { mod = mod("PhysicalDamageGainAsLightning", "BASE", num) }, { type = "SocketedIn", slotName = "{SlotName}" }) } end,
	["socketed red gems get (%d+)%% physical damage as extra fire damage"] = function(num) return { mod("ExtraSkillMod", "LIST", { mod = mod("PhysicalDamageGainAsFire", "BASE", num) }, { type = "SocketedIn", slotName = "{SlotName}", keyword = "strength" }) } end,
	["socketed non%-channelling bow skills are triggered by snipe"] = { 
		mod("ExtraSkillMod", "LIST", { mod = flag("TriggeredBySnipe") },  { type = "SocketedIn", slotName = "{SlotName}", keyword = "bow" }, { type = "SkillType", skillType = SkillType.Triggerable } ),
		mod("ExtraSkillMod", "LIST", { mod = mod("SkillData", "LIST", { key = "showAverage", value = true } ) }, { type = "SocketedIn", slotName = "{SlotName}", keyword = "bow" }, { type = "SkillType", skillType = SkillType.Triggerable } ),
		mod("ExtraSkillMod", "LIST", { mod = mod("SkillData", "LIST", { key = "triggered", value = 1 } ) }, { type = "SocketedIn", slotName = "{SlotName}", keyword = "bow" }, { type = "SkillType", skillType = SkillType.Triggerable } ),
	},
	["socketed triggered bow skills deal (%d+)%% less damage"] = function(num) return { mod("ExtraSkillMod", "LIST", { mod = mod("Damage", "MORE", -num) }, { type = "SocketedIn", slotName = "{SlotName}", keyword = "bow" }, { type = "SkillType", skillType = SkillType.Triggerable } ) } end,
	-- Global gem modifiers
	["%+(%d+) to level of all minion skill gems"] = function(num) return { mod("GemProperty", "LIST", { keywordList = { "minion", "active_skill" }, key = "level", value = num }) } end,
	["%+(%d+) to level of all spell skill gems"] = function(num) return { mod("GemProperty", "LIST", { keywordList = { "spell", "active_skill" }, key = "level", value = num }) } end,
	["%+(%d+) to level of all physical spell skill gems"] = function(num) return { mod("GemProperty", "LIST", { keywordList = { "spell", "physical", "active_skill" }, key = "level", value = num }) } end,
	["%+(%d+) to level of all physical skill gems"] = function(num) return { mod("GemProperty", "LIST", { keywordList = { "physical", "active_skill" }, key = "level", value = num }) } end,
	["%+(%d+) to level of all lightning spell skill gems"] = function(num) return { mod("GemProperty", "LIST", { keywordList = { "spell", "lightning", "active_skill" }, key = "level", value = num }) } end,
	["%+(%d+) to level of all lightning skill gems"] = function(num) return { mod("GemProperty", "LIST", { keywordList = { "lightning", "active_skill" }, key = "level", value = num }) } end,
	["%+(%d+) to level of all cold spell skill gems"] = function(num) return { mod("GemProperty", "LIST", { keywordList = { "spell", "cold", "active_skill" }, key = "level", value = num }) } end,
	["%+(%d+) to level of all cold skill gems"] = function(num) return { mod("GemProperty", "LIST", { keywordList = { "cold", "active_skill" }, key = "level", value = num }) } end,
	["%+(%d+) to level of all fire spell skill gems"] = function(num) return { mod("GemProperty", "LIST", { keywordList = { "spell", "fire", "active_skill" }, key = "level", value = num }) } end,
	["%+(%d+) to level of all fire skill gems"] = function(num) return { mod("GemProperty", "LIST", { keywordList = { "fire", "active_skill" }, key = "level", value = num }) } end,
	["%+(%d+) to level of all chaos spell skill gems"] = function(num) return { mod("GemProperty", "LIST", { keywordList = { "spell", "chaos", "active_skill" }, key = "level", value = num }) } end,
	["%+(%d+) to level of all chaos skill gems"] = function(num) return { mod("GemProperty", "LIST", { keywordList = { "chaos", "active_skill" }, key = "level", value = num }) } end,
	["%+(%d+) to level of all strength skill gems"] = function(num) return { mod("GemProperty", "LIST", { keywordList = { "strength", "active_skill" }, key = "level", value = num }) } end,
	["%+(%d+) to level of all dexterity skill gems"] = function(num) return { mod("GemProperty", "LIST", { keywordList = { "dexterity", "active_skill" }, key = "level", value = num }) } end,
	["%+(%d+) to level of all intelligence skill gems"] = function(num) return { mod("GemProperty", "LIST", { keywordList = { "intelligence", "active_skill" }, key = "level", value = num }) } end,
	["%+(%d+) to level of all (.+) gems"] = function(num, _, skill) return { mod("GemProperty", "LIST", {keyword = skill, key = "level", value = num }) } end,
	-- Extra skill/support
	["grants (%D+)"] = function(_, skill) return extraSkill(skill, 1) end,
	["grants level (%d+) (.+)"] = function(num, _, skill) return extraSkill(skill, num) end,
	["[ct][ar][si][tg]g?e?r?s? level (%d+) (.+) when equipped"] = function(num, _, skill) return extraSkill(skill, num) end,
	["[ct][ar][si][tg]g?e?r?s? level (%d+) (.+) on %a+"] = function(num, _, skill) return extraSkill(skill, num) end,
	["use level (%d+) (.+) on %a+"] = function(num, _, skill) return extraSkill(skill, num) end,
	["[ct][ar][si][tg]g?e?r?s? level (%d+) (.+) when you attack"] = function(num, _, skill) return extraSkill(skill, num) end,
	["[ct][ar][si][tg]g?e?r?s? level (%d+) (.+) when you deal a critical strike"] = function(num, _, skill) return extraSkill(skill, num) end,
	["[ct][ar][si][tg]g?e?r?s? level (%d+) (.+) when hit"] = function(num, _, skill) return extraSkill(skill, num) end,
	["[ct][ar][si][tg]g?e?r?s? level (%d+) (.+) when you kill an enemy"] = function(num, _, skill) return extraSkill(skill, num) end,
	["[ct][ar][si][tg]g?e?r?s? level (%d+) (.+) when you use a skill"] = function(num, _, skill) return extraSkill(skill, num) end,
	["trigger level (%d+) (.+) when you use a skill while you have a spirit charge"] = function(num, _, skill) return extraSkill(skill, num) end,
	["trigger level (%d+) (.+) when you hit an enemy while cursed"] = function(num, _, skill) return extraSkill(skill, num) end,
	["trigger level (%d+) (.+) when you kill a frozen enemy"] = function(num, _, skill) return extraSkill(skill, num) end,
	["trigger level (%d+) (.+) when you consume a corpse"] = function(num, _, skill) return skill == "summon phantasm skill" and extraSkill("triggered summon phantasm skill", num) or extraSkill(skill, num) end,
	["trigger level (%d+) (.+) when you attack with a bow"] = function(num, _, skill) return extraSkill(skill, num) end,
	["trigger level (%d+) (.+) when animated guardian kills an enemy"] = function(num, _, skill) return extraSkill(skill, num) end,
	["trigger level (%d+) (.+) when you lose cat's stealth"] = function(num, _, skill) return extraSkill(skill, num) end,
	["%d+%% chance to attack with level (%d+) (.+) on melee hit"] = function(num, _, skill) return extraSkill(skill, num) end,
	["%d+%% chance to trigger level (%d+) (.+) when animated weapon kills an enemy"] = function(num, _, skill) return extraSkill(skill, num) end,
	["%d+%% chance to trigger level (%d+) (.+) on melee hit"] = function(num, _, skill) return extraSkill(skill, num) end,
	["%d+%% chance to trigger level (%d+) (.+) [ow][nh]e?n? ?y?o?u? kill ?a?n? ?e?n?e?m?y?"] = function(num, _, skill) return extraSkill(skill, num) end,
	["%d+%% chance to trigger level (%d+) (.+) when you use a socketed skill"] = function(num, _, skill) return extraSkill(skill, num) end,
	["%d+%% chance to trigger level (%d+) (.+) when you gain avian's might or avian's flight"] = function(num, _, skill) return extraSkill(skill, num) end,
	["%d+%% chance to [ct][ar][si][tg]g?e?r? level (%d+) (.+) on %a+"] = function(num, _, skill) return extraSkill(skill, num) end,
	["attack with level (%d+) (.+) when you kill a bleeding enemy"] = function(num, _, skill) return extraSkill(skill, num) end,
	["triggers? level (%d+) (.+) when you kill a bleeding enemy"] = function(num, _, skill) return extraSkill(skill, num) end,
	["curse enemies with (%D+) on %a+"] = function(_, skill) return extraSkill(skill, 1, true) end,
	["curse enemies with level (%d+) (%D+) on %a+, which can apply to hexproof enemies"] = function(num, _, skill) return extraSkill(skill, num, true) end,
	["curse enemies with level (%d+) (.+) on %a+"] = function(num, _, skill) return extraSkill(skill, num, true) end,
	["[ct][ar][si][tg]g?e?r?s? (.+) on %a+"] = function(_, skill) return extraSkill(skill, 1, true) end,
	["[at][tr][ti][ag][cg][ke]r? (.+) on %a+"] = function(_, skill) return extraSkill(skill, 1, true) end,
	["[at][tr][ti][ag][cg][ke]r? with (.+) on %a+"] = function(_, skill) return extraSkill(skill, 1, true) end,
	["[ct][ar][si][tg]g?e?r?s? (.+) when hit"] = function(_, skill) return extraSkill(skill, 1, true) end,
	["[at][tr][ti][ag][cg][ke]r? (.+) when hit"] = function(_, skill) return extraSkill(skill, 1, true) end,
	["[at][tr][ti][ag][cg][ke]r? with (.+) when hit"] = function(_, skill) return extraSkill(skill, 1, true) end,
	["[ct][ar][si][tg]g?e?r?s? (.+) when your skills or minions kill"] = function(_, skill) return extraSkill(skill, 1, true) end,
	["[at][tr][ti][ag][cg][ke]r? (.+) when you take a critical strike"] = function( _, skill) return extraSkill(skill, 1, true) end,
	["[at][tr][ti][ag][cg][ke]r? with (.+) when you take a critical strike"] = function( _, skill) return extraSkill(skill, 1, true) end,
	["trigger (.+) on critical strike"] = function( _, skill) return extraSkill(skill, 1, true) end,
	["triggers? (.+) when you take a critical strike"] = function( _, skill) return extraSkill(skill, 1, true) end,
	["socketed [%a+]* ?gems a?r?e? ?supported by level (%d+) (.+)"] = function(num, _, support) return { mod("ExtraSupport", "LIST", { skillId = gemIdLookup[support] or gemIdLookup[support:gsub("^increased ","")] or "Unknown", level = num }, { type = "SocketedIn", slotName = "{SlotName}" }) } end,
	["trigger level (%d+) (.+) every (%d+) seconds"] = function(num, _, skill) return extraSkill(skill, num) end,
	["trigger level (%d+) (.+), (.+) or (.+) every (%d+) seconds"] = function(num, _, skill1, skill2, skill3) return {
		mod("ExtraSkill", "LIST", { skillId = gemIdLookup[skill1], level = num }),
		mod("ExtraSkill", "LIST", { skillId = gemIdLookup[skill2], level = num }),
		mod("ExtraSkill", "LIST", { skillId = gemIdLookup[skill3], level = num }),
	} end,
	["offering skills triggered this way also affect you"] = { mod("ExtraSkillMod", "LIST", { mod = mod("SkillData", "LIST", { key = "buffNotPlayer", value = false }) }, { type = "SkillName", skillNameList = { "Bone Offering", "Flesh Offering", "Spirit Offering" } }, { type = "SocketedIn", slotName = "{SlotName}" }) },
	["trigger level (%d+) (.+) after spending a total of (%d+) mana"] = function(num, _, skill) return extraSkill(skill, num) end,
	["consumes a void charge to trigger level (%d+) (.+) when you fire arrows"] = function(num, _, skill) return extraSkill(skill, num) end,
	-- Conversion
	["increases and reductions to minion damage also affects? you"] = { flag("MinionDamageAppliesToPlayer") },
	["increases and reductions to minion attack speed also affects? you"] = { flag("MinionAttackSpeedAppliesToPlayer") },
	["increases and reductions to spell damage also apply to attacks"] = { flag("SpellDamageAppliesToAttacks") },
	["increases and reductions to spell damage also apply to attacks at (%d+)%% of their value"] = { flag("ImprovedSpellDamageAppliesToAttacks") },
	["increases and reductions to spell damage also apply to attacks while wielding a wand"] = { flag("SpellDamageAppliesToAttacks", { type = "Condition", var = "UsingWand" }) },
	["modifiers to claw damage also apply to unarmed"] = { flag("ClawDamageAppliesToUnarmed") },
	["modifiers to claw damage also apply to unarmed attack damage"] = { flag("ClawDamageAppliesToUnarmed") },
	["modifiers to claw attack speed also apply to unarmed"] = { flag("ClawAttackSpeedAppliesToUnarmed") },
	["modifiers to claw attack speed also apply to unarmed attack speed"] = { flag("ClawAttackSpeedAppliesToUnarmed") },
	["modifiers to claw critical strike chance also apply to unarmed"] = { flag("ClawCritChanceAppliesToUnarmed") },
	["modifiers to claw critical strike chance also apply to unarmed attack critical strike chance"] = { flag("ClawCritChanceAppliesToUnarmed") },
	["increases and reductions to light radius also apply to accuracy"] = { flag("LightRadiusAppliesToAccuracy") },
	["increases and reductions to light radius also apply to area of effect at 50%% of their value"] = { flag("LightRadiusAppliesToAreaOfEffect") },
	["increases and reductions to light radius also apply to damage"] = { flag("LightRadiusAppliesToDamage") },
	["increases and reductions to cast speed also apply to trap throwing speed"] = { flag("CastSpeedAppliesToTrapThrowingSpeed") },
	["gain (%d+)%% of bow physical damage as extra damage of each element"] = function(num) return {
		mod("PhysicalDamageGainAsLightning", "BASE", num, nil, ModFlag.Bow),
		mod("PhysicalDamageGainAsCold", "BASE", num, nil, ModFlag.Bow),
		mod("PhysicalDamageGainAsFire", "BASE", num, nil, ModFlag.Bow),
	} end,
	["gain (%d+)%% of weapon physical damage as extra damage of each element"] = function(num) return {
		mod("PhysicalDamageGainAsLightning", "BASE", num, nil, ModFlag.Weapon),
		mod("PhysicalDamageGainAsCold", "BASE", num, nil, ModFlag.Weapon),
		mod("PhysicalDamageGainAsFire", "BASE", num, nil, ModFlag.Weapon),
	} end,
	-- Crit
	["your critical strike chance is lucky"] = { flag("CritChanceLucky") },
	["your critical strike chance is lucky while focussed"] = { flag("CritChanceLucky", { type = "Condition", var = "Focused" }) },
	["your critical strikes do not deal extra damage"] = { flag("NoCritMultiplier") },
	["lightning damage with non%-critical strikes is lucky"] = { flag("LightningNoCritLucky") },
	["critical strikes deal no damage"] = { mod("Damage", "MORE", -100, { type = "Condition", var = "CriticalStrike" }) },
	["critical strike chance is increased by uncapped lightning resistance"] = { mod("CritChance", "INC", 1, { type = "PerStat", stat = "LightningResistTotal", div = 1 }) },
	["critical strike chance is increased by lightning resistance"] = { mod("CritChance", "INC", 1, { type = "PerStat", stat = "LightningResist", div = 1 }) },
	["non%-critical strikes deal (%d+)%% damage"] = function(num) return { mod("Damage", "MORE", -100 + num, nil, ModFlag.Hit, { type = "Condition", var = "CriticalStrike", neg = true }) } end,
	["critical strikes penetrate (%d+)%% of enemy elemental resistances while affected by zealotry"] = function(num) return { mod("ElementalPenetration", "BASE", num, { type = "Condition", var = "CriticalStrike" }, { type = "Condition", var = "AffectedByZealotry" }) } end,
	-- Generic Ailments
	["enemies take (%d+)%% increased damage for each type of ailment you have inflicted on them"] = function(num) return {
		mod("EnemyModifier", "LIST", { mod = mod("DamageTaken", "INC", num) }, { type = "ActorCondition", actor = "enemy", var = "Frozen" }),
		mod("EnemyModifier", "LIST", { mod = mod("DamageTaken", "INC", num) }, { type = "ActorCondition", actor = "enemy", var = "Chilled" }),
		mod("EnemyModifier", "LIST", { mod = mod("DamageTaken", "INC", num) }, { type = "ActorCondition", actor = "enemy", var = "Ignited" }),
		mod("EnemyModifier", "LIST", { mod = mod("DamageTaken", "INC", num) }, { type = "ActorCondition", actor = "enemy", var = "Shocked" }),
		mod("EnemyModifier", "LIST", { mod = mod("DamageTaken", "INC", num) }, { type = "ActorCondition", actor = "enemy", var = "Bleeding" }),
		mod("EnemyModifier", "LIST", { mod = mod("DamageTaken", "INC", num) }, { type = "ActorCondition", actor = "enemy", var = "Poisoned" }),
	} end,
	-- Elemental Ailments
	["your elemental damage can shock"] = { flag("ColdCanShock"), flag("FireCanShock") },
	["your cold damage can ignite"] = { flag("ColdCanIgnite") },
	["your lightning damage can ignite"] = { flag("LightningCanIgnite") },
	["your fire damage can shock but not ignite"] = { flag("FireCanShock"), flag("FireCannotIgnite") },
	["your cold damage can ignite but not freeze or chill"] = { flag("ColdCanIgnite"), flag("ColdCannotFreeze"), flag("ColdCannotChill") },
	["your lightning damage can freeze but not shock"] = { flag("LightningCanFreeze"), flag("LightningCannotShock") },
	["your chaos damage can shock"] = { flag("ChaosCanShock") },
	["chaos damage can ignite, chill and shock"] = { flag("ChaosCanIgnite"), flag("ChaosCanChill"), flag("ChaosCanShock") },
	["your physical damage can chill"] = { flag("PhysicalCanChill") },
	["your physical damage can shock"] = { flag("PhysicalCanShock") },
	["you always ignite while burning"] = { mod("EnemyIgniteChance", "BASE", 100, { type = "Condition", var = "Burning" }) },
	["critical strikes do not always freeze"] = { flag("CritsDontAlwaysFreeze") },
	["you can inflict up to (%d+) ignites on an enemy"] = { flag("IgniteCanStack") },
	["enemies chilled by you take (%d+)%% increased burning damage"] = function(num) return { mod("EnemyModifier", "LIST", { mod = mod("FireDamageTakenOverTime", "INC", num) }, { type = "ActorCondition", actor = "enemy", var = "Chilled" }) } end,
	["enemies frozen by you take (%d+)%% increased damage"] = function(num) return { mod("EnemyModifier", "LIST", { mod = mod("DamageTaken", "INC", num) }, { type = "ActorCondition", actor = "enemy", var = "Frozen" }) } end,
	["damaging ailments deal damage (%d+)%% faster"] = function(num) return { mod("IgniteBurnFaster", "INC", num), mod("BleedFaster", "INC", num), mod("PoisonFaster", "INC", num) } end,
	["ignited enemies burn (%d+)%% faster"] = function(num) return { mod("IgniteBurnFaster", "INC", num) } end,
	["ignited enemies burn (%d+)%% slower"] = function(num) return { mod("IgniteBurnSlower", "INC", num) } end,
	["enemies ignited by an attack burn (%d+)%% faster"] = function(num) return { mod("IgniteBurnFaster", "INC", num, nil, ModFlag.Attack) } end,
	["ignites you inflict with attacks deal damage (%d+)%% faster"] = function(num) return { mod("IgniteBurnFaster", "INC", num, nil, ModFlag.Attack) } end,
	["ignites you inflict deal damage (%d+)%% faster"] = function(num) return { mod("IgniteBurnFaster", "INC", num) } end,
	["enemies ignited by you during flask effect take (%d+)%% increased damage"] = function(num) return { mod("EnemyModifier", "LIST", { mod = mod("DamageTaken", "INC", num) }, { type = "ActorCondition", actor = "enemy", var = "Ignited" }) } end,
	["enemies ignited by you have (%-%d+)%% to fire resistance"] = function(num) return { mod("EnemyModifier", "LIST", { mod = mod("FireResist", "BASE", num) }, { type = "ActorCondition", actor = "enemy", var = "Ignited" }) } end,
	["cannot inflict ignite"] = { flag("CannotIgnite") },
	["cannot inflict freeze or chill"] = { flag("CannotFreeze"), flag("CannotChill") },
	["cannot inflict shock"] = { flag("CannotShock") },
	["cannot ignite, chill, freeze or shock"] = { flag("CannotIgnite"), flag("CannotChill"), flag("CannotFreeze"), flag("CannotShock") },
	-- Bleed
	["melee attacks cause bleeding"] = { mod("BleedChance", "BASE", 100, nil, ModFlag.Melee) },
	["attacks cause bleeding when hitting cursed enemies"] = { mod("BleedChance", "BASE", 100, nil, ModFlag.Attack, { type = "ActorCondition", actor = "enemy", var = "Cursed" }) },
	["melee critical strikes cause bleeding"] = { mod("BleedChance", "BASE", 100, nil, ModFlag.Melee, { type = "Condition", var = "CriticalStrike" }) },
	["causes bleeding on melee critical strike"] = { mod("BleedChance", "BASE", 100, nil, ModFlag.Melee, { type = "Condition", var = "CriticalStrike" }) },
	["melee critical strikes have (%d+)%% chance to cause bleeding"] = function(num) return { mod("BleedChance", "BASE", num, nil, ModFlag.Melee, { type = "Condition", var = "CriticalStrike" }) } end,
	["attacks always inflict bleeding while you have cat's stealth"] = { mod("BleedChance", "BASE", 100, nil, ModFlag.Attack, { type = "Condition", var = "AffectedByCat'sStealth" }) },
	["you have crimson dance while you have cat's stealth"] = { mod("Keystone", "LIST", "Crimson Dance", { type = "Condition", var = "AffectedByCat'sStealth" }) },
	["you have crimson dance if you have dealt a critical strike recently"] = { mod("Keystone", "LIST", "Crimson Dance", { type = "Condition", var = "CritRecently" }) },
	["bleeding you inflict deals damage (%d+)%% faster"] = function(num) return { mod("BleedFaster", "INC", num) } end,
	["(%d+)%% chance for bleeding inflicted with this weapon to deal (%d+)%% more damage"] = function(num, _, more) return {
		mod("Damage", "MORE", tonumber(more) * num / 200, nil, 0, KeywordFlag.Bleed, { type = "Condition", var = "DualWielding"}, { type = "SkillType", skillType = SkillType.Attack }),
		mod("Damage", "MORE", tonumber(more) * num / 100, nil, 0, KeywordFlag.Bleed, { type = "Condition", var = "DualWielding", neg = true }, { type = "SkillType", skillType = SkillType.Attack })
	} end,
	-- Impale and Bleed
	["(%d+)%% increased effect of impales inflicted by hits that also inflict bleeding"] = function(num) return {
		mod("ImpaleEffectOnBleed", "INC", num, nil, 0, KeywordFlag.Hit)
	} end,
	-- Poison
	["y?o?u?r? ?fire damage can poison"] = { flag("FireCanPoison") },
	["y?o?u?r? ?cold damage can poison"] = { flag("ColdCanPoison") },
	["y?o?u?r? ?lightning damage can poison"] = { flag("LightningCanPoison") },
	["your chaos damage poisons enemies"] = { mod("ChaosPoisonChance", "BASE", 100) },
	["your chaos damage has (%d+)%% chance to poison enemies"] = function(num) return { mod("ChaosPoisonChance", "BASE", num) } end,
	["melee attacks poison on hit"] = { mod("PoisonChance", "BASE", 100, nil, ModFlag.Melee) },
	["melee critical strikes have (%d+)%% chance to poison the enemy"] = function(num) return { mod("PoisonChance", "BASE", num, nil, ModFlag.Melee, { type = "Condition", var = "CriticalStrike" }) } end,
	["critical strikes with daggers have a (%d+)%% chance to poison the enemy"] = function(num) return { mod("PoisonChance", "BASE", num, nil, ModFlag.Dagger, { type = "Condition", var = "CriticalStrike" }) } end,
	["poison cursed enemies on hit"] = { mod("PoisonChance", "BASE", 100, { type = "ActorCondition", actor = "enemy", var = "Cursed" }) },
	["wh[ie][ln]e? at maximum frenzy charges, attacks poison enemies"] = { mod("PoisonChance", "BASE", 100, nil, ModFlag.Attack, { type = "StatThreshold", stat = "FrenzyCharges", thresholdStat = "FrenzyChargesMax" }) },
	["traps and mines have a (%d+)%% chance to poison on hit"] = function(num) return { mod("PoisonChance", "BASE", num, nil, 0, bor(KeywordFlag.Trap, KeywordFlag.Mine)) } end,
	["poisons you inflict deal damage (%d+)%% faster"] = function(num) return { mod("PoisonFaster", "INC", num) } end,
	["(%d+)%% chance for poisons inflicted with this weapon to deal (%d+)%% more damage"] = function(num, _, more) return {
		mod("Damage", "MORE", tonumber(more) * num / 200, nil, 0, KeywordFlag.Poison, { type = "Condition", var = "DualWielding"}, { type = "SkillType", skillType = SkillType.Attack }),
		mod("Damage", "MORE", tonumber(more) * num / 100, nil, 0, KeywordFlag.Poison, { type = "Condition", var = "DualWielding", neg = true }, { type = "SkillType", skillType = SkillType.Attack })
	} end,
	-- Buffs/debuffs
	["phasing"] = { flag("Condition:Phasing") },
	["onslaught"] = { flag("Condition:Onslaught") },
	["you have phasing if you've killed recently"] = { flag("Condition:Phasing", { type = "Condition", var = "KilledRecently" }) },
	["you have phasing if you have blocked recently"] = { flag("Condition:Phasing", { type = "Condition", var = "BlockedRecently" }) },
	["you have phasing while affected by haste"] = { flag("Condition:Phasing", { type = "Condition", var = "AffectedByHaste" }) },
	["you have phasing while you have cat's stealth"] = { flag("Condition:Phasing", { type = "Condition", var = "AffectedByCat'sStealth" }) },
	["you have onslaught while on low life"] = { flag("Condition:Onslaught", { type = "Condition", var = "LowLife" }) },
	["you have onslaught while not on low mana"] = { flag("Condition:Onslaught", { type = "Condition", var = "LowMana", neg = true }) },
	["your aura buffs do not affect allies"] = { flag("SelfAurasCannotAffectAllies") },
	["aura buffs from skills have (%d+)%% increased effect on you for each herald affecting you"] = function(num) return { mod("AuraBuffEffect", "INC", num, { type = "Multiplier", var = "Herald"}) } end,
	["nearby allies' damage with hits is lucky"] = { mod("ExtraAura", "LIST", { onlyAllies = true, mod = mod("LuckyHits", "BASE") }) },
	["allies' aura buffs do not affect you"] = { flag("AlliesAurasCannotAffectSelf") },
	["enemies can have 1 additional curse"] = { mod("EnemyCurseLimit", "BASE", 1) },
	["you can apply an additional curse"] = { mod("EnemyCurseLimit", "BASE", 1) },
	["nearby enemies have (%d+)%% increased effect of curses on them"] = function(num) return { mod("EnemyModifier", "LIST", { mod = mod("CurseEffectOnSelf", "INC", num) }) } end,
	["nearby enemies have an additional (%d+)%% chance to receive a critical strike"] = function(num) return { mod("EnemyModifier", "LIST", { mod = mod("SelfExtraCritChance", "BASE", num) }) } end,
	["nearby enemies have (%-%d+)%% to all resistances"] = function(num) return {
		mod("EnemyModifier", "LIST", { mod = mod("ElementalResist", "BASE", num) }),
		mod("EnemyModifier", "LIST", { mod = mod("ChaosResist", "BASE", num) }),
	} end,
	["your hits inflict decay, dealing (%d+) chaos damage per second for %d+ seconds"] = function(num) return { mod("SkillData", "LIST", { key = "decay", value = num, merge = "MAX" }) } end,
	["temporal chains has (%d+)%% reduced effect on you"] = function(num) return { mod("CurseEffectOnSelf", "INC", -num, { type = "SkillName", skillName = "Temporal Chains" }) } end,
	["unaffected by temporal chains"] = { mod("CurseEffectOnSelf", "MORE", -100, { type = "SkillName", skillName = "Temporal Chains" }) },
	["([%+%-]%d+) seconds to cat's stealth duration"] = function(num) return { mod("PrimaryDuration", "BASE", num, { type = "SkillName", skillName = "Aspect of the Cat" }) } end,
	["([%+%-]%d+) seconds to avian's might duration"] = function(num) return { mod("PrimaryDuration", "BASE", num, { type = "SkillName", skillName = "Aspect of the Avian" }) } end,
	["([%+%-]%d+) seconds to avian's flight duration"] = function(num) return { mod("SecondaryDuration", "BASE", num, { type = "SkillName", skillName = "Aspect of the Avian" }) } end,
	["aspect of the spider can inflict spider's web on enemies an additional time"] = { mod("ExtraSkillMod", "LIST", { mod = mod("Multiplier:SpiderWebApplyStackMax", "BASE", 1) }, { type = "SkillName", skillName = "Aspect of the Spider" }) },
	["enemies affected by your spider's webs have (%-%d+)%% to all resistances"] = function(num) return {
		mod("EnemyModifier", "LIST", { mod = mod("ElementalResist", "BASE", num, { type = "MultiplierThreshold", var = "Spider's WebStack", threshold = 1 }) }),
		mod("EnemyModifier", "LIST", { mod = mod("ChaosResist", "BASE", num, { type = "MultiplierThreshold", var = "Spider's WebStack", threshold = 1 }) }),
	} end,
	["you are cursed with level (%d+) (%D+)"] = function(num, _, name) return { mod("ExtraCurse", "LIST", { skillId = gemIdLookup[name], level = num, applyToPlayer = true }) } end,
	["you count as on low life while you are cursed with vulnerability"] = { flag("Condition:LowLife", { type = "Condition", var = "AffectedByVulnerability" }) },
	["if you consumed a corpse recently, you and nearby allies regenerate (%d+)%% of life per second"] = function (num) return { mod("ExtraAura", "LIST", { mod = mod("LifeRegenPercent", "BASE", num) }, { type = "Condition", var = "ConsumedCorpseRecently" }) } end,
	["if you have blocked recently, you and nearby allies regenerate (%d+)%% of life per second"] = function (num) return { mod("ExtraAura", "LIST", { mod = mod("LifeRegenPercent", "BASE", num) }, { type = "Condition", var = "BlockedRecently" }) } end,
	["you are at maximum chance to block attack damage if you have not blocked recently"] = { flag("MaxBlockIfNotBlockedRecently", { type = "Condition", var = "BlockedRecently", neg = true }) },
	["(%d+)%% of evasion rating is regenerated as life per second while focussed"] = function(num) return { mod("LifeRegen", "BASE", 1, { type = "PercentStat", stat = "Evasion", percent = num }, { type = "Condition", var = "Focused" }) } end,
	["nearby allies have (%d+)%% increased defences per (%d+) strength you have"] = function(num, _, div) return { mod("ExtraAura", "LIST", { onlyAllies = true, mod = mod("Defences", "INC", num) }, { type = "PerStat", stat = "Str", div = tonumber(div) }) } end,
	["nearby allies have %+(%d+)%% to critical strike multiplier per (%d+) dexterity you have"] = function(num, _, div) return { mod("ExtraAura", "LIST", { onlyAllies = true, mod = mod("CritMultiplier", "BASE", num) }, { type = "PerStat", stat = "Dex", div = tonumber(div) }) } end,
	["nearby allies have (%d+)%% increased cast speed per (%d+) intelligence you have"] = function(num, _, div) return { mod("ExtraAura", "LIST", { onlyAllies = true, mod = mod("Speed", "INC", num, nil, ModFlag.Cast ) }, { type = "PerStat", stat = "Int", div = tonumber(div) }) } end,
	["you gain divinity for %d+ seconds on reaching maximum divine charges"] = {
		mod("ElementalDamage", "MORE", 50, { type = "Condition", var = "Divinity" }),
		mod("ElementalDamageTaken", "MORE", -20, { type = "Condition", var = "Divinity" }),
	},
	["your maximum endurance charges is equal to your maximum frenzy charges"] = { flag("MaximumEnduranceChargesIsMaximumFrenzyCharges") },
	["your maximum frenzy charges is equal to your maximum power charges"] = { flag("MaximumFrenzyChargesIsMaximumPowerCharges") },
	["consecrated ground you create while affected by zealotry causes enemies to take (%d+)%% increased damage"] = function(num) return { mod("EnemyModifier", "LIST", { mod = mod("DamageTaken", "INC", num) }, { type = "ActorCondition", actor = "enemy", var = "OnConsecratedGround" }, { type = "Condition", var = "AffectedByZealotry" }) } end,
	["if you've warcried recently, you and nearby allies have (%d+)%% increased attack, cast and movement speed"] = function(num) return {
		mod("ExtraAura", "LIST", { mod = mod("Speed", "INC", num) }, { type = "Condition", var = "UsedWarcryRecently" }),
		mod("ExtraAura", "LIST", { mod = mod("MovementSpeed", "INC", num) }, { type = "Condition", var = "UsedWarcryRecently" }),
	} end,
	["enemies in your chilling areas take (%d+)%% increased lightning damage"] = function(num) return { mod("EnemyModifier", "LIST", { mod = mod("LightningDamageTaken", "INC", num) }, { type = "ActorCondition", actor = "enemy", var = "InChillingArea" }) } end,
	["enemies hindered by you take (%d+)%% increased chaos damage"] = function(num) return { mod("EnemyModifier", "LIST", { mod = mod("ChaosDamageTaken", "INC", num) }, { type = "ActorCondition", actor = "enemy", var = "Hindered" }) } end,
	["warcries count as having (%d+) additional nearby enemies"] = function(num) return {
		mod("Multiplier:WarcryNearbyEnemies", "BASE", num),
	} end,
	["enemies you curse take (%d+)%% increased damage"] = function(num) return { mod("EnemyModifier", "LIST", { mod = mod("DamageTaken", "INC", num, { type = "Condition", var = "Cursed" }) }) } end,
	["you have fortify during effect of any life flask"] = { flag("Condition:Fortify", { type = "Condition", var = "UsingLifeFlask" }) },
	-- Traps, Mines and Totems
	["traps and mines deal (%d+)%-(%d+) additional physical damage"] = function(_, min, max) return { mod("PhysicalMin", "BASE", tonumber(min), nil, 0, bor(KeywordFlag.Trap, KeywordFlag.Mine)), mod("PhysicalMax", "BASE", tonumber(max), nil, 0, bor(KeywordFlag.Trap, KeywordFlag.Mine)) } end,
	["traps and mines deal (%d+) to (%d+) additional physical damage"] = function(_, min, max) return { mod("PhysicalMin", "BASE", tonumber(min), nil, 0, bor(KeywordFlag.Trap, KeywordFlag.Mine)), mod("PhysicalMax", "BASE", tonumber(max), nil, 0, bor(KeywordFlag.Trap, KeywordFlag.Mine)) } end,
	["can have up to (%d+) additional traps? placed at a time"] = function(num) return { mod("ActiveTrapLimit", "BASE", num) } end,
	["can have up to (%d+) additional remote mines? placed at a time"] = function(num) return { mod("ActiveMineLimit", "BASE", num) } end,
	["can have up to (%d+) additional totems? summoned at a time"] = function(num) return { mod("ActiveTotemLimit", "BASE", num) } end,
	["attack skills can have (%d+) additional totems? summoned at a time"] = function(num) return { mod("ActiveTotemLimit", "BASE", num, nil, 0, KeywordFlag.Attack) } end,
	["can [hs][au][vm][em]o?n? 1 additional siege ballista totem per (%d+) dexterity"] = function(num) return { mod("ActiveTotemLimit", "BASE", 1, { type = "SkillName", skillName = "Siege Ballista" }, { type = "PerStat", stat = "Dex", div = num }) } end,
	["totems fire (%d+) additional projectiles"] = function(num) return { mod("ProjectileCount", "BASE", num, nil, 0, KeywordFlag.Totem) } end,
	["([%d%.]+)%% of damage dealt by y?o?u?r? ?totems is leeched to you as life"] = function(num) return { mod("DamageLifeLeechToPlayer", "BASE", num, nil, 0, KeywordFlag.Totem) } end,
	["([%d%.]+)%% of damage dealt by y?o?u?r? ?mines is leeched to you as life"] = function(num) return { mod("DamageLifeLeechToPlayer", "BASE", num, nil, 0, KeywordFlag.Mine) } end,
	["you can cast an additional brand"] = { mod("ActiveBrandLimit", "BASE", 1) },
	-- Minions
	["your strength is added to your minions"] = { flag("HalfStrengthAddedToMinions") },
	["half of your strength is added to your minions"] = { flag("HalfStrengthAddedToMinions") },
	["minions created recently have (%d+)%% increased attack and cast speed"] = function(num) return { mod("MinionModifier", "LIST", { mod = mod("Speed", "INC", num) }, { type = "Condition", var = "MinionsCreatedRecently" }) } end,
	["minions created recently have (%d+)%% increased movement speed"] = function(num) return { mod("MinionModifier", "LIST", { mod = mod("MovementSpeed", "INC", num) }, { type = "Condition", var = "MinionsCreatedRecently" }) } end,
	["minions poison enemies on hit"] = { mod("MinionModifier", "LIST", { mod = mod("PoisonChance", "BASE", 100) }) },
	["minions have (%d+)%% chance to poison enemies on hit"] = function(num) return { mod("MinionModifier", "LIST", { mod = mod("PoisonChance", "BASE", num) }) } end,
	["(%d+)%% increased minion damage if you have hit recently"] = function(num) return { mod("MinionModifier", "LIST", { mod = mod("Damage", "INC", num) }, { type = "Condition", var = "HitRecently" }) } end,
	["(%d+)%% increased minion damage if you've used a minion skill recently"] = function(num) return { mod("MinionModifier", "LIST", { mod = mod("Damage", "INC", num) }, { type = "Condition", var = "UsedMinionSkillRecently" }) } end,
	["minions deal (%d+)%% increased damage if you've used a minion skill recently"] = function(num) return { mod("MinionModifier", "LIST", { mod = mod("Damage", "INC", num) }, { type = "Condition", var = "UsedMinionSkillRecently" }) } end,
	["minions have (%d+)%% increased attack and cast speed if you or your minions have killed recently"] = function(num) return { mod("MinionModifier", "LIST", { mod = mod("Speed", "INC", num) }, { type = "Condition", varList = { "KilledRecently", "MinionsKilledRecently" } }) } end,
	["(%d+)%% increased minion attack speed per (%d+) dexterity"] = function(num, _, div) return { mod("MinionModifier", "LIST", { mod = mod("Speed", "INC", num, nil, ModFlag.Attack) }, { type = "PerStat", stat = "Dex", div = tonumber(div) }) } end,
	["(%d+)%% increased minion movement speed per (%d+) dexterity"] = function(num, _, div) return { mod("MinionModifier", "LIST", { mod = mod("MovementSpeed", "INC", num) }, { type = "PerStat", stat = "Dex", div = tonumber(div) }) } end,
	["minions deal (%d+)%% increased damage per (%d+) dexterity"] = function(num, _, div) return { mod("MinionModifier", "LIST", { mod = mod("Damage", "INC", num) }, { type = "PerStat", stat = "Dex", div = tonumber(div) }) } end,
	["minions have (%d+)%% chance to deal double damage while they are on full life"] = function(num) return { mod("MinionModifier", "LIST", { mod = mod("DoubleDamageChance", "BASE", num, { type = "Condition", var = "FullLife" }) }) } end,
	["(%d+)%% increased golem damage for each type of golem you have summoned"] = function(num) return {
		mod("MinionModifier", "LIST", { mod = mod("Damage", "INC", num, { type = "ActorCondition", actor = "parent", var = "HavePhysicalGolem" }) }, { type = "SkillType", skillType = SkillType.Golem }),
		mod("MinionModifier", "LIST", { mod = mod("Damage", "INC", num, { type = "ActorCondition", actor = "parent", var = "HaveLightningGolem" }) }, { type = "SkillType", skillType = SkillType.Golem }),
		mod("MinionModifier", "LIST", { mod = mod("Damage", "INC", num, { type = "ActorCondition", actor = "parent", var = "HaveColdGolem" }) }, { type = "SkillType", skillType = SkillType.Golem }),
		mod("MinionModifier", "LIST", { mod = mod("Damage", "INC", num, { type = "ActorCondition", actor = "parent", var = "HaveFireGolem" }) }, { type = "SkillType", skillType = SkillType.Golem }),
		mod("MinionModifier", "LIST", { mod = mod("Damage", "INC", num, { type = "ActorCondition", actor = "parent", var = "HaveChaosGolem" }) }, { type = "SkillType", skillType = SkillType.Golem }),
		mod("MinionModifier", "LIST", { mod = mod("Damage", "INC", num, { type = "ActorCondition", actor = "parent", var = "HaveCarrionGolem" }) }, { type = "SkillType", skillType = SkillType.Golem }),
	} end,
	["can summon up to (%d) additional golems? at a time"] = function(num) return { mod("ActiveGolemLimit", "BASE", num) } end,
	["%+(%d) to maximum number of sentinels of purity"] = function(num) return { mod("ActiveSentinelOfPurityLimit", "BASE", num) } end,
	["if you have 3 primordial jewels, can summon up to (%d) additional golems? at a time"] = function(num) return { mod("ActiveGolemLimit", "BASE", num, { type = "MultiplierThreshold", var = "PrimordialItem", threshold = 3 }) } end,
	["golems regenerate (%d)%% of their maximum life per second"] = function(num) return { mod("MinionModifier", "LIST", { mod = mod("LifeRegenPercent", "BASE", num) }, { type = "SkillType", skillType = SkillType.Golem }) } end,
	["raging spirits' hits always ignite"] = { mod("MinionModifier", "LIST", { mod = mod("EnemyIgniteChance", "BASE", 100) }, { type = "SkillName", skillName = "Summon Raging Spirit" }) },
	["summoned skeletons have avatar of fire"] = { mod("MinionModifier", "LIST", { mod = mod("Keystone", "LIST", "Avatar of Fire") }, { type = "SkillName", skillName = "Summon Skeleton" }) },
	["summoned skeletons take ([%d%.]+)%% of their maximum life per second as fire damage"] = function(num) return { mod("MinionModifier", "LIST", { mod = mod("FireDegen", "BASE", 1, { type = "PercentStat", stat = "Life", percent = num }) }, { type = "SkillName", skillName = "Summon Skeleton" }) } end,
	["summoned skeletons have (%d+)%% chance to wither enemies for (%d+) seconds on hit"] = {
		flag("Condition:CanWither"),
		mod("Dummy", "DUMMY", 1, { type = "Condition", var = "CanWither" }), -- Make the Configuration option appear
		mod("ExtraSkillMod", "LIST", { mod = mod("ChaosDamageTaken", "INC", 6, 0, 0, { type = "GlobalEffect", effectType = "Debuff", effectName = "Withered", effectStackVar = "WitheredStackCount", effectStackLimit = 15 }) }, { type = "SkillName", skillName = "Summon Skeleton" }),
	},
	["summoned skeletons have (%d+)%% of physical damage converted to chaos damage"] = function(num) return { mod("MinionModifier", "LIST", { mod = mod("PhysicalDamageConvertToChaos", "BASE", num) }, { type = "SkillName", skillName = "Summon Skeleton" }) } end,
	["minions convert (%d+)%% of physical damage to fire damage per red socket"] = function(num) return { mod("MinionModifier", "LIST", { mod = mod("PhysicalDamageConvertToFire", "BASE", num) }, { type = "Multiplier", var = "RedSocketIn{SlotName}" }) } end,
	["minions convert (%d+)%% of physical damage to cold damage per green socket"] = function(num) return { mod("MinionModifier", "LIST", { mod = mod("PhysicalDamageConvertToCold", "BASE", num) }, { type = "Multiplier", var = "GreenSocketIn{SlotName}" }) } end,
	["minions convert (%d+)%% of physical damage to lightning damage per blue socket"] = function(num) return { mod("MinionModifier", "LIST", { mod = mod("PhysicalDamageConvertToLightning", "BASE", num) }, { type = "Multiplier", var = "BlueSocketIn{SlotName}" }) } end,
	["minions convert (%d+)%% of physical damage to chaos damage per white socket"] = function(num) return { mod("MinionModifier", "LIST", { mod = mod("PhysicalDamageConvertToChaos", "BASE", num) }, { type = "Multiplier", var = "WhiteSocketIn{SlotName}" }) } end,
	["minions have a (%d+)%% chance to impale on hit with attacks"] = function(num) return { mod("MinionModifier", "LIST", { mod = mod("ImpaleChance", "BASE", num ) }) } end,
	["minions from herald skills deal (%d+)%% more damage"] = function(num) return { mod("MinionModifier", "LIST", { mod = mod("Damage", "MORE", num) }, { type = "SkillType", skillType = SkillType.Herald }) } end,
	["minions have (%d+)%% increased movement speed for each herald affecting you"] = function(num) return { mod("MinionModifier", "LIST", { mod = mod("MovementSpeed", "INC", num, { type = "Multiplier", var = "Herald", actor = "parent" }) }) } end,
	["minions deal (%d+)%% increased damage while you are affected by a herald"] = function(num) return { mod("MinionModifier", "LIST", { mod = mod("Damage", "INC", num, { type = "ActorCondition", actor = "parent", var = "AffectedByHerald" }) }) } end,
	-- Projectiles
	["skills chain %+(%d) times"] = function(num) return { mod("ChainCountMax", "BASE", num) } end,
	["skills chain an additional time while at maximum frenzy charges"] = { mod("ChainCountMax", "BASE", 1, { type = "StatThreshold", stat = "FrenzyCharges", thresholdStat = "FrenzyChargesMax" }) },
	["attacks chain an additional time when in main hand"] = { mod("ChainCountMax", "BASE", 1, nil, ModFlag.Attack, { type = "SlotNumber", num = 1 }) },
	["adds an additional arrow"] = { mod("ProjectileCount", "BASE", 1, nil, ModFlag.Attack) },
	["(%d+) additional arrows"] = function(num) return { mod("ProjectileCount", "BASE", num, nil, ModFlag.Attack) } end,
	["bow attacks fire an additional arrow"] = { mod("ProjectileCount", "BASE", 1, nil, ModFlag.Bow) },
	["bow attacks fire (%d+) additional arrows"] = function(num) return { mod("ProjectileCount", "BASE", num, nil, ModFlag.Bow) } end,
	["skills fire an additional projectile"] = { mod("ProjectileCount", "BASE", 1) },
	["spells have an additional projectile"] = { mod("ProjectileCount", "BASE", 1, nil, ModFlag.Spell) },
	["attacks have an additional projectile when in off hand"] = { mod("ProjectileCount", "BASE", 1, nil, ModFlag.Attack, { type = "SlotNumber", num = 2 }) },
	["projectiles pierce an additional target"] = { mod("PierceCount", "BASE", 1) },
	["projectiles pierce (%d+) targets?"] = function(num) return { mod("PierceCount", "BASE", num) } end,
	["projectiles pierce (%d+) additional targets?"] = function(num) return { mod("PierceCount", "BASE", num) } end,
	["projectiles pierce (%d+) additional targets while you have phasing"] = function(num) return { mod("PierceCount", "BASE", num, { type = "Condition", var = "Phasing" }) } end,
	["arrows pierce an additional target"] = { mod("PierceCount", "BASE", 1, nil, ModFlag.Attack) },
	["arrows pierce one target"] = { mod("PierceCount", "BASE", 1, nil, ModFlag.Attack) },
	["arrows pierce (%d+) targets?"] = function(num) return { mod("PierceCount", "BASE", num, nil, ModFlag.Attack) } end,
	["always pierce with arrows"] = { flag("PierceAllTargets", nil, ModFlag.Attack) },
	["arrows always pierce"] = { flag("PierceAllTargets", nil, ModFlag.Attack) },
	["arrows pierce all targets"] = { flag("PierceAllTargets", nil, ModFlag.Attack) },
	["arrows that pierce cause bleeding"] = { mod("BleedChance", "BASE", 100, nil, bor(ModFlag.Attack, ModFlag.Projectile), { type = "StatThreshold", stat = "PierceCount", threshold = 1 }) },
	["arrows that pierce have (%d+)%% chance to cause bleeding"] = function(num) return { mod("BleedChance", "BASE", num, nil, bor(ModFlag.Attack, ModFlag.Projectile), { type = "StatThreshold", stat = "PierceCount", threshold = 1 }) } end,
	["arrows that pierce deal (%d+)%% increased damage"] = function(num) return { mod("Damage", "INC", num, nil, bor(ModFlag.Attack, ModFlag.Projectile), { type = "StatThreshold", stat = "PierceCount", threshold = 1 }) } end,
	["projectiles gain (%d+)%% of non%-chaos damage as extra chaos damage per chain"] = function(num) return { mod("NonChaosDamageGainAsChaos", "BASE", num, nil, ModFlag.Projectile, { type = "PerStat", stat = "Chain" }) } end,
	["left ring slot: projectiles from spells cannot chain"] = { flag("CannotChain", nil, bor(ModFlag.Spell, ModFlag.Projectile), { type = "SlotNumber", num = 1 }) },
	["left ring slot: projectiles from spells fork"] = { flag("ForkOnce", nil, bor(ModFlag.Spell, ModFlag.Projectile), { type = "SlotNumber", num = 1 }), mod("ForkCountMax", "BASE", 1, nil, bor(ModFlag.Spell, ModFlag.Projectile), { type = "SlotNumber", num = 1 }) },
	["right ring slot: projectiles from spells chain %+1 times"] = { mod("ChainCountMax", "BASE", 1, nil, bor(ModFlag.Spell, ModFlag.Projectile), { type = "SlotNumber", num = 2 }) },
	["right ring slot: projectiles from spells cannot fork"] = { flag("CannotFork", nil, bor(ModFlag.Spell, ModFlag.Projectile), { type = "SlotNumber", num = 2 }) },
	["projectiles from spells cannot pierce"] = { flag("CannotPierce", nil, ModFlag.Spell) },
	["projectiles fork"] = { flag("ForkOnce", nil, ModFlag.Projectile), mod("ForkCountMax", "BASE", 1, nil, ModFlag.Projectile) },
	["(%d+)%% increased critical strike chance with arrows that fork"] = function(num) return { 
		mod("CritChance", "INC", num, nil, ModFlag.Bow, { type = "StatThreshold", stat = "ForkRemaining", threshold = 1 }, { type = "StatThreshold", stat = "PierceCount", threshold = 0, upper = true }) }
	end,
	["arrows that pierce have %+(%d+)%% to critical strike multiplier"] = function (num) return { 
		mod("CritMultiplier", "BASE", num, nil, ModFlag.Bow, { type = "StatThreshold", stat = "PierceCount", threshold = 1 }) } end,
	["arrows pierce all targets after forking"] = { flag("PierceAllTargets", nil, ModFlag.Bow, { type = "StatThreshold", stat = "ForkedCount", threshold = 1 }) },
	["modifiers to number of projectiles instead apply to the number of targets projectiles split towards"] = { flag("NoAdditionalProjectiles") },
	["attack skills fire an additional projectile while wielding a claw or dagger"] = { mod("ProjectileCount", "BASE", 1, nil, ModFlag.Attack, { type = "ModFlagOr", modFlags = bor(ModFlag.Claw, ModFlag.Dagger) }) },
	-- Leech/Gain on Hit
	["cannot leech life"] = { flag("CannotLeechLife") },
	["cannot leech mana"] = { flag("CannotLeechMana") },
	["cannot leech when on low life"] = { flag("CannotLeechLife", { type = "Condition", var = "LowLife" }), flag("CannotLeechMana", { type = "Condition", var = "LowLife" }) },
	["cannot leech life from critical strikes"] = { flag("CannotLeechLife", { type = "Condition", var = "CriticalStrike" }) },
	["leech applies instantly on critical strike"] = { flag("InstantLifeLeech", { type = "Condition", var = "CriticalStrike" }), flag("InstantManaLeech", { type = "Condition", var = "CriticalStrike" }) },
	["gain life and mana from leech instantly on critical strike"] = { flag("InstantLifeLeech", { type = "Condition", var = "CriticalStrike" }), flag("InstantManaLeech", { type = "Condition", var = "CriticalStrike" }) },
	["life and mana leech from critical strikes are instant"] = { flag("InstantLifeLeech", { type = "Condition", var = "CriticalStrike" }), flag("InstantManaLeech", { type = "Condition", var = "CriticalStrike" }) },
	["leech applies instantly during flask effect"] = { flag("InstantLifeLeech", { type = "Condition", var = "UsingFlask" }), flag("InstantManaLeech", { type = "Condition", var = "UsingFlask" }) },
	["gain life and mana from leech instantly during flask effect"] = { flag("InstantLifeLeech", { type = "Condition", var = "UsingFlask" }), flag("InstantManaLeech", { type = "Condition", var = "UsingFlask" }) },
	["life and mana leech from critical strikes are instant"] = { flag("InstantLifeLeech", { type = "Condition", var = "CriticalStrike" }), flag("InstantManaLeech", { type = "Condition", var = "CriticalStrike" }) },
	["gain life and mana from leech instantly during effect"] = { flag("InstantLifeLeech", { type = "Condition", var = "UsingFlask" }), flag("InstantManaLeech", { type = "Condition", var = "UsingFlask" }) },
	["with 5 corrupted items equipped: life leech recovers based on your chaos damage instead"] = { flag("LifeLeechBasedOnChaosDamage", { type = "MultiplierThreshold", var = "CorruptedItem", threshold = 5 }) },
	["you have vaal pact if you've dealt a critical strike recently"] = { mod("Keystone", "LIST", "Vaal Pact", { type = "Condition", var = "CritRecently" }) },
	["gain (%d+) energy shield for each enemy you hit which is affected by a spider's web"] = function(num) return { mod("EnergyShieldOnHit", "BASE", num, { type = "MultiplierThreshold", actor = "enemy", var = "Spider's WebStack", threshold = 1 }) } end,
	["(%d+) life gained for each enemy hit if you have used a vaal skill recently"] = function(num) return { mod("LifeOnHit", "BASE", num, { type = "Condition", var = "UsedVaalSkillRecently" }) } end,
	-- Defences
	["cannot evade enemy attacks"] = { flag("CannotEvade") },
	["cannot block"] = { flag("CannotBlockAttacks"), flag("CannotBlockSpells") },
	["cannot block attacks"] = { flag("CannotBlockAttacks") },
	["cannot block spells"] = { flag("CannotBlockSpells") },
	["recover (%d+) life when you block"] = function(num) return { mod("LifeOnBlock", "BASE", num) } end,
	["recover (%d+)%% of life when you block"] = function(num) return { mod("LifeOnBlock", "BASE", 1,  { type = "PerStat", stat = "Life", div = 100 / num }) } end,
	["recover (%d+)%% of your maximum mana when you block"] = function(num) return { mod("ManaOnBlock", "BASE", 1,  { type = "PerStat", stat = "Mana", div = 100 / num }) } end,
	["recover (%d+)%% of energy shield when you block"] = function(num) return { mod("EnergyShieldOnBlock", "BASE", 1,  { type = "PerStat", stat = "EnergyShield", div = 100 / num }) } end,
	["replenishes energy shield by (%d+)%% of armour when you block"] = function(num) return { mod("EnergyShieldOnBlock", "BASE", 1,  { type = "PerStat", stat = "Armour", div = 100 / num }) } end,
	["you have no life regeneration"] = { flag("NoLifeRegen") },
	["you have no armour or energy shield"] = {
		mod("Armour", "MORE", -100),
		mod("EnergyShield", "MORE", -100),
	},
	["elemental resistances are zero"] = {
		mod("FireResist", "OVERRIDE", 0),
		mod("ColdResist", "OVERRIDE", 0),
		mod("LightningResist", "OVERRIDE", 0),
	},
	["your maximum resistances are (%d+)%%"] = function(num) return {
		mod("FireResistMax", "OVERRIDE", num),
		mod("ColdResistMax", "OVERRIDE", num),
		mod("LightningResistMax", "OVERRIDE", num),
		mod("ChaosResistMax", "OVERRIDE", num),
	} end,
	["fire resistance is (%d+)%%"] = function(num) return { mod("FireResist", "OVERRIDE", num) } end,
	["cold resistance is (%d+)%%"] = function(num) return { mod("ColdResist", "OVERRIDE", num) } end,
	["lightning resistance is (%d+)%%"] = function(num) return { mod("LightningResist", "OVERRIDE", num) } end,
	["chaos resistance is doubled"] = { mod("ChaosResist", "MORE", 100) },
	["armour is increased by uncapped fire resistance"] = { mod("Armour", "INC", 1, { type = "PerStat", stat = "FireResistTotal", div = 1 }) },
	["evasion rating is increased by uncapped cold resistance"] = { mod("Evasion", "INC", 1, { type = "PerStat", stat = "ColdResistTotal", div = 1 }) },
	["reflects (%d+) physical damage to melee attackers"] = { },
	["ignore all movement penalties from armour"] = { flag("Condition:IgnoreMovementPenalties") },
	["gain armour equal to your reserved mana"] = { mod("Armour", "BASE", 1, { type = "PerStat", stat = "ManaReserved", div = 1 }) },
	["cannot be stunned"] = { mod("AvoidStun", "BASE", 100) },
	["cannot be stunned if you haven't been hit recently"] = { mod("AvoidStun", "BASE", 100, { type = "Condition", var = "BeenHitRecently", neg = true }) },
	["cannot be stunned if you have at least (%d+) crab barriers"] = function(num) return { mod("AvoidStun", "BASE", 100, { type = "StatThreshold", stat = "CrabBarriers", threshold = num }) } end,
	["cannot be shocked"] = { mod("AvoidShock", "BASE", 100) },
	["immune to shock"] = { mod("AvoidShock", "BASE", 100) },
	["cannot be frozen"] = { mod("AvoidFreeze", "BASE", 100) },
	["immune to freeze"] = { mod("AvoidFreeze", "BASE", 100) },
	["cannot be chilled"] = { mod("AvoidChill", "BASE", 100) },
	["immune to chill"] = { mod("AvoidChill", "BASE", 100) },
	["cannot be ignited"] = { mod("AvoidIgnite", "BASE", 100) },
	["immune to ignite"] = { mod("AvoidIgnite", "BASE", 100) },
	["you cannot be shocked while at maximum endurance charges"] = { mod("AvoidShock", "BASE", 100, { type = "StatThreshold", stat = "EnduranceCharges", thresholdStat = "EnduranceChargesMax" }) },
	["cannot be shocked if intelligence is higher than strength"] = { mod("AvoidShock", "BASE", 100, { type = "Condition", var = "IntHigherThanStr" }) },
	["cannot be frozen if dexterity is higher than intelligence"] = { mod("AvoidFreeze", "BASE", 100, { type = "Condition", var = "DexHigherThanInt" }) },
	["cannot be ignited if strength is higher than dexterity"] = { mod("AvoidIgnite", "BASE", 100, { type = "Condition", var = "StrHigherThanDex" }) },
	["cannot be inflicted with bleeding"] = { mod("AvoidBleed", "BASE", 100) },
	["you are immune to bleeding"] = { mod("AvoidBleed", "BASE", 100) },
	["immune to poison"] = { mod("AvoidPoison", "BASE", 100) },
	["immunity to shock during flask effect"] = { mod("AvoidShock", "BASE", 100, { type = "Condition", var = "UsingFlask" }) },
	["immunity to freeze and chill during flask effect"] = {
		mod("AvoidFreeze", "BASE", 100, { type = "Condition", var = "UsingFlask" }),
		mod("AvoidChill", "BASE", 100, { type = "Condition", var = "UsingFlask" }),
	},
	["immunity to ignite during flask effect"] = { mod("AvoidIgnite", "BASE", 100, { type = "Condition", var = "UsingFlask" }) },
	["immunity to bleeding during flask effect"] = { mod("AvoidBleed", "BASE", 100, { type = "Condition", var = "UsingFlask" }) },
	["immune to poison during flask effect"] = { mod("AvoidPoison", "BASE", 100, { type = "Condition", var = "UsingFlask" }) },
	["immune to curses during flask effect"] = { mod("AvoidCurse", "BASE", 100, { type = "Condition", var = "UsingFlask" }) },
	["immune to freeze, chill, curses and stuns during flask effect"] = {
		mod("AvoidFreeze", "BASE", 100, { type = "Condition", var = "UsingFlask" }),
		mod("AvoidChill", "BASE", 100, { type = "Condition", var = "UsingFlask" }),
		mod("AvoidCurse", "BASE", 100, { type = "Condition", var = "UsingFlask" }),
		mod("AvoidStun", "BASE", 100, { type = "Condition", var = "UsingFlask" }),
	},
	["unaffected by curses"] = { mod("CurseEffectOnSelf", "MORE", -100) },
	["the effect of chill on you is reversed"] = { flag("SelfChillEffectIsReversed") },
	-- Knockback
	["cannot knock enemies back"] = { flag("CannotKnockback") },
	["knocks back enemies if you get a critical strike with a staff"] = { mod("EnemyKnockbackChance", "BASE", 100, nil, ModFlag.Staff, { type = "Condition", var = "CriticalStrike" }) },
	["knocks back enemies if you get a critical strike with a bow"] = { mod("EnemyKnockbackChance", "BASE", 100, nil, ModFlag.Bow, { type = "Condition", var = "CriticalStrike" }) },
	["bow knockback at close range"] = { mod("EnemyKnockbackChance", "BASE", 100, nil, ModFlag.Bow, { type = "Condition", var = "AtCloseRange" }) },
	["adds knockback during flask effect"] = { mod("EnemyKnockbackChance", "BASE", 100, { type = "Condition", var = "UsingFlask" }) },
	["adds knockback to melee attacks during flask effect"] = { mod("EnemyKnockbackChance", "BASE", 100, nil, ModFlag.Melee, { type = "Condition", var = "UsingFlask" }) },
	-- Flasks
	["flasks do not apply to you"] = { flag("FlasksDoNotApplyToPlayer") },
	["flasks apply to your zombies and spectres"] = { flag("FlasksApplyToMinion", { type = "SkillName", skillNameList = { "Raise Zombie", "Raise Spectre" } }) },
	["flasks apply to your raised zombies and spectres"] = { flag("FlasksApplyToMinion", { type = "SkillName", skillNameList = { "Raise Zombie", "Raise Spectre" } }) },
	["your minions use your flasks when summoned"] = { flag("FlasksApplyToMinion") },
	["creates a smoke cloud on use"] = { },
	["creates chilled ground on use"] = { },
	["creates consecrated ground on use"] = { },
	["gain unholy might during flask effect"] = { flag("Condition:UnholyMight", { type = "Condition", var = "UsingFlask" }) },
	["zealot's oath during flask effect"] = { mod("ZealotsOath", "FLAG", true, { type = "Condition", var = "UsingFlask" }) },
	["grants level (%d+) (.+) curse aura during flask effect"] = function(num, _, skill) return { mod("ExtraCurse", "LIST", { skillId = gemIdLookup[skill:gsub(" skill","")] or "Unknown", level = num }, { type = "Condition", var = "UsingFlask" }) } end,
	["during flask effect, (%d+)%% reduced damage taken of each element for which your uncapped elemental resistance is lowest"] = function(num) return {
		mod("LightningDamageTaken", "INC", -num, { type = "StatThreshold", stat = "LightningResistTotal", thresholdStat = "ColdResistTotal", upper = true }, { type = "StatThreshold", stat = "LightningResistTotal", thresholdStat = "FireResistTotal", upper = true }),
		mod("ColdDamageTaken", "INC", -num, { type = "StatThreshold", stat = "ColdResistTotal", thresholdStat = "LightningResistTotal", upper = true }, { type = "StatThreshold", stat = "ColdResistTotal", thresholdStat = "FireResistTotal", upper = true }),
		mod("FireDamageTaken", "INC", -num, { type = "StatThreshold", stat = "FireResistTotal", thresholdStat = "LightningResistTotal", upper = true }, { type = "StatThreshold", stat = "FireResistTotal", thresholdStat = "ColdResistTotal", upper = true }),
	} end,
	["during flask effect, damage penetrates (%d+)%% o?f? ?resistance of each element for which your uncapped elemental resistance is highest"] = function(num) return {
		mod("LightningPenetration", "BASE", num, { type = "StatThreshold", stat = "LightningResistTotal", thresholdStat = "ColdResistTotal" }, { type = "StatThreshold", stat = "LightningResistTotal", thresholdStat = "FireResistTotal" }),
		mod("ColdPenetration", "BASE", num, { type = "StatThreshold", stat = "ColdResistTotal", thresholdStat = "LightningResistTotal" }, { type = "StatThreshold", stat = "ColdResistTotal", thresholdStat = "FireResistTotal" }),
		mod("FirePenetration", "BASE", num, { type = "StatThreshold", stat = "FireResistTotal", thresholdStat = "LightningResistTotal" }, { type = "StatThreshold", stat = "FireResistTotal", thresholdStat = "ColdResistTotal" }),
	} end,
	["(%d+)%% of maximum life taken as chaos damage per second"] = function(num) return { mod("ChaosDegen", "BASE", 1, { type = "PercentStat", stat = "Life", percent = num }) } end,
	["your critical strikes do not deal extra damage during flask effect"] = { flag("NoCritMultiplier", { type = "Condition", var = "UsingFlask" }) },
	["grants perfect agony during flask effect"] = { mod("Keystone", "LIST", "Perfect Agony", { type = "Condition", var = "UsingFlask" }) },
	["consecrated ground created during effect applies (%d+)%% increased damage taken to enemies"] = function(num) return { mod("EnemyModifier", "LIST", { mod = mod("DamageTaken", "INC", num, { type = "Condition", var = "OnConsecratedGround" }) }, { type = "Condition", var = "UsingFlask" }) } end,
	-- Jewels
	["passives in radius can be allocated without being connected to your tree"] = { mod("JewelData", "LIST", { key = "intuitiveLeapLike", value = true }) },
	["affects passives in small ring"] = { mod("JewelData", "LIST", { key = "radiusIndex", value = 4 }) },
	["affects passives in medium ring"] = { mod("JewelData", "LIST", { key = "radiusIndex", value = 5 }) },
	["affects passives in large ring"] = { mod("JewelData", "LIST", { key = "radiusIndex", value = 6 }) },
	["affects passives in very large ring"] = { mod("JewelData", "LIST", { key = "radiusIndex", value = 7 }) },
	["only affects passives in small ring"] = { mod("JewelData", "LIST", { key = "radiusIndex", value = 4 }) },
	["only affects passives in medium ring"] = { mod("JewelData", "LIST", { key = "radiusIndex", value = 5 }) },
	["only affects passives in large ring"] = { mod("JewelData", "LIST", { key = "radiusIndex", value = 6 }) },
	["only affects passives in very large ring"] = { mod("JewelData", "LIST", { key = "radiusIndex", value = 7 }) },
	["(%d+)%% increased elemental damage per grand spectrum"] = function(num) return {
		mod("ElementalDamage", "INC", num, { type = "Multiplier", var = "GrandSpectrum" }),
		mod("Multiplier:GrandSpectrum", "BASE", 1),
	} end,
	["gain (%d+) armour per grand spectrum"] = function(num) return {
		mod("Armour", "BASE", num, { type = "Multiplier", var = "GrandSpectrum" }),
		mod("Multiplier:GrandSpectrum", "BASE", 1),
	} end,
	["+(%d+)%% to all elemental resistances per grand spectrum"] = function(num) return {
		mod("ElementalResist", "BASE", num, { type = "Multiplier", var = "GrandSpectrum" }),
		mod("Multiplier:GrandSpectrum", "BASE", 1)
	} end,
	["gain (%d+) mana per grand spectrum"] = function(num) return {
		mod("Mana", "BASE", num, { type = "Multiplier", var = "GrandSpectrum" }),
		mod("Multiplier:GrandSpectrum", "BASE", 1),
	} end,
	["(%d+)%% increased critical strike chance per grand spectrum"] = function(num) return {
		mod("CritChance", "INC", num, { type = "Multiplier", var = "GrandSpectrum" }),
		mod("Multiplier:GrandSpectrum", "BASE", 1)
	} end,
	["primordial"] = { mod("Multiplier:PrimordialItem", "BASE", 1) },
	["spectres have a base duration of (%d+) seconds"] = function(num) return { mod("SkillData", "LIST", { key = "duration", value = 6 }, { type = "SkillName", skillName = "Raise Spectre" }) } end,
	["flasks applied to you have (%d+)%% increased effect"] = function(num) return { mod("FlaskEffect", "INC", num) } end,
	["adds (%d+) passive skills"] = function(num) return { mod("JewelData", "LIST", { key = "clusterJewelNodeCount", value = num }) } end,
	["1 added passive skill is a jewel socket"] = { mod("JewelData", "LIST", { key = "clusterJewelSocketCount", value = 1 }) },
	["(%d+) added passive skills are jewel sockets"] = function(num) return { mod("JewelData", "LIST", { key = "clusterJewelSocketCount", value = num }) } end,
	["adds (%d+) jewel socket passive skills"] = function(num) return { mod("JewelData", "LIST", { key = "clusterJewelSocketCountOverride", value = num }) } end,
	["adds (%d+) small passive skills? which grants? nothing"] = function(num) return { mod("JewelData", "LIST", { key = "clusterJewelNothingnessCount", value = num }) } end,
	["added small passive skills grant nothing"] = { mod("JewelData", "LIST", { key = "clusterJewelSmallsAreNothingness", value = true }) },
	["added small passive skills have (%d+)%% increased effect"] = function(num) return { mod("JewelData", "LIST", { key = "clusterJewelIncEffect", value = num }) } end,
	["this jewel's socket has (%d+)%% increased effect per allocated passive skill between it and your class' starting location"] = function(num) return { mod("JewelData", "LIST", { key = "jewelIncEffectFromClassStart", value = num }) } end,
	-- Misc
	["iron will"] = { flag("IronWill") },
	["iron reflexes while stationary"] = { mod("Keystone", "LIST", "Iron Reflexes", { type = "Condition", var = "Stationary" }) },
	["you have zealot's oath if you haven't been hit recently"] = { mod("Keystone", "LIST", "Zealot's Oath", { type = "Condition", var = "BeenHitRecently", neg = true }) },
	["deal no physical damage"] = { flag("DealNoPhysical") },
	["deal no elemental damage"] = { flag("DealNoLightning"), flag("DealNoCold"), flag("DealNoFire") },
	["deal no chaos damage"] = { flag("DealNoChaos") },
	["deal no non%-elemental damage"] = { flag("DealNoPhysical"), flag("DealNoChaos") },
	["attacks have blood magic"] = { flag("SkillBloodMagic", nil, ModFlag.Attack) },
	["(%d+)%% chance to cast a? ?socketed lightning spells? on hit"] = function(num) return { mod("ExtraSupport", "LIST", { name = "SupportUniqueMjolnerLightningSpellsCastOnHit", level = 1 }, { type = "SocketedIn", slotName = "{SlotName}" }) } end,
	["cast a socketed lightning spell on hit"] = { mod("ExtraSupport", "LIST", { name = "SupportUniqueMjolnerLightningSpellsCastOnHit", level = 1 }, { type = "SocketedIn", slotName = "{SlotName}" }) },
	["trigger a socketed lightning spell on hit"] = { mod("ExtraSupport", "LIST", { name = "SupportUniqueMjolnerLightningSpellsCastOnHit", level = 1 }, { type = "SocketedIn", slotName = "{SlotName}" }) },
	["cast a socketed cold s[pk][ei]ll on melee critical strike"] = { mod("ExtraSupport", "LIST", { name = "SupportUniqueCosprisMaliceColdSpellsCastOnMeleeCriticalStrike", level = 1 }, { type = "SocketedIn", slotName = "{SlotName}" }) },
	["your curses can apply to hexproof enemies"] = { flag("CursesIgnoreHexproof") },
	["you have onslaught while you have fortify"] = { flag("Condition:Onslaught", { type = "Condition", var = "Fortify" }) },
	["reserves (%d+)%% of life"] = function(num) return { mod("ExtraLifeReserved", "BASE", num) } end,
	["items and gems have (%d+)%% reduced attribute requirements"] = function(num) return { mod("GlobalAttributeRequirements", "INC", -num) } end,
	["items and gems have (%d+)%% increased attribute requirements"] = function(num) return { mod("GlobalAttributeRequirements", "INC", num) } end,
	["mana reservation of herald skills is always (%d+)%%"] = function(num) return { mod("SkillData", "LIST", { key = "manaCostForced", value = num }, { type = "SkillType", skillType = SkillType.Herald }) } end,
	["([%a%s]+) reserves no mana"] = function(_, name) return { mod("SkillData", "LIST", { key = "manaCostForced", value = 0 }, { type = "SkillId", skillId = gemIdLookup[name] }) } end,
	["banner skills reserve no mana"] = { mod("SkillData", "LIST", { key = "manaCostForced", value = 0 }, { type = "SkillName", skillNameList = { "Dread Banner", "War Banner" } }) },
	["your aura skills are disabled"] = { flag("DisableSkill", { type = "SkillType", skillType = SkillType.Aura }) },
	["your spells are disabled"] = { flag("DisableSkill", { type = "SkillType", skillType = SkillType.Spell }) },
	["strength's damage bonus instead grants (%d+)%% increased melee physical damage per (%d+) strength"] = function(num, _, perStr) return { mod("StrDmgBonusRatioOverride", "BASE", num / tonumber(perStr)) } end,
	["while in her embrace, take ([%d%.]+)%% of your total maximum life and energy shield as fire damage per second per level"] = function(num) return {
		mod("FireDegen", "BASE", 1, { type = "PercentStat", stat = "Life", percent = num }, { type = "Multiplier", var = "Level" }, { type = "Condition", var = "HerEmbrace" }),
		mod("FireDegen", "BASE", 1, { type = "PercentStat", stat = "EnergyShield", percent = num }, { type = "Multiplier", var = "Level" }, { type = "Condition", var = "HerEmbrace" }),
	} end,
	["gain her embrace for %d+ seconds when you ignite an enemy"] = { flag("Condition:CanGainHerEmbrace") },
	["when you cast a spell, sacrifice all mana to gain added maximum lightning damage equal to (%d+)%% of sacrificed mana for 4 seconds"] = function(num) return {
		flag("Condition:HaveManaStorm"),
		mod("Dummy", "DUMMY", 1, { type = "Condition", var = "HaveManaStorm" }), -- Make the Configuration option appear
		mod("LightningMax", "BASE", 1, { type = "PerStat", stat = "ManaUnreserved" , div = 100 / num}, { type = "Condition", var = "SacrificeManaForLightning" }),
	} end,
	
	["every 16 seconds you gain iron reflexes for 8 seconds"] = {
		flag("Condition:HaveArborix"),
		mod("Dummy", "DUMMY", 1, { type = "Condition", var = "HaveArborix" }), -- Make the Configuration option appear
	},
	["every 16 seconds you gain elemental overload for 8 seconds"] = {
		flag("Condition:HaveAugyre"),
		mod("Dummy", "DUMMY", 1, { type = "Condition", var = "HaveAugyre" }), -- Make the Configuration option appear
	},
	["every 8 seconds, gain avatar of fire for 4 seconds"] = {
		flag("Condition:HaveVulconus"),
		mod("Dummy", "DUMMY", 1, { type = "Condition", var = "HaveVulconus" }), -- Make the Configuration option appear
	},
	["you have far shot while you do not have iron reflexes"] = { flag("FarShot", { neg = true, type = "Condition", var = "HaveIronReflexes" }) },
	["you have resolute technique while you do not have elemental overload"] = { mod("Keystone", "LIST", "Resolute Technique", { neg = true, type = "Condition", var = "HaveElementalOverload" }) },
	["hits ignore enemy monster fire resistance while you are ignited"] = { flag("IgnoreFireResistance", { type = "Condition", var = "Ignited" }) },
	["your hits can't be evaded by blinded enemies"] = { flag("CannotBeEvaded", { type = "ActorCondition", actor = "enemy", var = "Blinded" }) },
	["skills which throw traps have blood magic"] = { flag("BloodMagic", { type = "SkillType", skillType = SkillType.Trap }) },
	["lose ([%d%.]+) mana per second"] = function(num) return { mod("ManaDegen", "BASE", num) } end,
	["lose ([%d%.]+)%% of maximum mana per second"] = function(num) return { mod("ManaDegen", "BASE", 1, { type = "PercentStat", stat = "Mana", percent = num }) } end,
	["strength provides no bonus to maximum life"] = { flag("NoStrBonusToLife") },
	["intelligence provides no bonus to maximum mana"] = { flag("NoIntBonusToMana") },
	["with a ghastly eye jewel socketed, minions have %+(%d+) to accuracy rating"] = function(num) return { mod("MinionModifier", "LIST", { mod = mod("Accuracy", "BASE", num) }, { type = "Condition", var = "HaveGhastlyEyeJewelIn{SlotName}" }) } end,
	["hits ignore enemy monster chaos resistance if all equipped items are shaper items"] = { flag("IgnoreChaosResistance", { type = "MultiplierThreshold", var = "NonShaperItem", upper = true, threshold = 0 }) },
	["gain %d+ rage on critical hit with attacks, no more than once every [%d%.]+ seconds"] = {
		flag("Condition:CanGainRage"),
		mod("Dummy", "DUMMY", 1, { type = "Condition", var = "CanGainRage" }), -- Make the Configuration option appear
	},
	["warcry skills' cooldown time is (%d+) seconds"] = function(num) return { mod("CooldownRecovery", "OVERRIDE", num, nil, 0, KeywordFlag.Warcry) } end,
	["attacks with axes or swords grant (%d+) rage on hit, no more than once every second"] = {
		flag("Condition:CanGainRage", { type = "Condition", varList = { "UsingAxe", "UsingSword" } }),
		mod("Dummy", "DUMMY", 1, { type = "Condition", var = "CanGainRage" }), -- Make the Configuration option appear
	},
	["your critical strike multiplier is (%d+)%%"] = function(num) return { mod("CritMultiplier", "OVERRIDE", num) } end,
	["base critical strike chance for attacks with weapons is ([%d%.]+)%%"] = function(num) return { mod("WeaponBaseCritChance", "OVERRIDE", num) } end,
	["allocates (.+)"] = function(_, passive) return { mod("GrantedPassive", "LIST", passive) } end,
	["transfiguration of body"] = { flag("TransfigurationOfBody") },
	["transfiguration of mind"] = { flag("TransfigurationOfMind") },
	["transfiguration of soul"] = { flag("TransfigurationOfSoul") },
	["offering skills have (%d+)%% reduced duration"] = function(num) return {
		mod("Duration", "INC", -num, { type = "SkillName", skillNameList = { "Bone Offering", "Flesh Offering", "Spirit Offering" } }),
	} end,
	["enemies have %-(%d+)%% to total physical damage reduction against your hits"] = function(num) return {
		mod("EnemyPhysicalDamageReduction", "BASE", -num),
	} end,
	["enemies on fungal ground you kill explode, dealing 5%% of their life as chaos damage"] = {},
	["you have fungal ground around you while stationary"] = {
		mod("ExtraAura", "LIST", { mod = mod("NonChaosDamageGainAsChaos", "BASE", 10, { type = "Condition", var = "OnFungalGround" }, { type = "Condition", var = "Stationary" }) }),
		mod("EnemyModifier", "LIST", { mod = mod("Damage", "MORE", -10, { type = "ActorCondition", actor = "enemy", var = "OnFungalGround" }, { type = "Condition", var = "Stationary" }) }),
	},
	["nearby enemies have (%-%d+)%% to fire resistance"] = function(num) return { mod("EnemyModifier", "LIST", { mod = mod("FireResist", "BASE", num) }) } end,
	["nearby enemies have (%-%d+)%% to lightning resistance"] = function(num) return { mod("EnemyModifier", "LIST", { mod = mod("LightningResist", "BASE", num) }) } end,
	["nearby enemies take (%d+)%% increased physical damage"] = function(num) return { mod("EnemyModifier", "LIST", { mod = mod("PhysicalDamageTaken", "INC", num) }) } end,
	["you count as dual wielding while you are unencumbered"] = { flag("Condition:DualWielding", { type = "Condition", var = "Unencumbered" }) },
	["skills supported by intensify have %+(%d) to maximum intensity"] = function(num) return { mod("Multiplier:IntensityLimit", "BASE", num) } end,
	["while stationary, gain (%d+)%% increased area of effect every second, up to a maximum of (%d+)%%"] = function(num, _, limit) return {
		flag("Condition:Stationary"),
		mod("Dummy", "DUMMY", 1, { type = "Condition", var = "Stationary" }), -- Make the Configuration option appear 
		mod("AreaOfEffect", "INC", num, { type = "Multiplier", var = "StationarySeconds", limit = tonumber(limit), limitTotal = true }),
	} end,
	["attack skills have added lightning damage equal to (%d+)%% of maximum mana"] = function(num) return {
		mod("LightningMin", "BASE", 1, nil, ModFlag.Attack, { type = "PerStat", stat = "Mana", div = 100 / num }),
		mod("LightningMax", "BASE", 1, nil, ModFlag.Attack, { type = "PerStat", stat = "Mana", div = 100 / num }),
	} end,
	-- Pantheon: Soul of Tukohama support
	["while stationary, gain ([%d%.]+)%% of life regenerated per second every second, up to a maximum of (%d+)%%"] = function(num, _, limit) return {
		flag("Condition:Stationary"),
		mod("Dummy", "DUMMY", 1, { type = "Condition", var = "Stationary" }), -- Make the Configuration option appear 
		mod("LifeRegenPercent", "BASE", num, { type = "Multiplier", var = "StationarySeconds", limit = tonumber(limit), limitTotal = true }),
	} end,
	-- Pantheon: Soul of Tukohama support
	["while stationary, gain (%d+)%% additional physical damage reduction every second, up to a maximum of (%d+)%%"] = function(num, _, limit) return {
		flag("Condition:Stationary"),
		mod("Dummy", "DUMMY", 1, { type = "Condition", var = "Stationary" }), -- Make the Configuration option appear 
		mod("PhysicalDamageReduction", "BASE", num, { type = "Multiplier", var = "StationarySeconds", limit = tonumber(limit), limitTotal = true }),
	} end,
	-- Skill-specific enchantment modifiers
	["(%d+)%% increased decoy totem life"] = function(num) return { mod("TotemLife", "INC", num, { type = "SkillName", skillName = "Decoy Totem" }) } end,
	["(%d+)%% increased ice spear critical strike chance in second form"] = function(num) return { mod("CritChance", "INC", num, { type = "SkillName", skillName = "Ice Spear" }, { type = "SkillPart", skillPart = 2 }) } end,
	["shock nova ring deals (%d+)%% increased damage"] = function(num) return { mod("Damage", "INC", num, { type = "SkillName", skillName = "Shock Nova" }, { type = "SkillPart", skillPart = 1 }) } end,
	["lightning strike pierces (%d) additional targets?"] = function(num) return { mod("PierceCount", "BASE", num, { type = "SkillName", skillName = "Lightning Strike" }) } end,
	["lightning trap pierces (%d) additional targets?"] = function(num) return { mod("PierceCount", "BASE", num, { type = "SkillName", skillName = "Lightning Trap" }) } end,
	["enemies affected by bear trap take (%d+)%% increased damage from trap or mine hits"] = function(num) return { mod("ExtraSkillMod", "LIST", { mod = mod("TrapMineDamageTaken", "INC", num, { type = "GlobalEffect", effectType = "Debuff" }) }, { type = "SkillName", skillName = "Bear Trap" }) } end,
	["blade vortex has %+(%d+)%% to critical strike multiplier for each blade"] = function(num) return { mod("CritMultiplier", "BASE", num, { type = "Multiplier", var = "BladeVortexBlade" }, { type = "SkillName", skillName = "Blade Vortex" }) } end,
	["double strike has a (%d+)%% chance to deal double damage to bleeding enemies"] = function(num) return { mod("DoubleDamageChance", "BASE", num, { type = "ActorCondition", actor = "enemy", var = "Bleeding" }, { type = "SkillName", skillName = "Double Strike" }) } end,
	["ethereal knives pierces an additional target"] = { mod("PierceCount", "BASE", 1, { type = "SkillName", skillName = "Ethereal Knives" }) },
	["frost bomb has (%d+)%% increased debuff duration"] = function(num) return { mod("SecondaryDuration", "INC", num, { type = "SkillName", skillName = "Frost Bomb" }) } end,
	["incinerate has %+(%d+) to maximum stages"] = function(num) return {
		mod("Multiplier:IncinerateStage", "BASE", num / 2, 0, 0, { type = "SkillPart", skillPart = 2 }),
		mod("Multiplier:IncinerateStage", "BASE", num, 0, 0, { type = "SkillPart", skillPart = 3 }),
	} end,
	["perforate creates %+(%d+) spikes?"] = function(num) return { mod("Multiplier:PerforateMaxSpikes", "BASE", num) } end,
	["scourge arrow has (%d+)%% chance to poison per stage"] = function(num) return { mod("PoisonChance", "BASE", num, { type = "SkillName", skillName = "Scourge Arrow" }, { type = "Multiplier", var = "ScourgeArrowStage" }) } end,
	["winter orb has %+(%d+) maximum stages"] = function(num) return { mod("Multiplier:WinterOrbMaxStage", "BASE", num) } end,
	["winter orb has (%d+)%% increased area of effect per stage"] = function(num) return { mod("AreaOfEffect", "INC", num, { type = "SkillName", skillName = "Winter Orb" }, { type = "Multiplier", var = "WinterOrbStage" }) } end,
	["wave of conviction's exposure applies (%-%d+)%% elemental resistance"] = function(num) return { mod("ExtraSkillStat", "LIST", { key = "purge_expose_resist_%_matching_highest_element_damage", value = num }, { type = "SkillName", skillName = "Wave of Conviction" }) } end,
	["arcane cloak spends an additional (%d+)%% of current mana"] = function(num) return { mod("ExtraSkillStat", "LIST", { key = "arcane_cloak_consume_%_of_mana", value = num }, { type = "SkillName", skillName = "Arcane Cloak" }) } end,
	-- Display-only modifiers
	["prefixes:"] = { },
	["suffixes:"] = { },
	["while your passive skill tree connects to a class' starting location, you gain:"] = { },
	["socketed lightning spells [hd][ae][va][el] (%d+)%% increased spell damage if triggered"] = { },
	["manifeste?d? dancing dervish disables both weapon slots"] = { },
	["manifeste?d? dancing dervish dies when rampage ends"] = { },
	["you can have two different banners at the same time"] = { },
	["every (%d+) seconds, regenerate (%d+)%% of life over one second"] = function (num, _, percent) return {
		mod("LifeRegenPercent", "BASE", tonumber(percent), { type = "Condition", var = "LifeRegenBurstFull" }),
		mod("LifeRegenPercent", "BASE", tonumber(percent) / num, { type = "Condition", var = "LifeRegenBurstAvg" }),
	} end,
}
local keystoneList = {
	-- List of keystones that can be found on uniques
	"Acrobatics",
	"Ancestral Bond",
	"Arrow Dancing",
	"Avatar of Fire",
	"Blood Magic",
	"Conduit",
	"Crimson Dance",
	"Eldritch Battery",
	"Elemental Equilibrium",
	"Elemental Overload",
	"Ghost Reaver",
	"Iron Grip",
	"Iron Reflexes",
	"Mind Over Matter",
	"Minion Instability",
	"Pain Attunement",
	"Perfect Agony",
	"Phase Acrobatics",
	"Point Blank",
	"Resolute Technique",
	"Unwavering Stance",
	"Vaal Pact",
	"Zealot's Oath",
}
for _, name in pairs(keystoneList) do
	specialModList[name:lower()] = { mod("Keystone", "LIST", name) }
end
local oldList = specialModList
specialModList = { }
for k, v in pairs(oldList) do
	specialModList["^"..k.."$"] = v
end

-- Modifiers that are recognised but unsupported
local unsupportedModList = {
	["culling strike"] = true,
	["properties are doubled while in a breach"] = true,
}

-- Special lookups used for various modifier forms
local suffixTypes = {
	["as extra lightning damage"] = "GainAsLightning",
	["added as lightning damage"] = "GainAsLightning",
	["gained as extra lightning damage"] = "GainAsLightning",
	["as extra cold damage"] = "GainAsCold",
	["added as cold damage"] = "GainAsCold",
	["gained as extra cold damage"] = "GainAsCold",
	["as extra fire damage"] = "GainAsFire",
	["added as fire damage"] = "GainAsFire",
	["gained as extra fire damage"] = "GainAsFire",
	["as extra chaos damage"] = "GainAsChaos",
	["added as chaos damage"] = "GainAsChaos",
	["gained as extra chaos damage"] = "GainAsChaos",
	["converted to lightning"] = "ConvertToLightning",
	["converted to lightning damage"] = "ConvertToLightning",
	["converted to cold damage"] = "ConvertToCold",
	["converted to fire damage"] = "ConvertToFire",
	["converted to fire"] = "ConvertToFire",
	["converted to chaos damage"] = "ConvertToChaos",
	["added as energy shield"] = "GainAsEnergyShield",
	["as extra maximum energy shield"] = "GainAsEnergyShield",
	["converted to energy shield"] = "ConvertToEnergyShield",
	["as extra armour"] = "GainAsArmour",
	["as physical damage"] = "AsPhysical",
	["as lightning damage"] = "AsLightning",
	["as cold damage"] = "AsCold",
	["as fire damage"] = "AsFire",
	["as chaos damage"] = "AsChaos",
	["leeched as life and mana"] = "Leech",
	["leeched as life"] = "LifeLeech",
	["is leeched as life"] = "LifeLeech",
	["leeched as mana"] = "ManaLeech",
	["is leeched as mana"] = "ManaLeech",
	["leeched as energy shield"] = "EnergyShieldLeech",
	["is leeched as energy shield"] = "EnergyShieldLeech",
}
local dmgTypes = {
	["physical"] = "Physical",
	["lightning"] = "Lightning",
	["cold"] = "Cold",
	["fire"] = "Fire",
	["chaos"] = "Chaos",
}
local penTypes = {
	["lightning resistance"] = "LightningPenetration",
	["cold resistance"] = "ColdPenetration",
	["fire resistance"] = "FirePenetration",
	["elemental resistance"] = "ElementalPenetration",
	["elemental resistances"] = "ElementalPenetration",
	["chaos resistance"] = "ChaosPenetration",
}
local regenTypes = {
	["life"] = "LifeRegen",
	["maximum life"] = "LifeRegen",
	["life and mana"] = { "LifeRegen", "ManaRegen" },
	["mana"] = "ManaRegen",
	["maximum mana"] = "ManaRegen",
	["energy shield"] = "EnergyShieldRegen",
	["maximum energy shield"] = "EnergyShieldRegen",
	["maximum mana and energy shield"] = { "ManaRegen", "EnergyShieldRegen" },
}

-- Build active skill name lookup
local skillNameList = {
	[" corpse cremation " ] = { tag = { type = "SkillName", skillName = "Cremation" } }, -- Sigh.
}
local preSkillNameList = { }
for gemId, gemData in pairs(data["3_0"].gems) do
	local grantedEffect = gemData.grantedEffect
	if not grantedEffect.hidden and not grantedEffect.support then
		local skillName = grantedEffect.name
		skillNameList[" "..skillName:lower().." "] = { tag = { type = "SkillName", skillName = skillName } }
		preSkillNameList["^"..skillName:lower().." "] = { tag = { type = "SkillName", skillName = skillName } }
		preSkillNameList["^"..skillName:lower().." has ?a? "] = { tag = { type = "SkillName", skillName = skillName } }
		preSkillNameList["^"..skillName:lower().." deals "] = { tag = { type = "SkillName", skillName = skillName } }
		preSkillNameList["^"..skillName:lower().." damage "] = { tag = { type = "SkillName", skillName = skillName } }
		if gemData.tags.totem then
			preSkillNameList["^"..skillName:lower().." totem deals "] = { tag = { type = "SkillName", skillName = skillName } }
			preSkillNameList["^"..skillName:lower().." totem grants "] = { addToSkill = { type = "SkillName", skillName = skillName }, tag = { type = "GlobalEffect", effectType = "Buff" } }
		end
		if grantedEffect.skillTypes[SkillType.Buff] or grantedEffect.baseFlags.buff then
			preSkillNameList["^"..skillName:lower().." grants "] = { addToSkill = { type = "SkillName", skillName = skillName }, tag = { type = "GlobalEffect", effectType = "Buff" } }
			preSkillNameList["^"..skillName:lower().." grants a?n? ?additional "] = { addToSkill = { type = "SkillName", skillName = skillName }, tag = { type = "GlobalEffect", effectType = "Buff" } }
		end
		if gemData.tags.aura or gemData.tags.herald then
			skillNameList["while affected by "..skillName:lower()] = { tag = { type = "Condition", var = "AffectedBy"..skillName:gsub(" ","") } }
			skillNameList["while using "..skillName:lower()] = { tag = { type = "Condition", var = "AffectedBy"..skillName:gsub(" ","") } }
		end
		if gemData.tags.mine then
			specialModList["^"..skillName:lower().." has (%d+)%% increased throwing speed"] = function(num) return { mod("ExtraSkillMod", "LIST", { mod = mod("MineLayingSpeed", "INC", num) }, { type = "SkillName", skillName = skillName }) } end
		end
		if gemData.tags.chaining then
			specialModList["^"..skillName:lower().." chains an additional time"] = { mod("ExtraSkillMod", "LIST", { mod = mod("ChainCountMax", "BASE", 1) }, { type = "SkillName", skillName = skillName }) }
			specialModList["^"..skillName:lower().." chains an additional (%d+) times"] = function(num) return { mod("ExtraSkillMod", "LIST", { mod = mod("ChainCountMax", "BASE", num) }, { type = "SkillName", skillName = skillName }) } end
			specialModList["^"..skillName:lower().." chains (%d+) additional times"] = function(num) return { mod("ExtraSkillMod", "LIST", { mod = mod("ChainCountMax", "BASE", num) }, { type = "SkillName", skillName = skillName }) } end
		end
		if gemData.tags.bow then
			specialModList["^"..skillName:lower().." fires (%d+) additional arrows?"] = function(num) return { mod("ExtraSkillMod", "LIST", { mod = mod("ProjectileCount", "BASE", num) }, { type = "SkillName", skillName = skillName }) } end
		end
		if gemData.tags.bow or gemData.tags.projectile then
			specialModList["^"..skillName:lower().." fires an additional projectile"] = { mod("ExtraSkillMod", "LIST", { mod = mod("ProjectileCount", "BASE", 1) }, { type = "SkillName", skillName = skillName }) }
			specialModList["^"..skillName:lower().." fires (%d+) additional projectiles"] = function(num) return { mod("ExtraSkillMod", "LIST", { mod = mod("ProjectileCount", "BASE", num) }, { type = "SkillName", skillName = skillName }) } end
		end
	end	
end

-- Radius jewels that modify other nodes
local function getSimpleConv(srcList, dst, type, remove, factor)
	return function(node, out, data)
		if node then
			for _, src in pairs(srcList) do
				for _, mod in ipairs(node.modList) do
					if mod.name == src and mod.type == type then
						if remove then
							out:MergeNewMod(src, type, -mod.value, mod.source, mod.flags, mod.keywordFlags, unpack(mod))
						end
						if factor then
							out:MergeNewMod(dst, type, math.floor(mod.value * factor), mod.source, mod.flags, mod.keywordFlags, unpack(mod))
						else
							out:MergeNewMod(dst, type, mod.value, mod.source, mod.flags, mod.keywordFlags, unpack(mod))
						end
					end
				end	
			end
		end
	end
end
local jewelOtherFuncs = {
	["Strength from Passives in Radius is Transformed to Dexterity"] = getSimpleConv({ "Str" }, "Dex", "BASE", true),
	["Dexterity from Passives in Radius is Transformed to Strength"] = getSimpleConv({ "Dex" }, "Str", "BASE", true),
	["Strength from Passives in Radius is Transformed to Intelligence"] = getSimpleConv({ "Str" }, "Int", "BASE", true),
	["Intelligence from Passives in Radius is Transformed to Strength"] = getSimpleConv({ "Int" }, "Str", "BASE", true),
	["Dexterity from Passives in Radius is Transformed to Intelligence"] = getSimpleConv({ "Dex" }, "Int", "BASE", true),
	["Intelligence from Passives in Radius is Transformed to Dexterity"] = getSimpleConv({ "Int" }, "Dex", "BASE", true),
	["Increases and Reductions to Life in Radius are Transformed to apply to Energy Shield"] = getSimpleConv({ "Life" }, "EnergyShield", "INC", true),
	["Increases and Reductions to Energy Shield in Radius are Transformed to apply to Armour at 200% of their value"] = getSimpleConv({ "EnergyShield" }, "Armour", "INC", true, 2),
	["Increases and Reductions to Life in Radius are Transformed to apply to Mana at 200% of their value"] = getSimpleConv({ "Life" }, "Mana", "INC", true, 2),
	["Increases and Reductions to Physical Damage in Radius are Transformed to apply to Cold Damage"] = getSimpleConv({ "PhysicalDamage" }, "ColdDamage", "INC", true),
	["Increases and Reductions to Cold Damage in Radius are Transformed to apply to Physical Damage"] = getSimpleConv({ "ColdDamage" }, "PhysicalDamage", "INC", true),
	["Increases and Reductions to other Damage Types in Radius are Transformed to apply to Fire Damage"] = getSimpleConv({ "PhysicalDamage","ColdDamage","LightningDamage","ChaosDamage" }, "FireDamage", "INC", true),
	["Passives granting Lightning Resistance or all Elemental Resistances in Radius also grant Chance to Block Spells at 35% of its value"] = getSimpleConv({ "LightningResist","ElementalResist" }, "SpellBlockChance", "BASE", false, 0.35),
	["Passives granting Lightning Resistance or all Elemental Resistances in Radius also grant Chance to Block Spell Damage at 35% of its value"] = getSimpleConv({ "LightningResist","ElementalResist" }, "SpellBlockChance", "BASE", false, 0.35),
	["Passives granting Cold Resistance or all Elemental Resistances in Radius also grant Chance to Dodge Attacks at 35% of its value"] = getSimpleConv({ "ColdResist","ElementalResist" }, "AttackDodgeChance", "BASE", false, 0.35),
	["Passives granting Cold Resistance or all Elemental Resistances in Radius also grant Chance to Dodge Attack Hits at 35% of its value"] = getSimpleConv({ "ColdResist","ElementalResist" }, "AttackDodgeChance", "BASE", false, 0.35),
	["Passives granting Fire Resistance or all Elemental Resistances in Radius also grant Chance to Block Attack Damage at 35% of its value"] = getSimpleConv({ "FireResist","ElementalResist" }, "BlockChance", "BASE", false, 0.35),
	["Passives granting Fire Resistance or all Elemental Resistances in Radius also grant Chance to Block at 35% of its value"] = getSimpleConv({ "FireResist","ElementalResist" }, "BlockChance", "BASE", false, 0.35),
	["Melee and Melee Weapon Type modifiers in Radius are Transformed to Bow Modifiers"] = function(node, out, data)
		if node then
			local mask1 = bor(ModFlag.Axe, ModFlag.Claw, ModFlag.Dagger, ModFlag.Mace, ModFlag.Staff, ModFlag.Sword, ModFlag.Melee)
			local mask2 = bor(ModFlag.Weapon1H, ModFlag.WeaponMelee)
			local mask3 = bor(ModFlag.Weapon2H, ModFlag.WeaponMelee)
			for _, mod in ipairs(node.modList) do
				if band(mod.flags, mask1) ~= 0 or band(mod.flags, mask2) == mask2 or band(mod.flags, mask3) == mask3 then
					out:MergeNewMod(mod.name, mod.type, -mod.value, mod.source, mod.flags, mod.keywordFlags, unpack(mod))
					out:MergeNewMod(mod.name, mod.type, mod.value, mod.source, bor(band(mod.flags, bnot(bor(mask1, mask2, mask3))), ModFlag.Bow), mod.keywordFlags, unpack(mod))
				elseif mod[1] then
					local using = { UsingAxe = true, UsingClaw = true, UsingDagger = true, UsingMace = true, UsingStaff = true, UsingSword = true, UsingMeleeWeapon = true }
					for _, tag in ipairs(mod) do
						if tag.type == "Condition" and using[tag.var] then
							local newTagList = copyTable(mod)
							for _, tag in ipairs(newTagList) do
								if tag.type == "Condition" and using[tag.var] then
									tag.var = "UsingBow"
									break
								end
							end
							out:MergeNewMod(mod.name, mod.type, -mod.value, mod.source, mod.flags, mod.keywordFlags, unpack(mod))
							out:MergeNewMod(mod.name, mod.type, mod.value, mod.source, mod.flags, mod.keywordFlags, unpack(newTagList))
							break
						end
					end
				end
			end
		end
	end,
	["50% increased Effect of non-Keystone Passive Skills in Radius"] = function(node, out, data)
		if node and node.type ~= "Keystone" then
			out:NewMod("PassiveSkillEffect", "INC", 50, data.modSource)
		end
	end,
	["Notable Passive Skills in Radius grant nothing"] = function(node, out, data)
		if node and node.type == "Notable" then
			out:NewMod("PassiveSkillHasNoEffect", "FLAG", true, data.modSource)
		end
	end,
	["Allocated Small Passive Skills in Radius grant nothing"] = function(node, out, data)
		if node and node.type == "Normal" then
			out:NewMod("AllocatedPassiveSkillHasNoEffect", "FLAG", true, data.modSource)
		end
	end,
	["Passive Skills in Radius also grant: Traps and Mines deal (%d+) to (%d+) added Physical Damage"] = function(min, max)
		return function(node, out, data)
			if node and node.type ~= "Keystone" then
				out:NewMod("PhysicalMin", "BASE", min, data.modSource, 0, bor(KeywordFlag.Trap, KeywordFlag.Mine))
				out:NewMod("PhysicalMax", "BASE", max, data.modSource, 0, bor(KeywordFlag.Trap, KeywordFlag.Mine))
			end
		end
	end,
	["Passives in radius are Conquered by the Eternal Empire"] = function(node, out, data)
		if node and node.type ~= "Keystone" then
			out:NewMod("PassiveSkillHasNoEffect", "FLAG", true, data.modSource)
		end
	end,
	["Passives in radius are Conquered by the Karui"] = function(node, out, data)
		local attributes = { "Dexterity", "Intelligence", "Strength" }
		if node and node.type == "Normal" then
			if isValueInArray(attributes, node.dn) then
				out:NewMod("Str", "BASE", 2, data.modSource)
			else
				out:NewMod("Str", "BASE", 4, data.modSource)
			end
		end
	end,
	["Passives in radius are Conquered by the Maraketh"] = function(node, out, data)
		local attributes = { "Dexterity", "Intelligence", "Strength" }
		if node and node.type == "Normal" then
			if isValueInArray(attributes, node.dn) then
				out:NewMod("Dex", "BASE", 2, data.modSource)
			else
				out:NewMod("Dex", "BASE", 4, data.modSource)
			end
		end
	end,
	["Passives in radius are Conquered by the Vaal"] = function(node, out, data)
		if node and node.type ~= "Keystone" then
			out:NewMod("PassiveSkillHasNoEffect", "FLAG", true, data.modSource)
		end
	end,
}

-- Radius jewels that modify the jewel itself based on nearby allocated nodes
local function getPerStat(dst, modType, flags, stat, factor)
	return function(node, out, data)
		if node then
			data[stat] = (data[stat] or 0) + out:Sum("BASE", nil, stat)
		elseif data[stat] ~= 0 then
			out:NewMod(dst, modType, math.floor((data[stat] or 0) * factor + 0.5), data.modSource, flags)
		end
	end
end
local jewelSelfFuncs = {
	["Adds 1 to maximum Life per 3 Intelligence in Radius"] = getPerStat("Life", "BASE", 0, "Int", 1 / 3),
	["Adds 1 to Maximum Life per 3 Intelligence Allocated in Radius"] = getPerStat("Life", "BASE", 0, "Int", 1 / 3),
	["1% increased Evasion Rating per 3 Dexterity Allocated in Radius"] = getPerStat("Evasion", "INC", 0, "Dex", 1 / 3),
	["1% increased Claw Physical Damage per 3 Dexterity Allocated in Radius"] = getPerStat("PhysicalDamage", "INC", ModFlag.Claw, "Dex", 1 / 3),
	["1% increased Melee Physical Damage while Unarmed per 3 Dexterity Allocated in Radius"] = getPerStat("PhysicalDamage", "INC", ModFlag.Unarmed, "Dex", 1 / 3),
	["3% increased Totem Life per 10 Strength in Radius"] = getPerStat("TotemLife", "INC", 0, "Str", 3 / 10),
	["3% increased Totem Life per 10 Strength Allocated in Radius"] = getPerStat("TotemLife", "INC", 0, "Str", 3 / 10),
	["Adds 1 maximum Lightning Damage to Attacks per 1 Dexterity Allocated in Radius"] = getPerStat("LightningMax", "BASE", ModFlag.Attack, "Dex", 1),
	["5% increased Chaos damage per 10 Intelligence from Allocated Passives in Radius"] = getPerStat("ChaosDamage", "INC", 0, "Int", 5 / 10),
	["Dexterity and Intelligence from passives in Radius count towards Strength Melee Damage bonus"] = function(node, out, data)
		if node then
			data.Dex = (data.Dex or 0) + node.modList:Sum("BASE", nil, "Dex")
			data.Int = (data.Int or 0) + node.modList:Sum("BASE", nil, "Int")
		elseif data.Dex or data.Int then
			out:NewMod("DexIntToMeleeBonus", "BASE", (data.Dex or 0) + (data.Int or 0), data.modSource)
		end
	end,
	["-1 Strength per 1 Strength on Allocated Passives in Radius"] = getPerStat("Str", "BASE", 0, "Str", -1),
	["1% additional Physical Damage Reduction per 10 Strength on Allocated Passives in Radius"] = getPerStat("PhysicalDamageReduction", "BASE", 0, "Str", 1 / 10),
	["2% increased Life Recovery Rate per 10 Strength on Allocated Passives in Radius"] = getPerStat("LifeRecoveryRate", "INC", 0, "Str", 2 / 10),
	["3% increased Life Recovery Rate per 10 Strength on Allocated Passives in Radius"] = getPerStat("LifeRecoveryRate", "INC", 0, "Str", 3 / 10),
	["-1 Intelligence per 1 Intelligence on Allocated Passives in Radius"] = getPerStat("Int", "BASE", 0, "Int", -1),
	["0.4% of Energy Shield Regenerated per Second for every 10 Intelligence on Allocated Passives in Radius"] = getPerStat("EnergyShieldRegenPercent", "BASE", 0, "Int", 0.4 / 10),
	["2% increased Mana Recovery Rate per 10 Intelligence on Allocated Passives in Radius"] = getPerStat("ManaRecoveryRate", "INC", 0, "Int", 2 / 10),
	["3% increased Mana Recovery Rate per 10 Intelligence on Allocated Passives in Radius"] = getPerStat("ManaRecoveryRate", "INC", 0, "Int", 3 / 10),
	["-1 Dexterity per 1 Dexterity on Allocated Passives in Radius"] = getPerStat("Dex", "BASE", 0, "Dex", -1),
	["2% increased Movement Speed per 10 Dexterity on Allocated Passives in Radius"] = getPerStat("MovementSpeed", "INC", 0, "Dex", 2 / 10),
	["3% increased Movement Speed per 10 Dexterity on Allocated Passives in Radius"] = getPerStat("MovementSpeed", "INC", 0, "Dex", 3 / 10),
}
local jewelSelfUnallocFuncs = {
	["+5% to Critical Strike Multiplier per 10 Strength on Unallocated Passives in Radius"] = getPerStat("CritMultiplier", "BASE", 0, "Str", 5 / 10),
	["+7% to Critical Strike Multiplier per 10 Strength on Unallocated Passives in Radius"] = getPerStat("CritMultiplier", "BASE", 0, "Str", 7 / 10),
	["2% reduced Life Recovery Rate per 10 Strength on Unallocated Passives in Radius"] = getPerStat("LifeRecoveryRate", "INC", 0, "Str", -2 / 10),
	["+15 to maximum Mana per 10 Dexterity on Unallocated Passives in Radius"] = getPerStat("Mana", "BASE", 0, "Dex", 15 / 10),
	["+100 to Accuracy Rating per 10 Intelligence on Unallocated Passives in Radius"] = getPerStat("Accuracy", "BASE", 0, "Int", 100 / 10),
	["+125 to Accuracy Rating per 10 Intelligence on Unallocated Passives in Radius"] = getPerStat("Accuracy", "BASE", 0, "Int", 125 / 10),
	["2% reduced Mana Recovery Rate per 10 Intelligence on Unallocated Passives in Radius"] = getPerStat("ManaRecoveryRate", "INC", 0, "Int", -2 / 10),
	["+3% to Damage over Time Multiplier per 10 Intelligence on Unallocated Passives in Radius"] = getPerStat("DotMultiplier", "BASE", 0, "Int", 3 / 10),
	["2% reduced Movement Speed per 10 Dexterity on Unallocated Passives in Radius"] = getPerStat("MovementSpeed", "INC", 0, "Dex", -2 / 10),
	["+125 to Accuracy Rating per 10 Dexterity on Unallocated Passives in Radius"] = getPerStat("Accuracy", "BASE", 0, "Dex", 125 / 10),
	["Grants all bonuses of Unallocated Small Passive Skills in Radius"] = function(node, out, data)
		if node then
			if node.type == "Normal" then
				data.modList = data.modList or new("ModList")
				data.modList:AddList(out)
			end
		elseif data.modList then
			out:AddList(data.modList)
		end
	end,
}

-- Radius jewels with bonuses conditional upon attributes of nearby nodes
local function getThreshold(attrib, name, modType, value, ...)
	local baseMod = mod(name, modType, value, "", ...)
	return function(node, out, data)
		if node then
			if type(attrib) == "table" then
				for _, att in ipairs(attrib) do
					local nodeVal = out:Sum("BASE", nil, att)
					data[att] = (data[att] or 0) + nodeVal
					data.total = (data.total or 0) + nodeVal
				end
			else
				local nodeVal = out:Sum("BASE", nil, attrib)
				data[attrib] = (data[attrib] or 0) + nodeVal
				data.total = (data.total or 0) + nodeVal
			end
		elseif (data.total or 0) >= 40 then
			local mod = copyTable(baseMod)
			mod.source = data.modSource
			if type(value) == "table" and value.mod then
				value.mod.source = data.modSource
			end
			out:AddMod(mod)
		end
	end
end
local jewelThresholdFuncs = {
	["With at least 40 Dexterity in Radius, Frost Blades Melee Damage Penetrates 15% Cold Resistance"] = getThreshold("Dex", "ColdPenetration", "BASE", 15, ModFlag.Melee, { type = "SkillName", skillName = "Frost Blades" }),
	["With at least 40 Dexterity in Radius, Melee Damage dealt by Frost Blades Penetrates 15% Cold Resistance"] = getThreshold("Dex", "ColdPenetration", "BASE", 15, ModFlag.Melee, { type = "SkillName", skillName = "Frost Blades" }),
	["With at least 40 Dexterity in Radius, Frost Blades has 25% increased Projectile Speed"] = getThreshold("Dex", "ProjectileSpeed", "INC", 25, { type = "SkillName", skillName = "Frost Blades" }),
	["With at least 40 Dexterity in Radius, Ice Shot has 25% increased Area of Effect"] = getThreshold("Dex", "AreaOfEffect", "INC", 25, { type = "SkillName", skillName = "Ice Shot" }),
	["Ice Shot Pierces 5 additional Targets with 40 Dexterity in Radius"] = getThreshold("Dex", "PierceCount", "BASE", 5, { type = "SkillName", skillName = "Ice Shot" }),
	["With at least 40 Dexterity in Radius, Ice Shot Pierces 3 additional Targets"] = getThreshold("Dex", "PierceCount", "BASE", 3, { type = "SkillName", skillName = "Ice Shot" }),
	["With at least 40 Dexterity in Radius, Ice Shot Pierces 5 additional Targets"] = getThreshold("Dex", "PierceCount", "BASE", 5, { type = "SkillName", skillName = "Ice Shot" }),
	["With at least 40 Intelligence in Radius, Frostbolt fires 2 additional Projectiles"] = getThreshold("Int", "ProjectileCount", "BASE", 2, { type = "SkillName", skillName = "Frostbolt" }),
	["With at least 40 Intelligence in Radius, Magma Orb fires an additional Projectile"] = getThreshold("Int", "ProjectileCount", "BASE", 1, { type = "SkillName", skillName = "Magma Orb" }),
	["With at least 40 Intelligence in Radius, Magma Orb has 10% increased Area of Effect per Chain"] = getThreshold("Int", "AreaOfEffect", "INC", 10, { type = "SkillName", skillName = "Magma Orb" }, { type = "PerStat", stat = "Chain" }),
	["With at least 40 Dexterity in Radius, Shrapnel Shot has 25% increased Area of Effect"] = getThreshold("Dex", "AreaOfEffect", "INC", 25, { type = "SkillName", skillName = "Shrapnel Shot" }),
	["With at least 40 Dexterity in Radius, Shrapnel Shot's cone has a 50% chance to deal Double Damage"] = getThreshold("Dex", "DoubleDamageChance", "BASE", 50, { type = "SkillName", skillName = "Shrapnel Shot" }, { type = "SkillPart", skillPart = 2 }),
	["With at least 40 Intelligence in Radius, Freezing Pulse fires 2 additional Projectiles"] = getThreshold("Int", "ProjectileCount", "BASE", 2, { type = "SkillName", skillName = "Freezing Pulse" }),
	["With at least 40 Intelligence in Radius, 25% increased Freezing Pulse Damage if you've Shattered an Enemy Recently"] = getThreshold("Int", "Damage", "INC", 25, { type = "SkillName", skillName = "Freezing Pulse" }, { type = "Condition", var = "ShatteredEnemyRecently" }),
	["With at least 40 Dexterity in Radius, Ethereal Knives fires 10 additional Projectiles"] = getThreshold("Dex", "ProjectileCount", "BASE", 10, { type = "SkillName", skillName = "Ethereal Knives" }),
	["With at least 40 Dexterity in Radius, Ethereal Knives fires 5 additional Projectiles"] = getThreshold("Dex", "ProjectileCount", "BASE", 5, { type = "SkillName", skillName = "Ethereal Knives" }),
	["With at least 40 Strength in Radius, Molten Strike fires 2 additional Projectiles"] = getThreshold("Str", "ProjectileCount", "BASE", 2, { type = "SkillName", skillName = "Molten Strike" }),
	["With at least 40 Strength in Radius, Molten Strike has 25% increased Area of Effect"] = getThreshold("Str", "AreaOfEffect", "INC", 25, { type = "SkillName", skillName = "Molten Strike" }),
	["With at least 40 Strength in Radius, 25% of Glacial Hammer Physical Damage converted to Cold Damage"] = getThreshold("Str", "SkillPhysicalDamageConvertToCold", "BASE", 25, { type = "SkillName", skillName = "Glacial Hammer" }),
	["With at least 40 Strength in Radius, Heavy Strike has a 20% chance to deal Double Damage"] = getThreshold("Str", "DoubleDamageChance", "BASE", 20, { type = "SkillName", skillName = "Heavy Strike" }),
	["With at least 40 Strength in Radius, Heavy Strike has a 20% chance to deal Double Damage."] = getThreshold("Str", "DoubleDamageChance", "BASE", 20, { type = "SkillName", skillName = "Heavy Strike" }),
	["With at least 40 Dexterity in Radius, Dual Strike has a 20% chance to deal Double Damage with the Main-Hand Weapon"] = getThreshold("Dex", "DoubleDamageChance", "BASE", 20, { type = "SkillName", skillName = "Dual Strike" }, { type = "Condition", var = "MainHandAttack" }),
	["With at least 40 Intelligence in Radius, Raised Zombies' Slam Attack has 100% increased Cooldown Recovery Speed"] = getThreshold("Int", "MinionModifier", "LIST", { mod = mod("CooldownRecovery", "INC", 100, { type = "SkillId", skillId = "ZombieSlam" }) }),
	["With at least 40 Intelligence in Radius, Raised Zombies' Slam Attack deals 30% increased Damage"] = getThreshold("Int", "MinionModifier", "LIST", { mod = mod("Damage", "INC", 30, { type = "SkillId", skillId = "ZombieSlam" }) }),
	["With at least 40 Dexterity in Radius, Viper Strike deals 2% increased Attack Damage for each Poison on the Enemy"] = getThreshold("Dex", "Damage", "INC", 2, ModFlag.Attack, { type = "SkillName", skillName = "Viper Strike" }, { type = "Multiplier", actor = "enemy", var = "PoisonStack" }),
	["With at least 40 Dexterity in Radius, Viper Strike deals 2% increased Damage with Hits and Poison for each Poison on the Enemy"] = getThreshold("Dex", "Damage", "INC", 2, 0, bor(KeywordFlag.Hit, KeywordFlag.Poison), { type = "SkillName", skillName = "Viper Strike" }, { type = "Multiplier", actor = "enemy", var = "PoisonStack" }),
	["With at least 40 Intelligence in Radius, Spark fires 2 additional Projectiles"] = getThreshold("Int", "ProjectileCount", "BASE", 2, { type = "SkillName", skillName = "Spark" }),
	["With at least 40 Intelligence in Radius, Blight has 50% increased Hinder Duration"] = getThreshold("Int", "SecondaryDuration", "INC", 50, { type = "SkillName", skillName = "Blight" }),
	["With at least 40 Intelligence in Radius, Enemies Hindered by Blight take 25% increased Chaos Damage"] = getThreshold("Int", "ExtraSkillMod", "LIST", { mod = mod("ChaosDamageTaken", "INC", 25, { type = "GlobalEffect", effectType = "Debuff", effectName = "Hinder" }) }, { type = "SkillName", skillName = "Blight" }, { type = "ActorCondition", actor = "enemy", var = "Hindered" }),
	["With 40 Intelligence in Radius, 20% of Glacial Cascade Physical Damage Converted to Cold Damage"] = getThreshold("Int", "SkillPhysicalDamageConvertToCold", "BASE", 20, { type = "SkillName", skillName = "Glacial Cascade" }),
	["With at least 40 Intelligence in Radius, 20% of Glacial Cascade Physical Damage Converted to Cold Damage"] = getThreshold("Int", "SkillPhysicalDamageConvertToCold", "BASE", 20, { type = "SkillName", skillName = "Glacial Cascade" }),
	["With 40 total Intelligence and Dexterity in Radius, Elemental Hit and Wild Strike deal 50% less Fire Damage"] = getThreshold({ "Int","Dex" }, "FireDamage", "MORE", -50, { type = "SkillName", skillNameList = { "Elemental Hit", "Wild Strike" } }),
	["With 40 total Strength and Intelligence in Radius, Elemental Hit and Wild Strike deal 50% less Cold Damage"] = getThreshold({ "Str","Int" }, "ColdDamage", "MORE", -50, { type = "SkillName", skillNameList = { "Elemental Hit", "Wild Strike" } }),
	["With 40 total Dexterity and Strength in Radius, Elemental Hit and Wild Strike deal 50% less Lightning Damage"] = getThreshold({ "Dex","Str" }, "LightningDamage", "MORE", -50, { type = "SkillName", skillNameList = { "Elemental Hit", "Wild Strike" } }),
	["With 40 total Dexterity and Strength in Radius, Spectral Shield Throw Chains +4 times"] = getThreshold({ "Dex","Str" }, "ChainCountMax", "BASE", 4, { type = "SkillName", skillName = "Spectral Shield Throw" }),
	["With 40 total Dexterity and Strength in Radius, Spectral Shield Throw fires 75% less Shard Projectiles"] = getThreshold({ "Dex","Str" }, "ProjectileCount", "MORE", -75, { type = "SkillName", skillName = "Spectral Shield Throw" }),
	["With at least 40 Intelligence in Radius, Blight inflicts Withered for 2 seconds"] = getThreshold({ "Int" }, "Dummy", "DUMMY", 1, { type = "Condition", var = "CanWither" }, { type = "SkillName", skillName = "Blight" } , flag("Condition:CanWither")),
	-- [""] = getThreshold("", "", "", , { type = "SkillName", skillName = "" }),
}

-- Unified list of jewel functions
local jewelFuncList = { }
for k, v in pairs(jewelOtherFuncs) do
	jewelFuncList[k:lower()] = { func = v, type = "Other" }
end
for k, v in pairs(jewelSelfFuncs) do
	jewelFuncList[k:lower()] = { func = v, type = "Self" }
end
for k, v in pairs(jewelSelfUnallocFuncs) do
	jewelFuncList[k:lower()] = { func = v, type = "SelfUnalloc" }
end
for k, v in pairs(jewelThresholdFuncs) do
	jewelFuncList[k:lower()] = { func = v, type = "Threshold" }
end

-- Generate list of cluster jewel skills
local clusterJewelSkills = {}
for baseName, jewel in pairs(data["3_0"].clusterJewels.jewels) do
	for skillId, skill in pairs(jewel.skills) do
		clusterJewelSkills[table.concat(skill.enchant, " "):lower()] = { mod("JewelData", "LIST", { key = "clusterJewelSkill", value = skillId }) }
	end
end
for notable in pairs(data["3_0"].clusterJewels.notableSortOrder) do
	clusterJewelSkills["1 added passive skill is "..notable:lower()] = { mod("ClusterJewelNotable", "LIST", notable) }
end
for _, keystone in ipairs(data["3_0"].clusterJewels.keystones) do
	clusterJewelSkills["adds "..keystone:lower()] = { mod("JewelData", "LIST", { key = "clusterJewelKeystone", value = keystone }) }
end

-- Scan a line for the earliest and longest match from the pattern list
-- If a match is found, returns the corresponding value from the pattern list, plus the remainder of the line and a table of captures
local function scan(line, patternList, plain)
	local bestIndex, bestEndIndex
	local bestPattern = ""
	local bestVal, bestStart, bestEnd, bestCaps
	local lineLower = line:lower()
	for pattern, patternVal in pairs(patternList) do
		local index, endIndex, cap1, cap2, cap3, cap4, cap5 = lineLower:find(pattern, 1, plain)
		if index and (not bestIndex or index < bestIndex or (index == bestIndex and (endIndex > bestEndIndex or (endIndex == bestEndIndex and #pattern > #bestPattern)))) then
			bestIndex = index
			bestEndIndex = endIndex
			bestPattern = pattern
			bestVal = patternVal
			bestStart = index
			bestEnd = endIndex
			bestCaps = { cap1, cap2, cap3, cap4, cap5 }
		end
	end
	if bestVal then
		return bestVal, line:sub(1, bestStart - 1) .. line:sub(bestEnd + 1, -1), bestCaps
	else
		return nil, line
	end
end

local function parseMod(line, order)
	-- Check if this is a special modifier
	local lineLower = line:lower()
	for pattern, patternVal in pairs(jewelFuncList) do
		local _, _, cap1, cap2, cap3, cap4, cap5 = lineLower:find(pattern, 1)
		if cap1 then
			return {mod("JewelFunc", "LIST", {func = patternVal.func(cap1, cap2, cap3, cap4, cap5), type = patternVal.type}) }
		end
	end
	local jewelFunc = jewelFuncList[lineLower]
	if jewelFunc then
		return { mod("JewelFunc", "LIST", jewelFunc) }
	end
	local clusterJewelSkill = clusterJewelSkills[lineLower]
	if clusterJewelSkill then
		return clusterJewelSkill
	end
	if unsupportedModList[lineLower] then
		return { }, line
	end
	local specialMod, specialLine, cap = scan(line, specialModList)
	if specialMod and #specialLine == 0 then
		if type(specialMod) == "function" then
			return specialMod(tonumber(cap[1]), unpack(cap))
		else
			return copyTable(specialMod)
		end
	end

	-- Check for add-to-cluster-jewel special
	local addToCluster = line:match("^Added Small Passive Skills also grant: (.+)$")
	if addToCluster then
		return { mod("AddToClusterJewelNode", "LIST", addToCluster) }
	end

	line = line .. " "

	-- Check for a flag/tag specification at the start of the line
	local preFlag
	preFlag, line = scan(line, preFlagList)

	-- Check for skill name at the start of the line
	local skillTag
	skillTag, line = scan(line, preSkillNameList)

	-- Scan for modifier form
	local modForm, formCap
	modForm, line, formCap = scan(line, formList)
	if not modForm then
		return nil, line
	end
	local num = tonumber(formCap[1])

	-- Check for tags (per-charge, conditionals)
	local modTag, modTag2, tagCap
	modTag, line, tagCap = scan(line, modTagList)
	if type(modTag) == "function" then
		modTag = modTag(tonumber(tagCap[1]), unpack(tagCap))
	end
	if modTag then
		modTag2, line, tagCap = scan(line, modTagList)
		if type(modTag2) == "function" then
			modTag2 = modTag2(tonumber(tagCap[1]), unpack(tagCap))
		end
	end
	
	-- Scan for modifier name and skill name
	local modName
	if order == 2 and not skillTag then
		skillTag, line = scan(line, skillNameList, true)
	end
	if modForm == "PEN" then
		modName, line = scan(line, penTypes, true)
		if not modName then
			return { }, line
		end
		local _
		_, line = scan(line, modNameList, true)
	else
		modName, line = scan(line, modNameList, true)
	end
	if order == 1 and not skillTag then
		skillTag, line = scan(line, skillNameList, true)
	end
	
	-- Scan for flags
	local modFlag
	modFlag, line = scan(line, modFlagList, true)

	-- Find modifier value and type according to form
	local modValue = num
	local modType = "BASE"
	local modSuffix
	if modForm == "INC" then
		modType = "INC"
	elseif modForm == "RED" then
		modValue = -num
		modType = "INC"
	elseif modForm == "MORE" then
		modType = "MORE"
	elseif modForm == "LESS" then
		modValue = -num
		modType = "MORE"
	elseif modForm == "BASE" then
		modSuffix, line = scan(line, suffixTypes, true)
	elseif modForm == "CHANCE" then
	elseif modForm == "REGENPERCENT" then
		modName = regenTypes[formCap[2]]
		modSuffix = "Percent"
	elseif modForm == "REGENFLAT" then
		modName = regenTypes[formCap[2]]
	elseif modForm == "DEGEN" then
		local damageType = dmgTypes[formCap[2]]
		if not damageType then
			return { }, line
		end
		modName = damageType .. "Degen"
		modSuffix = ""
	elseif modForm == "DMG" then
		local damageType = dmgTypes[formCap[3]]
		if not damageType then
			return { }, line
		end
		modValue = { tonumber(formCap[1]), tonumber(formCap[2]) }
		modName = { damageType.."Min", damageType.."Max" }
	elseif modForm == "DMGATTACKS" then
		local damageType = dmgTypes[formCap[3]]
		if not damageType then
			return { }, line
		end
		modValue = { tonumber(formCap[1]), tonumber(formCap[2]) }
		modName = { damageType.."Min", damageType.."Max" }
		modFlag = modFlag or { keywordFlags = KeywordFlag.Attack }
	elseif modForm == "DMGSPELLS" then
		local damageType = dmgTypes[formCap[3]]
		if not damageType then
			return { }, line
		end
		modValue = { tonumber(formCap[1]), tonumber(formCap[2]) }
		modName = { damageType.."Min", damageType.."Max" }
		modFlag = modFlag or { keywordFlags = KeywordFlag.Spell }
	elseif modForm == "DMGBOTH" then
		local damageType = dmgTypes[formCap[3]]
		if not damageType then
			return { }, line
		end
		modValue = { tonumber(formCap[1]), tonumber(formCap[2]) }
		modName = { damageType.."Min", damageType.."Max" }
		modFlag = modFlag or { keywordFlags = bor(KeywordFlag.Attack, KeywordFlag.Spell) }
	end
	if not modName then
		return { }, line
	end

	-- Combine flags and tags
	local flags = 0
	local keywordFlags = 0
	local tagList = { }
	local misc = { }
	for _, data in pairs({ modName, preFlag, modFlag, modTag, modTag2, skillTag }) do
		if type(data) == "table" then
			flags = bor(flags, data.flags or 0)
			keywordFlags = bor(keywordFlags, data.keywordFlags or 0)
			if data.tag then
				t_insert(tagList, copyTable(data.tag))
			elseif data.tagList then
				for _, tag in ipairs(data.tagList) do
					t_insert(tagList, copyTable(tag))
				end
			end
			for k, v in pairs(data) do
				misc[k] = v
			end
		end
	end

	-- Generate modifier list
	local nameList = modName
	local modList = { }
	for i, name in ipairs(type(nameList) == "table" and nameList or { nameList }) do
		modList[i] = {
			name = name .. (modSuffix or misc.modSuffix or ""),
			type = modType,
			value = type(modValue) == "table" and modValue[i] or modValue,
			flags = flags,
			keywordFlags = keywordFlags,
			unpack(tagList)
		}
	end
	if modList[1] then
		-- Special handling for various modifier types
		if misc.addToAura then
			-- Modifiers that add effects to your auras
			for i, effectMod in ipairs(modList) do
				modList[i] = mod("ExtraAuraEffect", "LIST", { mod = effectMod })
			end
		elseif misc.newAura then
			-- Modifiers that add extra auras
			for i, effectMod in ipairs(modList) do
				local tagList = { }
				for i, tag in ipairs(effectMod) do
					tagList[i] = tag
					effectMod[i] = nil
				end
				modList[i] = mod("ExtraAura", "LIST", { mod = effectMod, onlyAllies = misc.newAuraOnlyAllies }, unpack(tagList))
			end
		elseif misc.affectedByAura then
			-- Modifiers that apply to actors affected by your auras
			for i, effectMod in ipairs(modList) do
				modList[i] = mod("AffectedByAuraMod", "LIST", { mod = effectMod })
			end
		elseif misc.addToMinion then
			-- Minion modifiers
			for i, effectMod in ipairs(modList) do
				modList[i] = mod("MinionModifier", "LIST", { mod = effectMod }, misc.addToMinionTag)
			end
		elseif misc.addToSkill then
			-- Skill enchants or socketed gem modifiers that add additional effects
			for i, effectMod in ipairs(modList) do
				modList[i] = mod("ExtraSkillMod", "LIST", { mod = effectMod }, misc.addToSkill)
			end
		elseif misc.convertFortifyEffect then
			for i, effectMod in ipairs(modList) do
				modList[i] = mod("convertFortifyBuff", "LIST", { mod = effectMod })
			end
		end
	end
	return modList, line:match("%S") and line
end

local cache = { }
local unsupported = { }
local count = 0
--local foo = io.open("../unsupported.txt", "w")
--foo:close()
return function(line, isComb)
	if not cache[line] then
		local modList, extra = parseMod(line, 1)
		if modList and extra then
			modList, extra = parseMod(line, 2)
		end
		cache[line] = { modList, extra }
		if foo and not isComb and not cache[line][1] then
			local form = line:gsub("[%+%-]?%d+%.?%d*","{num}")
			if not unsupported[form] then
				unsupported[form] = true
				count = count + 1
				foo = io.open("../unsupported.txt", "a+")
				foo:write(count, ': ', form, (cache[line][2] and #cache[line][2] < #line and ('    {' .. cache[line][2]).. '}') or "", '\n')
				foo:close()
			end
		end
	end
	return unpack(copyTable(cache[line]))
end, cache<|MERGE_RESOLUTION|>--- conflicted
+++ resolved
@@ -191,10 +191,8 @@
 	["maximum block chance"] = "BlockChanceMax",
 	["maximum chance to block attack damage"] = "BlockChanceMax",
 	["maximum chance to block spell damage"] = "SpellBlockChanceMax",
-<<<<<<< HEAD
 	["life gained when you block"] = "LifeOnBlock",
 	["mana gained when you block"] = "ManaOnBlock",
-=======
 	["to avoid physical damage from hits"] = "AvoidPhysicalDamageChance",
 	["to avoid fire damage when hit"] = "AvoidFireDamageChance",
 	["to avoid fire damage from hits"] = "AvoidFireDamageChance",
@@ -205,7 +203,6 @@
 	["to avoid elemental damage when hit"] = {"AvoidFireDamageChance", "AvoidColdDamageChance", "AvoidLightningDamageChance"},
 	["to avoid elemental damage from hits"] = {"AvoidFireDamageChance", "AvoidColdDamageChance", "AvoidLightningDamageChance"},
 	["to avoid projectiles"] = "AvoidProjectilesChance",
->>>>>>> 7fbce5c6
 	["to avoid being stunned"] = "AvoidStun",
 	["to avoid interruption from stuns while casting"] = "AvoidInteruptStun",
 	["to avoid being shocked"] = "AvoidShock",
