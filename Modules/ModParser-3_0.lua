-- Path of Building
--
-- Module: Mod Parser for 3.0
-- Parser function for modifier names
--
local pairs = pairs
local ipairs = ipairs
local t_insert = table.insert
local band = bit.band
local bor = bit.bor
local bnot = bit.bnot

-- List of modifier forms
local formList = {
	["^(%d+)%% increased"] = "INC",
	["^(%d+)%% faster"] = "INC",
	["^(%d+)%% reduced"] = "RED",
	["^(%d+)%% slower"] = "RED",
	["^(%d+)%% more"] = "MORE",
	["^(%d+)%% less"] = "LESS",
	["^([%+%-][%d%.]+)%%?"] = "BASE",
	["^([%+%-][%d%.]+)%%? to"] = "BASE",
	["^([%+%-]?[%d%.]+)%%? of"] = "BASE",
	["^([%+%-][%d%.]+)%%? base"] = "BASE",
	["^([%+%-]?[%d%.]+)%%? additional"] = "BASE",
	["(%d+) additional hits?"] = "BASE",
	["^you gain ([%d%.]+)"] = "BASE",
	["^gains? ([%d%.]+)%% of"] = "BASE",
	["^([%+%-]?%d+)%% chance"] = "CHANCE",
	["^([%+%-]?%d+)%% additional chance"] = "CHANCE",
	["penetrates? (%d+)%%"] = "PEN",
	["penetrates (%d+)%% of"] = "PEN",
	["penetrates (%d+)%% of enemy"] = "PEN",
	["^([%d%.]+) (.+) regenerated per second"] = "REGENFLAT",
	["^([%d%.]+)%% (.+) regenerated per second"] = "REGENPERCENT",
	["^([%d%.]+)%% of (.+) regenerated per second"] = "REGENPERCENT",
	["^regenerate ([%d%.]+) (.+) per second"] = "REGENFLAT",
	["^regenerate ([%d%.]+)%% (.-) per second"] = "REGENPERCENT",
	["^regenerate ([%d%.]+)%% of (.-) per second"] = "REGENPERCENT",
	["^regenerate ([%d%.]+)%% of your (.-) per second"] = "REGENPERCENT",
	["^you regenerate ([%d%.]+)%% of (.+) per second"] = "REGENPERCENT",
	["^([%d%.]+) (%a+) damage taken per second"] = "DEGEN",
	["^([%d%.]+) (%a+) damage per second"] = "DEGEN",
	["(%d+) to (%d+) added (%a+) damage"] = "DMG",
	["(%d+)%-(%d+) added (%a+) damage"] = "DMG",
	["(%d+) to (%d+) additional (%a+) damage"] = "DMG",
	["(%d+)%-(%d+) additional (%a+) damage"] = "DMG",
	["^(%d+) to (%d+) (%a+) damage"] = "DMG",
	["adds (%d+) to (%d+) (%a+) damage"] = "DMG",
	["adds (%d+)%-(%d+) (%a+) damage"] = "DMG",
	["adds (%d+) to (%d+) (%a+) damage to attacks"] = "DMGATTACKS",
	["adds (%d+)%-(%d+) (%a+) damage to attacks"] = "DMGATTACKS",
	["adds (%d+) to (%d+) (%a+) attack damage"] = "DMGATTACKS",
	["adds (%d+)%-(%d+) (%a+) attack damage"] = "DMGATTACKS",
	["adds (%d+) to (%d+) (%a+) damage to spells"] = "DMGSPELLS",
	["adds (%d+)%-(%d+) (%a+) damage to spells"] = "DMGSPELLS",
	["adds (%d+) to (%d+) (%a+) spell damage"] = "DMGSPELLS",
	["adds (%d+)%-(%d+) (%a+) spell damage"] = "DMGSPELLS",
	["adds (%d+) to (%d+) (%a+) damage to attacks and spells"] = "DMGBOTH",
	["adds (%d+)%-(%d+) (%a+) damage to attacks and spells"] = "DMGBOTH",
	["adds (%d+) to (%d+) (%a+) damage to spells and attacks"] = "DMGBOTH", -- o_O
	["adds (%d+)%-(%d+) (%a+) damage to spells and attacks"] = "DMGBOTH", -- o_O
	["adds (%d+) to (%d+) (%a+) damage to hits"] = "DMGBOTH",
	["adds (%d+)%-(%d+) (%a+) damage to hits"] = "DMGBOTH",
}

-- Map of modifier names
local modNameList = {
	-- Attributes
	["strength"] = "Str",
	["dexterity"] = "Dex",
	["intelligence"] = "Int",
	["strength and dexterity"] = { "Str", "Dex" },
	["strength and intelligence"] = { "Str", "Int" },
	["dexterity and intelligence"] = { "Dex", "Int" },
	["attributes"] = { "Str", "Dex", "Int" },
	["all attributes"] = { "Str", "Dex", "Int" },
	-- Life/mana
	["life"] = "Life",
	["maximum life"] = "Life",
	["mana"] = "Mana",
	["maximum mana"] = "Mana",
	["mana regeneration"] = "ManaRegen",
	["mana regeneration rate"] = "ManaRegen",
	["mana cost"] = "ManaCost",
	["mana cost of"] = "ManaCost",
	["mana cost of skills"] = "ManaCost",
	["total mana cost"] = "ManaCost",
	["total mana cost of skills"] = "ManaCost",
	["mana reserved"] = "ManaReserved",
	["mana reservation"] = "ManaReserved",
	["mana reservation of skills"] = "ManaReserved",
	-- Primary defences
	["maximum energy shield"] = "EnergyShield",
	["energy shield recharge rate"] = "EnergyShieldRecharge",
	["start of energy shield recharge"] = "EnergyShieldRechargeFaster",
	["armour"] = "Armour",
	["evasion"] = "Evasion",
	["evasion rating"] = "Evasion",
	["energy shield"] = "EnergyShield",
	["armour and evasion"] = "ArmourAndEvasion",
	["armour and evasion rating"] = "ArmourAndEvasion",
	["evasion rating and armour"] = "ArmourAndEvasion",
	["armour and energy shield"] = "ArmourAndEnergyShield",
	["evasion rating and energy shield"] = "EvasionAndEnergyShield",
	["evasion and energy shield"] = "EvasionAndEnergyShield",
	["armour, evasion and energy shield"] = "Defences",
	["defences"] = "Defences",
	["to evade"] = "EvadeChance",
	["chance to evade"] = "EvadeChance",
	["to evade attacks"] = "EvadeChance",
	["to evade attack hits"] = "EvadeChance",
	["chance to evade attacks"] = "EvadeChance",
	["chance to evade attack hits"] = "EvadeChance",
	["chance to evade projectile attacks"] = "ProjectileEvadeChance",
	["chance to evade melee attacks"] = "MeleeEvadeChance",
	-- Resistances
	["physical damage reduction"] = "PhysicalDamageReduction",
	["physical damage reduction from hits"] = "PhysicalDamageReductionWhenHit",
	["fire resistance"] = "FireResist",
	["maximum fire resistance"] = "FireResistMax",
	["cold resistance"] = "ColdResist",
	["maximum cold resistance"] = "ColdResistMax",
	["lightning resistance"] = "LightningResist",
	["maximum lightning resistance"] = "LightningResistMax",
	["chaos resistance"] = "ChaosResist",
	["maximum chaos resistance"] = "ChaosResistMax",
	["fire and cold resistances"] = { "FireResist", "ColdResist" },
	["fire and lightning resistances"] = { "FireResist", "LightningResist" },
	["cold and lightning resistances"] = { "ColdResist", "LightningResist" },
	["elemental resistances"] = "ElementalResist",
	["all elemental resistances"] = "ElementalResist",
	["all resistances"] = { "ElementalResist", "ChaosResist" },
	["all maximum elemental resistances"] = "ElementalResistMax",
	["all maximum resistances"] = { "ElementalResistMax", "ChaosResistMax" },
	["all elemental resistances and maximum elemental resistances"] = {"ElementalResist", "ElementalResistMax"},
	["fire and chaos resistances"] = { "FireResist", "ChaosResist" },
	["cold and chaos resistances"] = { "ColdResist", "ChaosResist" },
	["lightning and chaos resistances"] = { "LightningResist", "ChaosResist" },
	-- Damage taken
	["damage taken"] = "DamageTaken",
	["damage taken when hit"] = "DamageTakenWhenHit",
	["damage taken from damage over time"] = "DamageTakenOverTime",
	["physical damage taken"] = "PhysicalDamageTaken",
	["physical damage from hits taken"] = "PhysicalDamageTaken",
	["physical damage taken when hit"] = "PhysicalDamageTakenWhenHit",
	["physical damage taken over time"] = "PhysicalDamageTakenOverTime",
	["physical damage over time damage taken"] = "PhysicalDamageTakenOverTime",
	["lightning damage taken"] = "LightningDamageTaken",
	["lightning damage from hits taken"] = "LightningDamageTaken",
	["lightning damage taken when hit"] = "LightningDamageTakenWhenHit",
	["lightning damage taken over time"] = "LightningDamageTakenOverTime",
	["cold damage taken"] = "ColdDamageTaken",
	["cold damage from hits taken"] = "ColdDamageTaken",
	["cold damage taken when hit"] = "ColdDamageTakenWhenHit",
	["cold damage taken over time"] = "ColdDamageTakenOverTime",
	["fire damage taken"] = "FireDamageTaken",
	["fire damage from hits taken"] = "FireDamageTaken",
	["fire damage taken when hit"] = "FireDamageTakenWhenHit",
	["fire damage taken over time"] = "FireDamageTakenOverTime",
	["chaos damage taken"] = "ChaosDamageTaken",
	["chaos damage from hits taken"] = "ChaosDamageTaken",
	["chaos damage taken when hit"] = "ChaosDamageTakenWhenHit",
	["chaos damage taken over time"] = "ChaosDamageTakenOverTime",
	["chaos damage over time taken"] = "ChaosDamageTakenOverTime",
	["elemental damage taken"] = "ElementalDamageTaken",
	["elemental damage taken when hit"] = "ElementalDamageTakenWhenHit",
	["elemental damage taken over time"] = "ElementalDamageTakenOverTime",
	-- Other defences
	["to dodge attacks"] = "AttackDodgeChance",
	["to dodge attack hits"] = "AttackDodgeChance",
	["to dodge spells"] = "SpellDodgeChance",
	["to dodge spell hits"] = "SpellDodgeChance",
	["to dodge spell damage"] = "SpellDodgeChance",
	["to dodge attacks and spells"] = { "AttackDodgeChance", "SpellDodgeChance" },
	["to dodge attacks and spell damage"] = { "AttackDodgeChance", "SpellDodgeChance" },
	["to dodge attack and spell hits"] = { "AttackDodgeChance", "SpellDodgeChance" },
	["to dodge attack or spell hits"] = { "AttackDodgeChance", "SpellDodgeChance" },
	["to block"] = "BlockChance",
	["to block attacks"] = "BlockChance",
	["to block attack damage"] = "BlockChance",
	["block chance"] = "BlockChance",
	["block chance with staves"] = { "BlockChance", tag = { type = "Condition", var = "UsingStaff" } },
	["to block with staves"] = { "BlockChance", tag = { type = "Condition", var = "UsingStaff" } },
	["spell block chance"] = "SpellBlockChance",
	["to block spells"] = "SpellBlockChance",
	["to block spell damage"] = "SpellBlockChance",
	["chance to block attacks and spells"] = { "BlockChance", "SpellBlockChance" },
	["maximum block chance"] = "BlockChanceMax",
	["maximum chance to block attack damage"] = "BlockChanceMax",
	["maximum chance to block spell damage"] = "SpellBlockChanceMax",
	["to avoid being stunned"] = "AvoidStun",
	["to avoid being shocked"] = "AvoidShock",
	["to avoid being frozen"] = "AvoidFrozen",
	["to avoid being chilled"] = "AvoidChilled",
	["to avoid being ignited"] = "AvoidIgnite",
	["to avoid elemental ailments"] = { "AvoidShock", "AvoidFrozen", "AvoidChilled", "AvoidIgnite" },
	["to avoid elemental status ailments"] = { "AvoidShock", "AvoidFrozen", "AvoidChilled", "AvoidIgnite" },
	["to avoid bleeding"] = "AvoidBleed",
	["to avoid being poisoned"] = "AvoidPoison",
	["damage is taken from mana before life"] = "DamageTakenFromManaBeforeLife",
	["damage taken from mana before life"] = "DamageTakenFromManaBeforeLife",
	["effect of curses on you"] = "CurseEffectOnSelf",
	["life recovery rate"] = "LifeRecoveryRate",
	["mana recovery rate"] = "ManaRecoveryRate",
	["energy shield recovery rate"] = "EnergyShieldRecoveryRate",
	["energy shield regeneration rate"] = "EnergyShieldRegen",
	["recovery rate of life, mana and energy shield"] = { "LifeRecoveryRate", "ManaRecoveryRate", "EnergyShieldRecoveryRate" },
	["recovery rate of life and energy shield"] = { "LifeRecoveryRate", "EnergyShieldRecoveryRate" },
	["maximum life, mana and global energy shield"] = { "Life", "Mana", "EnergyShield", tag = { type = "Global" } },
	-- Stun/knockback modifiers
	["stun recovery"] = "StunRecovery",
	["stun and block recovery"] = "StunRecovery",
	["block and stun recovery"] = "StunRecovery",
	["stun threshold"] = "StunThreshold",
	["block recovery"] = "BlockRecovery",
	["enemy stun threshold"] = "EnemyStunThreshold",
	["stun duration on enemies"] = "EnemyStunDuration",
	["stun duration"] = "EnemyStunDuration",
	["to knock enemies back on hit"] = "EnemyKnockbackChance",
	["knockback distance"] = "EnemyKnockbackDistance",
	-- Auras/curses/buffs
	["aura effect"] = "AuraEffect",
	["effect of non-curse auras you cast"] = "AuraEffect",
	["effect of non-curse auras from your skills"] = "AuraEffect",
	["effect of your curses"] = "CurseEffect",
	["effect of auras on you"] = "AuraEffectOnSelf",
	["effect of auras on your minions"] = { "AuraEffectOnSelf", addToMinion = true },
	["effect of auras from mines"] = { "AuraEffect", keywordFlags = KeywordFlag.Mine },
	["curse effect"] = "CurseEffect",
	["effect of curses applied by bane"] = { "CurseEffect", tag = { type = "Condition", var = "AppliedByBane" } },
	["curse duration"] = { "Duration", keywordFlags = KeywordFlag.Curse },
	["radius of auras"] = { "AreaOfEffect", keywordFlags = KeywordFlag.Aura },
	["radius of curses"] = { "AreaOfEffect", keywordFlags = KeywordFlag.Curse },
	["buff effect"] = "BuffEffect",
	["effect of buffs on you"] = "BuffEffectOnSelf",
	["effect of buffs granted by your golems"] = { "BuffEffect", tag = { type = "SkillType", skillType = SkillType.Golem } },
	["effect of buffs granted by socketed golem skills"] = { "BuffEffect", addToSkill = { type = "SocketedIn", slotName = "{SlotName}", keyword = "golem" } },
	["effect of the buff granted by your stone golems"] = { "BuffEffect", tag = { type = "SkillName", skillName = "Summon Stone Golem" } },
	["effect of the buff granted by your lightning golems"] = { "BuffEffect", tag = { type = "SkillName", skillName = "Summon Lightning Golem" } },
	["effect of the buff granted by your ice golems"] = { "BuffEffect", tag = { type = "SkillName", skillName = "Summon Ice Golem" } },
	["effect of the buff granted by your flame golems"] = { "BuffEffect", tag = { type = "SkillName", skillName = "Summon Flame Golem" } },
	["effect of the buff granted by your chaos golems"] = { "BuffEffect", tag = { type = "SkillName", skillName = "Summon Chaos Golem" } },
	["effect of the buff granted by your carrion golems"] = { "BuffEffect", tag = { type = "SkillName", skillName = "Summon Carrion Golem" } },
	["effect of offering spells"] = { "BuffEffect", tag = { type = "SkillName", skillNameList = { "Bone Offering", "Flesh Offering", "Spirit Offering" } } },
	["effect of offerings"] = { "BuffEffect", tag = { type = "SkillName", skillNameList = { "Bone Offering", "Flesh Offering", "Spirit Offering" } } },
	["effect of heralds on you"] = { "BuffEffect", tag = { type = "SkillType", skillType = SkillType.Herald } },
	["effect of herald buffs on you"] = { "BuffEffect", tag = { type = "SkillType", skillType = SkillType.Herald } },
	["effect of buffs granted by your active ancestor totems"] = { "BuffEffect", tag = { type = "SkillName", skillNameList = { "Ancestral Warchief", "Ancestral Protector" } } },
	["warcry effect"] = { "BuffEffect", keywordFlags = KeywordFlag.Warcry },
	["aspect of the avian buff effect"] = { "BuffEffect", tag = { type = "SkillName", skillName = "Aspect of the Avian" } },
	["effect of arcane surge on you"] = { "BuffEffect", tag = { type = "SkillName", skillName = "Arcane Surge" } },
	-- Charges
	["maximum power charge"] = "PowerChargesMax",
	["maximum power charges"] = "PowerChargesMax",
	["minimum power charge"] = "PowerChargesMin",
	["minimum power charges"] = "PowerChargesMin",
	["power charge duration"] = "PowerChargesDuration",
	["maximum frenzy charge"] = "FrenzyChargesMax",
	["maximum frenzy charges"] = "FrenzyChargesMax",
	["minimum frenzy charge"] = "FrenzyChargesMin",
	["minimum frenzy charges"] = "FrenzyChargesMin",
	["frenzy charge duration"] = "FrenzyChargesDuration",
	["maximum endurance charge"] = "EnduranceChargesMax",
	["maximum endurance charges"] = "EnduranceChargesMax",
	["minimum endurance charge"] = "EnduranceChargesMin",
	["minimum endurance charges"] = "EnduranceChargesMin",
	["endurance charge duration"] = "EnduranceChargesDuration",
	["maximum frenzy charges and maximum power charges"] = { "FrenzyChargesMax", "PowerChargesMax" },
	["endurance, frenzy and power charge duration"] = { "PowerChargesDuration", "FrenzyChargesDuration", "EnduranceChargesDuration" },
	["maximum siphoning charge"] = "SiphoningChargesMax",
	["maximum siphoning charges"] = "SiphoningChargesMax",
	["maximum challenger charges"] = "ChallengerChargesMax",
	["maximum blitz charges"] = "BlitzChargesMax",
	["maximum number of crab barriers"] = "CrabBarriersMax",
	-- On hit/kill/leech effects
	["life gained on kill"] = "LifeOnKill",
	["mana gained on kill"] = "ManaOnKill",
	["life gained for each enemy hit"] = { "LifeOnHit" },
	["life gained for each enemy hit by attacks"] = { "LifeOnHit", flags = ModFlag.Attack },
	["life gained for each enemy hit by your attacks"] = { "LifeOnHit", flags = ModFlag.Attack },
	["life gained for each enemy hit by spells"] = { "LifeOnHit", flags = ModFlag.Spell },
	["life gained for each enemy hit by your spells"] = { "LifeOnHit", flags = ModFlag.Spell },
	["mana gained for each enemy hit by attacks"] = { "ManaOnHit", flags = ModFlag.Attack },
	["mana gained for each enemy hit by your attacks"] = { "ManaOnHit", flags = ModFlag.Attack },
	["energy shield gained for each enemy hit"] = { "EnergyShieldOnHit" },
	["energy shield gained for each enemy hit by attacks"] = { "EnergyShieldOnHit", flags = ModFlag.Attack },
	["energy shield gained for each enemy hit by your attacks"] = { "EnergyShieldOnHit", flags = ModFlag.Attack },
	["life and mana gained for each enemy hit"] = { "LifeOnHit", "ManaOnHit", flags = ModFlag.Attack },
	["damage as life"] = "DamageLifeLeech",
	["life leeched per second"] = "LifeLeechRate",
	["mana leeched per second"] = "ManaLeechRate",
	["total recovery per second from life leech"] = "LifeLeechRate",
	["total recovery per second from energy shield leech"] = "EnergyShieldLeechRate",
	["total recovery per second from mana leech"] = "ManaLeechRate",
	["maximum recovery per life leech"] = "MaxLifeLeechInstance",
	["maximum recovery per energy shield leech"] = "MaxEnergyShieldLeechInstance",
	["maximum recovery per mana leech"] = "MaxManaLeechInstance",
	["maximum total recovery per second from life leech"] = "MaxLifeLeechRate",
	["maximum total recovery per second from energy shield leech"] = "MaxEnergyShieldLeechRate",
	["maximum total recovery per second from mana leech"] = "MaxManaLeechRate",
	["to impale enemies on hit"] = "ImpaleChance",
    ["impale effect"] = "ImpaleEffect",
	-- Projectile modifiers
	["projectile"] = "ProjectileCount",
	["projectiles"] = "ProjectileCount",
	["projectile speed"] = "ProjectileSpeed",
	["arrow speed"] = { "ProjectileSpeed", flags = ModFlag.Bow },
	-- Totem/trap/mine/brand modifiers
	["totem placement speed"] = "TotemPlacementSpeed",
	["totem life"] = "TotemLife",
	["totem duration"] = "TotemDuration",
	["maximum number of summoned totems"] = "ActiveTotemLimit",
	["maximum number of summoned totems."] = "ActiveTotemLimit", -- Mark plz
	["maximum number of summoned ballista totems"] = "ActiveTotemLimit", -- Mark plz
	["trap throwing speed"] = "TrapThrowingSpeed",
	["trap trigger area of effect"] = "TrapTriggerAreaOfEffect",
	["trap duration"] = "TrapDuration",
	["cooldown recovery speed for throwing traps"] = { "CooldownRecovery", keywordFlags = KeywordFlag.Trap },
	["mine laying speed"] = "MineLayingSpeed",
	["mine throwing speed"] = "MineLayingSpeed",
	["mine detonation area of effect"] = "MineDetonationAreaOfEffect",
	["mine duration"] = "MineDuration",
	["activation frequency"] = "BrandActivationFrequency",
	["brand activation frequency"] = "BrandActivationFrequency",
	["brand attachment range"] = "BrandAttachmentRange",
	-- Minion modifiers
	["maximum number of skeletons"] = "ActiveSkeletonLimit",
	["maximum number of zombies"] = "ActiveZombieLimit",
	["maximum number of raised zombies"] = "ActiveZombieLimit",
	["number of zombies allowed"] = "ActiveZombieLimit",
	["maximum number of spectres"] = "ActiveSpectreLimit",
	["maximum number of golems"] = "ActiveGolemLimit",
	["maximum number of summoned golems"] = "ActiveGolemLimit",
	["maximum number of summoned raging spirits"] = "ActiveRagingSpiritLimit",
	["maximum number of summoned holy relics"] = "ActiveHolyRelicLimit",
	["minion duration"] = { "Duration", tag = { type = "SkillType", skillType = SkillType.CreateMinion } },
	["skeleton duration"] = { "Duration", tag = { type = "SkillName", skillName = "Summon Skeleton" } },
	["sentinel of dominance duration"] = { "Duration", tag = { type = "SkillName", skillName = "Dominating Blow" } },
	-- Other skill modifiers
	["radius"] = "AreaOfEffect",
	["radius of area skills"] = "AreaOfEffect",
	["area of effect radius"] = "AreaOfEffect",
	["area of effect"] = "AreaOfEffect",
	["area of effect of skills"] = "AreaOfEffect",
	["area of effect of area skills"] = "AreaOfEffect",
	["aspect of the spider area of effect"] = { "AreaOfEffect", tag = { type = "SkillName", skillName = "Aspect of the Spider" } },
	["firestorm explosion area of effect"] = { "AreaOfEffectSecondary", tag = { type = "SkillName", skillName = "Firestorm" } },
	["duration"] = "Duration",
	["skill effect duration"] = "Duration",
	["chaos skill effect duration"] = { "Duration", keywordFlags = KeywordFlag.Chaos },
	["aspect of the spider debuff duration"] = { "Duration", tag = { type = "SkillName", skillName = "Aspect of the Spider" } },
	["fire trap burning ground duration"] = { "Duration", tag = { type = "SkillName", skillName = "Fire Trap" } },
	["cooldown recovery"] = "CooldownRecovery",
	["cooldown recovery speed"] = "CooldownRecovery",
	["weapon range"] = "WeaponRange",
	["melee range"] = "MeleeWeaponRange",
	["melee weapon range"] = "MeleeWeaponRange",
	["melee strike range"] = { "MeleeWeaponRange", "UnarmedRange" },
	["melee weapon and unarmed range"] = { "MeleeWeaponRange", "UnarmedRange" },
	["melee weapon and unarmed attack range"] = { "MeleeWeaponRange", "UnarmedRange" },
	["melee strike range"] = { "MeleeWeaponRange", "UnarmedRange" },
	["to deal double damage"] = "DoubleDamageChance",
	-- Buffs
	["onslaught effect"] = "OnslaughtEffect",
	["fortify duration"] = "FortifyDuration",
	["adrenaline duration"] = "AdrenalineDuration",
	["effect of fortify on you"] = "FortifyEffectOnSelf",
	["effect of tailwind on you"] = "TailwindEffectOnSelf",
	["elusive effect"] = "ElusiveEffect",
	["effect of elusive on you"] = "ElusiveEffect",
	-- Basic damage types
	["damage"] = "Damage",
	["physical damage"] = "PhysicalDamage",
	["lightning damage"] = "LightningDamage",
	["cold damage"] = "ColdDamage",
	["fire damage"] = "FireDamage",
	["chaos damage"] = "ChaosDamage",
	["non-chaos damage"] = "NonChaosDamage",
	["elemental damage"] = "ElementalDamage",
	-- Other damage forms
	["attack damage"] = { "Damage", flags = ModFlag.Attack },
	["attack physical damage"] = { "PhysicalDamage", flags = ModFlag.Attack },
	["physical attack damage"] = { "PhysicalDamage", flags = ModFlag.Attack },
	["minimum physical attack damage"] = { "MinPhysicalDamage", flags = ModFlag.Attack },
	["maximum physical attack damage"] = { "MaxPhysicalDamage", flags = ModFlag.Attack },
	["physical weapon damage"] = { "PhysicalDamage", flags = ModFlag.Weapon },
	["physical damage with weapons"] = { "PhysicalDamage", flags = ModFlag.Weapon },
	["physical melee damage"] = { "PhysicalDamage", flags = ModFlag.Melee },
	["melee physical damage"] = { "PhysicalDamage", flags = ModFlag.Melee },
	["projectile damage"] = { "Damage", flags = ModFlag.Projectile },
	["projectile attack damage"] = { "Damage", flags = bor(ModFlag.Projectile, ModFlag.Attack) },
	["bow damage"] = { "Damage", flags = bor(ModFlag.Bow, ModFlag.Hit) },
	["damage with arrow hits"] = { "Damage", flags = bor(ModFlag.Bow, ModFlag.Hit) },
	["wand damage"] = { "Damage", flags = bor(ModFlag.Wand, ModFlag.Hit) },
	["wand physical damage"] = { "PhysicalDamage", flags = bor(ModFlag.Wand, ModFlag.Hit) },
	["claw physical damage"] = { "PhysicalDamage", flags = bor(ModFlag.Claw, ModFlag.Hit) },
	["sword physical damage"] = { "PhysicalDamage", flags = bor(ModFlag.Sword, ModFlag.Hit) },
	["damage over time"] = { "Damage", flags = ModFlag.Dot },
	["physical damage over time"] = { "PhysicalDamage", keywordFlags = KeywordFlag.PhysicalDot },
	["burning damage"] = { "FireDamage", keywordFlags = KeywordFlag.FireDot },
	["damage with ignite"] = { "Damage", keywordFlags = KeywordFlag.Ignite },
	["damage with ignites"] = { "Damage", keywordFlags = KeywordFlag.Ignite },
	["incinerate damage for each stage"] = { "Damage", tagList = { { type = "Multiplier", var = "IncinerateStage" }, { type = "SkillName", skillName = "Incinerate" } } },
	["physical damage over time multiplier"] = "PhysicalDotMultiplier",
	["fire damage over time multiplier"] = "FireDotMultiplier",
	["cold damage over time multiplier"] = "ColdDotMultiplier",
	["chaos damage over time multiplier"] = "ChaosDotMultiplier",
	["damage over time multiplier"] = "DotMultiplier",
	-- Crit/accuracy/speed modifiers
	["critical strike chance"] = "CritChance",
	["attack critical strike chance"] = { "CritChance", flags = ModFlag.Attack },
	["critical strike multiplier"] = "CritMultiplier",
	["accuracy"] = "Accuracy",
	["accuracy rating"] = "Accuracy",
	["minion accuracy rating"] = { "Accuracy", addToMinion = true },
	["attack speed"] = { "Speed", flags = ModFlag.Attack },
	["cast speed"] = { "Speed", flags = ModFlag.Cast },
	["attack and cast speed"] = "Speed",
	["attack and movement speed"] = { "Speed", "MovementSpeed" },
	-- Elemental ailments
	["to shock"] = "EnemyShockChance",
	["shock chance"] = "EnemyShockChance",
	["to freeze"] = "EnemyFreezeChance",
	["freeze chance"] = "EnemyFreezeChance",
	["to ignite"] = "EnemyIgniteChance",
	["ignite chance"] = "EnemyIgniteChance",
	["to freeze, shock and ignite"] = { "EnemyFreezeChance", "EnemyShockChance", "EnemyIgniteChance" },
	["effect of shock"] = "EnemyShockEffect",
	["effect of shock you inflict"] = "EnemyShockEffect",
	["effect of chill"] = "EnemyChillEffect",
	["effect of chill you inflict"] = "EnemyChillEffect",
	["effect of chill on you"] = "SelfChillEffect",
	["effect of non-damaging ailments"] = { "EnemyShockEffect", "EnemyChillEffect", "EnemyFreezeEffect" },
	["shock duration"] = "EnemyShockDuration",
	["freeze duration"] = "EnemyFreezeDuration",
	["chill duration"] = "EnemyChillDuration",
	["ignite duration"] = "EnemyIgniteDuration",
	["duration of elemental ailments"] = { "EnemyShockDuration", "EnemyFreezeDuration", "EnemyChillDuration", "EnemyIgniteDuration" },
	["duration of elemental status ailments"] = { "EnemyShockDuration", "EnemyFreezeDuration", "EnemyChillDuration", "EnemyIgniteDuration" },
	["duration of ailments"] = { "EnemyShockDuration", "EnemyFreezeDuration", "EnemyChillDuration", "EnemyIgniteDuration", "EnemyPoisonDuration", "EnemyBleedDuration" },
	["duration of ailments you inflict"] = { "EnemyShockDuration", "EnemyFreezeDuration", "EnemyChillDuration", "EnemyIgniteDuration", "EnemyPoisonDuration", "EnemyBleedDuration" },
	["duration of ailments inflicted"] = { "EnemyShockDuration", "EnemyFreezeDuration", "EnemyChillDuration", "EnemyIgniteDuration", "EnemyPoisonDuration", "EnemyBleedDuration" },
	-- Other ailments
	["to poison"] = "PoisonChance",
	["to cause poison"] = "PoisonChance",
	["to poison on hit"] = "PoisonChance",
	["poison duration"] = { "EnemyPoisonDuration" },
	["duration of poisons you inflict"] = { "EnemyPoisonDuration" },
	["to cause bleeding"] = "BleedChance",
	["to cause bleeding on hit"] = "BleedChance",
	["to inflict bleeding"] = "BleedChance",
	["to inflict bleeding on hit"] = "BleedChance",
	["bleed duration"] = { "EnemyBleedDuration" },
	["bleeding duration"] = { "EnemyBleedDuration" },
	-- Misc modifiers
	["movement speed"] = "MovementSpeed",
	["attack, cast and movement speed"] = { "Speed", "MovementSpeed" },
	["light radius"] = "LightRadius",
	["rarity of items found"] = "LootRarity",
	["quantity of items found"] = "LootQuantity",
	["item quantity"] = "LootQuantity",
	["strength requirement"] = "StrRequirement",
	["dexterity requirement"] = "DexRequirement",
	["intelligence requirement"] = "IntRequirement",
	["strength and intelligence requirement"] = { "StrRequirement", "IntRequirement" },
	["attribute requirements"] = { "StrRequirement", "DexRequirement", "IntRequirement" },
	["effect of socketed jewels"] = "SocketedJewelEffect",
	-- Flask modifiers
	["effect"] = "FlaskEffect",
	["effect of flasks"] = "FlaskEffect",
	["effect of flasks on you"] = "FlaskEffect",
	["amount recovered"] = "FlaskRecovery",
	["life recovered"] = "FlaskRecovery",
	["life recovery from flasks used"] = "FlaskLifeRecovery",
	["mana recovered"] = "FlaskRecovery",
	["life recovery from flasks"] = "FlaskLifeRecovery",
	["mana recovery from flasks"] = "FlaskManaRecovery",
	["flask effect duration"] = "FlaskDuration",
	["recovery speed"] = "FlaskRecoveryRate",
	["recovery rate"] = "FlaskRecoveryRate",
	["flask recovery rate"] = "FlaskRecoveryRate",
	["flask recovery speed"] = "FlaskRecoveryRate",
	["flask life recovery rate"] = "FlaskLifeRecoveryRate",
	["flask mana recovery rate"] = "FlaskManaRecoveryRate",
	["extra charges"] = "FlaskCharges",
	["maximum charges"] = "FlaskCharges",
	["charges used"] = "FlaskChargesUsed",
	["flask charges used"] = "FlaskChargesUsed",
	["flask charges gained"] = "FlaskChargesGained",
	["charge recovery"] = "FlaskChargeRecovery",
	["impales you inflict last"] = "ImpaleStacksMax",
}

-- List of modifier flags
local modFlagList = {
	-- Weapon types
	["with axes"] = { flags = bor(ModFlag.Axe, ModFlag.Hit) },
	["to axe attacks"] = { flags = bor(ModFlag.Axe, ModFlag.Hit) },
	["with axes or swords"] = { flags = ModFlag.Hit, tag = { type = "ModFlagOr", modFlags = bor(ModFlag.Axe, ModFlag.Sword) } },
	["with bows"] = { flags = bor(ModFlag.Bow, ModFlag.Hit) },
	["to bow attacks"] = { flags = bor(ModFlag.Bow, ModFlag.Hit) },
	["with claws"] = { flags = bor(ModFlag.Claw, ModFlag.Hit) },
	["with claws or daggers"] = { flags = ModFlag.Hit, tag = { type = "ModFlagOr", modFlags = bor(ModFlag.Claw, ModFlag.Dagger) } },
	["to claw attacks"] = { flags = bor(ModFlag.Claw, ModFlag.Hit) },
	["dealt with claws"] = { flags = bor(ModFlag.Claw, ModFlag.Hit) },
	["with daggers"] = { flags = bor(ModFlag.Dagger, ModFlag.Hit) },
	["to dagger attacks"] = { flags = bor(ModFlag.Dagger, ModFlag.Hit) },
	["with maces"] = { flags = bor(ModFlag.Mace, ModFlag.Hit) },
	["to mace attacks"] = { flags = bor(ModFlag.Mace, ModFlag.Hit) },
	["with maces and sceptres"] = { flags = bor(ModFlag.Mace, ModFlag.Hit) },
	["with maces or sceptres"] = { flags = bor(ModFlag.Mace, ModFlag.Hit) },
	["with maces, sceptres or staves"] = { flags = ModFlag.Hit, tag = { type = "ModFlagOr", modFlags = bor(ModFlag.Mace, ModFlag.Staff) } },
	["to mace and sceptre attacks"] = { flags = bor(ModFlag.Mace, ModFlag.Hit) },
	["to mace or sceptre attacks"] = { flags = bor(ModFlag.Mace, ModFlag.Hit) },
	["with staves"] = { flags = bor(ModFlag.Staff, ModFlag.Hit) },
	["to staff attacks"] = { flags = bor(ModFlag.Staff, ModFlag.Hit) },
	["with swords"] = { flags = bor(ModFlag.Sword, ModFlag.Hit) },
	["to sword attacks"] = { flags = bor(ModFlag.Sword, ModFlag.Hit) },
	["with wands"] = { flags = bor(ModFlag.Wand, ModFlag.Hit) },
	["to wand attacks"] = { flags = bor(ModFlag.Wand, ModFlag.Hit) },
	["unarmed"] = { flags = bor(ModFlag.Unarmed, ModFlag.Hit) },
	["with unarmed attacks"] = { flags = bor(ModFlag.Unarmed, ModFlag.Hit) },
	["to unarmed attacks"] = { flags = bor(ModFlag.Unarmed, ModFlag.Hit) },
	["with one handed weapons"] = { flags = bor(ModFlag.Weapon1H, ModFlag.Hit) },
	["with one handed melee weapons"] = { flags = bor(ModFlag.Weapon1H, ModFlag.WeaponMelee, ModFlag.Hit) },
	["with two handed weapons"] = { flags = bor(ModFlag.Weapon2H, ModFlag.Hit) },
	["with two handed melee weapons"] = { flags = bor(ModFlag.Weapon2H, ModFlag.WeaponMelee, ModFlag.Hit) },
	["with ranged weapons"] = { flags = bor(ModFlag.WeaponRanged, ModFlag.Hit) },
	-- Skill types
	["spell"] = { flags = ModFlag.Spell },
	["with spells"] = { flags = ModFlag.Spell },
	["with spell damage"] = { flags = ModFlag.Spell },
	["for spells"] = { flags = ModFlag.Spell },
	["with attacks"] = { keywordFlags = KeywordFlag.Attack },
	["with attack skills"] = { keywordFlags = KeywordFlag.Attack },
	["for attacks"] = { flags = ModFlag.Attack },
	["weapon"] = { flags = ModFlag.Weapon },
	["with weapons"] = { flags = ModFlag.Weapon },
	["melee"] = { flags = ModFlag.Melee },
	["with melee attacks"] = { flags = ModFlag.Melee },
	["with melee critical strikes"] = { flags = ModFlag.Melee, tag = { type = "Condition", var = "CriticalStrike" } },
	["with bow skills"] = { keywordFlags = KeywordFlag.Bow },
	["on melee hit"] = { flags = ModFlag.Melee },
	["with hits"] = { keywordFlags = KeywordFlag.Hit },
	["with hits and ailments"] = { keywordFlags = bor(KeywordFlag.Hit, KeywordFlag.Ailment) },
	["with ailments"] = { flags = ModFlag.Ailment },
	["with ailments from attack skills"] = { flags = ModFlag.Ailment, keywordFlags = KeywordFlag.Attack },
	["with poison"] = { keywordFlags = KeywordFlag.Poison },
	["with bleeding"] = { keywordFlags = KeywordFlag.Bleed },
	["for ailments"] = { flags = ModFlag.Ailment },
	["for poison"] = { keywordFlags = KeywordFlag.Poison },
	["for bleeding"] = { keywordFlags = KeywordFlag.Bleed },
	["for ignite"] = { keywordFlags = KeywordFlag.Ignite },
	["area"] = { flags = ModFlag.Area },
	["mine"] = { keywordFlags = KeywordFlag.Mine },
	["with mines"] = { keywordFlags = KeywordFlag.Mine },
	["trap"] = { keywordFlags = KeywordFlag.Trap },
	["with traps"] = { keywordFlags = KeywordFlag.Trap },
	["for traps"] = { keywordFlags = KeywordFlag.Trap },
	["that place mines or throw traps"] = { keywordFlags = bor(KeywordFlag.Mine, KeywordFlag.Trap) },
	["that throw mines"] = { keywordFlags = KeywordFlag.Mine },
	["that throw traps"] = { keywordFlags = KeywordFlag.Trap },
	["totem"] = { keywordFlags = KeywordFlag.Totem },
	["with totem skills"] = { keywordFlags = KeywordFlag.Totem },
	["for skills used by totems"] = { keywordFlags = KeywordFlag.Totem },
	["of aura skills"] = { tag = { type = "SkillType", skillType = SkillType.Aura } },
	["of curse skills"] = { keywordFlags = KeywordFlag.Curse },
	["with curse skills"] = { keywordFlags = KeywordFlag.Curse },
	["of herald skills"] = { tag = { type = "SkillType", skillType = SkillType.Herald } },
	["with herald skills"] = { tag = { type = "SkillType", skillType = SkillType.Herald } },
	["with hits from herald skills"] = { tag = { type = "SkillType", skillType = SkillType.Herald }, keywordFlags = KeywordFlag.Hit },
	["minion skills"] = { tag = { type = "SkillType", skillType = SkillType.Minion } },
	["of minion skills"] = { tag = { type = "SkillType", skillType = SkillType.Minion } },
	["for curses"] = { keywordFlags = KeywordFlag.Curse },
	["warcry"] = { keywordFlags = KeywordFlag.Warcry },
	["vaal"] = { keywordFlags = KeywordFlag.Vaal },
	["vaal skill"] = { keywordFlags = KeywordFlag.Vaal },
	["with movement skills"] = { keywordFlags = KeywordFlag.Movement },
	["of movement skills"] = { keywordFlags = KeywordFlag.Movement },
	["of travel skills"] = { tag = { type = "SkillType", skillType = SkillType.TravelSkill } },
	["with lightning skills"] = { keywordFlags = KeywordFlag.Lightning },
	["with cold skills"] = { keywordFlags = KeywordFlag.Cold },
	["with fire skills"] = { keywordFlags = KeywordFlag.Fire },
	["with elemental skills"] = { keywordFlags = bor(KeywordFlag.Lightning, KeywordFlag.Cold, KeywordFlag.Fire) },
	["with chaos skills"] = { keywordFlags = KeywordFlag.Chaos },
	["with channelling skills"] = { tag = { type = "SkillType", skillType = SkillType.Channelled } },
	["channelling skills"] = { tag = { type = "SkillType", skillType = SkillType.Channelled } },
	["with brand skills"] = { tag = { type = "SkillType", skillType = SkillType.Brand } },
	["zombie"] = { addToMinion = true, addToMinionTag = { type = "SkillName", skillName = "Raise Zombie" } },
	["raised zombie"] = { addToMinion = true, addToMinionTag = { type = "SkillName", skillName = "Raise Zombie" } },
	["skeleton"] = { addToMinion = true, addToMinionTag = { type = "SkillName", skillName = "Summon Skeleton" } },
	["spectre"] = { addToMinion = true, addToMinionTag = { type = "SkillName", skillName = "Raise Spectre" } },
	["raised spectre"] = { addToMinion = true, addToMinionTag = { type = "SkillName", skillName = "Raise Spectre" } },
	["golem"] = { addToMinion = true, addToMinionTag = { type = "SkillType", skillType = SkillType.Golem } },
	["chaos golem"] = { addToMinion = true, addToMinionTag = { type = "SkillName", skillName = "Summon Chaos Golem" } },
	["flame golem"] = { addToMinion = true, addToMinionTag = { type = "SkillName", skillName = "Summon Flame Golem" } },
	["increased flame golem"] = { addToMinion = true, addToMinionTag = { type = "SkillName", skillName = "Summon Flame Golem" } },
	["ice golem"] = { addToMinion = true, addToMinionTag = { type = "SkillName", skillName = "Summon Ice Golem" } },
	["lightning golem"] = { addToMinion = true, addToMinionTag = { type = "SkillName", skillName = "Summon Lightning Golem" } },
	["stone golem"] = { addToMinion = true, addToMinionTag = { type = "SkillName", skillName = "Summon Stone Golem" } },
	["animated guardian"] = { addToMinion = true, addToMinionTag = { type = "SkillName", skillName = "Animate Guardian" } },
	-- Other
	["global"] = { tag = { type = "Global" } },
	["from equipped shield"] = { tag = { type = "SlotName", slotName = "Weapon 2" } },
	["from body armour"] = { tag = { type = "SlotName", slotName = "Body Armour" } },
}

-- List of modifier flags/tags that appear at the start of a line
local preFlagList = {
	-- Weapon types
	["^axe attacks [hd][ae][va][el] "] = { flags = ModFlag.Axe },
	["^axe or sword attacks [hd][ae][va][el] "] = { tag = { type = "ModFlagOr", modFlags = bor(ModFlag.Axe, ModFlag.Sword) } },
	["^bow attacks [hd][ae][va][el] "] = { flags = ModFlag.Bow },
	["^claw attacks [hd][ae][va][el] "] = { flags = ModFlag.Claw },
	["^claw or dagger attacks [hd][ae][va][el] "] = { tag = { type = "ModFlagOr", modFlags = bor(ModFlag.Claw, ModFlag.Dagger) } },
	["^dagger attacks [hd][ae][va][el] "] = { flags = ModFlag.Dagger },
	["^mace or sceptre attacks [hd][ae][va][el] "] = { flags = ModFlag.Mace },
	["^mace, sceptre or staff attacks [hd][ae][va][el] "] = { tag = { type = "ModFlagOr", modFlags = bor(ModFlag.Mace, ModFlag.Staff) } },
	["^staff attacks [hd][ae][va][el] "] = { flags = ModFlag.Staff },
	["^sword attacks [hd][ae][va][el] "] = { flags = ModFlag.Sword },
	["^wand attacks [hd][ae][va][el] "] = { flags = ModFlag.Wand },
	["^unarmed attacks [hd][ae][va][el] "] = { flags = ModFlag.Unarmed },
	["^attacks with one handed weapons [hd][ae][va][el] "] = { flags = ModFlag.Weapon1H },
	["^attacks with two handed weapons [hd][ae][va][el] "] = { flags = ModFlag.Weapon2H },
	["^attacks with melee weapons [hd][ae][va][el] "] = { flags = ModFlag.WeaponMelee },
	["^attacks with one handed melee weapons [hd][ae][va][el] "] = { flags = bor(ModFlag.Weapon1H, ModFlag.WeaponMelee) },
	["^attacks with two handed melee weapons [hd][ae][va][el] "] = { flags = bor(ModFlag.Weapon2H, ModFlag.WeaponMelee) },
	["^attacks with ranged weapons [hd][ae][va][el] "] = { flags = ModFlag.WeaponRanged },
	-- Damage types
	["^hits deal "] = { keywordFlags = KeywordFlag.Hit },
	["^critical strikes deal "] = { tag = { type = "Condition", var = "CriticalStrike" } },
	-- Add to minion
	["^minions "] = { addToMinion = true },
	["^minions [hd][ae][va][el] "] = { addToMinion = true },
	["^minions leech "] = { addToMinion = true },
	["^minions' attacks deal "] = { addToMinion = true, flags = ModFlag.Attack },
	["^golems [hd][ae][va][el] "] = { addToMinion = true, addToMinionTag = { type = "SkillType", skillType = SkillType.Golem } },
	["^golem skills have "] = { tag = { type = "SkillType", skillType = SkillType.Golem } },
	["^zombies [hd][ae][va][el] "] = { addToMinion = true, addToMinionTag = { type = "SkillName", skillName = "Raise Zombie" } },
	["^raised zombies [hd][ae][va][el] "] = { addToMinion = true, addToMinionTag = { type = "SkillName", skillName = "Raise Zombie" } },
	["^skeletons [hd][ae][va][el] "] = { addToMinion = true, addToMinionTag = { type = "SkillName", skillName = "Summon Skeleton" } },
	["^raging spirits [hd][ae][va][el] "] = { addToMinion = true, addToMinionTag = { type = "SkillName", skillName = "Summon Raging Spirit" } },
	["^summoned raging spirits [hd][ae][va][el] "] = { addToMinion = true, addToMinionTag = { type = "SkillName", skillName = "Summon Raging Spirit" } },
	["^spectres [hd][ae][va][el] "] = { addToMinion = true, addToMinionTag = { type = "SkillName", skillName = "Raise Spectre" } },
	["^chaos golems [hd][ae][va][el] "] = { addToMinion = true, addToMinionTag = { type = "SkillName", skillName = "Summon Chaos Golem" } },
	["^summoned chaos golems [hd][ae][va][el] "] = { addToMinion = true, addToMinionTag = { type = "SkillName", skillName = "Summon Chaos Golem" } },
	["^flame golems [hd][ae][va][el] "] = { addToMinion = true, addToMinionTag = { type = "SkillName", skillName = "Summon Flame Golem" } },
	["^summoned flame golems [hd][ae][va][el] "] = { addToMinion = true, addToMinionTag = { type = "SkillName", skillName = "Summon Flame Golem" } },
	["^ice golems [hd][ae][va][el] "] = { addToMinion = true, addToMinionTag = { type = "SkillName", skillName = "Summon Ice Golem" } },
	["^summoned ice golems [hd][ae][va][el] "] = { addToMinion = true, addToMinionTag = { type = "SkillName", skillName = "Summon Ice Golem" } },
	["^lightning golems [hd][ae][va][el] "] = { addToMinion = true, addToMinionTag = { type = "SkillName", skillName = "Summon Lightning Golem" } },
	["^summoned lightning golems [hd][ae][va][el] "] = { addToMinion = true, addToMinionTag = { type = "SkillName", skillName = "Summon Lightning Golem" } },
	["^stone golems [hd][ae][va][el] "] = { addToMinion = true, addToMinionTag = { type = "SkillName", skillName = "Summon Stone Golem" } },
	["^summoned stone golems [hd][ae][va][el] "] = { addToMinion = true, addToMinionTag = { type = "SkillName", skillName = "Summon Stone Golem" } },
	["^summoned carrion golems [hd][ae][va][el] "] = { addToMinion = true, addToMinionTag = { type = "SkillName", skillName = "Summon Carrion Golem" } },
	["^summoned skitterbots [hd][ae][va][el] "] = { addToMinion = true, addToMinionTag = { type = "SkillName", skillName = "Summon Carrion Golem" } },
	["^blink arrow and blink arrow clones [hd][ae][va][el] "] = { addToMinion = true, addToMinionTag = { type = "SkillName", skillName = "Blink Arrow" } },
	["^mirror arrow and mirror arrow clones [hd][ae][va][el] "] = { addToMinion = true, addToMinionTag = { type = "SkillName", skillName = "Mirror Arrow" } },
	["^animated weapons [hd][ae][va][el] "] = { addToMinion = true, addToMinionTag = { type = "SkillName", skillName = "Animate Weapon" } },
	["^animated guardian deals "] = { addToMinion = true, addToMinionTag = { type = "SkillName", skillName = "Animate Guardian" } },
	["^summoned holy relics [hd][ae][va][el] "] = { addToMinion = true, addToMinionTag = { type = "SkillName", skillName = "Summon Holy Relic" } },
	["^herald skills [hd][ae][va][el] "] = { tag = { type = "SkillType", skillType = SkillType.Herald } },
	["^agony crawler deals "] = { addToMinion = true, addToMinionTag = { type = "SkillName", skillName = "Herald of Agony" } },
	["^sentinels of purity deal "] = { addToMinion = true, addToMinionTag = { type = "SkillName", skillName = "Herald of Purity" } },
	["^raised zombies' slam attack has "] = { addToMinion = true, tag = { type = "SkillId", skillId = "ZombieSlam" } },
	["^raised spectres, raised zombies, and summoned skeletons have "] = { addToMinion = true, addToMinionTag = { type = "SkillName", skillNameList = { "Raise Spectre", "Raise Zombie", "Summon Skeleton" } } },
	-- Totem/trap/mine
<<<<<<< HEAD
	["^attacks used by totems have "] = { flags = ModFlag.Attack, keywordFlags = KeywordFlag.Totem },
	["^spells cast by totems [hd][ae][va][el] "] = { flags = ModFlag.Spell, keywordFlags = KeywordFlag.Totem },
=======
	["^attacks used by totems have "] = { keywordFlags = KeywordFlag.Totem },
	["^spells cast by totems have "] = { keywordFlags = KeywordFlag.Totem },
>>>>>>> 4202b81b
	["^trap and mine damage "] = { keywordFlags = bor(KeywordFlag.Trap, KeywordFlag.Mine) },
	["^skills used by traps [hd][ae][va][el] "] = { keywordFlags = KeywordFlag.Trap },
	["^skills used by mines [hd][ae][va][el] "] = { keywordFlags = KeywordFlag.Mine },
	-- Local damage
	["^attacks with this weapon "] = { tagList = { { type = "Condition", var = "{Hand}Attack" }, { type = "SkillType", skillType = SkillType.Attack } } },
	["^attacks with this weapon [hd][ae][va][el] "] = { tagList = { { type = "Condition", var = "{Hand}Attack" }, { type = "SkillType", skillType = SkillType.Attack } } },
<<<<<<< HEAD
	["^attacks with two handed weapons [hd][ae][va][el] "] = { flags = ModFlag.Weapon2H, tag = { type = "SkillType", skillType = SkillType.Attack } },
=======
>>>>>>> 4202b81b
	["^hits with this weapon [hd][ae][va][el] "] = { flags = ModFlag.Hit, tagList = { { type = "Condition", var = "{Hand}Attack" }, { type = "SkillType", skillType = SkillType.Attack } } },
	-- Skill types
	["^attacks [hd][ae][va][el] "] = { flags = ModFlag.Attack },
	["^attack skills [hd][ae][va][el] "] = { keywordFlags = KeywordFlag.Attack },
	["^spells [hd][ae][va][el] "] = { flags = ModFlag.Spell },
	["^spell skills [hd][ae][va][el] "] = { keywordFlags = KeywordFlag.Spell },
	["^projectile attack skills [hd][ae][va][el] "] = { tagList = { { type = "SkillType", skillType = SkillType.Attack }, { type = "SkillType", skillType = SkillType.Projectile } } },
	["^projectiles from attacks [hd][ae][va][el] "] = { tagList = { { type = "SkillType", skillType = SkillType.Attack }, { type = "SkillType", skillType = SkillType.Projectile } } },
	["^arrows [hd][ae][va][el] "] = { keywordFlags = KeywordFlag.Bow },
<<<<<<< HEAD
	["^bow attacks [hdf][aei][var][el] "] = { keywordFlags = KeywordFlag.Bow },
	["^bow skills [hdf][aei][var][el] "] = { keywordFlags = KeywordFlag.Bow },
=======
>>>>>>> 4202b81b
	["^projectiles [hdf][aei][var][el] "] = { flags = ModFlag.Projectile },
	["^melee attacks have "] = { flags = ModFlag.Melee },
	["^movement attack skills have "] = { flags = ModFlag.Attack, keywordFlags = KeywordFlag.Movement },
	["^travel skills have "] = { tag = { type = "SkillType", skillType = SkillType.TravelSkill } },
	["^lightning skills [hd][ae][va][el] "] = { keywordFlags = KeywordFlag.Lightning },
	["^lightning spells [hd][ae][va][el] "] = { keywordFlags = KeywordFlag.Lightning, flags = ModFlag.Spell },
	["^cold skills [hd][ae][va][el] "] = { keywordFlags = KeywordFlag.Cold },
	["^cold spells [hd][ae][va][el] "] = { keywordFlags = KeywordFlag.Cold, flags = ModFlag.Spell },
	["^fire skills [hd][ae][va][el] "] = { keywordFlags = KeywordFlag.Fire },
	["^fire spells [hd][ae][va][el] "] = { keywordFlags = KeywordFlag.Fire, flags = ModFlag.Spell },
	["^chaos skills [hd][ae][va][el] "] = { keywordFlags = KeywordFlag.Chaos },
	["^vaal skills [hd][ae][va][el] "] = { keywordFlags = KeywordFlag.Vaal },
	["^brand skills [hd][ae][va][el] "] = { tag = { type = "SkillType", skillType = SkillType.Brand } },
	["^channelling skills [hd][ae][va][el] "] = { tag = { type = "SkillType", skillType = SkillType.Channelled } },
	["^curse skills [hd][ae][va][el] "] = { tag = { type = "SkillType", skillType = SkillType.Curse } },
	["^melee skills [hd][ae][va][el] "] = { tag = { type = "SkillType", skillType = SkillType.Melee } },
	["^guard skills [hd][ae][va][el] "] = { tag = { type = "SkillType", skillType = SkillType.Guard } },
	["^nova spells [hd][ae][va][el] "] = { tag = { type = "SkillType", skillType = SkillType.NovaSpell } },
	["^area skills [hd][ae][va][el] "] = { tag = { type = "SkillType", skillType = SkillType.Area } },
	["^warcry skills have "] = { tag = { type = "SkillType", skillType = SkillType.Warcry } },
	["^skills [hdfg][aei][vari][eln] "] = { },
	-- Slot specific
	["^left ring slot: "] = { tag = { type = "SlotNumber", num = 1 } },
	["^right ring slot: "] = { tag = { type = "SlotNumber", num = 2 } },
	["^socketed gems [hgd][ae][via][enl] "] = { addToSkill = { type = "SocketedIn", slotName = "{SlotName}" } },
	["^socketed skills [hgd][ae][via][enl] "] = { addToSkill = { type = "SocketedIn", slotName = "{SlotName}" } },
	["^socketed attacks [hgd][ae][via][enl] "] = { addToSkill = { type = "SocketedIn", slotName = "{SlotName}", keyword = "attack" } },
	["^socketed spells [hgd][ae][via][enl] "] = { addToSkill = { type = "SocketedIn", slotName = "{SlotName}", keyword = "spell" } },
	["^socketed curse gems [hgd][ae][via][enl] "] = { addToSkill = { type = "SocketedIn", slotName = "{SlotName}", keyword = "curse" } },
	["^socketed melee gems [hgd][ae][via][enl] "] = { addToSkill = { type = "SocketedIn", slotName = "{SlotName}", keyword = "melee" } },
	["^socketed golem gems [hgd][ae][via][enl] "] = { addToSkill = { type = "SocketedIn", slotName = "{SlotName}", keyword = "golem" } },
	["^socketed golem skills [hgd][ae][via][enl] "] = { addToSkill = { type = "SocketedIn", slotName = "{SlotName}", keyword = "golem" } },
	-- Other
	["^your flasks grant "] = { },
	["^when hit, "] = { },
	["^you and allies [hgd][ae][via][enl] "] = { },
	["^auras from your skills grant "] = { addToAura = true },
	["^you and nearby allies [hgd][ae][via][enl] "] = { newAura = true },
	["^nearby allies [hgd][ae][via][enl] "] = { newAura = true, newAuraOnlyAllies = true },
	["^you and allies affected by auras from your skills [hgd][ae][via][enl] "] = { affectedByAura = true },
	["^take "] = { modSuffix = "Taken" },
	["^fortify buffs you create instead grant "] = { convertFortifyEffect = true },
	["^marauder: melee skills have "] = { flags = ModFlag.Melee, tag = { type = "Condition", var = "ConnectedToMarauderStart" } },
	["^duelist: "] = { tag = { type = "Condition", var = "ConnectedToDuelistStart" } },
	["^ranger: "] = { tag = { type = "Condition", var = "ConnectedToRangerStart" } },
	["^shadow: "] = { tag = { type = "Condition", var = "ConnectedToShadowStart" } },
	["^witch: "] = { tag = { type = "Condition", var = "ConnectedToWitchStart" } },
	["^templar: "] = { tag = { type = "Condition", var = "ConnectedToTemplarStart" } },
	["^scion: "] = { tag = { type = "Condition", var = "ConnectedToScionStart" } },
}

-- List of modifier tags
local modTagList = {
	["on enemies"] = { },
	["while active"] = { },
	[" on critical strike"] = { tag = { type = "Condition", var = "CriticalStrike" } },
	["from critical strikes"] = { tag = { type = "Condition", var = "CriticalStrike" } },
	["with critical strikes"] = { tag = { type = "Condition", var = "CriticalStrike" } },
	["while affected by auras you cast"] = { affectedByAura = true },
	["for you and nearby allies"] = { newAura = true },
	-- Multipliers
	["per power charge"] = { tag = { type = "Multiplier", var = "PowerCharge" } },
	["per frenzy charge"] = { tag = { type = "Multiplier", var = "FrenzyCharge" } },
	["per endurance charge"] = { tag = { type = "Multiplier", var = "EnduranceCharge" } },
	["per siphoning charge"] = { tag = { type = "Multiplier", var = "SiphoningCharge" } },
	["per challenger charge"] = { tag = { type = "Multiplier", var = "ChallengerCharge" } },
	["per blitz charge"] = { tag = { type = "Multiplier", var = "BlitzCharge" } },
	["per ghost shroud"] = { tag = { type = "Multiplier", var = "GhostShroud" } },
	["per crab barrier"] = { tag = { type = "Multiplier", var = "CrabBarrier" } },
	["per (%d+) rage"] = function(num) return { tag = { type = "Multiplier", var = "Rage", div = num } } end,
	["per level"] = { tag = { type = "Multiplier", var = "Level" } },
	["per (%d+) player levels"] = function(num) return { tag = { type = "Multiplier", var = "Level", div = num } } end,
	["for each equipped normal item"] = { tag = { type = "Multiplier", var = "NormalItem" } },
	["for each normal item equipped"] = { tag = { type = "Multiplier", var = "NormalItem" } },
	["for each normal item you have equipped"] = { tag = { type = "Multiplier", var = "NormalItem" } },
	["for each equipped magic item"] = { tag = { type = "Multiplier", var = "MagicItem" } },
	["for each magic item equipped"] = { tag = { type = "Multiplier", var = "MagicItem" } },
	["for each magic item you have equipped"] = { tag = { type = "Multiplier", var = "MagicItem" } },
	["for each equipped rare item"] = { tag = { type = "Multiplier", var = "RareItem" } },
	["for each rare item equipped"] = { tag = { type = "Multiplier", var = "RareItem" } },
	["for each rare item you have equipped"] = { tag = { type = "Multiplier", var = "RareItem" } },
	["for each equipped unique item"] = { tag = { type = "Multiplier", var = "UniqueItem" } },
	["for each unique item equipped"] = { tag = { type = "Multiplier", var = "UniqueItem" } },
	["for each unique item you have equipped"] = { tag = { type = "Multiplier", var = "UniqueItem" } },
	["per elder item equipped"] = { tag = { type = "Multiplier", var = "ElderItem" } },
	["per shaper item equipped"] = { tag = { type = "Multiplier", var = "ShaperItem" } },
	["per elder or shaper item equipped"] = { tag = { type = "Multiplier", varList = { "ElderItem", "ShaperItem" } } },
	["for each corrupted item equipped"] = { tag = { type = "Multiplier", var = "CorruptedItem" } },
	["for each uncorrupted item equipped"] = { tag = { type = "Multiplier", var = "NonCorruptedItem" } },
	["per abyssa?l? jewel affecting you"] = { tag = { type = "Multiplier", var = "AbyssJewel" } },
	["for each type of abyssa?l? jewel affecting you"] = { tag = { type = "Multiplier", var = "AbyssJewelType" } },
	["per sextant affecting the area"] = { tag = { type = "Multiplier", var = "Sextant" } },
	["per buff on you"] = { tag = { type = "Multiplier", var = "BuffOnSelf" } },
	["per curse on enemy"] = { tag = { type = "Multiplier", var = "CurseOnEnemy" } },
	["for each curse on enemy"] = { tag = { type = "Multiplier", var = "CurseOnEnemy" } },
	["per curse on you"] = { tag = { type = "Multiplier", var = "CurseOnSelf" } },
	["per poison on you"] = { tag = { type = "Multiplier", var = "PoisonStack" } },
	["per poison on you, up to (%d+) per second"] = function(num) return { tag = { type = "Multiplier", var = "PoisonStack", limit = tonumber(num), limitTotal = true } } end,
	["for each poison you have inflicted recently"] = { tag = { type = "Multiplier", var = "PoisonAppliedRecently" } },
	["for each shocked enemy you've killed recently"] = { tag = { type = "Multiplier", var = "ShockedEnemyKilledRecently" } },
	["per enemy killed recently, up to (%d+)%%"] = function(num) return { tag = { type = "Multiplier", var = "EnemyKilledRecently", limit = tonumber(num), limitTotal = true } } end,
	["per (%d+) rampage kills"] = function(num) return { tag = { type = "Multiplier", var = "Rampage", div = num, limit = 1000/num, limitTotal = true } } end,
	["per minion, up to (%d+)%%"] = function(num) return { tag = { type = "Multiplier", var = "SummonedMinion", limit = tonumber(num), limitTotal = true } } end,
	["for each enemy you or your minions have killed recently, up to (%d+)%%"] = function(num) return { tag = { type = "Multiplier", varList = {"EnemyKilledRecently","EnemyKilledByMinionsRecently"}, limit = tonumber(num), limitTotal = true } } end,
	["for each enemy you or your minions have killed recently, up to (%d+)%% per second"] = function(num) return { tag = { type = "Multiplier", varList = {"EnemyKilledRecently","EnemyKilledByMinionsRecently"}, limit = tonumber(num), limitTotal = true } } end,
	["for each (%d+) total mana you have spent recently"] = function(num) return { tag = { type = "Multiplier", var = "ManaSpentRecently", div = num } } end,
	["for each (%d+) total mana you have spent recently, up to (%d+)%%"] = function(num, _, limit) return { tag = { type = "Multiplier", var = "ManaSpentRecently", div = num, limit = tonumber(limit), limitTotal = true } } end,
	["per (%d+) mana spent recently, up to (%d+)%%"] = function(num, _, limit) return { tag = { type = "Multiplier", var = "ManaSpentRecently", div = num, limit = tonumber(limit), limitTotal = true } } end,
	["per enemy killed by you or your totems recently"] = { tag = { type = "Multiplier", varList = {"EnemyKilledRecently","EnemyKilledByTotemsRecently"} } },
	["per nearby enemy, up to %+?(%d+)%%"] = function(num) return { tag = { type = "Multiplier", var = "NearbyEnemies", limit = num, limitTotal = true } } end,
	["to you and allies"] = { },
	["per red socket"] = { tag = { type = "Multiplier", var = "RedSocketIn{SlotName}" } },
	["per green socket"] = { tag = { type = "Multiplier", var = "GreenSocketIn{SlotName}" } },
	["per blue socket"] = { tag = { type = "Multiplier", var = "BlueSocketIn{SlotName}" } },
	["per white socket"] = { tag = { type = "Multiplier", var = "WhiteSocketIn{SlotName}" } },
	["for each impale on enemy"] = { tag = { type = "Multiplier", var = "ImpaleStacks", actor = "enemy" } },
	["per animated weapon"] = { tag = { type = "Multiplier", var = "AnimatedWeapon", actor = "parent" } },
	["per grasping vine"] = { tag =  { type = "Multiplier", var = "GraspingVinesCount" } },
	-- Per stat
	["per (%d+) strength"] = function(num) return { tag = { type = "PerStat", stat = "Str", div = num } } end,
	["per (%d+) dexterity"] = function(num) return { tag = { type = "PerStat", stat = "Dex", div = num } } end,
	["per (%d+) intelligence"] = function(num) return { tag = { type = "PerStat", stat = "Int", div = num } } end,
	["per (%d+) total attributes"] = function(num) return { tag = { type = "PerStat", statList = { "Str", "Dex", "Int" }, div = num } } end,
	["per (%d+) of your lowest attribute"] = function(num) return { tag = { type = "PerStat", stat = "LowestAttribute", div = num } } end,
	["per (%d+) reserved life"] = function(num) return { tag = { type = "PerStat", stat = "LifeReserved", div = num } } end,
	["per (%d+) unreserved maximum mana, up to (%d+)%%"] = function(num, _, limit) return { tag = { type = "PerStat", stat = "ManaUnreserved", div = num, limit = tonumber(limit), limitTotal = true } } end,
	["per (%d+) evasion rating"] = function(num) return { tag = { type = "PerStat", stat = "Evasion", div = num } } end,
	["per (%d+) evasion rating, up to (%d+)%%"] = function(num, _, limit) return { tag = { type = "PerStat", stat = "Evasion", div = num, limit = tonumber(limit), limitTotal = true } } end,
	["per (%d+) maximum energy shield"] = function(num) return { tag = { type = "PerStat", stat = "EnergyShield", div = num } } end,
	["per (%d+) maximum life"] = function(num) return { tag = { type = "PerStat", stat = "Life", div = num } } end,
	["per (%d+) maximum mana, up to (%d+)%%"] = function(num, _, limit) return { tag = { type = "PerStat", stat = "Mana", div = num, limit = tonumber(limit), limitTotal = true } } end,
	["per (%d+) maximum mana, up to a maximum of (%d+)%%"] = function(num, _, limit) return { tag = { type = "PerStat", stat = "Mana", div = num, limit = tonumber(limit), limitTotal = true } } end,
	["per (%d+) accuracy rating"] = function(num) return { tag = { type = "PerStat", stat = "Accuracy", div = num } } end,
	["per (%d+)%% block chance"] = function(num) return { tag = { type = "PerStat", stat = "BlockChance", div = num } } end,
	["per (%d+)%% chance to block attack damage"] = function(num) return { tag = { type = "PerStat", stat = "BlockChance", div = num } } end,
	["per (%d+)%% chance to block spell damage"] = function(num) return { tag = { type = "PerStat", stat = "SpellBlockChance", div = num } } end,
	["per (%d+) of the lowest of armour and evasion rating"] = function(num) return { tag = { type = "PerStat", stat = "LowestOfArmourAndEvasion", div = num } } end,
	["per (%d+) maximum energy shield on helmet"] = function(num) return { tag = { type = "PerStat", stat = "EnergyShieldOnHelmet", div = num } } end,
	["per (%d+) evasion rating on body armour"] = function(num) return { tag = { type = "PerStat", stat = "EvasionOnBody Armour", div = num } } end,
	["per (%d+) armour on equipped shield"] = function(num) return { tag = { type = "PerStat", stat = "ArmourOnWeapon 2", div = num } } end,
	["per (%d+) armour or evasion rating on shield"] = function(num) return { tag = { type = "PerStat", statList = {"ArmourOnWeapon 2", "EvasionOnWeapon 2"}, div = num } } end,
	["per (%d+) evasion rating on equipped shield"] = function(num) return { tag = { type = "PerStat", stat = "EvasionOnWeapon 2", div = num } } end,
	["per (%d+) maximum energy shield on equipped shield"] = function(num) return { tag = { type = "PerStat", stat = "EnergyShieldOnWeapon 2", div = num } } end,
	["per (%d+) maximum energy shield on shield"] = function(num) return { tag = { type = "PerStat", stat = "EnergyShieldOnWeapon 2", div = num } } end,
	["per (%d+)%% cold resistance above 75%%"] = function(num) return { tag  = { type = "PerStat", stat = "ColdResistOver75", div = num } } end,
	["per (%d+)%% lightning resistance above 75%%"] = function(num) return { tag  = { type = "PerStat", stat = "LightningResistOver75", div = num } } end,
	["per totem"] = { tag = { type = "PerStat", stat = "ActiveTotemLimit" } },
	["per summoned totem"] = { tag = { type = "PerStat", stat = "ActiveTotemLimit" } },
	["for each summoned totem"] = { tag = { type = "PerStat", stat = "ActiveTotemLimit" } },
	["for each time they have chained"] = { tag = { type = "PerStat", stat = "Chain" } },
	["for each time it has chained"] = { tag = { type = "PerStat", stat = "Chain" } },
	["for each summoned golem"] = { tag = { type = "PerStat", stat = "ActiveGolemLimit" } },
	["for each golem you have summoned"] = { tag = { type = "PerStat", stat = "ActiveGolemLimit" } },
	["per summoned golem"] = { tag = { type = "PerStat", stat = "ActiveGolemLimit" } },
	["per summoned sentinel of purity"] = { tag = { type = "PerStat", stat = "ActiveSentinelOfPurityLimit" } },
	-- Stat conditions
	["with (%d+) or more strength"] = function(num) return { tag = { type = "StatThreshold", stat = "Str", threshold = num } } end,
	["with at least (%d+) strength"] = function(num) return { tag = { type = "StatThreshold", stat = "Str", threshold = num } } end,
	["w?h?i[lf]e? you have at least (%d+) strength"] = function(num) return { tag = { type = "StatThreshold", stat = "Str", threshold = num } } end,
	["w?h?i[lf]e? you have at least (%d+) dexterity"] = function(num) return { tag = { type = "StatThreshold", stat = "Dex", threshold = num } } end,
	["w?h?i[lf]e? you have at least (%d+) intelligence"] = function(num) return { tag = { type = "StatThreshold", stat = "Int", threshold = num } } end,
	["at least (%d+) intelligence"] = function(num) return { tag = { type = "StatThreshold", stat = "Int", threshold = num } } end, -- lol
	["if dexterity is higher than intelligence"] = { tag = { type = "StatThreshold", var = "DexHigherThanInt" } },
	["if strength is higher than intelligence"] = { tag = { type = "StatThreshold", var = "StrHigherThanInt" } },
	["w?h?i[lf]e? you have at least (%d+) maximum energy shield"] = function(num) return { tag = { type = "StatThreshold", stat = "EnergyShield", threshold = num } } end,
	["against targets they pierce"] = { tag = { type = "StatThreshold", stat = "PierceCount", threshold = 1 } },
	["against pierced targets"] = { tag = { type = "StatThreshold", stat = "PierceCount", threshold = 1 } },
	["to targets they pierce"] = { tag = { type = "StatThreshold", stat = "PierceCount", threshold = 1 } },
	-- Slot conditions
	["when in main hand"] = { tag = { type = "SlotNumber", num = 1 } },
	["when in off hand"] = { tag = { type = "SlotNumber", num = 2 } },
	["in main hand"] = { tag = { type = "InSlot", num = 1 } },
	["in off hand"] = { tag = { type = "InSlot", num = 2 } },
	["with main hand"] = { tagList = { { type = "Condition", var = "MainHandAttack" }, { type = "SkillType", skillType = SkillType.Attack } } },
	["with off hand"] = { tagList = { { type = "Condition", var = "OffHandAttack" }, { type = "SkillType", skillType = SkillType.Attack } } },
	["with this weapon"] = { tagList = { { type = "Condition", var = "{Hand}Attack" }, { type = "SkillType", skillType = SkillType.Attack } } },
	["if your other ring is a shaper item"] = { tag = { type = "Condition", var = "ShaperItemInRing {OtherSlotNum}" } },
	["if your other ring is an elder item"] = { tag = { type = "Condition", var = "ElderItemInRing {OtherSlotNum}" } },
	-- Equipment conditions
	["while holding a shield"] = { tag = { type = "Condition", var = "UsingShield" } },
	["while your off hand is empty"] = { tag = { type = "Condition", var = "OffHandIsEmpty" } },
	["with shields"] = { tag = { type = "Condition", var = "UsingShield" } },
	["while dual wielding"] = { tag = { type = "Condition", var = "DualWielding" } },
	["while dual wielding claws"] = { tag = { type = "Condition", var = "DualWieldingClaws" } },
	["while dual wielding or holding a shield"] = { tag = { type = "Condition", varList = { "DualWielding", "UsingShield" } } },
	["while wielding an axe"] = { tag = { type = "Condition", var = "UsingAxe" } },
	["while wielding an axe or sword"] = { tag = { type = "Condition", varList = { "UsingAxe", "UsingSword" } } },
	["while wielding a bow"] = { tag = { type = "Condition", var = "UsingBow" } },
	["while wielding a claw"] = { tag = { type = "Condition", var = "UsingClaw" } },
	["while wielding a dagger"] = { tag = { type = "Condition", var = "UsingDagger" } },
	["while wielding a mace"] = { tag = { type = "Condition", var = "UsingMace" } },
	["while wielding a mace or sceptre"] = { tag = { type = "Condition", var = "UsingMace" } },
	["while wielding a mace, sceptre or staff"] = { tag = { type = "Condition", varList = { "UsingMace", "UsingStaff" } } },
	["while wielding a staff"] = { tag = { type = "Condition", var = "UsingStaff" } },
	["while wielding a sword"] = { tag = { type = "Condition", var = "UsingSword" } },
	["while wielding a melee weapon"] = { tag = { type = "Condition", var = "UsingMeleeWeapon" } },
	["while wielding a one handed weapon"] = { tag = { type = "Condition", var = "UsingOneHandedWeapon" } },
	["while wielding a two handed weapon"] = { tag = { type = "Condition", var = "UsingTwoHandedWeapon" } },
	["while wielding a two handed melee weapon"] = { tagList = { { type = "Condition", var = "UsingTwoHandedWeapon" }, { type = "Condition", var = "UsingMeleeWeapon" } } },
	["while wielding a wand"] = { tag = { type = "Condition", var = "UsingWand" } },
	["while wielding two different weapon types"] = { tag = { type = "Condition", var = "WieldingDifferentWeaponTypes" } },
	["while unarmed"] = { tag = { type = "Condition", var = "Unarmed" } },
	["with a normal item equipped"] = { tag = { type = "MultiplierThreshold", var = "NormalItem", threshold = 1 } },
	["with a magic item equipped"] = { tag = { type = "MultiplierThreshold", var = "MagicItem", threshold = 1 } },
	["with a rare item equipped"] = { tag = { type = "MultiplierThreshold", var = "RareItem", threshold = 1 } },
	["with a unique item equipped"] = { tag = { type = "MultiplierThreshold", var = "UniqueItem", threshold = 1 } },
	["if you wear no corrupted items"] = { tag = { type = "MultiplierThreshold", var = "CorruptedItem", threshold = 0, upper = true } },
	["if no worn items are corrupted"] = { tag = { type = "MultiplierThreshold", var = "CorruptedItem", threshold = 0, upper = true } },
	["if no equipped items are corrupted"] = { tag = { type = "MultiplierThreshold", var = "CorruptedItem", threshold = 0, upper = true } },
	["if all worn items are corrupted"] = { tag = { type = "MultiplierThreshold", var = "NonCorruptedItem", threshold = 0, upper = true } },
	["if all equipped items are corrupted"] = { tag = { type = "MultiplierThreshold", var = "NonCorruptedItem", threshold = 0, upper = true } },
	["if equipped shield has at least (%d+)%% chance to block"] = function(num) return { tag = { type = "StatThreshold", stat = "ShieldBlockChance", threshold = num } } end,
	["if you have (%d+) primordial items socketed or equipped"] = function(num) return { tag = { type = "MultiplierThreshold", var = "PrimordialItem", threshold = num } } end,
	-- Player status conditions
	["wh[ie][ln]e? on low life"] = { tag = { type = "Condition", var = "LowLife" } },
	["wh[ie][ln]e? not on low life"] = { tag = { type = "Condition", var = "LowLife", neg = true } },
	["wh[ie][ln]e? on full life"] = { tag = { type = "Condition", var = "FullLife" } },
	["wh[ie][ln]e? not on full life"] = { tag = { type = "Condition", var = "FullLife", neg = true } },
	["wh[ie][ln]e? no life is reserved"] = { tag = { type = "StatThreshold", stat = "LifeReserved", threshold = 0, upper = true } },
	["wh[ie][ln]e? no mana is reserved"] = { tag = { type = "StatThreshold", stat = "ManaReserved", threshold = 0, upper = true } },
	["wh[ie][ln]e? on full energy shield"] = { tag = { type = "Condition", var = "FullEnergyShield" } },
	["wh[ie][ln]e? not on full energy shield"] = { tag = { type = "Condition", var = "FullEnergyShield", neg = true } },
	["wh[ie][ln]e? you have energy shield"] = { tag = { type = "Condition", var = "HaveEnergyShield" } },
	["if you have energy shield"] = { tag = { type = "Condition", var = "HaveEnergyShield" } },
	["while stationary"] = { tag = { type = "Condition", var = "Stationary" } },
	["while moving"] = { tag = { type = "Condition", var = "Moving" } },
	["while channelling"] = { tag = { type = "Condition", var = "Channelling" } },
	["if you've been channelling for at least 1 second"] = { tag = { type = "Condition", var = "Channelling" } },
	["while you have no power charges"] = { tag = { type = "StatThreshold", stat = "PowerCharges", threshold = 0, upper = true } },
	["while you have no frenzy charges"] = { tag = { type = "StatThreshold", stat = "FrenzyCharges", threshold = 0, upper = true } },
	["while you have no endurance charges"] = { tag = { type = "StatThreshold", stat = "EnduranceCharges", threshold = 0, upper = true } },
	["while you have a power charge"] = { tag = { type = "StatThreshold", stat = "PowerCharges", threshold = 1 } },
	["while you have a frenzy charge"] = { tag = { type = "StatThreshold", stat = "FrenzyCharges", threshold = 1 } },
	["while you have an endurance charge"] = { tag = { type = "StatThreshold", stat = "EnduranceCharges", threshold = 1 } },
	["while at maximum power charges"] = { tag = { type = "StatThreshold", stat = "PowerCharges", thresholdStat = "PowerChargesMax" } },
	["while at maximum frenzy charges"] = { tag = { type = "StatThreshold", stat = "FrenzyCharges", thresholdStat = "FrenzyChargesMax" } },
	["while at maximum endurance charges"] = { tag = { type = "StatThreshold", stat = "EnduranceCharges", thresholdStat = "EnduranceChargesMax" } },
	["while you have at least (%d+) crab barriers"] = function(num) return { tag = { type = "StatThreshold", stat = "CrabBarriers", threshold = num } } end,
	["while you have a totem"] = { tag = { type = "Condition", var = "HaveTotem" } },
	["while you have at least one nearby ally"] = { tag = { type = "MultiplierThreshold", var = "NearbyAlly", threshold = 1 } },
	["while you have fortify"] = { tag = { type = "Condition", var = "Fortify" } },
	["during onslaught"] = { tag = { type = "Condition", var = "Onslaught" } },
	["while you have onslaught"] = { tag = { type = "Condition", var = "Onslaught" } },
	["while phasing"] = { tag = { type = "Condition", var = "Phasing" } },
	["while you have tailwind"] = { tag = { type = "Condition", var = "Tailwind" } },
	["while elusive"] = { tag = { type = "Condition", var = "Elusive" } },
	["gain elusive"] = { tag = { type = "Condition", varList = { "CanBeElusive", "Elusive" } } },
	["while you have arcane surge"] = { tag = { type = "Condition", var = "AffectedByArcaneSurge" } },
	["while you have cat's stealth"] = { tag = { type = "Condition", var = "AffectedByCat'sStealth" } },
	["while you have avian's might"] = { tag = { type = "Condition", var = "AffectedByAvian'sMight" } },
	["while you have avian's flight"] = { tag = { type = "Condition", var = "AffectedByAvian'sFlight" } },
	["while affected by aspect of the cat"] = { tag = { type = "Condition", varList = { "AffectedByCat'sStealth", "AffectedByCat'sAgility" } } },
	["while affected by a herald"] = { tag = { type = "Condition", varList = { "AffectedByHeraldofAgony", "AffectedByHeraldofAsh", "AffectedByHeraldofIce", "AffectedByHeraldofPurity", "AffectedByHeraldofThunder" } } },
	["while affected by a non%-vaal guard skill"] = { tag = { type = "Condition", varList = {"AffectedByImmortalCall", "AffectedByMoltenShell", "AffectedBySteelskin"} } },
	["if a non%-vaal guard buff was lost recently"] = { tag = { type = "Condition", var = "LostNonVaalBuffRecently" } },
	["while affected by a guard skill buff"] = { tag = { type = "Condition", varList = {"AffectedByImmortalCall", "AffectedByVaalImmortalCall", "AffectedByMoltenShell", "AffectedByVaalMoltenShell", "AffectedBySteelskin"} } },
	["while you have a bestial minion"] = { tag = { type = "Condition", var = "HaveBestialMinion" } },
	["while focussed"] = { tag = { type = "Condition", var = "Focused" } },
	["while leeching"] = { tag = { type = "Condition", var = "Leeching" } },
	["while leeching energy shield"] = { tag = { type = "Condition", var = "LeechingEnergyShield" } },
	["while using a flask"] = { tag = { type = "Condition", var = "UsingFlask" } },
	["during effect"] = { tag = { type = "Condition", var = "UsingFlask" } },
	["during flask effect"] = { tag = { type = "Condition", var = "UsingFlask" } },
	["during any flask effect"] = { tag = { type = "Condition", var = "UsingFlask" } },
	["while under no flask effects"] = { tag = { type = "Condition", var = "UsingFlask", neg = true } },
	["while on consecrated ground"] = { tag = { type = "Condition", var = "OnConsecratedGround" } },
	["on burning ground"] = { tag = { type = "Condition", var = "OnBurningGround" } },
	["while on burning ground"] = { tag = { type = "Condition", var = "OnBurningGround" } },
	["on chilled ground"] = { tag = { type = "Condition", var = "OnChilledGround" } },
	["on shocked ground"] = { tag = { type = "Condition", var = "OnShockedGround" } },
	["while in a caustic cloud"] = { tag = { type = "Condition", var = "OnCausticCloud" } },
	["while burning"] = { tag = { type = "Condition", var = "Burning" } },
	["while ignited"] = { tag = { type = "Condition", var = "Ignited" } },
	["while frozen"] = { tag = { type = "Condition", var = "Frozen" } },
	["while shocked"] = { tag = { type = "Condition", var = "Shocked" } },
	["while not ignited, frozen or shocked"] = { tag = { type = "Condition", varList = { "Ignited", "Frozen", "Shocked" }, neg = true } },
	["while bleeding"] = { tag = { type = "Condition", var = "Bleeding" } },
	["while poisoned"] = { tag = { type = "Condition", var = "Poisoned" } },
	["while cursed"] = { tag = { type = "Condition", var = "Cursed" } },
	["while not cursed"] = { tag = { type = "Condition", var = "Cursed", neg = true } },
	["against damage over time"] = { tag = { type = "Condition", varList = { "AgainstDamageOverTime" } } },
	["while there is only one nearby enemy"] = { tag = { type = "Condition", var = "OnlyOneNearbyEnemy" } },
	["while t?h?e?r?e? ?i?s? ?a rare or unique enemy i?s? ?nearby"] = { tag = { type = "ActorCondition", actor = "enemy", varList = {"NearbyRareOrUniqueEnemy", "RareOrUnique"} } },
	["if you[' ]h?a?ve hit recently"] = { tag = { type = "Condition", var = "HitRecently" } },
	["if you[' ]h?a?ve hit an enemy recently"] = { tag = { type = "Condition", var = "HitRecently" } },
	["if you[' ]h?a?ve hit a cursed enemy recently"] = { tagList = { { type = "Condition", var = "HitRecently" }, { type = "ActorCondition", actor = "enemy", var = "Cursed" } } },
	["if you[' ]h?a?ve crit recently"] = { tag = { type = "Condition", var = "CritRecently" } },
	["if you[' ]h?a?ve dealt a critical strike recently"] = { tag = { type = "Condition", var = "CritRecently" } },
	["if you[' ]h?a?ve crit in the past 8 seconds"] = { tag = { type = "Condition", var = "CritInPast8Sec" } },
	["if you[' ]h?a?ve dealt a crit in the past 8 seconds"] = { tag = { type = "Condition", var = "CritInPast8Sec" } },
	["if you[' ]h?a?ve dealt a critical strike in the past 8 seconds"] = { tag = { type = "Condition", var = "CritInPast8Sec" } },
	["if you haven't crit recently"] = { tag = { type = "Condition", var = "CritRecently", neg = true } },
	["if you haven't dealt a critical strike recently"] = { tag = { type = "Condition", var = "CritRecently", neg = true } },
	["if you[' ]h?a?ve dealt a non%-critical strike recently"] = { tag = { type = "Condition", var = "NonCritRecently" } },
	["if your skills have dealt a critical strike recently"] = { tag = { type = "Condition", var = "SkillCritRecently" } },
	["if you dealt a critical strike with a herald skill recently"] = { tag = { type = "Condition", var = "CritWithHeraldSkillRecently" } },
	["if you[' ]h?a?ve dealt a critical strike with a two handed melee weapon recently"] = { flags = bor(ModFlag.Weapon2H, ModFlag.WeaponMelee), tag = { type = "Condition", var = "CritRecently" } },
	["if you[' ]h?a?ve killed recently"] = { tag = { type = "Condition", var = "KilledRecently" } },
	["if you[' ]h?a?ve killed an enemy recently"] = { tag = { type = "Condition", var = "KilledRecently" } },
	["if you[' ]h?a?ve killed at least (%d) enemies recently"] = function(num) return { tag = { type = "MultiplierThreshold", var = "EnemyKilledRecently", threshold = num } } end,
	["if you haven't killed recently"] = { tag = { type = "Condition", var = "KilledRecently", neg = true } },
	["if you or your totems have killed recently"] = { tag = { type = "Condition", varList = {"KilledRecently","TotemsKilledRecently"} } },
	["if you[' ]h?a?ve thrown a trap or mine recently"] = { tag = { type = "Condition", var = "TrapOrMineThrownRecently" } },
	["if you[' ]h?a?ve killed a maimed enemy recently"] = { tagList = { { type = "Condition", var = "KilledRecently" }, { type = "ActorCondition", actor = "enemy", var = "Maimed" } } },
	["if you[' ]h?a?ve killed a cursed enemy recently"] = { tagList = { { type = "Condition", var = "KilledRecently" }, { type = "ActorCondition", actor = "enemy", var = "Cursed" } } },
	["if you[' ]h?a?ve killed a bleeding enemy recently"] = { tagList = { { type = "Condition", var = "KilledRecently" }, { type = "ActorCondition", actor = "enemy", var = "Bleeding" } } },
	["if you[' ]h?a?ve killed an enemy affected by your damage over time recently"] = { tag = { type = "Condition", var = "KilledAffectedByDotRecently" } },
	["if you[' ]h?a?ve frozen an enemy recently"] = { tag = { type = "Condition", var = "FrozenEnemyRecently" } },
	["if you[' ]h?a?ve chilled an enemy recently"] = { tag = { type = "Condition", var = "ChilledEnemyRecently" } },
	["if you[' ]h?a?ve ignited an enemy recently"] = { tag = { type = "Condition", var = "IgnitedEnemyRecently" } },
	["if you[' ]h?a?ve shocked an enemy recently"] = { tag = { type = "Condition", var = "ShockedEnemyRecently" } },
	["if you[' ]h?a?ve stunned an enemy recently"] = { tag = { type = "Condition", var = "StunnedEnemyRecently" } },
	["if you[' ]h?a?ve stunned an enemy with a two handed melee weapon recently"] = { flags = bor(ModFlag.Weapon2H, ModFlag.WeaponMelee), tag = { type = "Condition", var = "StunnedEnemyRecently" } },
	["if you[' ]h?a?ve been hit recently"] = { tag = { type = "Condition", var = "BeenHitRecently" } },
	["if you were hit recently"] = { tag = { type = "Condition", var = "BeenHitRecently" } },
	["if you were damaged by a hit recently"] = { tag = { type = "Condition", var = "BeenHitRecently" } },
	["if you[' ]h?a?ve taken a critical strike recently"] = { tag = { type = "Condition", var = "BeenCritRecently" } },
	["if you[' ]h?a?ve taken a savage hit recently"] = { tag = { type = "Condition", var = "BeenSavageHitRecently" } },
	["if you have ?n[o']t been hit recently"] = { tag = { type = "Condition", var = "BeenHitRecently", neg = true } },
	["if you[' ]h?a?ve taken no damage from hits recently"] = { tag = { type = "Condition", var = "BeenHitRecently", neg = true } },
	["if you[' ]h?a?ve taken fire damage from a hit recently"] = { tag = { type = "Condition", var = "HitByFireDamageRecently" } },
	["if you[' ]h?a?ve taken fire damage from an enemy hit recently"] = { tag = { type = "Condition", var = "TakenFireDamageFromEnemyHitRecently" } },
	["if you[' ]h?a?ve taken spell damage recently"] = { tag = { type = "Condition", var = "HitBySpellDamageRecently" } },
	["if you[' ]h?a?ve blocked recently"] = { tag = { type = "Condition", var = "BlockedRecently" } },
	["if you haven't blocked recently"] = { tag = { type = "Condition", var = "BlockedRecently", neg = true } },
	["if you[' ]h?a?ve blocked an attack recently"] = { tag = { type = "Condition", var = "BlockedAttackRecently" } },
	["if you[' ]h?a?ve blocked a spell recently"] = { tag = { type = "Condition", var = "BlockedSpellRecently" } },
	["if you[' ]h?a?ve blocked damage from a unique enemy in the past 10 seconds"] = { tag = { type = "Condition", var = "BlockedHitFromUniqueEnemyInPast10Sec" } },
	["if you[' ]h?a?ve attacked recently"] = { tag = { type = "Condition", var = "AttackedRecently" } },
	["if you[' ]h?a?ve cast a spell recently"] = { tag = { type = "Condition", var = "CastSpellRecently" } },
	["if you[' ]h?a?ve consumed a corpse recently"] = { tag = { type = "Condition", var = "ConsumedCorpseRecently" } },
	["if you[' ]h?a?ve cursed an enemy recently"] = { tag = { type = "Condition", var = "CursedEnemyRecently" } },
	["if you have ?n[o']t consumed a corpse recently"] = { tag = { type = "Condition", var = "ConsumedCorpseRecently", neg = true } },
	["for each corpse consumed recently"] = { tag = { type = "Multiplier", var = "CorpseConsumedRecently" } },
	["if you[' ]h?a?ve taunted an enemy recently"] = { tag = { type = "Condition", var = "TauntedEnemyRecently" } },
	["if you[' ]h?a?ve used a skill recently"] = { tag = { type = "Condition", var = "UsedSkillRecently" } },
	["for each skill you've used recently, up to (%d+)%%"] = function(num) return { tag = { type = "Multiplier", var = "SkillUsedRecently", limit = num, limitTotal = true } } end,
	["if you[' ]h?a?ve used a warcry recently"] = { tag = { type = "Condition", var = "UsedWarcryRecently" } },
	["if you[' ]h?a?ve warcried recently"] = { tag = { type = "Condition", var = "UsedWarcryRecently" } },
	["if you[' ]h?a?ve warcried in the past 8 seconds"] = { tag = { type = "Condition", var = "UsedWarcryInPast8Seconds" } },
	["for each of your mines detonated recently, up to (%d+)%%"] = function(num) return { tag = { type = "Multiplier", var = "MineDetonatedRecently", limit = num, limitTotal = true } } end,
	["for each mine detonated recently, up to (%d+)%%"] = function(num) return { tag = { type = "Multiplier", var = "MineDetonatedRecently", limit = num, limitTotal = true } } end,
	["for each mine detonated recently, up to (%d+)%% per second"] = function(num) return { tag = { type = "Multiplier", var = "MineDetonatedRecently", limit = num, limitTotal = true } } end,
	["for each of your traps triggered recently, up to (%d+)%%"] = function(num) return { tag = { type = "Multiplier", var = "TrapTriggeredRecently", limit = num, limitTotal = true } } end,
	["for each trap triggered recently, up to (%d+)%%"] = function(num) return { tag = { type = "Multiplier", var = "TrapTriggeredRecently", limit = num, limitTotal = true } } end,
	["for each trap triggered recently, up to (%d+)%% per second"] = function(num) return { tag = { type = "Multiplier", var = "TrapTriggeredRecently", limit = num, limitTotal = true } } end,
	["if you[' ]h?a?ve used a fire skill recently"] = { tag = { type = "Condition", var = "UsedFireSkillRecently" } },
	["if you[' ]h?a?ve used a cold skill recently"] = { tag = { type = "Condition", var = "UsedColdSkillRecently" } },
	["if you[' ]h?a?ve used a fire skill in the past 10 seconds"] = { tag = { type = "Condition", var = "UsedFireSkillInPast10Sec" } },
	["if you[' ]h?a?ve used a cold skill in the past 10 seconds"] = { tag = { type = "Condition", var = "UsedColdSkillInPast10Sec" } },
	["if you[' ]h?a?ve used a lightning skill in the past 10 seconds"] = { tag = { type = "Condition", var = "UsedLightningSkillInPast10Sec" } },
	["if you[' ]h?a?ve summoned a totem recently"] = { tag = { type = "Condition", var = "SummonedTotemRecently" } },
	["if you haven't summoned a totem in the past 2 seconds"] = { tag = { type = "Condition", var = "NoSummonedTotemsInPastTwoSeconds" }  },
	["if you[' ]h?a?ve used a minion skill recently"] = { tag = { type = "Condition", var = "UsedMinionSkillRecently" } },
	["if you[' ]h?a?ve used a movement skill recently"] = { tag = { type = "Condition", var = "UsedMovementSkillRecently" } },
	["if you[' ]h?a?ve used a vaal skill recently"] = { tag = { type = "Condition", var = "UsedVaalSkillRecently" } },
	["if you haven't used a brand skill recently"] = { tag = { type = "Condition", var = "UsedBrandRecently", neg = true } },
	["if you[' ]h?a?ve used a brand skill recently"] = { tag = { type = "Condition", var = "UsedBrandRecently" } },
	["if you[' ]h?a?ve spent (%d+) total mana recently"] = function(num) return { tag = { type = "MultiplierThreshold", var = "ManaSpentRecently", threshold = num } } end,
	["for 4 seconds after spending a total of (%d+) mana"] = function(num) return { tag = { type = "MultiplierThreshold", var = "ManaSpentRecently", threshold = num } } end,
	["if you've impaled an enemy recently"] = { tag = { type = "Condition", var = "ImpaledRecently" } },
	["if you've stopped taking damage over time recently"] = { tag = { type = "Condition", var = "StoppedTakingDamageOverTimeRecently" } },
	["during soul gain prevention"] = { tag = { type = "Condition", var = "SoulGainPrevention" } },
	["if you detonated mines recently"] = { tag = { type = "Condition", var = "DetonatedMinesRecently" } },
	["if you detonated a mine recently"] = { tag = { type = "Condition", var = "DetonatedMinesRecently" } },
	["if energy shield recharge has started recently"] = { tag = { type = "Condition", var = "EnergyShieldRechargeRecently" } },
	["when cast on frostbolt"] = { tag = { type = "Condition", var = "CastOnFrostbolt" } },
	["branded enemy's"] = { tag = { type = "MultiplierThreshold", var = "BrandsAttachedToEnemy", threshold = 1 } },
	["to enemies they're attached to"] = { tag = { type = "MultiplierThreshold", var = "BrandsAttachedToEnemy", threshold = 1 } },
	["for each hit you've taken recently up to a maximum of (%d+)%%"] = function(num) return { tag = { type = "Multiplier", var = "BeenHitRecently", limit = num, limitTotal = true } } end,
	["for each nearby enemy, up to (%d+)%%"] = function(num) return { tag = { type = "Multiplier", var = "NearbyEnemies", limit = num, limitTotal = true } } end,
	["while you have iron reflexes"] = { tag = { type = "Condition", var = "HaveIronReflexes" } },
	["while you do not have iron reflexes"] = { tag = { type = "Condition", var = "HaveIronReflexes", neg = true } },
	["while you have elemental overload"] = { tag = { type = "Condition", var = "HaveElementalOverload" } },
	["while you do not have elemental overload"] = { tag = { type = "Condition", var = "HaveElementalOverload", neg = true } },
	["while you have resolute technique"] = { tag = { type = "Condition", var = "HaveResoluteTechnique" } },
	["while you do not have resolute technique"] = { tag = { type = "Condition", var = "HaveResoluteTechnique", neg = true } },
	["while you have avatar of fire"] = { tag = { type = "Condition", var = "HaveAvatarOfFire" } },
	["while you do not have avatar of fire"] = { tag = { type = "Condition", var = "HaveAvatarOfFire", neg = true } },
	["if you have a summoned golem"] = { tag = { type = "Condition", varList = { "HavePhysicalGolem", "HaveLightningGolem", "HaveColdGolem", "HaveFireGolem", "HaveChaosGolem", "HaveCarrionGolem" } } },
	["while you have a summoned golem"] = { tag = { type = "Condition", varList = { "HavePhysicalGolem", "HaveLightningGolem", "HaveColdGolem", "HaveFireGolem", "HaveChaosGolem", "HaveCarrionGolem" } } },
<<<<<<< HEAD
	["if a minion has died recently"] = { tag = { type = "Condition", var = "MinionsDiedRecently" } },
=======
>>>>>>> 4202b81b
	-- Enemy status conditions
	["at close range"] = { tag = { type = "Condition", var = "AtCloseRange" }, flags = ModFlag.Hit },
	["against rare and unique enemies"] = { tag = { type = "ActorCondition", actor = "enemy", var = "RareOrUnique" }, keywordFlags = KeywordFlag.Hit },
	["against unique enemies"] = { tag = { type = "ActorCondition", actor = "enemy", var = "RareOrUnique" }, keywordFlags = KeywordFlag.Hit },
	["against enemies on full life"] = { tag = { type = "ActorCondition", actor = "enemy", var = "FullLife" }, keywordFlags = KeywordFlag.Hit },
	["against enemies that are on full life"] = { tag = { type = "ActorCondition", actor = "enemy", var = "FullLife" }, keywordFlags = KeywordFlag.Hit },
	["against enemies on low life"] = { tag = { type = "ActorCondition", actor = "enemy", var = "LowLife" }, keywordFlags = KeywordFlag.Hit },
	["against enemies that are on low life"] = { tag = { type = "ActorCondition", actor = "enemy", var = "LowLife" }, keywordFlags = KeywordFlag.Hit },
	["against cursed enemies"] = { tag = { type = "ActorCondition", actor = "enemy", var = "Cursed" }, keywordFlags = KeywordFlag.Hit },
	["when hitting cursed enemies"] = { tag = { type = "ActorCondition", actor = "enemy", var = "Cursed" }, keywordFlags = KeywordFlag.Hit },
	["from cursed enemies"] = { tag = { type = "ActorCondition", actor = "enemy", var = "Cursed" } },
	["against taunted enemies"] = { tag = { type = "ActorCondition", actor = "enemy", var = "Taunted" }, keywordFlags = KeywordFlag.Hit },
	["against bleeding enemies"] = { tag = { type = "ActorCondition", actor = "enemy", var = "Bleeding" }, keywordFlags = KeywordFlag.Hit },
	["you inflict on bleeding enemies"] = { tag = { type = "ActorCondition", actor = "enemy", var = "Bleeding" } },
	["to bleeding enemies"] = { tag = { type = "ActorCondition", actor = "enemy", var = "Bleeding" }, keywordFlags = KeywordFlag.Hit },
	["from bleeding enemies"] = { tag = { type = "ActorCondition", actor = "enemy", var = "Bleeding" } },
	["against poisoned enemies"] = { tag = { type = "ActorCondition", actor = "enemy", var = "Poisoned" }, keywordFlags = KeywordFlag.Hit },
	["you inflict on poisoned enemies"] = { tag = { type = "ActorCondition", actor = "enemy", var = "Poisoned" } },
	["to poisoned enemies"] = { tag = { type = "ActorCondition", actor = "enemy", var = "Poisoned" }, keywordFlags = KeywordFlag.Hit },
	["against enemies affected by (%d+) or more poisons"] = function(num) return { tag = { type = "MultiplierThreshold", actor = "enemy", var = "PoisonStack", threshold = num } } end,
	["against enemies affected by at least (%d+) poisons"] = function(num) return { tag = { type = "MultiplierThreshold", actor = "enemy", var = "PoisonStack", threshold = num } } end,
	["against hindered enemies"] = { tag = { type = "ActorCondition", actor = "enemy", var = "Hindered" }, keywordFlags = KeywordFlag.Hit },
	["against maimed enemies"] = { tag = { type = "ActorCondition", actor = "enemy", var = "Maimed" }, keywordFlags = KeywordFlag.Hit },
	["you inflict on maimed enemies"] = { tag = { type = "ActorCondition", actor = "enemy", var = "Maimed" } },
	["against blinded enemies"] = { tag = { type = "ActorCondition", actor = "enemy", var = "Blinded" }, keywordFlags = KeywordFlag.Hit },
	["from blinded enemies"] = { tag = { type = "ActorCondition", actor = "enemy", var = "Blinded" } },
	["against burning enemies"] = { tag = { type = "ActorCondition", actor = "enemy", var = "Burning" }, keywordFlags = KeywordFlag.Hit },
	["against ignited enemies"] = { tag = { type = "ActorCondition", actor = "enemy", var = "Ignited" }, keywordFlags = KeywordFlag.Hit },
	["to ignited enemies"] = { tag = { type = "ActorCondition", actor = "enemy", var = "Ignited" }, keywordFlags = KeywordFlag.Hit },
	["against shocked enemies"] = { tag = { type = "ActorCondition", actor = "enemy", var = "Shocked" }, keywordFlags = KeywordFlag.Hit },
	["to shocked enemies"] = { tag = { type = "ActorCondition", actor = "enemy", var = "Shocked" }, keywordFlags = KeywordFlag.Hit },
	["against frozen enemies"] = { tag = { type = "ActorCondition", actor = "enemy", var = "Frozen" }, keywordFlags = KeywordFlag.Hit },
	["to frozen enemies"] = { tag = { type = "ActorCondition", actor = "enemy", var = "Frozen" }, keywordFlags = KeywordFlag.Hit },
	["against chilled enemies"] = { tag = { type = "ActorCondition", actor = "enemy", var = "Chilled" }, keywordFlags = KeywordFlag.Hit },
	["to chilled enemies"] = { tag = { type = "ActorCondition", actor = "enemy", var = "Chilled" }, keywordFlags = KeywordFlag.Hit },
	["inflicted on chilled enemies"] = { tag = { type = "ActorCondition", actor = "enemy", var = "Chilled" } },
	["enemies which are chilled"] = { tag = { type = "ActorCondition", actor = "enemy", var = "Chilled" }, keywordFlags = KeywordFlag.Hit },
	["against chilled or frozen enemies"] = { tag = { type = "ActorCondition", actor = "enemy", varList = {"Chilled","Frozen"} }, keywordFlags = KeywordFlag.Hit },
	["against frozen, shocked or ignited enemies"] = { tag = { type = "ActorCondition", actor = "enemy", varList = {"Frozen","Shocked","Ignited"} }, keywordFlags = KeywordFlag.Hit },
	["against enemies affected by elemental ailments"] = { tag = { type = "ActorCondition", actor = "enemy", varList = {"Frozen","Chilled","Shocked","Ignited"} }, keywordFlags = KeywordFlag.Hit },
	["against enemies affected by ailments"] = { tag = { type = "ActorCondition", actor = "enemy", varList = {"Frozen","Chilled","Shocked","Ignited","Poisoned","Bleeding"} }, keywordFlags = KeywordFlag.Hit },
	["against enemies that are affected by elemental ailments"] = { tag = { type = "ActorCondition", actor = "enemy", varList = {"Frozen","Chilled","Shocked","Ignited"} }, keywordFlags = KeywordFlag.Hit },
	["against enemies that are affected by no elemental ailments"] = { tagList = { { type = "ActorCondition", actor = "enemy", varList = {"Frozen","Chilled","Shocked","Ignited"}, neg = true }, { type = "Condition", var = "Effective" } }, keywordFlags = KeywordFlag.Hit },
	["against enemies affected by (%d+) spider's webs"] = function(num) return { tag = { type = "MultiplierThreshold", actor = "enemy", var = "Spider's WebStack", threshold = num } } end,
	["against enemies on consecrated ground"] = { tag = { type = "ActorCondition", actor = "enemy", var = "OnConsecratedGround" } },
	-- Enemy multipliers
	["per freeze, shock and ignite on enemy"] = { tag = { type = "Multiplier", var = "FreezeShockIgniteOnEnemy" }, keywordFlags = KeywordFlag.Hit },
	["per poison affecting enemy"] = { tag = { type = "Multiplier", actor = "enemy", var = "PoisonStack" } },
	["per poison affecting enemy, up to %+([%d%.]+)%%"] = function(num) return { tag = { type = "Multiplier", actor = "enemy", var = "PoisonStack", limit = num, limitTotal = true } } end,
	["for each spider's web on the enemy"] = { tag = { type = "Multiplier", actor = "enemy", var = "Spider's WebStack" } },
}

local mod = modLib.createMod
local function flag(name, ...)
	return mod(name, "FLAG", true, ...)
end

local gemIdLookup = { 
	["power charge on critical strike"] = "SupportPowerChargeOnCrit",
}
for name, grantedEffect in pairs(data["3_0"].skills) do
	if not grantedEffect.hidden or grantedEffect.fromItem then
		gemIdLookup[grantedEffect.name:lower()] = grantedEffect.id
	end
end
local function extraSkill(name, level, noSupports)
	name = name:gsub(" skill","")
	if gemIdLookup[name] then
		return { 
			mod("ExtraSkill", "LIST", { skillId = gemIdLookup[name], level = level, noSupports = noSupports }) 
		}
	end
end

-- List of special modifiers
local specialModList = {
	-- Keystones
	["your hits can't be evaded"] = { flag("CannotBeEvaded") },
	["never deal critical strikes"] = { flag("NeverCrit") },
	["no critical strike multiplier"] = { flag("NoCritMultiplier") },
	["ailments never count as being from critical strikes"] = { flag("AilmentsAreNeverFromCrit") },
	["the increase to physical damage from strength applies to projectile attacks as well as melee attacks"] = { flag("IronGrip") },
	["converts all evasion rating to armour%. dexterity provides no bonus to evasion rating"] = { flag("IronReflexes") },
	["30%% chance to dodge attack hits%. 50%% less armour, 30%% less energy shield, 30%% less chance to block spell and attack damage"] = { 
		mod("AttackDodgeChance", "BASE", 30), 
		mod("Armour", "MORE", -50), 
		mod("EnergyShield", "MORE", -30), 
		mod("BlockChance", "MORE", -30),
		mod("SpellBlockChance", "MORE", -30) 
	},
	["maximum life becomes 1, immune to chaos damage"] = { flag("ChaosInoculation") },
	["life regeneration is applied to energy shield instead"] = { flag("ZealotsOath") },
	["life leeched per second is doubled"] = { mod("LifeLeechRate", "MORE", 100) },
	["maximum total recovery per second from life leech is doubled"] = { mod("MaxLifeLeechRate", "MORE", 100) },
	["maximum total recovery per second from energy shield leech is doubled"] = { mod("MaxEnergyShieldLeechRate", "MORE", 100) },
	["life regeneration has no effect"] = { flag("NoLifeRegen") },
	["deal no non%-fire damage"] = { flag("DealNoPhysical"), flag("DealNoLightning"), flag("DealNoCold"), flag("DealNoChaos") },
	["(%d+)%% of physical, cold and lightning damage converted to fire damage"] = function(num) return {
		mod("PhysicalDamageConvertToFire", "BASE", num), 
		mod("LightningDamageConvertToFire", "BASE", num),
		mod("ColdDamageConvertToFire", "BASE", num) 
	} end,
	["removes all mana%. spend life instead of mana for skills"] = { mod("Mana", "MORE", -100), flag("BloodMagic") },
	["enemies you hit with elemental damage temporarily get (%+%d+)%% resistance to those elements and (%-%d+)%% resistance to other elements"] = function(plus, _, minus)
		minus = tonumber(minus)
		return {
			flag("ElementalEquilibrium"),
			mod("EnemyModifier", "LIST", { mod = mod("FireResist", "BASE", plus, { type = "Condition", var = "HitByFireDamage" }) }),
			mod("EnemyModifier", "LIST", { mod = mod("FireResist", "BASE", minus, { type = "Condition", var = "HitByFireDamage", neg = true }, { type = "Condition", varList={"HitByColdDamage","HitByLightningDamage"} }) }),
			mod("EnemyModifier", "LIST", { mod = mod("ColdResist", "BASE", plus, { type = "Condition", var = "HitByColdDamage" }) }),
			mod("EnemyModifier", "LIST", { mod = mod("ColdResist", "BASE", minus, { type = "Condition", var = "HitByColdDamage", neg = true }, { type = "Condition", varList={"HitByFireDamage","HitByLightningDamage"} }) }),
			mod("EnemyModifier", "LIST", { mod = mod("LightningResist", "BASE", plus, { type = "Condition", var = "HitByLightningDamage" }) }),
			mod("EnemyModifier", "LIST", { mod = mod("LightningResist", "BASE", minus, { type = "Condition", var = "HitByLightningDamage", neg = true }, { type = "Condition", varList={"HitByFireDamage","HitByColdDamage"} }) }),
		}
	end,
	["projectile attack hits deal up to 30%% more damage to targets at the start of their movement, dealing less damage to targets as the projectile travels farther"] = { flag("PointBlank") },
	["leech energy shield instead of life"] = { flag("GhostReaver") },
	["minions explode when reduced to low life, dealing 33%% of their maximum life as fire damage to surrounding enemies"] = { mod("ExtraMinionSkill", "LIST", { skillId = "MinionInstability" }) },
	["all bonuses from an equipped shield apply to your minions instead of you"] = { }, -- The node itself is detected by the code that handles it
	["spend energy shield before mana for skill costs"] = { },
	["energy shield protects mana instead of life"] = { flag("EnergyShieldProtectsMana") },
	["modifiers to critical strike multiplier also apply to damage over time multiplier for ailments from critical strikes at (%d+)%% of their value"] = function(num) return { mod("CritMultiplierAppliesToDegen", "BASE", num) } end,
	["your bleeding does not deal extra damage while the enemy is moving"] = { flag("Condition:NoExtraBleedDamageToMovingEnemy") },
	["you can inflict bleeding on an enemy up to (%d+) times?"] = function(num) return { mod("BleedStacksMax", "OVERRIDE", num) } end,
	["gain (%d+) grasping vines each second while stationary"] = function(num) return {
		flag("Condition:Stationary"),
		mod("Dummy", "DUMMY", 1, { type = "Condition", var = "Stationary" }), -- Make the Configuration option appear
		mod("Multiplier:GraspingVinesCount", "BASE", num, { type = "Multiplier", var = "StationarySeconds", limit = 10, limitTotal = true })
	} end,
	["attack projectiles always inflict bleeding and maim, and knock back enemies"] = {
		mod("BleedChance", "BASE", 100, nil, bor(ModFlag.Attack, ModFlag.Projectile)),
		mod("EnemyKnockbackChance", "BASE", 100, nil, bor(ModFlag.Attack, ModFlag.Projectile)),
	},
	["projectiles cannot pierce, fork or chain"] = {
		flag("CannotPierce", nil, ModFlag.Projectile),
		flag("CannotChain", nil, ModFlag.Projectile),
	},
	-- Ascendant
	["grants (%d+) passive skill points?"] = function(num) return { mod("ExtraPoints", "BASE", num) } end,
	["can allocate passives from the %a+'s starting point"] = { },
	["projectiles gain damage as they travel farther, dealing up to (%d+)%% increased damage with hits to targets"] = function(num) return { mod("Damage", "INC", num, nil, bor(ModFlag.Attack, ModFlag.Projectile), { type = "DistanceRamp", ramp = {{35,0},{70,1}} }) } end,
	["(%d+)%% chance to gain elusive on kill"] = {
		flag("Condition:CanBeElusive"),
		mod("Dummy", "DUMMY", 1, { type = "Condition", var = "CanBeElusive" }) -- Make the Configuration option appear
	},
	-- Assassin
	["poison you inflict with critical strikes deals (%d+)%% more damage"] = function(num) return { mod("Damage", "MORE", num, nil, 0, KeywordFlag.Poison, { type = "Condition", var = "CriticalStrike" }) } end,
	["(%d+)%% chance to gain elusive on critical strike"] = {
		flag("Condition:CanBeElusive"),
		mod("Dummy", "DUMMY", 1, { type = "Condition", var = "CanBeElusive" }) -- Make the Configuration option appear
	},
	["(%d+)%% more damage while there is at most one rare or unique enemy nearby"] = function(num) return { mod("Damage", "MORE", num, nil, 0, { type = "Condition", var = "OnlyOneNearbyRareOrUniqueEnemy" }) } end,
	["(%d+)%% reduced damage taken while there are at least two rare or unique enemies nearby"] = function(num) return { mod("DamageTaken", "INC", -num, nil, 0, { type = "MultiplierThreshold", var = "NearbyRareOrUniqueEnemies", threshold = 2 }) } end,
	-- Berserker
	["gain %d+ rage when you kill an enemy"] = {
		flag("Condition:CanGainRage"),
		mod("Dummy", "DUMMY", 1, { type = "Condition", var = "CanGainRage" }) -- Make the Configuration option appear
	},
	["gain %d+ rage when you use a warcry"] = {
		flag("Condition:CanGainRage"),
		mod("Dummy", "DUMMY", 1, { type = "Condition", var = "CanGainRage" }) -- Make the Configuration option appear
	},
	["you and nearby party members gain %d+ rage when you warcry"] = {
		flag("Condition:CanGainRage"),
		mod("Dummy", "DUMMY", 1, { type = "Condition", var = "CanGainRage" }) -- Make the Configuration option appear
	},
	["gain %d+ rage on hit with attacks, no more than once every [%d%.]+ seconds"] = {
		flag("Condition:CanGainRage"),
		mod("Dummy", "DUMMY", 1, { type = "Condition", var = "CanGainRage" }) -- Make the Configuration option appear
	},
	["inherent effects from having rage are tripled"] = { mod("Multiplier:RageEffect", "BASE", 2) },
	["cannot be stunned while you have at least (%d+) rage"] = function(num) return { mod("AvoidStun", "BASE", 100, { type = "MultiplierThreshold", var = "Rage", threshold = 25 }) } end,
	["lose ([%d%.]+)%% of life per second per rage while you are not losing rage"] = function(num) return { mod("LifeDegen", "BASE", num / 100, { type = "PerStat", stat = "Life" }, { type = "Multiplier", var = "Rage", limit = 50 }) } end,
	["if you've warcried recently, you and nearby allies have (%d+)%% increased attack speed"] = function(num) return { mod("ExtraAura", "LIST", { mod = mod("Speed", "INC", num, nil, ModFlag.Attack) }, { type = "Condition", var = "UsedWarcryRecently" }) } end,
	-- Champion
	["you have fortify"] = { flag("Condition:Fortify") },
	["cannot be stunned while you have fortify"] = { mod("AvoidStun", "BASE", 100, { type = "Condition", var = "Fortify" }) },
	["enemies taunted by you take (%d+)%% increased damage"] = function(num) return { mod("EnemyModifier", "LIST", { mod = mod("DamageTaken", "INC", num, { type = "Condition", var = "Taunted" }) }) } end,
	["enemies taunted by you cannot evade attacks"] = { mod("EnemyModifier", "LIST", { mod = flag("CannotEvade", { type = "Condition", var = "Taunted" }) }) },
	["if you've impaled an enemy recently, you and nearby allies have %+(%d+) to armour"] = function (num) return { mod("ExtraAura", "LIST", { mod = mod("Armour", "BASE", num) }, { type = "Condition", var = "ImpaledRecently" }) } end,
	-- Chieftain
	["enemies near your totems take (%d+)%% increased physical and fire damage"] = function(num) return {
		mod("EnemyModifier", "LIST", { mod = mod("PhysicalDamageTaken", "INC", num) }), 
		mod("EnemyModifier", "LIST", { mod = mod("FireDamageTaken", "INC", num) }) 
	} end,
	["every %d+ seconds, gain (%d+)%% of physical damage as extra fire damage for %d+ seconds"] = function(_, num, _) return {
		mod("PhysicalDamageGainAsFire", "BASE", num, { type = "Condition", var = "NgamahuFlamesAdvance" })
	} end,
	["(%d+)%% more damage for each endurance charge lost recently, up to (%d+)%%"] = function(num, _, limit) return {
		mod("Damage", "MORE", num, { type = "Multiplier", var = "EnduranceChargesLostRecently", limit = tonumber(limit), limitTotal = true })
	} end,
	-- Deadeye
	["projectiles pierce all nearby targets"] = { flag("PierceAllTargets") },
	["gain %+(%d+) life when you hit a bleeding enemy"] = function(num) return { mod("LifeOnHit", "BASE", num, { type = "ActorCondition", actor = "enemy", var = "Bleeding" }) } end,
	["accuracy rating is doubled"] = { mod("Accuracy", "MORE", 100) },
	["(%d+)%% increased blink arrow and mirror arrow cooldown recovery speed"] = function(num) return {
		mod("CooldownRecovery", "INC", num, { type = "SkillName", skillNameList = { "Blink Arrow", "Mirror Arrow" } }),
	} end,
	["if you've used a skill recently, you and nearby allies have tailwind"] = { mod("ExtraAura", "LIST", { mod = flag("Condition:Tailwind") }, { type = "Condition", var = "UsedSkillRecently" }) },
	["projectiles deal (%d+)%% more damage for each remaining chain"] = function(num) return { mod("Damage", "MORE", num, nil, ModFlag.Projectile, { type = "PerStat", stat = "ChainRemaining" }) } end,
	["projectiles deal (%d+)%% increased damage for each remaining chain"] = function(num) return { mod("Damage", "INC", num, nil, ModFlag.Projectile, { type = "PerStat", stat = "ChainRemaining" }) } end,
	["far shot"] = { flag("FarShot") },
	-- Elementalist
	["gain (%d+)%% increased area of effect for %d+ seconds"] = function(num) return { mod("AreaOfEffect", "INC", num, { type = "Condition", var = "PendulumOfDestructionAreaOfEffect" }) } end,
	["gain (%d+)%% increased elemental damage for %d+ seconds"] = function(num) return { mod("ElementalDamage", "INC", num, { type = "Condition", var = "PendulumOfDestructionElementalDamage" }) } end,
	["for each element you've been hit by damage of recently, (%d+)%% increased damage of that element"] = function(num) return { 
		mod("FireDamage", "INC", num, { type = "Condition", var = "HitByFireDamageRecently" }),
		mod("ColdDamage", "INC", num, { type = "Condition", var = "HitByColdDamageRecently" }),
		mod("LightningDamage", "INC", num, { type = "Condition", var = "HitByLightningDamageRecently" })
	} end,
	["for each element you've been hit by damage of recently, (%d+)%% reduced damage taken of that element"] = function(num) return { 
		mod("FireDamageTaken", "INC", -num, { type = "Condition", var = "HitByFireDamageRecently" }), 
		mod("ColdDamageTaken", "INC", -num, { type = "Condition", var = "HitByColdDamageRecently" }), 
		mod("LightningDamageTaken", "INC", -num, { type = "Condition", var = "HitByLightningDamageRecently" })
	} end,
	["every %d+ seconds:"] = { },
	["gain chilling conflux for %d seconds"] = { 
		flag("PhysicalCanChill", { type = "Condition", var = "ChillingConflux" }),
		flag("LightningCanChill", { type = "Condition", var = "ChillingConflux" }),
		flag("FireCanChill", { type = "Condition", var = "ChillingConflux" }),
		flag("ChaosCanChill", { type = "Condition", var = "ChillingConflux" }),
	},
	["gain shocking conflux for %d seconds"] = {
		mod("EnemyShockChance", "BASE", 100, { type = "Condition", var = "ShockingConflux" }),
		flag("PhysicalCanShock", { type = "Condition", var = "ShockingConflux" }),
		flag("ColdCanShock", { type = "Condition", var = "ShockingConflux" }),
		flag("FireCanShock", { type = "Condition", var = "ShockingConflux" }),
		flag("ChaosCanShock", { type = "Condition", var = "ShockingConflux" }),
	},
	["gain igniting conflux for %d seconds"] = {
		mod("EnemyIgniteChance", "BASE", 100, { type = "Condition", var = "IgnitingConflux" }),
		flag("PhysicalCanIgnite", { type = "Condition", var = "IgnitingConflux" }),
		flag("LightningCanIgnite", { type = "Condition", var = "IgnitingConflux" }),
		flag("ColdCanIgnite", { type = "Condition", var = "IgnitingConflux" }),
		flag("ChaosCanIgnite", { type = "Condition", var = "IgnitingConflux" }),
	},
	["gain chilling, shocking and igniting conflux for %d seconds"] = { },
	["(%d+)%% increased golem damage per summoned golem"] = function(num) return { mod("MinionModifier", "LIST", { mod = mod("Damage", "INC", num) }, { type = "SkillType", skillType = SkillType.Golem }, { type = "PerStat", stat = "ActiveGolemLimit" }) } end,
	-- Gladiator
	["enemies maimed by you take (%d+)%% increased physical damage"] = function(num) return { mod("EnemyModifier", "LIST", { mod = mod("PhysicalDamageTaken", "INC", num, { type = "Condition", var = "Maimed" }) }) } end,
	["chance to block spell damage is equal to chance to block attack damage"] = { flag("SpellBlockChanceIsBlockChance") },
	["maximum chance to block spell damage is equal to maximum chance to block attack damage"] = { flag("SpellBlockChanceMaxIsBlockChanceMax") },
	["your counterattacks deal double damage"] = {
		mod("DoubleDamageChance", "BASE", 100, { type = "SkillName", skillName = "Reckoning" }),
		mod("DoubleDamageChance", "BASE", 100, { type = "SkillName", skillName = "Riposte" }),
		mod("DoubleDamageChance", "BASE", 100, { type = "SkillName", skillName = "Vengeance" }),
	},
	-- Guardian
	["grants armour equal to (%d+)%% of your reserved life to you and nearby allies"] = function(num) return { mod("GrantReservedLifeAsAura", "LIST", { mod = mod("Armour", "BASE", num / 100) }) } end,
	["grants maximum energy shield equal to (%d+)%% of your reserved mana to you and nearby allies"] = function(num) return { mod("GrantReservedManaAsAura", "LIST", { mod = mod("EnergyShield", "BASE", num / 100) }) } end,
	["warcries cost no mana"] = { mod("ManaCost", "MORE", -100, nil, 0, KeywordFlag.Warcry) },
	["%+(%d+)%% chance to block attack damage for %d seconds? every %d seconds"] = function(num) return { mod("BlockChance", "BASE", num, { type = "Condition", var = "BastionOfHopeActive" }) } end,
	["if you've attacked recently, you and nearby allies have %+(%d+)%% chance to block attack damage"] = function(num) return { mod("ExtraAura", "LIST", { mod = mod("BlockChance", "BASE", num) }, { type = "Condition", var = "AttackedRecently" }) } end,
	["if you've cast a spell recently, you and nearby allies have %+(%d+)%% chance to block spell damage"] = function(num) return { mod("ExtraAura", "LIST", { mod = mod("SpellBlockChance", "BASE", num) }, { type = "Condition", var = "CastSpellRecently" }) } end,
	["while there is at least one nearby ally, you and nearby allies deal (%d+)%% more damage"] = function(num) return { mod("ExtraAura", "LIST", { mod = mod("Damage", "MORE", num) }, { type = "MultiplierThreshold", var = "NearbyAlly", threshold = 1 }) } end,
	["while there are at least five nearby allies, you and nearby allies have onslaught"] = { mod("ExtraAura", "LIST", { mod = flag("Onslaught") }, { type = "MultiplierThreshold", var = "NearbyAlly", threshold = 5 }) },
	-- Hierophant
	["you and your totems regenerate (%d+)%% of life per second for each summoned totem"] = function (num) return {
		mod("LifeRegenPercent", "BASE", num, {type = "PerStat", stat = "ActiveTotemLimit"}),
		mod("LifeRegenPercent", "BASE", num, {type = "PerStat", stat = "ActiveTotemLimit"}, 0, KeywordFlag.Totem),
	} end,
	["enemies take (%d+)%% increased damage for each of your brands attached to them"] = function(num) return { mod("EnemyModifier", "LIST", { mod = mod("DamageTaken", "INC", num, { type = "Multiplier", var = "BrandsAttached" }) }) } end,
	-- Inquisitor
	["critical strikes ignore enemy monster elemental resistances"] = { flag("IgnoreElementalResistances", { type = "Condition", var = "CriticalStrike" }) },
	["non%-critical strikes penetrate (%d+)%% of enemy elemental resistances"] = function(num) return { mod("ElementalPenetration", "BASE", num, { type = "Condition", var = "CriticalStrike", neg = true }) } end,
	["consecrated ground you create applies (%d+)%% increased damage taken to enemies"] = function(num) return { mod("EnemyModifier", "LIST", { mod = mod("DamageTaken", "INC", num, { type = "Condition", var = "OnConsecratedGround" }) }) } end,
	["nearby enemies take (%d+)%% increased elemental damage"] = function(num) return { mod("EnemyModifier", "LIST", { mod = mod("ElementalDamageTaken", "INC", num) }) } end,
	["you have consecrated ground around you while stationary"] = { flag("Condition:OnConsecratedGround", { type = "Condition", var = "Stationary" }) },
	-- Juggernaut
	["armour received from body armour is doubled"] = { flag("Unbreakable") },
	["movement speed cannot be modified to below base value"] = { flag("MovementSpeedCannotBeBelowBase") },
	["you cannot be slowed to below base speed"] = { flag("ActionSpeedCannotBeBelowBase") },
	["cannot be slowed to below base speed"] = { flag("ActionSpeedCannotBeBelowBase") },
	["gain accuracy rating equal to your strength"] = { mod("Accuracy", "BASE", 1, { type = "PerStat", stat = "Str" }) },
	-- Necromancer
	["your offering skills also affect you"] = { mod("ExtraSkillMod", "LIST", { mod = mod("SkillData", "LIST", { key = "buffNotPlayer", value = false }) }, { type = "SkillName", skillNameList = { "Bone Offering", "Flesh Offering", "Spirit Offering" } }) },
	["your offerings have (%d+)%% reduced effect on you"] = function(num) return { mod("ExtraSkillMod", "LIST", { mod = mod("BuffEffectOnPlayer", "INC", -num) }, { type = "SkillName", skillNameList = { "Bone Offering", "Flesh Offering", "Spirit Offering" } }) } end,
	["if you've consumed a corpse recently, you and your minions have (%d+)%% increased area of effect"] = function(num) return { mod("AreaOfEffect", "INC", num, { type = "Condition", var = "ConsumedCorpseRecently" }), mod("MinionModifier", "LIST", { mod = mod("AreaOfEffect", "INC", num) }, { type = "Condition", var = "ConsumedCorpseRecently" }) } end,
	["with at least one nearby corpse, you and nearby allies deal (%d+)%% more damage"] = function(num) return { mod("ExtraAura", "LIST", { mod = mod("Damage", "MORE", num) }, { type = "MultiplierThreshold", var = "NearbyCorpse", threshold = 1 }) } end,
	["for each nearby corpse, you and nearby allies regenerate ([%d%.]+)%% of energy shield per second, up to ([%d%.]+)%% per second"] = function(num, _, limit) return { mod("ExtraAura", "LIST", { mod = mod("EnergyShieldRegenPercent", "BASE", num) }, { type = "Multiplier", var = "NearbyCorpse", limit = tonumber(limit), limitTotal = true }) } end,
	["for each nearby corpse, you and nearby allies regenerate (%d+) mana per second, up to (%d+) per second"] = function(num, _, limit) return { mod("ExtraAura", "LIST", { mod = mod("ManaRegen", "BASE", num) }, { type = "Multiplier", var = "NearbyCorpse", limit = tonumber(limit), limitTotal = true }) } end,
	-- Occultist
	["enemies you curse have malediction"] = { mod("AffectedByCurseMod", "LIST", { mod = mod("DamageTaken", "INC", 10) }) },
	["nearby enemies have (%-%d+)%% to chaos resistance"] = function(num) return { mod("EnemyModifier", "LIST", { mod = mod("ChaosResist", "BASE", num) }) } end,
	["nearby enemies have (%-%d+)%% to cold resistance"] = function(num) return { mod("EnemyModifier", "LIST", { mod = mod("ColdResist", "BASE", num) }) } end,
	["when you kill an enemy, for each curse on that enemy, gain (%d+)%% of non%-chaos damage as extra chaos damage for 4 seconds"] = function(num) return { 
		mod("NonChaosDamageGainAsChaos", "BASE", num, { type = "Condition", var = "KilledRecently" }, { type = "Multiplier", var = "CurseOnEnemy" }), 
	} end,
	["cannot be stunned while you have energy shield"] = { mod("AvoidStun", "BASE", 100, { type = "Condition", var = "HaveEnergyShield" }) },
	["inflict withered on nearby enemies for 15 seconds"] = {
		flag("Condition:CanWither"),
		mod("Dummy", "DUMMY", 1, { type = "Condition", var = "CanWither" }) -- Make the Configuration option appear
	},
	-- Pathfinder
	["always poison on hit while using a flask"] = { mod("PoisonChance", "BASE", 100, { type = "Condition", var = "UsingFlask" }) },
	["poisons you inflict during any flask effect have (%d+)%% chance to deal (%d+)%% more damage"] = function(num, _, more) return { mod("Damage", "MORE", tonumber(more) * num / 100, nil, 0, KeywordFlag.Poison, { type = "Condition", var = "UsingFlask" }) } end,
	-- Raider
	["you have phasing while at maximum frenzy charges"] = { flag("Condition:Phasing", { type = "StatThreshold", stat = "FrenzyCharges", thresholdStat = "FrenzyChargesMax" }) },
	["you have phasing during onslaught"] = { flag("Condition:Phasing", { type = "Condition", var = "Onslaught" }) },
	["you have onslaught while on full frenzy charges"] = { flag("Condition:Onslaught", { type = "StatThreshold", stat = "FrenzyCharges", thresholdStat = "FrenzyChargesMax" }) },
	["you have onslaught while at maximum endurance charges"] = { flag("Condition:Onslaught", { type = "StatThreshold", stat = "EnduranceCharges", thresholdStat = "EnduranceChargesMax" }) },
	-- Saboteur
	-- Slayer
	["deal up to (%d+)%% more melee damage to enemies, based on proximity"] = function(num) return { mod("Damage", "MORE", num, nil, bor(ModFlag.Attack, ModFlag.Melee), { type = "MeleeProximity", ramp = {num,0} }) } end,
	["cannot be stunned while leeching"] = { mod("AvoidStun", "BASE", 100, { type = "Condition", var = "Leeching" }) },
	["you are immune to bleeding while leeching"] = { mod("AvoidBleed", "BASE", 100, { type = "Condition", var = "Leeching" }) },
	["life leech effects are not removed at full life"] = { flag("CanLeechLifeOnFullLife") },
	["gain (%d+)%% increased movement speed for 20 seconds when you kill an enemy"] = function(num) return { mod("MovementSpeed", "INC", num, { type = "Condition", var = "KilledRecently" }) } end,
	["gain (%d+)%% increased attack speed for 20 seconds when you kill a rare or unique enemy"] = function(num) return { mod("Speed", "INC", num, { type = "Condition", var = "conditionKilledUniqueEnemy" }) } end,
	
	-- Trickster
	["(%d+)%% chance to gain (%d+)%% of non%-chaos damage with hits as extra chaos damage"] = function(num, _, perc) return { mod("NonChaosDamageGainAsChaos", "BASE", num / 100 * tonumber(perc)) } end,
	["movement skills cost no mana"] = { mod("ManaCost", "MORE", -100, nil, 0, KeywordFlag.Movement) },
	-- Item local modifiers
	["has no sockets"] = { flag("NoSockets") },
	["has (%d+) sockets?"] = function(num) return { mod("SocketCount", "BASE", num) } end,
	["has (%d+) abyssal sockets?"] = function(num) return { mod("AbyssalSocketCount", "BASE", num) } end,
	["no physical damage"] = { mod("WeaponData", "LIST", { key = "PhysicalMin" }), mod("WeaponData", "LIST", { key = "PhysicalMax" }), mod("WeaponData", "LIST", { key = "PhysicalDPS" }) },
	["all attacks with this weapon are critical strikes"] = { mod("WeaponData", "LIST", { key = "CritChance", value = 100 }) },
	["counts as dual wielding"] = { mod("WeaponData", "LIST", { key = "countsAsDualWielding", value = true}) },
	["counts as all one handed melee weapon types"] = { mod("WeaponData", "LIST", { key = "countsAsAll1H", value = true }) },
	["no block chance"] = { mod("ArmourData", "LIST", { key = "BlockChance", value = 0 }) },
	["hits can't be evaded"] = { flag("CannotBeEvaded", { type = "Condition", var = "{Hand}Attack" }) },
	["causes bleeding on hit"] = { mod("BleedChance", "BASE", 100, { type = "Condition", var = "{Hand}Attack" }) },
	["poisonous hit"] = { mod("PoisonChance", "BASE", 100, { type = "Condition", var = "{Hand}Attack" }) },
	["attacks with this weapon deal double damage"] = { mod("DoubleDamageChance", "BASE", 100, nil, ModFlag.Hit, { type = "Condition", var = "{Hand}Attack" }, { type = "SkillType", skillType = SkillType.Attack }) },
	["attacks with this weapon deal double damage to chilled enemies"] = { mod("DoubleDamageChance", "BASE", 100, nil, ModFlag.Hit, { type = "Condition", var = "{Hand}Attack" }, { type = "SkillType", skillType = SkillType.Attack }, { type = "ActorCondition", actor = "enemy", var = "Chilled" }) },
	["life leech from hits with this weapon applies instantly"] = { flag("InstantLifeLeech", { type = "Condition", var = "{Hand}Attack" }) },
	["gain life from leech instantly from hits with this weapon"] = { flag("InstantLifeLeech", { type = "Condition", var = "{Hand}Attack" }, { type = "SkillType", skillType = SkillType.Attack }) },
	["instant recovery"] = {  mod("FlaskInstantRecovery", "BASE", 100) },
	["(%d+)%% of recovery applied instantly"] = function(num) return { mod("FlaskInstantRecovery", "BASE", num) } end,
	["has no attribute requirements"] = { flag("NoAttributeRequirements") },
	-- Socketed gem modifiers
	["%+(%d+) to level of socketed gems"] = function(num) return { mod("GemProperty", "LIST", { keyword = "all", key = "level", value = num }, { type = "SocketedIn", slotName = "{SlotName}" }) } end,
	["%+(%d+) to level of socketed ([%a ]+) gems"] = function(num, _, type) return { mod("GemProperty", "LIST", { keyword = type, key = "level", value = num }, { type = "SocketedIn", slotName = "{SlotName}" }) } end,
	["%+(%d+)%% to quality of socketed ([%a ]+) gems"] = function(num, _, type) return { mod("GemProperty", "LIST", { keyword = type, key = "quality", value = num }, { type = "SocketedIn", slotName = "{SlotName}" }) } end,
	["%+(%d+) to level of active socketed skill gems"] = function(num) return { mod("GemProperty", "LIST", { keyword = "active_skill", key = "level", value = num }, { type = "SocketedIn", slotName = "{SlotName}" }) } end,
	["%+(%d+) to level of socketed active skill gems"] = function(num) return { mod("GemProperty", "LIST", { keyword = "active_skill", key = "level", value = num }, { type = "SocketedIn", slotName = "{SlotName}" }) } end,
	["%+(%d+) to level of socketed active skill gems per (%d+) player levels"] = function(num, _, div) return { mod("GemProperty", "LIST", { keyword = "active_skill", key = "level", value = num }, { type = "SocketedIn", slotName = "{SlotName}" }, { type = "Multiplier", var = "Level", div = tonumber(div) }) } end,
	["socketed gems fire an additional projectile"] = { mod("ExtraSkillMod", "LIST", { mod = mod("ProjectileCount", "BASE", 1) }, { type = "SocketedIn", slotName = "{SlotName}" }) },
	["socketed gems fire (%d+) additional projectiles"] = function(num) return { mod("ExtraSkillMod", "LIST", { mod = mod("ProjectileCount", "BASE", num) }, { type = "SocketedIn", slotName = "{SlotName}" }) } end,
	["socketed gems reserve no mana"] = { mod("ManaReserved", "MORE", -100, { type = "SocketedIn", slotName = "{SlotName}" }) },
	["socketed skill gems get a (%d+)%% mana multiplier"] = function(num) return { mod("ExtraSkillMod", "LIST", { mod = mod("SupportManaMultiplier", "MORE", num - 100) }, { type = "SocketedIn", slotName = "{SlotName}" }) } end,
	["socketed gems have blood magic"] = { flag("SkillBloodMagic", { type = "SocketedIn", slotName = "{SlotName}" }) },
	["socketed gems gain (%d+)%% of physical damage as extra lightning damage"] = function(num) return { mod("ExtraSkillMod", "LIST", { mod = mod("PhysicalDamageGainAsLightning", "BASE", num) }, { type = "SocketedIn", slotName = "{SlotName}" }) } end,
	["socketed red gems get (%d+)%% physical damage as extra fire damage"] = function(num) return { mod("ExtraSkillMod", "LIST", { mod = mod("PhysicalDamageGainAsFire", "BASE", num) }, { type = "SocketedIn", slotName = "{SlotName}", keyword = "strength" }) } end,
	-- Global gem modifiers
	["%+(%d+) to level of all minion skill gems"] = function(num) return { mod("GemProperty", "LIST", { keywordList = { "minion", "active_skill" }, key = "level", value = num }) } end,
	["%+(%d+) to level of all spell skill gems"] = function(num) return { mod("GemProperty", "LIST", { keywordList = { "spell", "active_skill" }, key = "level", value = num }) } end,
	["%+(%d+) to level of all physical spell skill gems"] = function(num) return { mod("GemProperty", "LIST", { keywordList = { "spell", "physical", "active_skill" }, key = "level", value = num }) } end,
	["%+(%d+) to level of all physical skill gems"] = function(num) return { mod("GemProperty", "LIST", { keywordList = { "physical", "active_skill" }, key = "level", value = num }) } end,
	["%+(%d+) to level of all lightning spell skill gems"] = function(num) return { mod("GemProperty", "LIST", { keywordList = { "spell", "lightning", "active_skill" }, key = "level", value = num }) } end,
	["%+(%d+) to level of all lightning skill gems"] = function(num) return { mod("GemProperty", "LIST", { keywordList = { "lightning", "active_skill" }, key = "level", value = num }) } end,
	["%+(%d+) to level of all cold spell skill gems"] = function(num) return { mod("GemProperty", "LIST", { keywordList = { "spell", "cold", "active_skill" }, key = "level", value = num }) } end,
	["%+(%d+) to level of all cold skill gems"] = function(num) return { mod("GemProperty", "LIST", { keywordList = { "cold", "active_skill" }, key = "level", value = num }) } end,
	["%+(%d+) to level of all fire spell skill gems"] = function(num) return { mod("GemProperty", "LIST", { keywordList = { "spell", "fire", "active_skill" }, key = "level", value = num }) } end,
	["%+(%d+) to level of all fire skill gems"] = function(num) return { mod("GemProperty", "LIST", { keywordList = { "fire", "active_skill" }, key = "level", value = num }) } end,
	["%+(%d+) to level of all chaos spell skill gems"] = function(num) return { mod("GemProperty", "LIST", { keywordList = { "spell", "chaos", "active_skill" }, key = "level", value = num }) } end,
	["%+(%d+) to level of all chaos skill gems"] = function(num) return { mod("GemProperty", "LIST", { keywordList = { "chaos", "active_skill" }, key = "level", value = num }) } end,
	["%+(%d+) to level of all strength skill gems"] = function(num) return { mod("GemProperty", "LIST", { keywordList = { "strength", "active_skill" }, key = "level", value = num }) } end,
	["%+(%d+) to level of all dexterity skill gems"] = function(num) return { mod("GemProperty", "LIST", { keywordList = { "dexterity", "active_skill" }, key = "level", value = num }) } end,
	["%+(%d+) to level of all intelligence skill gems"] = function(num) return { mod("GemProperty", "LIST", { keywordList = { "intelligence", "active_skill" }, key = "level", value = num }) } end,
	["%+(%d+) to level of all (.+) gems"] = function(num, _, skill) return { mod("GemProperty", "LIST", {keyword = skill, key = "level", value = num }) } end,
	-- Extra skill/support
	["grants (%D+)"] = function(_, skill) return extraSkill(skill, 1) end,
	["grants level (%d+) (.+)"] = function(num, _, skill) return extraSkill(skill, num) end,
	["[ct][ar][si][tg]g?e?r?s? level (%d+) (.+) when equipped"] = function(num, _, skill) return extraSkill(skill, num) end,
	["[ct][ar][si][tg]g?e?r?s? level (%d+) (.+) on %a+"] = function(num, _, skill) return extraSkill(skill, num) end,
	["use level (%d+) (.+) on %a+"] = function(num, _, skill) return extraSkill(skill, num) end,
	["[ct][ar][si][tg]g?e?r?s? level (%d+) (.+) when you attack"] = function(num, _, skill) return extraSkill(skill, num) end,
	["[ct][ar][si][tg]g?e?r?s? level (%d+) (.+) when you deal a critical strike"] = function(num, _, skill) return extraSkill(skill, num) end,
	["[ct][ar][si][tg]g?e?r?s? level (%d+) (.+) when hit"] = function(num, _, skill) return extraSkill(skill, num) end,
	["[ct][ar][si][tg]g?e?r?s? level (%d+) (.+) when you kill an enemy"] = function(num, _, skill) return extraSkill(skill, num) end,
	["[ct][ar][si][tg]g?e?r?s? level (%d+) (.+) when you use a skill"] = function(num, _, skill) return extraSkill(skill, num) end,
	["trigger level (%d+) (.+) when you use a skill while you have a spirit charge"] = function(num, _, skill) return extraSkill(skill, num) end,
	["trigger level (%d+) (.+) when you hit an enemy while cursed"] = function(num, _, skill) return extraSkill(skill, num) end,
	["trigger level (%d+) (.+) when you kill a frozen enemy"] = function(num, _, skill) return extraSkill(skill, num) end,
	["trigger level (%d+) (.+) when you consume a corpse"] = function(num, _, skill) return skill == "summon phantasm skill" and extraSkill("triggered summon phantasm skill", num) or extraSkill(skill, num) end,
	["trigger level (%d+) (.+) when you attack with a bow"] = function(num, _, skill) return extraSkill(skill, num) end,
	["trigger level (%d+) (.+) when animated guardian kills an enemy"] = function(num, _, skill) return extraSkill(skill, num) end,
	["trigger level (%d+) (.+) when you lose cat's stealth"] = function(num, _, skill) return extraSkill(skill, num) end,
	["%d+%% chance to attack with level (%d+) (.+) on melee hit"] = function(num, _, skill) return extraSkill(skill, num) end,
	["%d+%% chance to trigger level (%d+) (.+) when animated weapon kills an enemy"] = function(num, _, skill) return extraSkill(skill, num) end,
	["%d+%% chance to trigger level (%d+) (.+) on melee hit"] = function(num, _, skill) return extraSkill(skill, num) end,
	["%d+%% chance to trigger level (%d+) (.+) [ow][nh]e?n? ?y?o?u? kill ?a?n? ?e?n?e?m?y?"] = function(num, _, skill) return extraSkill(skill, num) end,
	["%d+%% chance to trigger level (%d+) (.+) when you use a socketed skill"] = function(num, _, skill) return extraSkill(skill, num) end,
	["%d+%% chance to trigger level (%d+) (.+) when you gain avian's might or avian's flight"] = function(num, _, skill) return extraSkill(skill, num) end,
	["%d+%% chance to [ct][ar][si][tg]g?e?r? level (%d+) (.+) on %a+"] = function(num, _, skill) return extraSkill(skill, num) end,
	["attack with level (%d+) (.+) when you kill a bleeding enemy"] = function(num, _, skill) return extraSkill(skill, num) end,
	["triggers? level (%d+) (.+) when you kill a bleeding enemy"] = function(num, _, skill) return extraSkill(skill, num) end,
	["curse enemies with (%D+) on %a+"] = function(_, skill) return extraSkill(skill, 1, true) end,
	["curse enemies with level (%d+) (%D+) on %a+, which can apply to hexproof enemies"] = function(num, _, skill) return extraSkill(skill, num, true) end,
	["curse enemies with level (%d+) (.+) on %a+"] = function(num, _, skill) return extraSkill(skill, num, true) end,
	["[ct][ar][si][tg]g?e?r?s? (.+) on %a+"] = function(_, skill) return extraSkill(skill, 1, true) end,
	["[at][tr][ti][ag][cg][ke]r? (.+) on %a+"] = function(_, skill) return extraSkill(skill, 1, true) end,
	["[at][tr][ti][ag][cg][ke]r? with (.+) on %a+"] = function(_, skill) return extraSkill(skill, 1, true) end,
	["[ct][ar][si][tg]g?e?r?s? (.+) when hit"] = function(_, skill) return extraSkill(skill, 1, true) end,
	["[at][tr][ti][ag][cg][ke]r? (.+) when hit"] = function(_, skill) return extraSkill(skill, 1, true) end,
	["[at][tr][ti][ag][cg][ke]r? with (.+) when hit"] = function(_, skill) return extraSkill(skill, 1, true) end,
	["[ct][ar][si][tg]g?e?r?s? (.+) when your skills or minions kill"] = function(_, skill) return extraSkill(skill, 1, true) end,
	["[at][tr][ti][ag][cg][ke]r? (.+) when you take a critical strike"] = function( _, skill) return extraSkill(skill, 1, true) end,
	["[at][tr][ti][ag][cg][ke]r? with (.+) when you take a critical strike"] = function( _, skill) return extraSkill(skill, 1, true) end,
	["trigger (.+) on critical strike"] = function( _, skill) return extraSkill(skill, 1, true) end,
	["triggers? (.+) when you take a critical strike"] = function( _, skill) return extraSkill(skill, 1, true) end,
	["socketed [%a+]* ?gems a?r?e? ?supported by level (%d+) (.+)"] = function(num, _, support) return { mod("ExtraSupport", "LIST", { skillId = gemIdLookup[support] or gemIdLookup[support:gsub("^increased ","")] or "Unknown", level = num }, { type = "SocketedIn", slotName = "{SlotName}" }) } end,
	["trigger level (%d+) (.+) every (%d+) seconds"] = function(num, _, skill) return extraSkill(skill, num) end,
	["trigger level (%d+) (.+), (.+) or (.+) every (%d+) seconds"] = function(num, _, skill1, skill2, skill3) return {
		mod("ExtraSkill", "LIST", { skillId = gemIdLookup[skill1], level = num }),
		mod("ExtraSkill", "LIST", { skillId = gemIdLookup[skill2], level = num }),
		mod("ExtraSkill", "LIST", { skillId = gemIdLookup[skill3], level = num })
	} end,
	["offering skills triggered this way also affect you"] = { mod("ExtraSkillMod", "LIST", { mod = mod("SkillData", "LIST", { key = "buffNotPlayer", value = false }) }, { type = "SkillName", skillNameList = { "Bone Offering", "Flesh Offering", "Spirit Offering" } }, { type = "SocketedIn", slotName = "{SlotName}" }) },
	["trigger level (%d+) (.+) after spending a total of (%d+) mana"] = function(num, _, skill) return extraSkill(skill, num) end,
	["consumes a void charge to trigger level (%d+) (.+) when you fire arrows"] = function(num, _, skill) return extraSkill(skill, num) end,
	-- Conversion
	["increases and reductions to minion damage also affects? you"] = { flag("MinionDamageAppliesToPlayer") },
	["increases and reductions to minion attack speed also affects? you"] = { flag("MinionAttackSpeedAppliesToPlayer") },
	["increases and reductions to spell damage also apply to attacks"] = { flag("SpellDamageAppliesToAttacks") },
	["increases and reductions to spell damage also apply to attacks at (%d+)%% of their value"] = { flag("ImprovedSpellDamageAppliesToAttacks") },
	["increases and reductions to spell damage also apply to attacks while wielding a wand"] = { flag("SpellDamageAppliesToAttacks", { type = "Condition", var = "UsingWand" }) },
	["modifiers to claw damage also apply to unarmed"] = { flag("ClawDamageAppliesToUnarmed") },
	["modifiers to claw damage also apply to unarmed attack damage"] = { flag("ClawDamageAppliesToUnarmed") },
	["modifiers to claw attack speed also apply to unarmed"] = { flag("ClawAttackSpeedAppliesToUnarmed") },
	["modifiers to claw attack speed also apply to unarmed attack speed"] = { flag("ClawAttackSpeedAppliesToUnarmed") },
	["modifiers to claw critical strike chance also apply to unarmed"] = { flag("ClawCritChanceAppliesToUnarmed") },
	["modifiers to claw critical strike chance also apply to unarmed attack critical strike chance"] = { flag("ClawCritChanceAppliesToUnarmed") },
	["increases and reductions to light radius also apply to accuracy"] = { flag("LightRadiusAppliesToAccuracy") },
	["increases and reductions to light radius also apply to area of effect at 50%% of their value"] = { flag("LightRadiusAppliesToAreaOfEffect") },
	["increases and reductions to light radius also apply to damage"] = { flag("LightRadiusAppliesToDamage") },
	["increases and reductions to cast speed also apply to trap throwing speed"] = { flag("CastSpeedAppliesToTrapThrowingSpeed") },
	["gain (%d+)%% of bow physical damage as extra damage of each element"] = function(num) return { 
		mod("PhysicalDamageGainAsLightning", "BASE", num, nil, ModFlag.Bow), 
		mod("PhysicalDamageGainAsCold", "BASE", num, nil, ModFlag.Bow), 
		mod("PhysicalDamageGainAsFire", "BASE", num, nil, ModFlag.Bow) 
	} end,
	["gain (%d+)%% of weapon physical damage as extra damage of each element"] = function(num) return { 
		mod("PhysicalDamageGainAsLightning", "BASE", num, nil, ModFlag.Weapon), 
		mod("PhysicalDamageGainAsCold", "BASE", num, nil, ModFlag.Weapon), 
		mod("PhysicalDamageGainAsFire", "BASE", num, nil, ModFlag.Weapon) 
	} end,
	-- Crit
	["your critical strike chance is lucky"] = { flag("CritChanceLucky") },
	["your critical strike chance is lucky while focussed"] = { flag("CritChanceLucky", { type = "Condition", var = "Focused"}) },
	["your critical strikes do not deal extra damage"] = { flag("NoCritMultiplier") },
	["lightning damage with non%-critical strikes is lucky"] = { flag("LightningNoCritLucky") },
	["critical strikes deal no damage"] = { mod("Damage", "MORE", -100, { type = "Condition", var = "CriticalStrike" }) },
	["critical strike chance is increased by uncapped lightning resistance"] = { mod("CritChance", "INC", 1, { type = "PerStat", stat = "LightningResistTotal", div = 1 }) },
	["critical strike chance is increased by lightning resistance"] = { mod("CritChance", "INC", 1, { type = "PerStat", stat = "LightningResist", div = 1 }) },
	["non%-critical strikes deal (%d+)%% damage"] = function(num) return { mod("Damage", "MORE", -100+num, nil, ModFlag.Hit, { type = "Condition", var = "CriticalStrike", neg = true }) } end,
	["critical strikes penetrate (%d+)%% of enemy elemental resistances while affected by zealotry"] = function(num) return { mod("ElementalPenetration", "BASE", num, { type = "Condition", var = "CriticalStrike"}, { type = "Condition", var = "AffectedByZealotry" }) } end,
	-- Generic Ailments
	["enemies take (%d+)%% increased damage for each type of ailment you have inflicted on them"] = function(num) return {
		mod("EnemyModifier", "LIST", { mod = mod("DamageTaken", "INC", num) }, { type = "ActorCondition", actor = "enemy", var = "Frozen"}),
		mod("EnemyModifier", "LIST", { mod = mod("DamageTaken", "INC", num) }, { type = "ActorCondition", actor = "enemy", var = "Chilled"}),
		mod("EnemyModifier", "LIST", { mod = mod("DamageTaken", "INC", num) }, { type = "ActorCondition", actor = "enemy", var = "Ignited"}),
		mod("EnemyModifier", "LIST", { mod = mod("DamageTaken", "INC", num) }, { type = "ActorCondition", actor = "enemy", var = "Shocked"}),
		mod("EnemyModifier", "LIST", { mod = mod("DamageTaken", "INC", num) }, { type = "ActorCondition", actor = "enemy", var = "Bleeding"}),
		mod("EnemyModifier", "LIST", { mod = mod("DamageTaken", "INC", num) }, { type = "ActorCondition", actor = "enemy", var = "Poisoned"})
	} end,
	-- Elemental Ailments
	["your elemental damage can shock"] = { flag("ColdCanShock"), flag("FireCanShock") },
	["your cold damage can ignite"] = { flag("ColdCanIgnite") },
	["your lightning damage can ignite"] = { flag("LightningCanIgnite") },
	["your fire damage can shock but not ignite"] = { flag("FireCanShock"), flag("FireCannotIgnite") },
	["your cold damage can ignite but not freeze or chill"] = { flag("ColdCanIgnite"), flag("ColdCannotFreeze"), flag("ColdCannotChill") },
	["your lightning damage can freeze but not shock"] = { flag("LightningCanFreeze"), flag("LightningCannotShock") },
	["your chaos damage can shock"] = { flag("ChaosCanShock") },
	["chaos damage can ignite, chill and shock"] = { flag("ChaosCanIgnite"), flag("ChaosCanChill"), flag("ChaosCanShock") },
	["your physical damage can chill"] = { flag("PhysicalCanChill") },
	["your physical damage can shock"] = { flag("PhysicalCanShock") },
	["you always ignite while burning"] = { mod("EnemyIgniteChance", "BASE", 100, { type = "Condition", var = "Burning" }) },
	["critical strikes do not always freeze"] = { flag("CritsDontAlwaysFreeze") },
	["you can inflict up to (%d+) ignites on an enemy"] = { flag("IgniteCanStack") },
	["enemies chilled by you take (%d+)%% increased burning damage"] = function(num) return { mod("EnemyModifier", "LIST", { mod = mod("FireDamageTakenOverTime", "INC", num) }, { type = "ActorCondition", actor = "enemy", var = "Chilled" }) } end,
	["enemies frozen by you take (%d+)%% increased damage"] = function(num) return { mod("EnemyModifier", "LIST", { mod = mod("DamageTaken", "INC", num) }, { type = "ActorCondition", actor = "enemy", var = "Frozen" }) } end,
	["damaging ailments deal damage (%d+)%% faster"] = function(num) return { mod("IgniteBurnFaster", "INC", num), mod("BleedFaster", "INC", num), mod("PoisonFaster", "INC", num) } end,
	["ignited enemies burn (%d+)%% faster"] = function(num) return { mod("IgniteBurnFaster", "INC", num) } end,
	["ignited enemies burn (%d+)%% slower"] = function(num) return { mod("IgniteBurnSlower", "INC", num) } end,
	["enemies ignited by an attack burn (%d+)%% faster"] = function(num) return { mod("IgniteBurnFaster", "INC", num, nil, ModFlag.Attack) } end,
	["ignites you inflict with attacks deal damage (%d+)%% faster"] = function(num) return { mod("IgniteBurnFaster", "INC", num, nil, ModFlag.Attack) } end,
	["ignites you inflict deal damage (%d+)%% faster"] = function(num) return { mod("IgniteBurnFaster", "INC", num) } end,
	["enemies ignited by you during flask effect take (%d+)%% increased damage"] = function(num) return { mod("EnemyModifier", "LIST", { mod = mod("DamageTaken", "INC", num) }, { type = "ActorCondition", actor = "enemy", var = "Ignited" }) } end,
	["enemies ignited by you have (%-%d+)%% to fire resistance"] = function(num) return { mod("EnemyModifier", "LIST", { mod = mod("FireResist", "BASE", num) }, { type = "ActorCondition", actor = "enemy", var = "Ignited" }) } end,
	["cannot inflict ignite"] = { flag("CannotIgnite") },
	["cannot inflict freeze or chill"] = { flag("CannotFreeze"), flag("CannotChill") },
	["cannot inflict shock"] = { flag("CannotShock") },
	["cannot ignite, chill, freeze or shock"] = { flag("CannotIgnite"), flag("CannotChill"), flag("CannotFreeze"), flag("CannotShock") },
	-- Bleed
	["melee attacks cause bleeding"] = { mod("BleedChance", "BASE", 100, nil, ModFlag.Melee) },
	["attacks cause bleeding when hitting cursed enemies"] = { mod("BleedChance", "BASE", 100, nil, ModFlag.Attack, { type = "ActorCondition", actor = "enemy", var = "Cursed" }) },
	["melee critical strikes cause bleeding"] = { mod("BleedChance", "BASE", 100, nil, ModFlag.Melee, { type = "Condition", var = "CriticalStrike" }) },
	["causes bleeding on melee critical strike"] = { mod("BleedChance", "BASE", 100, nil, ModFlag.Melee, { type = "Condition", var = "CriticalStrike" }) },
	["melee critical strikes have (%d+)%% chance to cause bleeding"] = function(num) return { mod("BleedChance", "BASE", num, nil, ModFlag.Melee, { type = "Condition", var = "CriticalStrike" }) } end,
	["attacks always inflict bleeding while you have cat's stealth"] = { mod("BleedChance", "BASE", 100, nil, ModFlag.Attack, { type = "Condition", var = "AffectedByCat'sStealth" }) },
	["you have crimson dance while you have cat's stealth"] = { mod("Keystone", "LIST", "Crimson Dance", { type = "Condition", var = "AffectedByCat'sStealth" }) },
	["you have crimson dance if you have dealt a critical strike recently"] = { mod("Keystone", "LIST", "Crimson Dance", { type = "Condition", var = "CritRecently" }) },
	["bleeding you inflict deals damage (%d+)%% faster"] = function(num) return { mod("BleedFaster", "INC", num) } end,
	["(%d+)%% chance for bleeding inflicted with this weapon to deal (%d+)%% more damage"] = function(num, _, more) return {
		mod("Damage", "MORE", tonumber(more) * num / 200, nil, 0, bor(KeywordFlag.Bleed, KeywordFlag.Attack), { type = "Condition", var = "DualWielding"}, { type = "SkillType", skillType = SkillType.Attack }),
		mod("Damage", "MORE", tonumber(more) * num / 100, nil, 0, bor(KeywordFlag.Bleed, KeywordFlag.Attack), { type = "Condition", var = "DualWielding", neg = true }, { type = "SkillType", skillType = SkillType.Attack })
	} end,
	-- Poison
	["y?o?u?r? ?fire damage can poison"] = { flag("FireCanPoison") },
	["y?o?u?r? ?cold damage can poison"] = { flag("ColdCanPoison") },
	["y?o?u?r? ?lightning damage can poison"] = { flag("LightningCanPoison") },
	["your chaos damage poisons enemies"] = { mod("ChaosPoisonChance", "BASE", 100) },
	["your chaos damage has (%d+)%% chance to poison enemies"] = function(num) return { mod("ChaosPoisonChance", "BASE", num) } end,
	["melee attacks poison on hit"] = { mod("PoisonChance", "BASE", 100, nil, ModFlag.Melee) },
	["melee critical strikes have (%d+)%% chance to poison the enemy"] = function(num) return { mod("PoisonChance", "BASE", num, nil, ModFlag.Melee, { type = "Condition", var = "CriticalStrike" }) } end,
	["critical strikes with daggers have a (%d+)%% chance to poison the enemy"] = function(num) return { mod("PoisonChance", "BASE", num, nil, ModFlag.Dagger, { type = "Condition", var = "CriticalStrike" }) } end,
	["poison cursed enemies on hit"] = { mod("PoisonChance", "BASE", 100, { type = "ActorCondition", actor = "enemy", var = "Cursed" }) },
	["wh[ie][ln]e? at maximum frenzy charges, attacks poison enemies"] = { mod("PoisonChance", "BASE", 100, nil, ModFlag.Attack, { type = "StatThreshold", stat = "FrenzyCharges", thresholdStat = "FrenzyChargesMax" }) },
	["traps and mines have a (%d+)%% chance to poison on hit"] = function(num) return { mod("PoisonChance", "BASE", num, nil, 0, bor(KeywordFlag.Trap, KeywordFlag.Mine)) } end,
	["poisons you inflict deal damage (%d+)%% faster"] = function(num) return { mod("PoisonFaster", "INC", num) } end,
	["(%d+)%% chance for poisons inflicted with this weapon to deal (%d+)%% more damage"] = function(num, _, more) return {
		mod("Damage", "MORE", tonumber(more) * num / 200, nil, 0, bor(KeywordFlag.Poison, KeywordFlag.Attack), { type = "Condition", var = "DualWielding"}, { type = "SkillType", skillType = SkillType.Attack }),
		mod("Damage", "MORE", tonumber(more) * num / 100, nil, 0, bor(KeywordFlag.Poison, KeywordFlag.Attack), { type = "Condition", var = "DualWielding", neg = true }, { type = "SkillType", skillType = SkillType.Attack })
	} end,
	-- Buffs/debuffs
	["phasing"] = { flag("Condition:Phasing") },
	["onslaught"] = { flag("Condition:Onslaught") },
	["you have phasing if you've killed recently"] = { flag("Condition:Phasing", { type = "Condition", var = "KilledRecently" }) },
	["you have phasing if you have blocked recently"] = { flag("Condition:Phasing", { type = "Condition", var = "BlockedRecently" }) },
	["you have phasing while affected by haste"] = { flag("Condition:Phasing", { type = "Condition", var = "AffectedByHaste" }) },
	["you have phasing while you have cat's stealth"] = { flag("Condition:Phasing", { type = "Condition", var = "AffectedByCat'sStealth" }) },
	["you have onslaught while on low life"] = { flag("Condition:Onslaught", { type = "Condition", var = "LowLife" }) },
	["you have onslaught while not on low mana"] = { flag("Condition:Onslaught", { type = "Condition", var = "LowMana", neg = true }) },
	["your aura buffs do not affect allies"] = { flag("SelfAurasCannotAffectAllies") },
	["nearby allies' damage with hits is lucky"] = { mod("ExtraAura", "LIST", { onlyAllies = true, mod = mod("LuckyHits", "BASE") }) },
	["allies' aura buffs do not affect you"] = { flag("AlliesAurasCannotAffectSelf") },
	["enemies can have 1 additional curse"] = { mod("EnemyCurseLimit", "BASE", 1) },
	["you can apply an additional curse"] = { mod("EnemyCurseLimit", "BASE", 1) },
	["nearby enemies have (%d+)%% increased effect of curses on them"] = function(num) return { mod("EnemyModifier", "LIST", { mod = mod("CurseEffectOnSelf", "INC", num) }) } end,
	["nearby enemies have an additional (%d+)%% chance to receive a critical strike"] = function(num) return { mod("EnemyModifier", "LIST", { mod = mod("SelfExtraCritChance", "BASE", num) }) } end,
	["nearby enemies have (%-%d+)%% to all resistances"] = function(num) return {
		mod("EnemyModifier", "LIST", { mod = mod("ElementalResist", "BASE", num) }),
		mod("EnemyModifier", "LIST", { mod = mod("ChaosResist", "BASE", num) }) 
	} end,
	["your hits inflict decay, dealing (%d+) chaos damage per second for %d+ seconds"] = function(num) return { mod("SkillData", "LIST", { key = "decay", value = num, merge = "MAX" }) } end,
	["temporal chains has (%d+)%% reduced effect on you"] = function(num) return { mod("CurseEffectOnSelf", "INC", -num, { type = "SkillName", skillName = "Temporal Chains" }) } end,
	["unaffected by temporal chains"] = { mod("CurseEffectOnSelf", "MORE", -100, { type = "SkillName", skillName = "Temporal Chains" }) },
	["([%+%-]%d+) seconds to cat's stealth duration"] = function(num) return { mod("PrimaryDuration", "BASE", num, { type = "SkillName", skillName = "Aspect of the Cat" }) } end,
	["([%+%-]%d+) seconds to avian's might duration"] = function(num) return { mod("PrimaryDuration", "BASE", num, { type = "SkillName", skillName = "Aspect of the Avian" }) } end,
	["([%+%-]%d+) seconds to avian's flight duration"] = function(num) return { mod("SecondaryDuration", "BASE", num, { type = "SkillName", skillName = "Aspect of the Avian" }) } end,
	["aspect of the spider can inflict spider's web on enemies an additional time"] = { mod("ExtraSkillMod", "LIST", { mod = mod("Multiplier:SpiderWebApplyStackMax", "BASE", 1) }, { type = "SkillName", skillName = "Aspect of the Spider" }) },
	["enemies affected by your spider's webs have (%-%d+)%% to all resistances"] = function(num) return {
		mod("EnemyModifier", "LIST", { mod = mod("ElementalResist", "BASE", num, { type = "MultiplierThreshold", var = "Spider's WebStack", threshold = 1 }) }),
		mod("EnemyModifier", "LIST", { mod = mod("ChaosResist", "BASE", num, { type = "MultiplierThreshold", var = "Spider's WebStack", threshold = 1 }) }),
	} end,
	["you are cursed with level (%d+) (%D+)"] = function(num, _, name) return { mod("ExtraCurse", "LIST", { skillId = gemIdLookup[name], level = num, applyToPlayer = true }) } end,
	["you count as on low life while you are cursed with vulnerability"] = { flag("Condition:LowLife", { type = "Condition", var = "AffectedByVulnerability" }) },
	["if you consumed a corpse recently, you and nearby allies regenerate (%d+)%% of life per second"] = function (num) return { mod("ExtraAura", "LIST", { mod = mod("LifeRegenPercent", "BASE", num) }, { type = "Condition", var = "ConsumedCorpseRecently" }) } end,
	["if you have blocked recently, you and nearby allies regenerate (%d+)%% of life per second"] = function (num) return { mod("ExtraAura", "LIST", { mod = mod("LifeRegenPercent", "BASE", num) }, { type = "Condition", var = "BlockedRecently" }) } end,
	["you are at maximum chance to block attack damage if you have not blocked recently"] = { flag("MaxBlockIfNotBlockedRecently", { type = "Condition", var = "BlockedRecently", neg = true }) },
	["(%d+)%% of evasion rating is regenerated as life per second while focussed"] = function(num) return { mod("LifeRegen", "BASE", num / 100, { type = "PerStat", stat = "Evasion"}, { type = "Condition", var = "Focused" }) } end,
	["nearby allies have (%d+)%% increased defences per (%d+) strength you have"] = function(num, _, div) return { mod("ExtraAura", "LIST", { onlyAllies = true, mod = mod("Defences", "INC", num) }, { type = "PerStat", stat = "Str", div = tonumber(div) }) } end,
	["nearby allies have %+(%d+)%% to critical strike multiplier per (%d+) dexterity you have"] = function(num, _, div) return { mod("ExtraAura", "LIST", { onlyAllies = true, mod = mod("CritMultiplier", "BASE", num) }, { type = "PerStat", stat = "Dex", div = tonumber(div) }) } end,
	["nearby allies have (%d+)%% increased cast speed per (%d+) intelligence you have"] = function(num, _, div) return { mod("ExtraAura", "LIST", { onlyAllies = true, mod = mod("Speed", "INC", num, nil, ModFlag.Cast ) }, { type = "PerStat", stat = "Int", div = tonumber(div) }) } end,
	["you gain divinity for %d+ seconds on reaching maximum divine charges"] = { 
		mod("ElementalDamage", "MORE", 50, { type = "Condition", var = "Divinity" }),
		mod("ElementalDamageTaken", "MORE", -20, { type = "Condition", var = "Divinity" }),
	},
	["your maximum endurance charges is equal to your maximum frenzy charges"] = { flag("MaximumEnduranceChargesIsMaximumFrenzyCharges") },
	["your maximum frenzy charges is equal to your maximum power charges"] = { flag("MaximumFrenzyChargesIsMaximumPowerCharges") },
	["consecrated ground you create while affected by zealotry causes enemies to take (%d+)%% increased damage"] = function(num) return { mod("EnemyModifier", "LIST", { mod = mod("DamageTaken", "INC", num) }, { type = "ActorCondition", actor = "enemy", var = "OnConsecratedGround" }, { type = "Condition", var = "AffectedByZealotry" }) } end,
	["if you've warcried recently, you and nearby allies have (%d+)%% increased attack, cast and movement speed"] = function(num) return {
		mod("ExtraAura", "LIST", { mod = mod("Speed", "INC", num) }, { type = "Condition", var = "UsedWarcryRecently" }),
		mod("ExtraAura", "LIST", { mod = mod("MovementSpeed", "INC", num) }, { type = "Condition", var = "UsedWarcryRecently" }),
	} end,
	["enemies in your chilling areas take (%d+)%% increased lightning damage"] = function(num) return { mod("EnemyModifier", "LIST", { mod = mod("LightningDamageTaken", "INC", num) }, { type = "ActorCondition", actor = "enemy", var = "InChillingArea" }) } end,
	["enemies hindered by you take (%d+)%% increased chaos damage"] = function(num) return { mod("EnemyModifier", "LIST", { mod = mod("ChaosDamageTaken", "INC", num) }, { type = "ActorCondition", actor = "enemy", var = "Hindered" }) } end,
	["warcries count as having (%d+) additional nearby enemies"] = function(num) return {
		mod("Multiplier:WarcryNearbyEnemies", "BASE", num),
	} end,
	["enemies you curse take (%d+)%% increased damage"] = function(num) return { mod("EnemyModifier", "LIST", { mod = mod("DamageTaken", "INC", num, { type = "Condition", var = "Cursed" }) }) } end,
	-- Traps, Mines and Totems
	["traps and mines deal (%d+)%-(%d+) additional physical damage"] = function(_, min, max) return { mod("PhysicalMin", "BASE", tonumber(min), nil, 0, bor(KeywordFlag.Trap, KeywordFlag.Mine)), mod("PhysicalMax", "BASE", tonumber(max), nil, 0, bor(KeywordFlag.Trap, KeywordFlag.Mine)) } end,
	["traps and mines deal (%d+) to (%d+) additional physical damage"] = function(_, min, max) return { mod("PhysicalMin", "BASE", tonumber(min), nil, 0, bor(KeywordFlag.Trap, KeywordFlag.Mine)), mod("PhysicalMax", "BASE", tonumber(max), nil, 0, bor(KeywordFlag.Trap, KeywordFlag.Mine)) } end,
	["can have up to (%d+) additional traps? placed at a time"] = function(num) return { mod("ActiveTrapLimit", "BASE", num) } end,
	["can have up to (%d+) additional remote mines? placed at a time"] = function(num) return { mod("ActiveMineLimit", "BASE", num) } end,
	["can have up to (%d+) additional totems? summoned at a time"] = function(num) return { mod("ActiveTotemLimit", "BASE", num) } end,
	["attack skills can have (%d+) additional totems? summoned at a time"] = function(num) return { mod("ActiveTotemLimit", "BASE", num, nil, 0, KeywordFlag.Attack) } end,
	["can [hs][au][vm][em]o?n? 1 additional siege ballista totem per (%d+) dexterity"] = function(num) return { mod("ActiveTotemLimit", "BASE", 1, { type = "SkillName", skillName = "Siege Ballista" }, { type = "PerStat", stat = "Dex", div = num }) } end,
	["totems fire (%d+) additional projectiles"] = function(num) return { mod("ProjectileCount", "BASE", num, nil, 0, KeywordFlag.Totem) } end,
	["([%d%.]+)%% of damage dealt by y?o?u?r? ?totems is leeched to you as life"] = function(num) return { mod("DamageLifeLeechToPlayer", "BASE", num, nil, 0, KeywordFlag.Totem) } end,
	["([%d%.]+)%% of damage dealt by y?o?u?r? ?mines is leeched to you as life"] = function(num) return { mod("DamageLifeLeechToPlayer", "BASE", num, nil, 0, KeywordFlag.Mine) } end,
	["you can cast an additional brand"] = { mod("ActiveBrandLimit", "BASE", 1) },
	-- Minions
	["your strength is added to your minions"] = { flag("HalfStrengthAddedToMinions") },
	["half of your strength is added to your minions"] = { flag("HalfStrengthAddedToMinions") },
	["minions created recently have (%d+)%% increased attack and cast speed"] = function(num) return { mod("MinionModifier", "LIST", { mod = mod("Speed", "INC", num) }, { type = "Condition", var = "MinionsCreatedRecently" }) } end,
	["minions created recently have (%d+)%% increased movement speed"] = function(num) return { mod("MinionModifier", "LIST", { mod = mod("MovementSpeed", "INC", num) }, { type = "Condition", var = "MinionsCreatedRecently" }) } end,
	["minions poison enemies on hit"] = { mod("MinionModifier", "LIST", { mod = mod("PoisonChance", "BASE", 100) }) },
	["minions have (%d+)%% chance to poison enemies on hit"] = function(num) return { mod("MinionModifier", "LIST", { mod = mod("PoisonChance", "BASE", num) }) } end,
	["(%d+)%% increased minion damage if you have hit recently"] = function(num) return { mod("MinionModifier", "LIST", { mod = mod("Damage", "INC", num) }, { type = "Condition", var = "HitRecently" }) } end,
	["(%d+)%% increased minion damage if you've used a minion skill recently"] = function(num) return { mod("MinionModifier", "LIST", { mod = mod("Damage", "INC", num) }, { type = "Condition", var = "UsedMinionSkillRecently" }) } end,
	["(%d+)%% increased minion attack speed per (%d+) dexterity"] = function(num, _, div) return { mod("MinionModifier", "LIST", { mod = mod("Speed", "INC", num, nil, ModFlag.Attack) }, { type = "PerStat", stat = "Dex", div = tonumber(div) }) } end,
	["(%d+)%% increased minion movement speed per (%d+) dexterity"] = function(num, _, div) return { mod("MinionModifier", "LIST", { mod = mod("MovementSpeed", "INC", num) }, { type = "PerStat", stat = "Dex", div = tonumber(div) }) } end,
	["minions deal (%d+)%% increased damage per (%d+) dexterity"] = function(num, _, div) return { mod("MinionModifier", "LIST", { mod = mod("Damage", "INC", num) }, { type = "PerStat", stat = "Dex", div = tonumber(div) }) } end,
	["minions have (%d+)%% chance to deal double damage while they are on full life"] = function(num) return { mod("MinionModifier", "LIST", { mod = mod("DoubleDamageChance", "BASE", num, { type = "Condition", var = "FullLife" }) }) } end,
	["(%d+)%% increased golem damage for each type of golem you have summoned"] = function(num) return {
		mod("MinionModifier", "LIST", { mod = mod("Damage", "INC", num, { type = "ActorCondition", actor = "parent", var = "HavePhysicalGolem" }) }, { type = "SkillType", skillType = SkillType.Golem }),
		mod("MinionModifier", "LIST", { mod = mod("Damage", "INC", num, { type = "ActorCondition", actor = "parent", var = "HaveLightningGolem" }) }, { type = "SkillType", skillType = SkillType.Golem }),
		mod("MinionModifier", "LIST", { mod = mod("Damage", "INC", num, { type = "ActorCondition", actor = "parent", var = "HaveColdGolem" }) }, { type = "SkillType", skillType = SkillType.Golem }),
		mod("MinionModifier", "LIST", { mod = mod("Damage", "INC", num, { type = "ActorCondition", actor = "parent", var = "HaveFireGolem" }) }, { type = "SkillType", skillType = SkillType.Golem }),
		mod("MinionModifier", "LIST", { mod = mod("Damage", "INC", num, { type = "ActorCondition", actor = "parent", var = "HaveChaosGolem" }) }, { type = "SkillType", skillType = SkillType.Golem }),
		mod("MinionModifier", "LIST", { mod = mod("Damage", "INC", num, { type = "ActorCondition", actor = "parent", var = "HaveCarrionGolem" }) }, { type = "SkillType", skillType = SkillType.Golem }),
	} end,
	["can summon up to (%d) additional golems? at a time"] = function(num) return { mod("ActiveGolemLimit", "BASE", num) } end,
	["%+(%d) to maximum number of sentinels of purity"] = function(num) return { mod("ActiveSentinelOfPurityLimit", "BASE", num) } end,
	["if you have 3 primordial jewels, can summon up to (%d) additional golems? at a time"] = function(num) return { mod("ActiveGolemLimit", "BASE", num, { type = "MultiplierThreshold", var = "PrimordialItem", threshold = 3 }) } end,
	["golems regenerate (%d)%% of their maximum life per second"] = function(num) return { mod("MinionModifier", "LIST", { mod = mod("LifeRegenPercent", "BASE", num) }, { type = "SkillType", skillType = SkillType.Golem }) } end,
	["raging spirits' hits always ignite"] = { mod("MinionModifier", "LIST", { mod = mod("EnemyIgniteChance", "BASE", 100) }, { type = "SkillName", skillName = "Summon Raging Spirit" }) },
	["summoned skeletons have avatar of fire"] = { mod("MinionModifier", "LIST", { mod = mod("Keystone", "LIST", "Avatar of Fire") }, { type = "SkillName", skillName = "Summon Skeleton" }) },
	["summoned skeletons take ([%d%.]+)%% of their maximum life per second as fire damage"] = function(num) return { mod("MinionModifier", "LIST", { mod = mod("FireDegen", "BASE", num/100, { type = "PerStat", stat = "Life", div = 1 }) }, { type = "SkillName", skillName = "Summon Skeleton" }) } end,
	["summoned skeletons have (%d+)%% chance to wither enemies for (%d+) seconds on hit"] = {
		flag("Condition:CanWither"),
		mod("Dummy", "DUMMY", 1, { type = "Condition", var = "CanWither" }), -- Make the Configuration option appear
		mod("ExtraSkillMod", "LIST", { mod = mod("ChaosDamageTaken", "INC", 6, 0, 0, { type = "GlobalEffect", effectType = "Debuff", effectName = "Withered", effectStackVar = "WitheredStackCount", effectStackLimit = 15 }) }, { type = "SkillName", skillName = "Summon Skeleton" }),
	},
	["summoned skeletons have (%d+)%% of physical damage converted to chaos damage"] = function(num) return { mod("MinionModifier", "LIST", { mod = mod("PhysicalDamageConvertToChaos", "BASE", num) }, { type = "SkillName", skillName = "Summon Skeleton" }) } end,
	["minions convert (%d+)%% of physical damage to fire damage per red socket"] = function(num) return { mod("MinionModifier", "LIST", { mod = mod("PhysicalDamageConvertToFire", "BASE", num) }, { type = "Multiplier", var = "RedSocketIn{SlotName}" }) } end,
	["minions convert (%d+)%% of physical damage to cold damage per green socket"] = function(num) return { mod("MinionModifier", "LIST", { mod = mod("PhysicalDamageConvertToCold", "BASE", num) }, { type = "Multiplier", var = "GreenSocketIn{SlotName}" }) } end,
	["minions convert (%d+)%% of physical damage to lightning damage per blue socket"] = function(num) return { mod("MinionModifier", "LIST", { mod = mod("PhysicalDamageConvertToLightning", "BASE", num) }, { type = "Multiplier", var = "BlueSocketIn{SlotName}" }) } end,
	["minions convert (%d+)%% of physical damage to chaos damage per white socket"] = function(num) return { mod("MinionModifier", "LIST", { mod = mod("PhysicalDamageConvertToChaos", "BASE", num) }, { type = "Multiplier", var = "WhiteSocketIn{SlotName}" }) } end,
	["minions have a (%d+)%% chance to impale on hit with attacks"] = function(num) return { mod("MinionModifier", "LIST", { mod = mod("ImpaleChance", "BASE", num ) }  ) } end,
	["minions from herald skills deal (%d+)%% more damage"] = function(num) return { mod("MinionModifier", "LIST", { mod = mod("Damage", "MORE", num) }, { type = "SkillType", skillType = SkillType.Herald })} end,
	-- Projectiles
	["skills chain %+(%d) times"] = function(num) return { mod("ChainCountMax", "BASE", num) } end,
	["skills chain an additional time while at maximum frenzy charges"] = { mod("ChainCountMax", "BASE", 1, { type = "StatThreshold", stat = "FrenzyCharges", thresholdStat = "FrenzyChargesMax" }) },
	["attacks chain an additional time when in main hand"] = { mod("ChainCountMax", "BASE", 1, nil, ModFlag.Attack, { type = "SlotNumber", num = 1 }) },
	["adds an additional arrow"] = { mod("ProjectileCount", "BASE", 1, nil, ModFlag.Attack) },
	["(%d+) additional arrows"] = function(num) return { mod("ProjectileCount", "BASE", num, nil, ModFlag.Attack) } end,
	["bow attacks fire an additional arrow"] = { mod("ProjectileCount", "BASE", 1, nil, ModFlag.Bow) },
	["bow attacks fire (%d+) additional arrows"] = function(num) return { mod("ProjectileCount", "BASE", num, nil, ModFlag.Bow) } end,
	["skills fire an additional projectile"] = { mod("ProjectileCount", "BASE", 1) },
	["spells have an additional projectile"] = { mod("ProjectileCount", "BASE", 1, nil, ModFlag.Spell) },
	["attacks have an additional projectile when in off hand"] = { mod("ProjectileCount", "BASE", 1, nil, ModFlag.Attack, { type = "SlotNumber", num = 2 }) },
	["projectiles pierce an additional target"] = { mod("PierceCount", "BASE", 1) },
	["projectiles pierce (%d+) targets?"] = function(num) return { mod("PierceCount", "BASE", num) } end,
	["projectiles pierce (%d+) additional targets?"] = function(num) return { mod("PierceCount", "BASE", num) } end,
	["projectiles pierce (%d+) additional targets while you have phasing"] = function(num) return { mod("PierceCount", "BASE", num, { type = "Condition", var = "Phasing" }) } end,
	["arrows pierce an additional target"] = { mod("PierceCount", "BASE", 1, nil, ModFlag.Attack) },
	["arrows pierce one target"] = { mod("PierceCount", "BASE", 1, nil, ModFlag.Attack) },
	["arrows pierce (%d+) targets?"] = function(num) return { mod("PierceCount", "BASE", num, nil, ModFlag.Attack) } end,
	["always pierce with arrows"] = { flag("PierceAllTargets", nil, ModFlag.Attack) },
	["arrows always pierce"] = { flag("PierceAllTargets", nil, ModFlag.Attack) },
	["arrows pierce all targets"] = { flag("PierceAllTargets", nil, ModFlag.Attack) },
	["arrows that pierce cause bleeding"] = { mod("BleedChance", "BASE", 100, nil, bor(ModFlag.Attack, ModFlag.Projectile), { type = "StatThreshold", stat = "PierceCount", threshold = 1 }) },
	["arrows that pierce have (%d+)%% chance to cause bleeding"] = function(num) return { mod("BleedChance", "BASE", num, nil, bor(ModFlag.Attack, ModFlag.Projectile), { type = "StatThreshold", stat = "PierceCount", threshold = 1 }) } end,
	["arrows that pierce deal (%d+)%% increased damage"] = function(num) return { mod("Damage", "INC", num, nil, bor(ModFlag.Attack, ModFlag.Projectile), { type = "StatThreshold", stat = "PierceCount", threshold = 1 }) } end,
	["projectiles gain (%d+)%% of non%-chaos damage as extra chaos damage per chain"] = function(num) return { mod("NonChaosDamageGainAsChaos", "BASE", num, nil, ModFlag.Projectile, { type = "PerStat", stat = "Chain" }) } end,
	["left ring slot: projectiles from spells cannot chain"] = { flag("CannotChain", nil, bor(ModFlag.Spell, ModFlag.Projectile), { type = "SlotNumber", num = 1 }) },
	["right ring slot: projectiles from spells chain %+1 times"] = { mod("ChainCountMax", "BASE", 1, nil, bor(ModFlag.Spell, ModFlag.Projectile), { type = "SlotNumber", num = 2 }) },
	["projectiles from spells cannot pierce"] = { flag("CannotPierce", nil, ModFlag.Spell) },
	["modifiers to number of projectiles instead apply to the number of targets projectiles split towards"] = { flag("NoAdditionalProjectiles") },
	["attack skills fire an additional projectile while wielding a claw or dagger"] = { mod("ProjectileCount", "BASE", 1, nil, ModFlag.Attack, { type = "ModFlagOr", modFlags = bor(ModFlag.Claw, ModFlag.Dagger) }) },
	-- Leech/Gain on Hit
	["cannot leech life"] = { flag("CannotLeechLife") },
	["cannot leech mana"] = { flag("CannotLeechMana") },
	["cannot leech when on low life"] = { flag("CannotLeechLife", { type = "Condition", var = "LowLife" }), flag("CannotLeechMana", { type = "Condition", var = "LowLife" }) },
	["cannot leech life from critical strikes"] = { flag("CannotLeechLife", { type = "Condition", var = "CriticalStrike" }) },
	["leech applies instantly on critical strike"] = { flag("InstantLifeLeech", { type = "Condition", var = "CriticalStrike" }), flag("InstantManaLeech", { type = "Condition", var = "CriticalStrike" }) },
	["gain life and mana from leech instantly on critical strike"] = { flag("InstantLifeLeech", { type = "Condition", var = "CriticalStrike" }), flag("InstantManaLeech", { type = "Condition", var = "CriticalStrike" }) },
	["life and mana leech from critical strikes are instant"] = { flag("InstantLifeLeech", { type = "Condition", var = "CriticalStrike" }), flag("InstantManaLeech", { type = "Condition", var = "CriticalStrike" }) },
	["leech applies instantly during flask effect"] = { flag("InstantLifeLeech", { type = "Condition", var = "UsingFlask" }), flag("InstantManaLeech", { type = "Condition", var = "UsingFlask" }) },
	["gain life and mana from leech instantly during flask effect"] = { flag("InstantLifeLeech", { type = "Condition", var = "UsingFlask" }), flag("InstantManaLeech", { type = "Condition", var = "UsingFlask" }) },
	["life and mana leech from critical strikes are instant"] = { flag("InstantLifeLeech", { type = "Condition", var = "CriticalStrike" }), flag("InstantManaLeech", { type = "Condition", var = "CriticalStrike" }) },
	["gain life and mana from leech instantly during effect"] = { flag("InstantLifeLeech", { type = "Condition", var = "UsingFlask" }), flag("InstantManaLeech", { type = "Condition", var = "UsingFlask" }) },
	["with 5 corrupted items equipped: life leech recovers based on your chaos damage instead"] = { flag("LifeLeechBasedOnChaosDamage", { type = "MultiplierThreshold", var = "CorruptedItem", threshold = 5 }) },
	["you have vaal pact if you've dealt a critical strike recently"] = { mod("Keystone", "LIST", "Vaal Pact", { type = "Condition", var = "CritRecently" }) },
	["gain (%d+) energy shield for each enemy you hit which is affected by a spider's web"] = function(num) return { mod("EnergyShieldOnHit", "BASE", num, { type = "MultiplierThreshold", actor = "enemy", var = "Spider's WebStack", threshold = 1 }) } end,
	["(%d+) life gained for each enemy hit if you have used a vaal skill recently"] = function(num) return { mod("LifeOnHit", "BASE", num, { type = "Condition", var = "UsedVaalSkillRecently"}) } end,
	-- Defences
	["cannot evade enemy attacks"] = { flag("CannotEvade") },
	["cannot block"] = { flag("CannotBlockAttacks"), flag("CannotBlockSpells") },
	["cannot block attacks"] = { flag("CannotBlockAttacks") },
	["cannot block spells"] = { flag("CannotBlockSpells") },
	["you have no life regeneration"] = { flag("NoLifeRegen") },
	["you have no armour or energy shield"] = {
		mod("Armour", "MORE", -100),
		mod("EnergyShield", "MORE", -100),
	},
	["elemental resistances are zero"] = {
		mod("FireResist", "OVERRIDE", 0),
		mod("ColdResist", "OVERRIDE", 0),
		mod("LightningResist", "OVERRIDE", 0)
	},
	["your maximum resistances are (%d+)%%"] = function(num) return {
		mod("FireResistMax", "OVERRIDE", num),
		mod("ColdResistMax", "OVERRIDE", num),
		mod("LightningResistMax", "OVERRIDE", num),
		mod("ChaosResistMax", "OVERRIDE", num)
	} end,
	["fire resistance is (%d+)%%"] = function(num) return { mod("FireResist", "OVERRIDE", num) } end,
	["cold resistance is (%d+)%%"] = function(num) return { mod("ColdResist", "OVERRIDE", num) } end,
	["lightning resistance is (%d+)%%"] = function(num) return { mod("LightningResist", "OVERRIDE", num) } end,
	["chaos resistance is doubled"] = { mod("ChaosResist", "MORE", 100) },
	["armour is increased by uncapped fire resistance"] = { mod("Armour", "INC", 1, { type = "PerStat", stat = "FireResistTotal", div = 1 }) },
	["evasion rating is increased by uncapped cold resistance"] = { mod("Evasion", "INC", 1, { type = "PerStat", stat = "ColdResistTotal", div = 1 }) },
	["reflects (%d+) physical damage to melee attackers"] = { },
	["ignore all movement penalties from armour"] = { flag("Condition:IgnoreMovementPenalties") },
	["gain armour equal to your reserved mana"] = { mod("Armour", "BASE", 1, { type = "PerStat", stat = "ManaReserved", div = 1 }) },
	["cannot be stunned"] = { mod("AvoidStun", "BASE", 100) },
	["cannot be stunned if you haven't been hit recently"] = { mod("AvoidStun", "BASE", 100, { type = "Condition", var = "BeenHitRecently", neg = true }) },
	["cannot be stunned if you have at least (%d+) crab barriers"] = function(num) return { mod("AvoidStun", "BASE", 100, { type = "StatThreshold", stat = "CrabBarriers", threshold = num }) } end,
	["cannot be shocked"] = { mod("AvoidShock", "BASE", 100) },
	["immune to shock"] = { mod("AvoidShock", "BASE", 100) },
	["cannot be frozen"] = { mod("AvoidFreeze", "BASE", 100) },
	["immune to freeze"] = { mod("AvoidFreeze", "BASE", 100) },
	["cannot be chilled"] = { mod("AvoidChill", "BASE", 100) },
	["immune to chill"] = { mod("AvoidChill", "BASE", 100) },
	["cannot be ignited"] = { mod("AvoidIgnite", "BASE", 100) },
	["immune to ignite"] = { mod("AvoidIgnite", "BASE", 100) },
	["you cannot be shocked while at maximum endurance charges"] = { mod("AvoidShock", "BASE", 100, { type = "StatThreshold", stat = "EnduranceCharges", thresholdStat = "EnduranceChargesMax" }) },
	["cannot be shocked if intelligence is higher than strength"] = { mod("AvoidShock", "BASE", 100, { type = "Condition", var = "IntHigherThanStr" }) },
	["cannot be frozen if dexterity is higher than intelligence"] = { mod("AvoidFreeze", "BASE", 100, { type = "Condition", var = "DexHigherThanInt" }) },
	["cannot be ignited if strength is higher than dexterity"] = { mod("AvoidIgnite", "BASE", 100, { type = "Condition", var = "StrHigherThanDex" }) },
	["cannot be inflicted with bleeding"] = { mod("AvoidBleed", "BASE", 100) },
	["you are immune to bleeding"] = { mod("AvoidBleed", "BASE", 100) },
	["immune to poison"] = { mod("AvoidPoison", "BASE", 100) },
	["immunity to shock during flask effect"] = { mod("AvoidShock", "BASE", 100, { type = "Condition", var = "UsingFlask" }) },
	["immunity to freeze and chill during flask effect"] = { 
		mod("AvoidFreeze", "BASE", 100, { type = "Condition", var = "UsingFlask" }), 
		mod("AvoidChill", "BASE", 100, { type = "Condition", var = "UsingFlask" }) 
	},
	["immunity to ignite during flask effect"] = { mod("AvoidIgnite", "BASE", 100, { type = "Condition", var = "UsingFlask" }) },
	["immunity to bleeding during flask effect"] = { mod("AvoidBleed", "BASE", 100, { type = "Condition", var = "UsingFlask" }) },
	["immune to poison during flask effect"] = { mod("AvoidPoison", "BASE", 100, { type = "Condition", var = "UsingFlask" }) },
	["immune to curses during flask effect"] = { mod("AvoidCurse", "BASE", 100, { type = "Condition", var = "UsingFlask" }) },
	["immune to freeze, chill, curses and stuns during flask effect"] = { 
		mod("AvoidFreeze", "BASE", 100, { type = "Condition", var = "UsingFlask" }), 
		mod("AvoidChill", "BASE", 100, { type = "Condition", var = "UsingFlask" }),
		mod("AvoidCurse", "BASE", 100, { type = "Condition", var = "UsingFlask" }),
		mod("AvoidStun", "BASE", 100, { type = "Condition", var = "UsingFlask" }),
	},
	["unaffected by curses"] = { mod("CurseEffectOnSelf", "MORE", -100) },
	["the effect of chill on you is reversed"] = { flag("SelfChillEffectIsReversed") },
	-- Knockback
	["cannot knock enemies back"] = { flag("CannotKnockback") },
	["knocks back enemies if you get a critical strike with a staff"] = { mod("EnemyKnockbackChance", "BASE", 100, nil, ModFlag.Staff, { type = "Condition", var = "CriticalStrike" }) },
	["knocks back enemies if you get a critical strike with a bow"] = { mod("EnemyKnockbackChance", "BASE", 100, nil, ModFlag.Bow, { type = "Condition", var = "CriticalStrike" }) },
	["bow knockback at close range"] = { mod("EnemyKnockbackChance", "BASE", 100, nil, ModFlag.Bow, { type = "Condition", var = "AtCloseRange" }) },
	["adds knockback during flask effect"] = { mod("EnemyKnockbackChance", "BASE", 100, { type = "Condition", var = "UsingFlask" }) },
	["adds knockback to melee attacks during flask effect"] = { mod("EnemyKnockbackChance", "BASE", 100, nil, ModFlag.Melee, { type = "Condition", var = "UsingFlask" }) },
	-- Flasks
	["flasks do not apply to you"] = { flag("FlasksDoNotApplyToPlayer") },
	["flasks apply to your zombies and spectres"] = { flag("FlasksApplyToMinion", { type = "SkillName", skillNameList = { "Raise Zombie", "Raise Spectre" } }) },
	["flasks apply to your raised zombies and spectres"] = { flag("FlasksApplyToMinion", { type = "SkillName", skillNameList = { "Raise Zombie", "Raise Spectre" } }) },
	["your minions use your flasks when summoned"] = { flag("FlasksApplyToMinion") },
	["creates a smoke cloud on use"] = { },
	["creates chilled ground on use"] = { },
	["creates consecrated ground on use"] = { },
	["gain unholy might during flask effect"] = { flag("Condition:UnholyMight", { type = "Condition", var = "UsingFlask" }) },
	["zealot's oath during flask effect"] = { mod("ZealotsOath", "FLAG", true, { type = "Condition", var = "UsingFlask" }) },
	["grants level (%d+) (.+) curse aura during flask effect"] = function(num, _, skill) return { mod("ExtraCurse", "LIST", { skillId = gemIdLookup[skill:gsub(" skill","")] or "Unknown", level = num }, { type = "Condition", var = "UsingFlask" }) } end,
	["during flask effect, (%d+)%% reduced damage taken of each element for which your uncapped elemental resistance is lowest"] = function(num) return {
		mod("LightningDamageTaken", "INC", -num, { type = "StatThreshold", stat = "LightningResistTotal", thresholdStat = "ColdResistTotal", upper = true }, { type = "StatThreshold", stat = "LightningResistTotal", thresholdStat = "FireResistTotal", upper = true }),
		mod("ColdDamageTaken", "INC", -num, { type = "StatThreshold", stat = "ColdResistTotal", thresholdStat = "LightningResistTotal", upper = true }, { type = "StatThreshold", stat = "ColdResistTotal", thresholdStat = "FireResistTotal", upper = true }),
		mod("FireDamageTaken", "INC", -num, { type = "StatThreshold", stat = "FireResistTotal", thresholdStat = "LightningResistTotal", upper = true }, { type = "StatThreshold", stat = "FireResistTotal", thresholdStat = "ColdResistTotal", upper = true }),
	} end,
	["during flask effect, damage penetrates (%d+)%% o?f? ?resistance of each element for which your uncapped elemental resistance is highest"] = function(num) return {
		mod("LightningPenetration", "BASE", num, { type = "StatThreshold", stat = "LightningResistTotal", thresholdStat = "ColdResistTotal" }, { type = "StatThreshold", stat = "LightningResistTotal", thresholdStat = "FireResistTotal" }),
		mod("ColdPenetration", "BASE", num, { type = "StatThreshold", stat = "ColdResistTotal", thresholdStat = "LightningResistTotal" }, { type = "StatThreshold", stat = "ColdResistTotal", thresholdStat = "FireResistTotal" }),
		mod("FirePenetration", "BASE", num, { type = "StatThreshold", stat = "FireResistTotal", thresholdStat = "LightningResistTotal" }, { type = "StatThreshold", stat = "FireResistTotal", thresholdStat = "ColdResistTotal" }),
	} end,
	["(%d+)%% of maximum life taken as chaos damage per second"] = function(num) return { mod("ChaosDegen", "BASE", num/100, { type = "PerStat", stat = "Life", div = 1 }) } end,
	["your critical strikes do not deal extra damage during flask effect"] = { flag("NoCritMultiplier", { type = "Condition", var = "UsingFlask" }) },
	["grants perfect agony during flask effect"] = { mod("Keystone", "LIST", "Perfect Agony", { type = "Condition", var = "UsingFlask" }) },
	["consecrated ground created during effect applies (%d+)%% increased damage taken to enemies"] = function(num) return { mod("EnemyModifier", "LIST", { mod = mod("DamageTaken", "INC", num, { type = "Condition", var = "OnConsecratedGround" }) }, { type = "Condition", var = "UsingFlask" }) } end,	-- Jewels
	["passives in radius can be allocated without being connected to your tree"] = { mod("JewelData", "LIST", { key = "intuitiveLeapLike", value = true }) },
	["affects passives in small ring"] = { mod("JewelData", "LIST", { key = "radiusIndex", value = 4 }) },
	["affects passives in medium ring"] = { mod("JewelData", "LIST", { key = "radiusIndex", value = 5 }) },
	["affects passives in large ring"] = { mod("JewelData", "LIST", { key = "radiusIndex", value = 6 }) },
	["affects passives in very large ring"] = { mod("JewelData", "LIST", { key = "radiusIndex", value = 7 }) },
	["(%d+)%% increased elemental damage per grand spectrum"] = function(num) return {
		mod("ElementalDamage", "INC", num, { type = "Multiplier", var = "GrandSpectrum" }), 
		mod("Multiplier:GrandSpectrum", "BASE", 1) 
	} end,
	["gain (%d+) armour per grand spectrum"] = function(num) return { 
		mod("Armour", "BASE", num, { type = "Multiplier", var = "GrandSpectrum" }), 
		mod("Multiplier:GrandSpectrum", "BASE", 1) 
	} end,
	["gain (%d+) mana per grand spectrum"] = function(num) return {
		mod("Mana", "BASE", num, { type = "Multiplier", var = "GrandSpectrum" }),
		mod("Multiplier:GrandSpectrum", "BASE", 1) 
	} end,
	["primordial"] = { mod("Multiplier:PrimordialItem", "BASE", 1) },
	["spectres have a base duration of (%d+) seconds"] = function(num) return { mod("SkillData", "LIST", { key = "duration", value = 6 }, { type = "SkillName", skillName = "Raise Spectre" }) } end,
	["flasks applied to you have (%d+)%% increased effect"] = function(num) return { mod("FlaskEffect", "INC", num) } end,
	-- Misc
	["iron will"] = { flag("IronWill") },
	["iron reflexes while stationary"] = { mod("Keystone", "LIST", "Iron Reflexes", { type = "Condition", var = "Stationary" }) },
	["you have zealot's oath if you haven't been hit recently"] = { mod("Keystone", "LIST", "Zealot's Oath", { type = "Condition", var = "BeenHitRecently", neg = true }) },
	["deal no physical damage"] = { flag("DealNoPhysical") },
	["deal no elemental damage"] = { flag("DealNoLightning"), flag("DealNoCold"), flag("DealNoFire") },
	["deal no chaos damage"] = { flag("DealNoChaos") },
	["deal no non%-elemental damage"] = { flag("DealNoPhysical"), flag("DealNoChaos") },
	["attacks have blood magic"] = { flag("SkillBloodMagic", nil, ModFlag.Attack) },
	["(%d+)%% chance to cast a? ?socketed lightning spells? on hit"] = function(num) return { mod("ExtraSupport", "LIST", { name = "SupportUniqueMjolnerLightningSpellsCastOnHit", level = 1 }, { type = "SocketedIn", slotName = "{SlotName}" }) } end,
	["cast a socketed lightning spell on hit"] = { mod("ExtraSupport", "LIST", { name = "SupportUniqueMjolnerLightningSpellsCastOnHit", level = 1 }, { type = "SocketedIn", slotName = "{SlotName}" }) },
	["trigger a socketed lightning spell on hit"] = { mod("ExtraSupport", "LIST", { name = "SupportUniqueMjolnerLightningSpellsCastOnHit", level = 1 }, { type = "SocketedIn", slotName = "{SlotName}" }) },
	["cast a socketed cold s[pk][ei]ll on melee critical strike"] = { mod("ExtraSupport", "LIST", { name = "SupportUniqueCosprisMaliceColdSpellsCastOnMeleeCriticalStrike", level = 1 }, { type = "SocketedIn", slotName = "{SlotName}" }) },
	["your curses can apply to hexproof enemies"] = { flag("CursesIgnoreHexproof") },
	["you have onslaught while you have fortify"] = { flag("Condition:Onslaught", { type = "Condition", var = "Fortify" }) },
	["reserves (%d+)%% of life"] = function(num) return { mod("ExtraLifeReserved", "BASE", num) } end,
	["items and gems have (%d+)%% reduced attribute requirements"] = function(num) return { mod("GlobalAttributeRequirements", "INC", -num) } end,
	["items and gems have (%d+)%% increased attribute requirements"] = function(num) return { mod("GlobalAttributeRequirements", "INC", num) } end,
	["mana reservation of herald skills is always (%d+)%%"] = function(num) return { mod("SkillData", "LIST", { key = "manaCostForced", value = num }, { type = "SkillType", skillType = SkillType.Herald }) } end,
	["([%a%s]+) reserves no mana"] = function(_, name) return { mod("SkillData", "LIST", { key = "manaCostForced", value = 0 }, { type = "SkillId", skillId = gemIdLookup[name] }) } end,
	["banner skills reserve no mana"] = { mod("SkillData", "LIST", { key = "manaCostForced", value = 0 }, { type = "SkillName", skillNameList = { "Dread Banner", "War Banner" } }) },
	["your aura skills are disabled"] = { flag("DisableSkill", { type = "SkillType", skillType = SkillType.Aura }) },
	["your spells are disabled"] = { flag("DisableSkill", { type = "SkillType", skillType = SkillType.Spell }) },
	["strength's damage bonus instead grants (%d+)%% increased melee physical damage per (%d+) strength"] = function(num, _, perStr) return { mod("StrDmgBonusRatioOverride", "BASE", num / tonumber(perStr)) } end,
	["while in her embrace, take ([%d%.]+)%% of your total maximum life and energy shield as fire damage per second per level"] = function(num) return { 
		mod("FireDegen", "BASE", 0.005, { type = "PerStat", stat = "Life" }, { type = "Multiplier", var = "Level" }, { type = "Condition", var = "HerEmbrace" }),
		mod("FireDegen", "BASE", 0.005, { type = "PerStat", stat = "EnergyShield" }, { type = "Multiplier", var = "Level" }, { type = "Condition", var = "HerEmbrace" }),
	} end,
	["gain her embrace for %d+ seconds when you ignite an enemy"] = { flag("Condition:CanGainHerEmbrace") },
	["when you cast a spell, sacrifice all mana to gain added maximum lightning damage equal to (%d+)%% of sacrificed mana for 4 seconds"] = function(num) return {
		flag("Condition:HaveManaStorm"),
		mod("Dummy", "DUMMY", 1, { type = "Condition", var = "HaveManaStorm" }), -- Make the Configuration option appear
		mod("LightningMax", "BASE", 1, { type = "PerStat", stat = "ManaUnreserved" , div = 100 / num}, { type = "Condition", var = "SacrificeManaForLightning" }) 
	} end,
	
	["every 16 seconds you gain iron reflexes for 8 seconds"] = { 
		flag("Condition:HaveArborix"),
		mod("Dummy", "DUMMY", 1, { type = "Condition", var = "HaveArborix" }), -- Make the Configuration option appear
	},
	["every 16 seconds you gain elemental overload for 8 seconds"] = { 
		flag("Condition:HaveAugyre"),
		mod("Dummy", "DUMMY", 1, { type = "Condition", var = "HaveAugyre" }), -- Make the Configuration option appear
	},
	["every 8 seconds, gain avatar of fire for 4 seconds"] = { 
		flag("Condition:HaveVulconus"),
		mod("Dummy", "DUMMY", 1, { type = "Condition", var = "HaveVulconus" }), -- Make the Configuration option appear
	},
	["you have far shot while you do not have iron reflexes"] = { flag("FarShot", { neg = true, type = "Condition", var = "HaveIronReflexes" }) },
	["you have resolute technique while you do not have elemental overload"] = { mod("Keystone", "LIST", "Resolute Technique", { neg = true, type = "Condition", var = "HaveElementalOverload" }) },
	["hits ignore enemy monster fire resistance while you are ignited"] = { flag("IgnoreFireResistance", { type = "Condition", var = "Ignited" }) },
	["your hits can't be evaded by blinded enemies"] = { flag("CannotBeEvaded", { type = "ActorCondition", actor = "enemy", var = "Blinded" }) },
	["skills which throw traps have blood magic"] = { flag("BloodMagic", { type = "SkillType", skillType = SkillType.Trap }) },
	["lose ([%d%.]+) mana per second"] = function(num) return { mod("ManaDegen", "BASE", num) } end,
	["lose ([%d%.]+)%% of maximum mana per second"] = function(num) return { mod("ManaDegen", "BASE", num/100, { type = "PerStat", stat = "Mana" }) } end,
	["strength provides no bonus to maximum life"] = { flag("NoStrBonusToLife") },
	["intelligence provides no bonus to maximum mana"] = { flag("NoIntBonusToMana") },
	["with a ghastly eye jewel socketed, minions have %+(%d+) to accuracy rating"] = function(num) return { mod("MinionModifier", "LIST", { mod = mod("Accuracy", "BASE", num) }, { type = "Condition", var = "HaveGhastlyEyeJewelIn{SlotName}" }) } end,
	["hits ignore enemy monster chaos resistance if all equipped items are shaper items"] = { flag("IgnoreChaosResistance", { type = "MultiplierThreshold", var = "NonShaperItem", upper = true, threshold = 0 }) },
	["gain %d+ rage on critical hit with attacks, no more than once every [%d%.]+ seconds"] = {
		flag("Condition:CanGainRage"),
		mod("Dummy", "DUMMY", 1, { type = "Condition", var = "CanGainRage" }) -- Make the Configuration option appear
	},
	["warcry skills' cooldown time is (%d+) seconds"] = function(num) return { mod("CooldownRecovery", "OVERRIDE", num, nil, 0, KeywordFlag.Warcry) } end,
	["attacks with axes or swords grant (%d+) rage on hit, no more than once every second"] = {
		flag("Condition:CanGainRage", { type = "Condition", varList = { "UsingAxe", "UsingSword" } } ),
		mod("Dummy", "DUMMY", 1, { type = "Condition", var = "CanGainRage" }) -- Make the Configuration option appear
	},
	["your critical strike multiplier is (%d+)%%"] = function(num) return { mod("CritMultiplier", "OVERRIDE", num) } end,
	["base critical strike chance for attacks with weapons is ([%d%.]+)%%"] = function(num) return { mod("WeaponBaseCritChance", "OVERRIDE", num) } end,
	["allocates (.+)"] = function(_, passive) return { mod("GrantedPassive", "LIST", passive) } end,
	["transfiguration of body"] = { flag("TransfigurationOfBody") },
	["transfiguration of mind"] = { flag("TransfigurationOfMind") },
	["transfiguration of soul"] = { flag("TransfigurationOfSoul") },
	["offering skills have (%d+)%% reduced duration"] = function(num) return {
		mod("Duration", "INC", -num, { type = "SkillName", skillNameList = { "Bone Offering", "Flesh Offering", "Spirit Offering" } }),
	} end,
	["enemies have %-(%d+)%% to total physical damage reduction against your hits"] = function(num) return {
		mod("EnemyPhysicalDamageReduction", "BASE", -num)
	} end,
	["enemies on fungal ground you kill explode, dealing 5%% of their life as chaos damage"] = {},
	["you have fungal ground around you while stationary"] = {
		mod("ExtraAura", "LIST", { mod = mod("NonChaosDamageGainAsChaos", "BASE", 10, { type = "Condition", var = "OnFungalGround" }, { type = "Condition", var = "Stationary" }) }),
		mod("EnemyModifier", "LIST", { mod = mod("Damage", "MORE", -10, { type = "ActorCondition", actor = "enemy", var = "OnFungalGround" }, { type = "Condition", var = "Stationary" }) })
	},
	["nearby enemies have (%-%d+)%% to fire resistance"] = function(num) return { mod("EnemyModifier", "LIST", { mod = mod("FireResist", "BASE", num) }) } end,
	["nearby enemies have (%-%d+)%% to lightning resistance"] = function(num) return { mod("EnemyModifier", "LIST", { mod = mod("LightningResist", "BASE", num) }) } end,
	["nearby enemies take (%d+)%% increased physical damage"] = function(num) return { mod("EnemyModifier", "LIST", { mod = mod("PhysicalDamageTaken", "INC", num) }) } end,
	["you count as dual wielding while you are unencumbered"] = { flag("Condition:DualWielding", { type = "Condition", var = "Unencumbered" }) },
	["skills supported by intensify have %+(%d) to maximum intensity"] = function(num) return { mod("Multiplier:IntensityLimit", "BASE", num) } end,
	["while stationary, gain (%d+)%% increased area of effect every second, up to a maximum of (%d+)%%"] = function(num, _, limit) return {
		flag("Condition:Stationary"),
		mod("Dummy", "DUMMY", 1, { type = "Condition", var = "Stationary" }), -- Make the Configuration option appear 
		mod("AreaOfEffect", "INC", num, { type = "Multiplier", var = "StationarySeconds", limit = tonumber(limit), limitTotal = true })
	} end,
	-- Pantheon: Soul of Tukohama support
	["while stationary, gain ([%d%.]+)%% of life regenerated per second every second, up to a maximum of (%d+)%%"] = function(num, _, limit) return {
		flag("Condition:Stationary"),
		mod("Dummy", "DUMMY", 1, { type = "Condition", var = "Stationary" }), -- Make the Configuration option appear 
		mod("LifeRegenPercent", "BASE", num, { type = "Multiplier", var = "StationarySeconds", limit = tonumber(limit), limitTotal = true })
	} end,
	-- Pantheon: Soul of Tukohama support
	["while stationary, gain (%d+)%% additional physical damage reduction every second, up to a maximum of (%d+)%%"] = function(num, _, limit) return {
		flag("Condition:Stationary"),
		mod("Dummy", "DUMMY", 1, { type = "Condition", var = "Stationary" }), -- Make the Configuration option appear 
		mod("PhysicalDamageReduction", "BASE", num, { type = "Multiplier", var = "StationarySeconds", limit = tonumber(limit), limitTotal = true })
	} end,
	-- Skill-specific enchantment modifiers
	["(%d+)%% increased decoy totem life"] = function(num) return { mod("TotemLife", "INC", num, { type = "SkillName", skillName = "Decoy Totem" }) } end,
	["(%d+)%% increased ice spear critical strike chance in second form"] = function(num) return { mod("CritChance", "INC", num, { type = "SkillName", skillName = "Ice Spear" }, { type = "SkillPart", skillPart = 2 }) } end,
	["shock nova ring deals (%d+)%% increased damage"] = function(num) return { mod("Damage", "INC", num, { type = "SkillName", skillName = "Shock Nova" }, { type = "SkillPart", skillPart = 1 }) } end,
	["lightning strike pierces (%d) additional targets?"] = function(num) return { mod("PierceCount", "BASE", num, { type = "SkillName", skillName = "Lightning Strike" }) } end,
	["lightning trap pierces (%d) additional targets?"] = function(num) return { mod("PierceCount", "BASE", num, { type = "SkillName", skillName = "Lightning Trap" }) } end,
	["enemies affected by bear trap take (%d+)%% increased damage from trap or mine hits"] = function(num) return { mod("ExtraSkillMod", "LIST", { mod = mod("TrapMineDamageTaken", "INC", num, { type = "GlobalEffect", effectType = "Debuff" }) }, { type = "SkillName", skillName = "Bear Trap" }) } end,
	["blade vortex has %+(%d+)%% to critical strike multiplier for each blade"] = function(num) return { mod("CritMultiplier", "BASE", num, { type = "Multiplier", var = "BladeVortexBlade" }, { type = "SkillName", skillName = "Blade Vortex" }) } end,
	["double strike has a (%d+)%% chance to deal double damage to bleeding enemies"] = function(num) return { mod("DoubleDamageChance", "BASE", num, { type = "ActorCondition", actor = "enemy", var = "Bleeding" }, { type = "SkillName", skillName = "Double Strike" }) } end,
	["ethereal knives pierces an additional target"] = { mod("PierceCount", "BASE", 1, { type = "SkillName", skillName = "Ethereal Knives" }) },
	["frost bomb has (%d+)%% increased debuff duration"] = function(num) return { mod("SecondaryDuration", "INC", num, { type = "SkillName", skillName = "Frost Bomb" }) } end,
	["incinerate has %+(%d+) to maximum stages"] = function(num) return {
		mod("Multiplier:IncinerateStage", "BASE", num/2, 0, 0, { type = "SkillPart", skillPart = 2 }),
		mod("Multiplier:IncinerateStage", "BASE", num, 0, 0, { type = "SkillPart", skillPart = 3 })
	} end,
	["perforate creates %+(%d+) spikes?"] = function(num) return { mod("Multiplier:PerforateMaxSpikes", "BASE", num) } end,
	["scourge arrow has (%d+)%% chance to poison per stage"] = function(num) return { mod("PoisonChance", "BASE", num, { type = "SkillName", skillName = "Scourge Arrow" }, { type = "Multiplier", var = "ScourgeArrowStage" }) } end,
	["winter orb has %+(%d+) maximum stages"] = function(num) return { mod("Multiplier:WinterOrbMaxStage", "BASE", num) } end,
	["winter orb has (%d+)%% increased area of effect per stage"] = function(num) return { mod("AreaOfEffect", "INC", num, { type = "SkillName", skillName = "Winter Orb"}, { type = "Multiplier", var = "WinterOrbStage" }) } end,
	["wave of conviction's exposure applies (%-%d+)%% elemental resistance"] = function(num) return { mod("ExtraSkillStat", "LIST", { key = "purge_expose_resist_%_matching_highest_element_damage", value = num }, { type = "SkillName", skillName = "Wave of Conviction" }) } end,
	-- Display-only modifiers
	["prefixes:"] = { },
	["suffixes:"] = { },
	["while your passive skill tree connects to a class' starting location, you gain:"] = { },
	["socketed lightning spells [hd][ae][va][el] (%d+)%% increased spell damage if triggered"] = { },
	["manifeste?d? dancing dervish disables both weapon slots"] = { },
	["manifeste?d? dancing dervish dies when rampage ends"] = { },
	["you can have two different banners at the same time"] = { },
}
local keystoneList = {
	-- List of keystones that can be found on uniques
	"Acrobatics",
	"Ancestral Bond",
	"Arrow Dancing",
	"Avatar of Fire",
	"Blood Magic",
	"Conduit",
	"Crimson Dance",
	"Eldritch Battery",
	"Elemental Equilibrium",
	"Elemental Overload",
	"Ghost Reaver",
	"Iron Grip",
	"Iron Reflexes",
	"Mind Over Matter",
	"Minion Instability",
	"Pain Attunement",
	"Perfect Agony",
	"Phase Acrobatics",
	"Point Blank",
	"Resolute Technique",
	"Unwavering Stance",
	"Vaal Pact",
	"Zealot's Oath",
}
for _, name in pairs(keystoneList) do
	specialModList[name:lower()] = { mod("Keystone", "LIST", name) }
end
local oldList = specialModList
specialModList = { }
for k, v in pairs(oldList) do
	specialModList["^"..k.."$"] = v
end

-- Modifiers that are recognised but unsupported
local unsupportedModList = {
	["culling strike"] = true,
	["properties are doubled while in a breach"] = true,
}

-- Special lookups used for various modifier forms
local suffixTypes = {
	["as extra lightning damage"] = "GainAsLightning",
	["added as lightning damage"] = "GainAsLightning",
	["gained as extra lightning damage"] = "GainAsLightning",
	["as extra cold damage"] = "GainAsCold",
	["added as cold damage"] = "GainAsCold",
	["gained as extra cold damage"] = "GainAsCold",
	["as extra fire damage"] = "GainAsFire",
	["added as fire damage"] = "GainAsFire",
	["gained as extra fire damage"] = "GainAsFire",
	["as extra chaos damage"] = "GainAsChaos",
	["added as chaos damage"] = "GainAsChaos",
	["gained as extra chaos damage"] = "GainAsChaos",
	["converted to lightning"] = "ConvertToLightning",
	["converted to lightning damage"] = "ConvertToLightning",
	["converted to cold damage"] = "ConvertToCold",
	["converted to fire damage"] = "ConvertToFire",
	["converted to fire"] = "ConvertToFire",
	["converted to chaos damage"] = "ConvertToChaos",
	["added as energy shield"] = "GainAsEnergyShield",
	["as extra maximum energy shield"] = "GainAsEnergyShield",
	["converted to energy shield"] = "ConvertToEnergyShield",
	["as physical damage"] = "AsPhysical",
	["as lightning damage"] = "AsLightning",
	["as cold damage"] = "AsCold",
	["as fire damage"] = "AsFire",
	["as chaos damage"] = "AsChaos",
	["leeched as life and mana"] = "Leech",
	["leeched as life"] = "LifeLeech",
	["is leeched as life"] = "LifeLeech",
	["leeched as mana"] = "ManaLeech",
	["is leeched as mana"] = "ManaLeech",
	["leeched as energy shield"] = "EnergyShieldLeech",
	["is leeched as energy shield"] = "EnergyShieldLeech",
}
local dmgTypes = {
	["physical"] = "Physical",
	["lightning"] = "Lightning",
	["cold"] = "Cold",
	["fire"] = "Fire",
	["chaos"] = "Chaos",
}
local penTypes = {
	["lightning resistance"] = "LightningPenetration",
	["cold resistance"] = "ColdPenetration",
	["fire resistance"] = "FirePenetration",
	["elemental resistance"] = "ElementalPenetration",
	["elemental resistances"] = "ElementalPenetration",
	["chaos resistance"] = "ChaosPenetration",
}
local regenTypes = {
	["life"] = "LifeRegen",
	["maximum life"] = "LifeRegen",
	["life and mana"] = { "LifeRegen", "ManaRegen" },
	["mana"] = "ManaRegen",
	["maximum mana"] = "ManaRegen",
	["energy shield"] = "EnergyShieldRegen",
	["maximum energy shield"] = "EnergyShieldRegen",
	["maximum mana and energy shield"] = { "ManaRegen", "EnergyShieldRegen" },
}

-- Build active skill name lookup
local skillNameList = {
	[" corpse cremation " ] = { tag = { type = "SkillName", skillName = "Cremation" } }, -- Sigh.
}
local preSkillNameList = { }
for gemId, gemData in pairs(data["3_0"].gems) do
	local grantedEffect = gemData.grantedEffect
	if not grantedEffect.hidden and not grantedEffect.support then
		local skillName = grantedEffect.name
		skillNameList[" "..skillName:lower().." "] = { tag = { type = "SkillName", skillName = skillName } }
		preSkillNameList["^"..skillName:lower().." "] = { tag = { type = "SkillName", skillName = skillName } }
		preSkillNameList["^"..skillName:lower().." has ?a? "] = { tag = { type = "SkillName", skillName = skillName } }
		preSkillNameList["^"..skillName:lower().." deals "] = { tag = { type = "SkillName", skillName = skillName } }
		preSkillNameList["^"..skillName:lower().." damage "] = { tag = { type = "SkillName", skillName = skillName } }
		if gemData.tags.totem then
			preSkillNameList["^"..skillName:lower().." totem deals "] = { tag = { type = "SkillName", skillName = skillName } }
			preSkillNameList["^"..skillName:lower().." totem grants "] = { addToSkill = { type = "SkillName", skillName = skillName }, tag = { type = "GlobalEffect", effectType = "Buff" } }
		end
		if grantedEffect.skillTypes[SkillType.Buff] or grantedEffect.baseFlags.buff then
			preSkillNameList["^"..skillName:lower().." grants "] = { addToSkill = { type = "SkillName", skillName = skillName }, tag = { type = "GlobalEffect", effectType = "Buff" } }
			preSkillNameList["^"..skillName:lower().." grants a?n? ?additional "] = { addToSkill = { type = "SkillName", skillName = skillName }, tag = { type = "GlobalEffect", effectType = "Buff" } }
		end
		if gemData.tags.aura or gemData.tags.herald then
			skillNameList["while affected by "..skillName:lower()] = { tag = { type = "Condition", var = "AffectedBy"..skillName:gsub(" ","") } }
			skillNameList["while using "..skillName:lower()] = { tag = { type = "Condition", var = "AffectedBy"..skillName:gsub(" ","") } }
		end
		if gemData.tags.mine then
			specialModList["^"..skillName:lower().." has (%d+)%% increased throwing speed"] = function(num) return { mod("ExtraSkillMod", "LIST", { mod = mod("MineLayingSpeed", "INC", num) }, { type = "SkillName", skillName = skillName }) } end
		end
		if gemData.tags.chaining then
			specialModList["^"..skillName:lower().." chains an additional time"] = { mod("ExtraSkillMod", "LIST", { mod = mod("ChainCountMax", "BASE", 1) }, { type = "SkillName", skillName = skillName }) }
			specialModList["^"..skillName:lower().." chains an additional (%d+) times"] = function(num) return { mod("ExtraSkillMod", "LIST", { mod = mod("ChainCountMax", "BASE", num) }, { type = "SkillName", skillName = skillName }) } end
			specialModList["^"..skillName:lower().." chains (%d+) additional times"] = function(num) return { mod("ExtraSkillMod", "LIST", { mod = mod("ChainCountMax", "BASE", num) }, { type = "SkillName", skillName = skillName }) } end
		end
		if gemData.tags.bow then
			specialModList["^"..skillName:lower().." fires (%d+) additional arrows?"] = function(num) return { mod("ExtraSkillMod", "LIST", { mod = mod("ProjectileCount", "BASE", num) }, { type = "SkillName", skillName = skillName }) } end
		end
		if gemData.tags.bow or gemData.tags.projectile then
			specialModList["^"..skillName:lower().." fires an additional projectile"] = { mod("ExtraSkillMod", "LIST", { mod = mod("ProjectileCount", "BASE", 1) }, { type = "SkillName", skillName = skillName }) }
			specialModList["^"..skillName:lower().." fires (%d+) additional projectiles"] = function(num) return { mod("ExtraSkillMod", "LIST", { mod = mod("ProjectileCount", "BASE", num) }, { type = "SkillName", skillName = skillName }) } end
		end
	end	
end

-- Radius jewels that modify other nodes
local function getSimpleConv(srcList, dst, type, remove, factor)
	return function(node, out, data)
		if node then
			for _, src in pairs(srcList) do
				for _, mod in ipairs(node.modList) do
					if mod.name == src and mod.type == type then
						if remove then
							out:MergeNewMod(src, type, -mod.value, mod.source, mod.flags, mod.keywordFlags, unpack(mod))
						end
						if factor then
							out:MergeNewMod(dst, type, math.floor(mod.value * factor), mod.source, mod.flags, mod.keywordFlags, unpack(mod))
						else
							out:MergeNewMod(dst, type, mod.value, mod.source, mod.flags, mod.keywordFlags, unpack(mod))
						end
					end
				end	
			end
		end
	end
end
local jewelOtherFuncs = {
	["Strength from Passives in Radius is Transformed to Dexterity"] = getSimpleConv({"Str"}, "Dex", "BASE", true),
	["Dexterity from Passives in Radius is Transformed to Strength"] = getSimpleConv({"Dex"}, "Str", "BASE", true),
	["Strength from Passives in Radius is Transformed to Intelligence"] = getSimpleConv({"Str"}, "Int", "BASE", true),
	["Intelligence from Passives in Radius is Transformed to Strength"] = getSimpleConv({"Int"}, "Str", "BASE", true),
	["Dexterity from Passives in Radius is Transformed to Intelligence"] = getSimpleConv({"Dex"}, "Int", "BASE", true),
	["Intelligence from Passives in Radius is Transformed to Dexterity"] = getSimpleConv({"Int"}, "Dex", "BASE", true),
	["Increases and Reductions to Life in Radius are Transformed to apply to Energy Shield"] = getSimpleConv({"Life"}, "EnergyShield", "INC", true),
	["Increases and Reductions to Energy Shield in Radius are Transformed to apply to Armour at 200% of their value"] = getSimpleConv({"EnergyShield"}, "Armour", "INC", true, 2),
	["Increases and Reductions to Life in Radius are Transformed to apply to Mana at 200% of their value"] = getSimpleConv({"Life"}, "Mana", "INC", true, 2),
	["Increases and Reductions to Physical Damage in Radius are Transformed to apply to Cold Damage"] = getSimpleConv({"PhysicalDamage"}, "ColdDamage", "INC", true),
	["Increases and Reductions to Cold Damage in Radius are Transformed to apply to Physical Damage"] = getSimpleConv({"ColdDamage"}, "PhysicalDamage", "INC", true),
	["Increases and Reductions to other Damage Types in Radius are Transformed to apply to Fire Damage"] = getSimpleConv({"PhysicalDamage","ColdDamage","LightningDamage","ChaosDamage"}, "FireDamage", "INC", true),
	["Passives granting Lightning Resistance or all Elemental Resistances in Radius also grant Chance to Block Spells at 35% of its value"] = getSimpleConv({"LightningResist","ElementalResist"}, "SpellBlockChance", "BASE", false, 0.35),
	["Passives granting Cold Resistance or all Elemental Resistances in Radius also grant Chance to Dodge Attacks at 35% of its value"] = getSimpleConv({"ColdResist","ElementalResist"}, "AttackDodgeChance", "BASE", false, 0.35),
	["Passives granting Fire Resistance or all Elemental Resistances in Radius also grant Chance to Block Attack Damage at 35% of its value"] = getSimpleConv({"FireResist","ElementalResist"}, "BlockChance", "BASE", false, 0.35),
	["Passives granting Fire Resistance or all Elemental Resistances in Radius also grant Chance to Block at 35% of its value"] = getSimpleConv({"FireResist","ElementalResist"}, "BlockChance", "BASE", false, 0.35),
	["Melee and Melee Weapon Type modifiers in Radius are Transformed to Bow Modifiers"] = function(node, out, data)
		if node then
			local mask1 = bor(ModFlag.Axe, ModFlag.Claw, ModFlag.Dagger, ModFlag.Mace, ModFlag.Staff, ModFlag.Sword, ModFlag.Melee)
			local mask2 = bor(ModFlag.Weapon1H, ModFlag.WeaponMelee)
			local mask3 = bor(ModFlag.Weapon2H, ModFlag.WeaponMelee)
			for _, mod in ipairs(node.modList) do
				if band(mod.flags, mask1) ~= 0 or band(mod.flags, mask2) == mask2 or band(mod.flags, mask3) == mask3 then
					out:MergeNewMod(mod.name, mod.type, -mod.value, mod.source, mod.flags, mod.keywordFlags, unpack(mod))
					out:MergeNewMod(mod.name, mod.type, mod.value, mod.source, bor(band(mod.flags, bnot(bor(mask1, mask2, mask3))), ModFlag.Bow), mod.keywordFlags, unpack(mod))
				elseif mod[1] then
					local using = { UsingAxe = true, UsingClaw = true, UsingDagger = true, UsingMace = true, UsingStaff = true, UsingSword = true, UsingMeleeWeapon = true }
					for _, tag in ipairs(mod) do
						if tag.type == "Condition" and using[tag.var] then
							local newTagList = copyTable(mod)
							for _, tag in ipairs(newTagList) do
								if tag.type == "Condition" and using[tag.var] then
									tag.var = "UsingBow"
									break
								end
							end
							out:MergeNewMod(mod.name, mod.type, -mod.value, mod.source, mod.flags, mod.keywordFlags, unpack(mod))
							out:MergeNewMod(mod.name, mod.type, mod.value, mod.source, mod.flags, mod.keywordFlags, unpack(newTagList))
							break
						end
					end
				end
			end
		end
	end,
	["50% increased Effect of non-Keystone Passive Skills in Radius"] = function(node, out, data)
		if node and node.type ~= "Keystone" then
			out:NewMod("PassiveSkillEffect", "INC", 50, data.modSource)
		end
	end,
	["Notable Passive Skills in Radius grant nothing"] = function(node, out, data)
		if node and node.type == "Notable" then
			out:NewMod("PassiveSkillHasNoEffect", "FLAG", true, data.modSource)
		end
	end,
	["Allocated Small Passive Skills in Radius grant nothing"] = function(node, out, data)
		if node and node.type == "Normal" then
			out:NewMod("AllocatedPassiveSkillHasNoEffect", "FLAG", true, data.modSource)
		end
	end,
	["Passive Skills in Radius also grant: Traps and Mines deal (%d+) to (%d+) added Physical Damage"] = function(min, max)
		return function(node, out, data)
			if node and node.type ~= "Keystone" then
				out:NewMod("PhysicalMin", "BASE", min, data.modSource, 0, bor(KeywordFlag.Trap, KeywordFlag.Mine))
				out:NewMod("PhysicalMax", "BASE", max, data.modSource, 0, bor(KeywordFlag.Trap, KeywordFlag.Mine))
			end
		end
	end,
	["Passives in radius are Conquered by the Eternal Empire"] = function(node, out, data)
		if node and node.type ~= "Keystone" then
			out:NewMod("PassiveSkillHasNoEffect", "FLAG", true, data.modSource)
		end
	end,
	["Passives in radius are Conquered by the Karui"] = function(node, out, data)
		local attributes = { "Dexterity", "Intelligence", "Strength" }
		if node and node.type == "Normal" then
			if isValueInArray(attributes, node.dn) then
				out:NewMod("Str", "BASE", 2, data.modSource)
			else
				out:NewMod("Str", "BASE", 4, data.modSource)
			end
		end
	end,
	["Passives in radius are Conquered by the Maraketh"] = function(node, out, data)
		local attributes = { "Dexterity", "Intelligence", "Strength" }
		if node and node.type == "Normal" then
			if isValueInArray(attributes, node.dn) then
				out:NewMod("Dex", "BASE", 2, data.modSource)
			else
				out:NewMod("Dex", "BASE", 4, data.modSource)
			end
		end
	end,
}

-- Radius jewels that modify the jewel itself based on nearby allocated nodes
local function getPerStat(dst, modType, flags, stat, factor)
	return function(node, out, data)
		if node then
			data[stat] = (data[stat] or 0) + out:Sum("BASE", nil, stat)
		elseif data[stat] ~= 0 then
			out:NewMod(dst, modType, math.floor((data[stat] or 0) * factor + 0.5), data.modSource, flags)
		end
	end
end
local jewelSelfFuncs = {
	["Adds 1 to maximum Life per 3 Intelligence in Radius"] = getPerStat("Life", "BASE", 0, "Int", 1 / 3),
	["Adds 1 to Maximum Life per 3 Intelligence Allocated in Radius"] = getPerStat("Life", "BASE", 0, "Int", 1 / 3),
	["1% increased Evasion Rating per 3 Dexterity Allocated in Radius"] = getPerStat("Evasion", "INC", 0, "Dex", 1 / 3),
	["1% increased Claw Physical Damage per 3 Dexterity Allocated in Radius"] = getPerStat("PhysicalDamage", "INC", ModFlag.Claw, "Dex", 1 / 3),
	["1% increased Melee Physical Damage while Unarmed per 3 Dexterity Allocated in Radius"] = getPerStat("PhysicalDamage", "INC", ModFlag.Unarmed, "Dex", 1 / 3),
	["3% increased Totem Life per 10 Strength in Radius"] = getPerStat("TotemLife", "INC", 0, "Str", 3 / 10),
	["3% increased Totem Life per 10 Strength Allocated in Radius"] = getPerStat("TotemLife", "INC", 0, "Str", 3 / 10),
	["Adds 1 maximum Lightning Damage to Attacks per 1 Dexterity Allocated in Radius"] = getPerStat("LightningMax", "BASE", ModFlag.Attack, "Dex", 1),
	["5% increased Chaos damage per 10 Intelligence from Allocated Passives in Radius"] = getPerStat("ChaosDamage", "INC", 0, "Int", 5 / 10),
	["Dexterity and Intelligence from passives in Radius count towards Strength Melee Damage bonus"] = function(node, out, data)
		if node then
			data.Dex = (data.Dex or 0) + node.modList:Sum("BASE", nil, "Dex")
			data.Int = (data.Int or 0) + node.modList:Sum("BASE", nil, "Int")
		else
			out:NewMod("DexIntToMeleeBonus", "BASE", data.Dex + data.Int, data.modSource)
		end
	end,
	["-1 Strength per 1 Strength on Allocated Passives in Radius"] = getPerStat("Str", "BASE", 0, "Str", -1),
	["1% additional Physical Damage Reduction per 10 Strength on Allocated Passives in Radius"] = getPerStat("PhysicalDamageReduction", "BASE", 0, "Str", 1 / 10),
	["2% increased Life Recovery Rate per 10 Strength on Allocated Passives in Radius"] = getPerStat("LifeRecoveryRate", "INC", 0, "Str", 2 / 10),
	["3% increased Life Recovery Rate per 10 Strength on Allocated Passives in Radius"] = getPerStat("LifeRecoveryRate", "INC", 0, "Str", 3 / 10),
	["-1 Intelligence per 1 Intelligence on Allocated Passives in Radius"] = getPerStat("Int", "BASE", 0, "Int", -1),
	["0.4% of Energy Shield Regenerated per Second for every 10 Intelligence on Allocated Passives in Radius"] = getPerStat("EnergyShieldRegenPercent", "BASE", 0, "Int", 0.4 / 10),
	["2% increased Mana Recovery Rate per 10 Intelligence on Allocated Passives in Radius"] = getPerStat("ManaRecoveryRate", "INC", 0, "Int", 2 / 10),
	["3% increased Mana Recovery Rate per 10 Intelligence on Allocated Passives in Radius"] = getPerStat("ManaRecoveryRate", "INC", 0, "Int", 3 / 10),
	["-1 Dexterity per 1 Dexterity on Allocated Passives in Radius"] = getPerStat("Dex", "BASE", 0, "Dex", -1),
	["2% increased Movement Speed per 10 Dexterity on Allocated Passives in Radius"] = getPerStat("MovementSpeed", "INC", 0, "Dex", 2 / 10),
	["3% increased Movement Speed per 10 Dexterity on Allocated Passives in Radius"] = getPerStat("MovementSpeed", "INC", 0, "Dex", 3 / 10),
}
local jewelSelfUnallocFuncs = {
	["+5% to Critical Strike Multiplier per 10 Strength on Unallocated Passives in Radius"] = getPerStat("CritMultiplier", "BASE", 0, "Str", 5 / 10),
	["+7% to Critical Strike Multiplier per 10 Strength on Unallocated Passives in Radius"] = getPerStat("CritMultiplier", "BASE", 0, "Str", 7 / 10),
	["2% reduced Life Recovery Rate per 10 Strength on Unallocated Passives in Radius"] = getPerStat("LifeRecoveryRate", "INC", 0, "Str", -2 / 10),
	["+15 to maximum Mana per 10 Dexterity on Unallocated Passives in Radius"] = getPerStat("Mana", "BASE", 0, "Dex", 15 / 10),
	["+100 to Accuracy Rating per 10 Intelligence on Unallocated Passives in Radius"] = getPerStat("Accuracy", "BASE", 0, "Int", 100 / 10),
	["+125 to Accuracy Rating per 10 Intelligence on Unallocated Passives in Radius"] = getPerStat("Accuracy", "BASE", 0, "Int", 125 / 10),
	["2% reduced Mana Recovery Rate per 10 Intelligence on Unallocated Passives in Radius"] = getPerStat("ManaRecoveryRate", "INC", 0, "Int", -2 / 10),
	["+3% to Damage over Time Multiplier per 10 Intelligence on Unallocated Passives in Radius"] = getPerStat("DotMultiplier", "BASE", 0, "Int", 3 / 10),
	["2% reduced Movement Speed per 10 Dexterity on Unallocated Passives in Radius"] = getPerStat("MovementSpeed", "INC", 0, "Dex", -2 / 10),
	["+125 to Accuracy Rating per 10 Dexterity on Unallocated Passives in Radius"] = getPerStat("Accuracy", "BASE", 0, "Dex", 125 / 10),
	["Grants all bonuses of Unallocated Small Passive Skills in Radius"] = function(node, out, data)
		if node then
			if node.type == "Normal" then
				data.modList = data.modList or new("ModList")
				data.modList:AddList(out)
			end
		elseif data.modList then
			out:AddList(data.modList)
		end
	end,
}

-- Radius jewels with bonuses conditional upon attributes of nearby nodes
local function getThreshold(attrib, name, modType, value, ...)
	local baseMod = mod(name, modType, value, "", ...)
	return function(node, out, data)
		if node then
			if type(attrib) == "table" then
				for _, att in ipairs(attrib) do
					local nodeVal = out:Sum("BASE", nil, att)
					data[att] = (data[att] or 0) + nodeVal
					data.total = (data.total or 0) + nodeVal
				end
			else
				local nodeVal = out:Sum("BASE", nil, attrib)
				data[attrib] = (data[attrib] or 0) + nodeVal
				data.total = (data.total or 0) + nodeVal
			end
		elseif (data.total or 0) >= 40 then
			local mod = copyTable(baseMod)
			mod.source = data.modSource
			if type(value) == "table" and value.mod then
				value.mod.source = data.modSource
			end
			out:AddMod(mod)
		end
	end
end
local jewelThresholdFuncs = {
	["With at least 40 Dexterity in Radius, Frost Blades Melee Damage Penetrates 15% Cold Resistance"] = getThreshold("Dex", "ColdPenetration", "BASE", 15, ModFlag.Melee, { type = "SkillName", skillName = "Frost Blades" }),
	["With at least 40 Dexterity in Radius, Melee Damage dealt by Frost Blades Penetrates 15% Cold Resistance"] = getThreshold("Dex", "ColdPenetration", "BASE", 15, ModFlag.Melee, { type = "SkillName", skillName = "Frost Blades" }),
	["With at least 40 Dexterity in Radius, Frost Blades has 25% increased Projectile Speed"] = getThreshold("Dex", "ProjectileSpeed", "INC", 25, { type = "SkillName", skillName = "Frost Blades" }),
	["With at least 40 Dexterity in Radius, Ice Shot has 25% increased Area of Effect"] = getThreshold("Dex", "AreaOfEffect", "INC", 25, { type = "SkillName", skillName = "Ice Shot" }),
	["Ice Shot Pierces 5 additional Targets with 40 Dexterity in Radius"] = getThreshold("Dex", "PierceCount", "BASE", 5, { type = "SkillName", skillName = "Ice Shot" }),
	["With at least 40 Dexterity in Radius, Ice Shot Pierces 3 additional Targets"] = getThreshold("Dex", "PierceCount", "BASE", 3, { type = "SkillName", skillName = "Ice Shot" }),
	["With at least 40 Dexterity in Radius, Ice Shot Pierces 5 additional Targets"] = getThreshold("Dex", "PierceCount", "BASE", 5, { type = "SkillName", skillName = "Ice Shot" }),
	["With at least 40 Intelligence in Radius, Frostbolt fires 2 additional Projectiles"] = getThreshold("Int", "ProjectileCount", "BASE", 2, { type = "SkillName", skillName = "Frostbolt" }),
	["With at least 40 Intelligence in Radius, Magma Orb fires an additional Projectile"] = getThreshold("Int", "ProjectileCount", "BASE", 1, { type = "SkillName", skillName = "Magma Orb" }),
	["With at least 40 Intelligence in Radius, Magma Orb has 10% increased Area of Effect per Chain"] = getThreshold("Int", "AreaOfEffect", "INC", 10, { type = "SkillName", skillName = "Magma Orb" }, { type = "PerStat", stat = "Chain" }),
	["With at least 40 Dexterity in Radius, Shrapnel Shot has 25% increased Area of Effect"] = getThreshold("Dex", "AreaOfEffect", "INC", 25, { type = "SkillName", skillName = "Shrapnel Shot" }),
	["With at least 40 Dexterity in Radius, Shrapnel Shot's cone has a 50% chance to deal Double Damage"] = getThreshold("Dex", "DoubleDamageChance", "BASE", 50, { type = "SkillName", skillName = "Shrapnel Shot" }, { type = "SkillPart", skillPart = 2 }),
	["With at least 40 Intelligence in Radius, Freezing Pulse fires 2 additional Projectiles"] = getThreshold("Int", "ProjectileCount", "BASE", 2, { type = "SkillName", skillName = "Freezing Pulse" }),
	["With at least 40 Intelligence in Radius, 25% increased Freezing Pulse Damage if you've Shattered an Enemy Recently"] = getThreshold("Int", "Damage", "INC", 25, { type = "SkillName", skillName = "Freezing Pulse" }, { type = "Condition", var = "ShatteredEnemyRecently" }),
	["With at least 40 Dexterity in Radius, Ethereal Knives fires 10 additional Projectiles"] = getThreshold("Dex", "ProjectileCount", "BASE", 10, { type = "SkillName", skillName = "Ethereal Knives" }),
	["With at least 40 Dexterity in Radius, Ethereal Knives fires 5 additional Projectiles"] = getThreshold("Dex", "ProjectileCount", "BASE", 5, { type = "SkillName", skillName = "Ethereal Knives" }),
	["With at least 40 Strength in Radius, Molten Strike fires 2 additional Projectiles"] = getThreshold("Str", "ProjectileCount", "BASE", 2, { type = "SkillName", skillName = "Molten Strike" }),
	["With at least 40 Strength in Radius, Molten Strike has 25% increased Area of Effect"] = getThreshold("Str", "AreaOfEffect", "INC", 25, { type = "SkillName", skillName = "Molten Strike" }),
	["With at least 40 Strength in Radius, 25% of Glacial Hammer Physical Damage converted to Cold Damage"] = getThreshold("Str", "SkillPhysicalDamageConvertToCold", "BASE", 25, { type = "SkillName", skillName = "Glacial Hammer" }),
	["With at least 40 Strength in Radius, Heavy Strike has a 20% chance to deal Double Damage"] = getThreshold("Str", "DoubleDamageChance", "BASE", 20, { type = "SkillName", skillName = "Heavy Strike" }),
	["With at least 40 Strength in Radius, Heavy Strike has a 20% chance to deal Double Damage."] = getThreshold("Str", "DoubleDamageChance", "BASE", 20, { type = "SkillName", skillName = "Heavy Strike" }),
	["With at least 40 Dexterity in Radius, Dual Strike has a 20% chance to deal Double Damage with the Main-Hand Weapon"] = getThreshold("Dex", "DoubleDamageChance", "BASE", 20, { type = "SkillName", skillName = "Dual Strike" }, { type = "Condition", var = "MainHandAttack" }),
	["With at least 40 Intelligence in Radius, Raised Zombies' Slam Attack has 100% increased Cooldown Recovery Speed"] = getThreshold("Int", "MinionModifier", "LIST", { mod = mod("CooldownRecovery", "INC", 100, { type = "SkillId", skillId = "ZombieSlam" }) }),
	["With at least 40 Intelligence in Radius, Raised Zombies' Slam Attack deals 30% increased Damage"] = getThreshold("Int", "MinionModifier", "LIST", { mod = mod("Damage", "INC", 30, { type = "SkillId", skillId = "ZombieSlam" }) }),
	["With at least 40 Dexterity in Radius, Viper Strike deals 2% increased Attack Damage for each Poison on the Enemy"] = getThreshold("Dex", "Damage", "INC", 2, ModFlag.Attack, { type = "SkillName", skillName = "Viper Strike" }, { type = "Multiplier", actor = "enemy", var = "PoisonStack" }),
	["With at least 40 Dexterity in Radius, Viper Strike deals 2% increased Damage with Hits and Poison for each Poison on the Enemy"] = getThreshold("Dex", "Damage", "INC", 2, 0, bor(KeywordFlag.Hit, KeywordFlag.Poison), { type = "SkillName", skillName = "Viper Strike" }, { type = "Multiplier", actor = "enemy", var = "PoisonStack" }),
	["With at least 40 Intelligence in Radius, Spark fires 2 additional Projectiles"] = getThreshold("Int", "ProjectileCount", "BASE", 2, { type = "SkillName", skillName = "Spark" }),
	["With at least 40 Intelligence in Radius, Blight has 50% increased Hinder Duration"] = getThreshold("Int", "SecondaryDuration", "INC", 50, { type = "SkillName", skillName = "Blight" }),
	["With at least 40 Intelligence in Radius, Enemies Hindered by Blight take 25% increased Chaos Damage"] = getThreshold("Int", "ExtraSkillMod", "LIST", { mod = mod("ChaosDamageTaken", "INC", 25, { type = "GlobalEffect", effectType = "Debuff", effectName = "Hinder" }) }, { type = "SkillName", skillName = "Blight" }, { type = "ActorCondition", actor = "enemy", var = "Hindered" }),
	["With 40 Intelligence in Radius, 20% of Glacial Cascade Physical Damage Converted to Cold Damage"] = getThreshold("Int", "SkillPhysicalDamageConvertToCold", "BASE", 20, { type = "SkillName", skillName = "Glacial Cascade" }),
	["With at least 40 Intelligence in Radius, 20% of Glacial Cascade Physical Damage Converted to Cold Damage"] = getThreshold("Int", "SkillPhysicalDamageConvertToCold", "BASE", 20, { type = "SkillName", skillName = "Glacial Cascade" }),
	["With 40 total Intelligence and Dexterity in Radius, Elemental Hit and Wild Strike deal 50% less Fire Damage"] = getThreshold({"Int","Dex"}, "FireDamage", "MORE", -50, { type = "SkillName", skillNameList = { "Elemental Hit", "Wild Strike" } }),
	["With 40 total Strength and Intelligence in Radius, Elemental Hit and Wild Strike deal 50% less Cold Damage"] = getThreshold({"Str","Int"}, "ColdDamage", "MORE", -50, { type = "SkillName", skillNameList = { "Elemental Hit", "Wild Strike" } }),
	["With 40 total Dexterity and Strength in Radius, Elemental Hit and Wild Strike deal 50% less Lightning Damage"] = getThreshold({"Dex","Str"}, "LightningDamage", "MORE", -50, { type = "SkillName", skillNameList = { "Elemental Hit", "Wild Strike" } }),
	["With 40 total Dexterity and Strength in Radius, Spectral Shield Throw Chains +4 times"] = getThreshold({"Dex","Str"}, "ChainCountMax", "BASE", 4, { type = "SkillName", skillName = "Spectral Shield Throw" }),
	["With 40 total Dexterity and Strength in Radius, Spectral Shield Throw fires 75% less Shard Projectiles"] = getThreshold({"Dex","Str"}, "ProjectileCount", "MORE", -75, { type = "SkillName", skillName = "Spectral Shield Throw" }),
	["With at least 40 Intelligence in Radius, Blight inflicts Withered for 2 seconds"] = getThreshold({"Int"}, "Dummy", "DUMMY", 1, { type = "Condition", var = "CanWither" }, { type = "SkillName", skillName = "Blight" } , flag("Condition:CanWither")),
	--[""] = getThreshold("", "", "", , { type = "SkillName", skillName = "" }),
}

-- Unified list of jewel functions
local jewelFuncList = { }
for k, v in pairs(jewelOtherFuncs) do
	jewelFuncList[k:lower()] = { func = v, type = "Other" }
end
for k, v in pairs(jewelSelfFuncs) do
	jewelFuncList[k:lower()] = { func = v, type = "Self" }
end
for k, v in pairs(jewelSelfUnallocFuncs) do
	jewelFuncList[k:lower()] = { func = v, type = "SelfUnalloc" }
end
for k, v in pairs(jewelThresholdFuncs) do
	jewelFuncList[k:lower()] = { func = v, type = "Threshold" }
end

-- Scan a line for the earliest and longest match from the pattern list
-- If a match is found, returns the corresponding value from the pattern list, plus the remainder of the line and a table of captures
local function scan(line, patternList, plain)
	local bestIndex, bestEndIndex
	local bestPattern = ""
	local bestVal, bestStart, bestEnd, bestCaps
	local lineLower = line:lower()
	for pattern, patternVal in pairs(patternList) do
		local index, endIndex, cap1, cap2, cap3, cap4, cap5 = lineLower:find(pattern, 1, plain)
		if index and (not bestIndex or index < bestIndex or (index == bestIndex and (endIndex > bestEndIndex or (endIndex == bestEndIndex and #pattern > #bestPattern)))) then
			bestIndex = index
			bestEndIndex = endIndex
			bestPattern = pattern
			bestVal = patternVal
			bestStart = index
			bestEnd = endIndex
			bestCaps = { cap1, cap2, cap3, cap4, cap5 }
		end
	end
	if bestVal then
		return bestVal, line:sub(1, bestStart - 1) .. line:sub(bestEnd + 1, -1), bestCaps
	else
		return nil, line
	end
end

local function parseMod(line, order)
	-- Check if this is a special modifier
	local lineLower = line:lower()
	for pattern, patternVal in pairs(jewelFuncList) do
		local _, _, cap1, cap2, cap3, cap4, cap5 = lineLower:find(pattern, 1)
		if cap1 then
			return {mod("JewelFunc", "LIST", {func = patternVal.func(cap1, cap2, cap3, cap4, cap5), type = patternVal.type}) }
		end
	end
	local jewelFunc = jewelFuncList[lineLower]
	if jewelFunc then
		return { mod("JewelFunc", "LIST", jewelFunc) }
	end
	if unsupportedModList[lineLower] then
		return { }, line
	end
	local specialMod, specialLine, cap = scan(line, specialModList)
	if specialMod and #specialLine == 0 then
		if type(specialMod) == "function" then
			return specialMod(tonumber(cap[1]), unpack(cap))
		else
			return copyTable(specialMod)
		end
	end

	line = line .. " "

	-- Check for a flag/tag specification at the start of the line
	local preFlag
	preFlag, line = scan(line, preFlagList)

	-- Check for skill name at the start of the line
	local skillTag
	skillTag, line = scan(line, preSkillNameList)

	-- Scan for modifier form
	local modForm, formCap
	modForm, line, formCap = scan(line, formList)
	if not modForm then
		return nil, line
	end
	local num = tonumber(formCap[1])

	-- Check for tags (per-charge, conditionals)
	local modTag, modTag2, tagCap
	modTag, line, tagCap = scan(line, modTagList)
	if type(modTag) == "function" then
		modTag = modTag(tonumber(tagCap[1]), unpack(tagCap))
	end
	if modTag then
		modTag2, line, tagCap = scan(line, modTagList)
		if type(modTag2) == "function" then
			modTag2 = modTag2(tonumber(tagCap[1]), unpack(tagCap))
		end
	end
	
	-- Scan for modifier name and skill name
	local modName
	if order == 2 and not skillTag then
		skillTag, line = scan(line, skillNameList, true)
	end
	if modForm == "PEN" then
		modName, line = scan(line, penTypes, true)
		if not modName then
			return { }, line
		end
		local _
		_, line = scan(line, modNameList, true)
	else
		modName, line = scan(line, modNameList, true)
	end
	if order == 1 and not skillTag then
		skillTag, line = scan(line, skillNameList, true)
	end
	
	-- Scan for flags
	local modFlag
	modFlag, line = scan(line, modFlagList, true)

	-- Find modifier value and type according to form
	local modValue = num
	local modType = "BASE"
	local modSuffix
	if modForm == "INC" then
		modType = "INC"
	elseif modForm == "RED" then
		modValue = -num
		modType = "INC"
	elseif modForm == "MORE" then
		modType = "MORE"
	elseif modForm == "LESS" then
		modValue = -num
		modType = "MORE"
	elseif modForm == "BASE" then
		modSuffix, line = scan(line, suffixTypes, true)
	elseif modForm == "CHANCE" then
	elseif modForm == "REGENPERCENT" then
		modName = regenTypes[formCap[2]]
		modSuffix = "Percent"
	elseif modForm == "REGENFLAT" then
		modName = regenTypes[formCap[2]]
	elseif modForm == "DEGEN" then
		local damageType = dmgTypes[formCap[2]]
		if not damageType then
			return { }, line
		end
		modName = damageType .. "Degen"
		modSuffix = ""
	elseif modForm == "DMG" then
		local damageType = dmgTypes[formCap[3]]
		if not damageType then
			return { }, line
		end
		modValue = { tonumber(formCap[1]), tonumber(formCap[2]) }
		modName = { damageType.."Min", damageType.."Max" }
	elseif modForm == "DMGATTACKS" then
		local damageType = dmgTypes[formCap[3]]
		if not damageType then
			return { }, line
		end
		modValue = { tonumber(formCap[1]), tonumber(formCap[2]) }
		modName = { damageType.."Min", damageType.."Max" }
		modFlag = modFlag or { keywordFlags = KeywordFlag.Attack }
	elseif modForm == "DMGSPELLS" then
		local damageType = dmgTypes[formCap[3]]
		if not damageType then
			return { }, line
		end
		modValue = { tonumber(formCap[1]), tonumber(formCap[2]) }
		modName = { damageType.."Min", damageType.."Max" }
		modFlag = modFlag or { keywordFlags = KeywordFlag.Spell }
	elseif modForm == "DMGBOTH" then
		local damageType = dmgTypes[formCap[3]]
		if not damageType then
			return { }, line
		end
		modValue = { tonumber(formCap[1]), tonumber(formCap[2]) }
		modName = { damageType.."Min", damageType.."Max" }
		modFlag = modFlag or { keywordFlags = bor(KeywordFlag.Attack, KeywordFlag.Spell) }
	end
	if not modName then
		return { }, line
	end

	-- Combine flags and tags
	local flags = 0
	local keywordFlags = 0
	local tagList = { }
	local misc = { }
	for _, data in pairs({ modName, preFlag, modFlag, modTag, modTag2, skillTag }) do
		if type(data) == "table" then
			flags = bor(flags, data.flags or 0)
			keywordFlags = bor(keywordFlags, data.keywordFlags or 0)
			if data.tag then
				t_insert(tagList, copyTable(data.tag))
			elseif data.tagList then
				for _, tag in ipairs(data.tagList) do
					t_insert(tagList, copyTable(tag))
				end
			end
			for k, v in pairs(data) do
				misc[k] = v
			end
		end
	end

	-- Generate modifier list
	local nameList = modName
	local modList = { }
	for i, name in ipairs(type(nameList) == "table" and nameList or { nameList }) do
		modList[i] = {
			name = name .. (modSuffix or misc.modSuffix or ""),
			type = modType,
			value = type(modValue) == "table" and modValue[i] or modValue,
			flags = flags,
			keywordFlags = keywordFlags,
			unpack(tagList)
		}
	end
	if modList[1] then
		-- Special handling for various modifier types
		if misc.addToAura then
			-- Modifiers that add effects to your auras
			for i, effectMod in ipairs(modList) do
				modList[i] = mod("ExtraAuraEffect", "LIST", { mod = effectMod })
			end
		elseif misc.newAura then
			-- Modifiers that add extra auras
			for i, effectMod in ipairs(modList) do
				local tagList = { }
				for i, tag in ipairs(effectMod) do
					tagList[i] = tag
					effectMod[i] = nil
				end
				modList[i] = mod("ExtraAura", "LIST", { mod = effectMod, onlyAllies = misc.newAuraOnlyAllies }, unpack(tagList))
			end
		elseif misc.affectedByAura then
			-- Modifiers that apply to actors affected by your auras
			for i, effectMod in ipairs(modList) do
				modList[i] = mod("AffectedByAuraMod", "LIST", { mod = effectMod })
			end
		elseif misc.addToMinion then
			-- Minion modifiers
			for i, effectMod in ipairs(modList) do
				modList[i] = mod("MinionModifier", "LIST", { mod = effectMod }, misc.addToMinionTag)
			end
		elseif misc.addToSkill then
			-- Skill enchants or socketed gem modifiers that add additional effects
			for i, effectMod in ipairs(modList) do
				modList[i] = mod("ExtraSkillMod", "LIST", { mod = effectMod }, misc.addToSkill)
			end
		elseif misc.convertFortifyEffect then
			for i, effectMod in ipairs(modList) do
				modList[i] = mod("convertFortifyBuff", "LIST", { mod = effectMod })
			end
		end
	end
	return modList, line:match("%S") and line
end

local cache = { }
local unsupported = { }
local count = 0
--local foo = io.open("../unsupported.txt", "w")
--foo:close()
return function(line, isComb)
	if not cache[line] then
		local modList, extra = parseMod(line, 1)
		if modList and extra then
			modList, extra = parseMod(line, 2)
		end
		cache[line] = { modList, extra }
		if foo and not isComb and not cache[line][1] then
			local form = line:gsub("[%+%-]?%d+%.?%d*","{num}")
			if not unsupported[form] then
				unsupported[form] = true
				count = count + 1
				foo = io.open("../unsupported.txt", "a+")
				foo:write(count, ': ', form, (cache[line][2] and #cache[line][2] < #line and ('    {' .. cache[line][2]).. '}') or "", '\n')
				foo:close()
			end
		end
	end
	return unpack(copyTable(cache[line]))
end, cache<|MERGE_RESOLUTION|>--- conflicted
+++ resolved
@@ -666,23 +666,14 @@
 	["^raised zombies' slam attack has "] = { addToMinion = true, tag = { type = "SkillId", skillId = "ZombieSlam" } },
 	["^raised spectres, raised zombies, and summoned skeletons have "] = { addToMinion = true, addToMinionTag = { type = "SkillName", skillNameList = { "Raise Spectre", "Raise Zombie", "Summon Skeleton" } } },
 	-- Totem/trap/mine
-<<<<<<< HEAD
 	["^attacks used by totems have "] = { flags = ModFlag.Attack, keywordFlags = KeywordFlag.Totem },
 	["^spells cast by totems [hd][ae][va][el] "] = { flags = ModFlag.Spell, keywordFlags = KeywordFlag.Totem },
-=======
-	["^attacks used by totems have "] = { keywordFlags = KeywordFlag.Totem },
-	["^spells cast by totems have "] = { keywordFlags = KeywordFlag.Totem },
->>>>>>> 4202b81b
 	["^trap and mine damage "] = { keywordFlags = bor(KeywordFlag.Trap, KeywordFlag.Mine) },
 	["^skills used by traps [hd][ae][va][el] "] = { keywordFlags = KeywordFlag.Trap },
 	["^skills used by mines [hd][ae][va][el] "] = { keywordFlags = KeywordFlag.Mine },
 	-- Local damage
 	["^attacks with this weapon "] = { tagList = { { type = "Condition", var = "{Hand}Attack" }, { type = "SkillType", skillType = SkillType.Attack } } },
 	["^attacks with this weapon [hd][ae][va][el] "] = { tagList = { { type = "Condition", var = "{Hand}Attack" }, { type = "SkillType", skillType = SkillType.Attack } } },
-<<<<<<< HEAD
-	["^attacks with two handed weapons [hd][ae][va][el] "] = { flags = ModFlag.Weapon2H, tag = { type = "SkillType", skillType = SkillType.Attack } },
-=======
->>>>>>> 4202b81b
 	["^hits with this weapon [hd][ae][va][el] "] = { flags = ModFlag.Hit, tagList = { { type = "Condition", var = "{Hand}Attack" }, { type = "SkillType", skillType = SkillType.Attack } } },
 	-- Skill types
 	["^attacks [hd][ae][va][el] "] = { flags = ModFlag.Attack },
@@ -692,11 +683,7 @@
 	["^projectile attack skills [hd][ae][va][el] "] = { tagList = { { type = "SkillType", skillType = SkillType.Attack }, { type = "SkillType", skillType = SkillType.Projectile } } },
 	["^projectiles from attacks [hd][ae][va][el] "] = { tagList = { { type = "SkillType", skillType = SkillType.Attack }, { type = "SkillType", skillType = SkillType.Projectile } } },
 	["^arrows [hd][ae][va][el] "] = { keywordFlags = KeywordFlag.Bow },
-<<<<<<< HEAD
-	["^bow attacks [hdf][aei][var][el] "] = { keywordFlags = KeywordFlag.Bow },
 	["^bow skills [hdf][aei][var][el] "] = { keywordFlags = KeywordFlag.Bow },
-=======
->>>>>>> 4202b81b
 	["^projectiles [hdf][aei][var][el] "] = { flags = ModFlag.Projectile },
 	["^melee attacks have "] = { flags = ModFlag.Melee },
 	["^movement attack skills have "] = { flags = ModFlag.Attack, keywordFlags = KeywordFlag.Movement },
@@ -1078,10 +1065,7 @@
 	["while you do not have avatar of fire"] = { tag = { type = "Condition", var = "HaveAvatarOfFire", neg = true } },
 	["if you have a summoned golem"] = { tag = { type = "Condition", varList = { "HavePhysicalGolem", "HaveLightningGolem", "HaveColdGolem", "HaveFireGolem", "HaveChaosGolem", "HaveCarrionGolem" } } },
 	["while you have a summoned golem"] = { tag = { type = "Condition", varList = { "HavePhysicalGolem", "HaveLightningGolem", "HaveColdGolem", "HaveFireGolem", "HaveChaosGolem", "HaveCarrionGolem" } } },
-<<<<<<< HEAD
 	["if a minion has died recently"] = { tag = { type = "Condition", var = "MinionsDiedRecently" } },
-=======
->>>>>>> 4202b81b
 	-- Enemy status conditions
 	["at close range"] = { tag = { type = "Condition", var = "AtCloseRange" }, flags = ModFlag.Hit },
 	["against rare and unique enemies"] = { tag = { type = "ActorCondition", actor = "enemy", var = "RareOrUnique" }, keywordFlags = KeywordFlag.Hit },
