--- conflicted
+++ resolved
@@ -1464,17 +1464,14 @@
 	["(%d+)%% increased blink arrow and mirror arrow cooldown recovery speed"] = function(num) return {
 		mod("CooldownRecovery", "INC", num, { type = "SkillName", skillNameList = { "Blink Arrow", "Mirror Arrow" } }),
 	} end,
-<<<<<<< HEAD
 	["critical strikes which inflict bleeding also inflicts rupture"] = function() return {
 		flag("Condition:CanInflictRupture", { type = "Condition", neg = true, var = "NeverCrit"}),
 		mod("Dummy", "DUMMY", 1, { type = "Condition", var = "CanInflictRupture" }), -- Make the Configuration option appear
 	} end,
-=======
 	["gain %d+ gale force when you use a skill"] = {
 		flag("Condition:CanGainGaleForce"),
 		mod("Dummy", "DUMMY", 1, { type = "Condition", var = "CanGainGaleForce" }), -- Make the Configuration option appear
 	},
->>>>>>> bf796668
 	["if you've used a skill recently, you and nearby allies have tailwind"] = { mod("ExtraAura", "LIST", { mod = flag("Condition:Tailwind") }, { type = "Condition", var = "UsedSkillRecently" }) },
 	["you and nearby allies have tailwind"] = { mod("ExtraAura", "LIST", { mod = flag("Condition:Tailwind") }) },
 	["projectiles deal (%d+)%% more damage for each remaining chain"] = function(num) return { mod("Damage", "MORE", num, nil, ModFlag.Projectile, { type = "PerStat", stat = "ChainRemaining" }) } end,
