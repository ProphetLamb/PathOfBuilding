--- conflicted
+++ resolved
@@ -1379,14 +1379,11 @@
 	["(%d+)%% of maximum mana is converted to twice that much armour"] = function(num) return {
 		mod("ManaConvertToArmour", "BASE", num),
 	} end,
-<<<<<<< HEAD
 	["life leech effects recover energy shield instead while on full life"] = {
 		flag("ImmortalAmbition", { type = "Condition", var = "FullLife" }, { type = "Condition", var = "LeechingLife"} ),	
 	},
-=======
-	["life recovery from flasks also applies to energy shield"] = { flag("LifeFlaskAppliesToEnergyShield") },
+  ["life recovery from flasks also applies to energy shield"] = { flag("LifeFlaskAppliesToEnergyShield") },
 	["life leech effects recover energy shield instead while on full life"] = function(num) return { flag("GhostReaver", { type = "Condition", var = "FullLife" }) } end,
->>>>>>> 763e5cbd
 	-- Exerted Attacks
 	["exerted attacks deal (%d+)%% increased damage"] = function(num) return { mod("ExertIncrease", "INC", num, nil, ModFlag.Attack, 0) } end,
 	["exerted attacks have (%d+)%% chance to deal double damage"] = function(num) return { mod("ExertDoubleDamageChance", "BASE", num, nil, ModFlag.Attack, 0) } end,
