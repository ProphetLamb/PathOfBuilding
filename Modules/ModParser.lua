--- conflicted
+++ resolved
@@ -1849,21 +1849,12 @@
 	["triggers? level (%d+) (.+) when you kill a bleeding enemy"] = function(num, _, skill) return triggerExtraSkill(skill, num) end,
 	["curse enemies with (%D+) on %a+"] = function(_, skill) return triggerExtraSkill(skill, 1, true) end,
 	["curse enemies with (%D+) on %a+, with (%d+)%% increased effect"] = function(_, skill, num) return {
-<<<<<<< HEAD
-		mod("ExtraSkill", "LIST", { skillId = gemIdLookup[skill], level = 1, noSupports = true, triggered = true }),
-		mod("CurseEffect", "INC", tonumber(num), { type = "SkillName", skillName = gemIdLookup[skill] }),
-	} end,
-	["%d+%% chance to curse n?o?n?%-?c?u?r?s?e?d? ?enemies with (%D+) on %a+, with (%d+)%% increased effect"] = function(_, skill, num) return {
-		mod("ExtraSkill", "LIST", { skillId = gemIdLookup[skill], level = 1, noSupports = true, triggered = true }),
-		mod("CurseEffect", "INC", tonumber(num), { type = "SkillName", skillName = gemIdLookup[skill] }),
-=======
 		mod("ExtraSkill", "LIST", { skillId = gemIdLookup[skill], level = 1, noSupports = true }),
 		mod("CurseEffect", "INC", tonumber(num), { type = "SkillName", skillName = string.gsub(" "..skill, "%W%l", string.upper):sub(2) }),
 	} end,
 	["%d+%% chance to curse n?o?n?%-?c?u?r?s?e?d? ?enemies with (%D+) on %a+, with (%d+)%% increased effect"] = function(_, skill, num) return {
 		mod("ExtraSkill", "LIST", { skillId = gemIdLookup[skill], level = 1, noSupports = true }),
 		mod("CurseEffect", "INC", tonumber(num), { type = "SkillName", skillName = string.gsub(" "..skill, "%W%l", string.upper):sub(2) }),
->>>>>>> 28261692
 	} end,
 	["curse enemies with level (%d+) (%D+) on %a+, which can apply to hexproof enemies"] = function(num, _, skill) return triggerExtraSkill(skill, num, true) end,
 	["curse enemies with level (%d+) (.+) on %a+"] = function(num, _, skill) return triggerExtraSkill(skill, num, true) end,
@@ -2709,11 +2700,8 @@
 	["venom gyre has a (%d+)%% chance to inflict withered for (%d+) seconds on hit"] = { mod("ExtraSkillMod", "LIST", { mod = mod("Condition:CanWither", "FLAG", true) }, { type = "SkillName", skillName = "Venom Gyre" } ) },
 	["sigil of power's buff also grants (%d+)%% increased critical strike chance per stage"] = function(num) return { mod("CritChance", "INC", num, 0, 0, { type = "Multiplier", var = "SigilOfPowerStage", limit = 4 }, { type = "GlobalEffect", effectType = "Buff", effectName = "Sigil of Power" } ) } end,
 	["cobra lash chains (%d+) additional times"] = function(num) return { mod("ExtraSkillMod", "LIST", { mod = mod("ChainCountMax", "BASE", num) }, { type = "SkillName", skillName = "Cobra Lash" }) } end,
-<<<<<<< HEAD
 	["general's cry has ([%+%-]%d) to maximum number of mirage warriors"] = function(num) return { mod("GeneralsCryDoubleMaxCount", "BASE", num) } end,
-=======
 	["steelskin buff can take (%d+)%% increased amount of damage"] = function(num) return { mod("ExtraSkillStat", "LIST", { key = "steelskin_damage_limit_+%", value = num }, { type = "SkillName", skillName = "Steelskin" }) } end,
->>>>>>> 28261692
 	-- Alternate Quality
 	["quality does not increase physical damage"] = { mod("AlternateQualityWeapon", "BASE", 1) },
 	["(%d+)%% increased critical strike chance per 4%% quality"] = function(num) return { mod("AlternateQualityLocalCritChancePer4Quality", "INC", num) } end,
