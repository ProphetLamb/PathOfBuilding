--- conflicted
+++ resolved
@@ -1,12 +1,6 @@
-<<<<<<< HEAD
-VERSION[2.33.0][2023/08/24]
-<!-- Release notes generated using configuration in .github/release.yml at dev -->
-
-=======
 VERSION[2.33.0][2023/08/25]
 
 --- New to Path of Building ---
->>>>>>> 3a684856
 * Support for triggered skills has been reworked (Paliak)
     * Calculations of effective triggered skills trigger rate should now be more accurate
     * Improve cooldown breakpoint interactions with skills that add Cast time
@@ -18,38 +12,25 @@
         * Tawhoa's Chosen
         * Battlemage's Cry
 * Add support for Trigger Bots
-<<<<<<< HEAD
-* Add Support for Guardian's minion RF skill (LocalIdentity)
-=======
 * Add support for Flamewood Support
 * Add Support for Guardian's minion RF skill (LocalIdentity)
 
->>>>>>> 3a684856
 --- Fixed Crashes ---
 * Fix crash when using Ruthless Support in a Poison build (LocalIdentity)
 * Fix crash when trying to edit Energy Blade weapon (Wires77)
 * Fix crash when viewing resist breakdown while having Chieftains Valako Ascendancy (Paliak)
-<<<<<<< HEAD
-=======
-
->>>>>>> 3a684856
+
 --- User Interface ---
 * Trigger related breakdowns should now be more descriptive (Paliak)
 * Improve breakdowns for skills that add Cast time (Paliak)
 * Display Cast when Damage Taken threshold in the trigger rate section (Paliak)
-<<<<<<< HEAD
-=======
-
->>>>>>> 3a684856
+
 --- Accuracy Improvements ---
 * Fix inaccuracies caused by incorrect handling of skill cooldown during skill rotation simulation (Paliak)
 * Triggers should now correctly account for source rate modifiers such as crit chance and accuracy (Paliak)
 * Fix many self triggers counting as self-cast (Paliak)
 * Fix incorrect handling of gems supported by more than one trigger (Paliak)
-<<<<<<< HEAD
-=======
-
->>>>>>> 3a684856
+
 --- Fixed Bugs ---
 * Fix Volatility from applying multiple times when conversion is present (Regisle)
 * Fix Chain count box not appearing sometimes (LocalIdentity)
